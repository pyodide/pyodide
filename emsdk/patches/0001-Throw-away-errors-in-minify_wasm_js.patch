From e62c0bb7e804005d197aae7a33c29d3aaf613ffe Mon Sep 17 00:00:00 2001
From: Hood <hood@mit.edu>
Date: Thu, 24 Jun 2021 04:08:02 -0700
<<<<<<< HEAD
Subject: [PATCH 1/3] Throw away errors in minify_wasm_js
=======
Subject: [PATCH 1/8] Throw away errors in minify_wasm_js
>>>>>>> dbbbbb67

---
 emcc.py | 13 ++++++++-----
 1 file changed, 8 insertions(+), 5 deletions(-)

diff --git a/emcc.py b/emcc.py
index 81da47f68..f1550ed96 100755
--- a/emcc.py
+++ b/emcc.py
@@ -3326,11 +3326,14 @@ def phase_binaryen(target, options, wasm_target):
       # Closure can print out readable error messages (Closure will then
       # minify whitespace afterwards)
       save_intermediate_with_wasm('preclean', wasm_target)
-      final_js = building.minify_wasm_js(js_file=final_js,
-                                         wasm_file=wasm_target,
-                                         expensive_optimizations=will_metadce(),
-                                         minify_whitespace=minify_whitespace() and not options.use_closure_compiler,
-                                         debug_info=intermediate_debug_info)
+      try:
+        final_js = building.minify_wasm_js(js_file=final_js,
+                                          wasm_file=wasm_target,
+                                          expensive_optimizations=will_metadce(),
+                                          minify_whitespace=minify_whitespace() and not options.use_closure_compiler,
+                                          debug_info=intermediate_debug_info)
+      except:
+        pass
       save_intermediate_with_wasm('postclean', wasm_target)
 
   if settings.ASYNCIFY_LAZY_LOAD_CODE:
-- 
2.25.1
<|MERGE_RESOLUTION|>--- conflicted
+++ resolved
@@ -1,11 +1,7 @@
-From e62c0bb7e804005d197aae7a33c29d3aaf613ffe Mon Sep 17 00:00:00 2001
+From c3e9df0738648c47cd3246a491cc324bf2afa2c5 Mon Sep 17 00:00:00 2001
 From: Hood <hood@mit.edu>
 Date: Thu, 24 Jun 2021 04:08:02 -0700
-<<<<<<< HEAD
-Subject: [PATCH 1/3] Throw away errors in minify_wasm_js
-=======
 Subject: [PATCH 1/8] Throw away errors in minify_wasm_js
->>>>>>> dbbbbb67
 
 ---
  emcc.py | 13 ++++++++-----
