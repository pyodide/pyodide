--- conflicted
+++ resolved
@@ -1,31 +1,17 @@
-<<<<<<< HEAD
 From 314d9d1c6405cc197a2022d3176a225c9d70b9e9 Mon Sep 17 00:00:00 2001
 From: Hood <hood@mit.edu>
 Date: Thu, 24 Jun 2021 04:08:02 -0700
-Subject: [PATCH 1/3] Throw away errors in minify_wasm_js
-=======
-From c3e9df0738648c47cd3246a491cc324bf2afa2c5 Mon Sep 17 00:00:00 2001
-From: Hood <hood@mit.edu>
-Date: Thu, 24 Jun 2021 04:08:02 -0700
-Subject: [PATCH 1/8] Throw away errors in minify_wasm_js
->>>>>>> 3a87cfb2
+Subject: [PATCH 1/4] Throw away errors in minify_wasm_js
 
 ---
  emcc.py | 13 ++++++++-----
  1 file changed, 8 insertions(+), 5 deletions(-)
 
 diff --git a/emcc.py b/emcc.py
-<<<<<<< HEAD
 index d67aa5414..b97321cde 100755
 --- a/emcc.py
 +++ b/emcc.py
 @@ -3409,11 +3409,14 @@ def phase_binaryen(target, options, wasm_target):
-=======
-index 81da47f68..f1550ed96 100755
---- a/emcc.py
-+++ b/emcc.py
-@@ -3326,11 +3326,14 @@ def phase_binaryen(target, options, wasm_target):
->>>>>>> 3a87cfb2
        # Closure can print out readable error messages (Closure will then
        # minify whitespace afterwards)
        save_intermediate_with_wasm('preclean', wasm_target)
