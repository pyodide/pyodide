From 8de43377d0e72a4c5794f8494a06d81a9609090f Mon Sep 17 00:00:00 2001
From: Hood Chatham <roberthoodchatham@gmail.com>
Date: Wed, 2 Mar 2022 13:44:14 -0800
<<<<<<< HEAD
Subject: [PATCH 4/9] Fix lookupPath when applied to a symlink loop
=======
Subject: [PATCH 4/6] Fix lookupPath when applied to a symlink loop
>>>>>>> 4b05ce47

The following code leads to an infinite loop in lookupPath:

FS.symlink("linkX/inside","/linkX");
FS.lookupPath("/linkX", {follow:true});

This patch fixes it.
---
 src/library_fs.js | 2 +-
 1 file changed, 1 insertion(+), 1 deletion(-)

diff --git a/src/library_fs.js b/src/library_fs.js
index fc8d0193a..294361b09 100644
--- a/src/library_fs.js
+++ b/src/library_fs.js
@@ -173,7 +173,7 @@ FS.staticInit();` +
             var link = FS.readlink(current_path);
             current_path = PATH_FS.resolve(PATH.dirname(current_path), link);
 
-            var lookup = FS.lookupPath(current_path, { recurse_count: opts.recurse_count });
+            var lookup = FS.lookupPath(current_path, { recurse_count: opts.recurse_count + 1 });
             current = lookup.node;
 
             if (count++ > 40) {  // limit max consecutive symlinks to 40 (SYMLOOP_MAX).
-- 
2.25.1
<|MERGE_RESOLUTION|>--- conflicted
+++ resolved
@@ -1,11 +1,7 @@
 From 8de43377d0e72a4c5794f8494a06d81a9609090f Mon Sep 17 00:00:00 2001
 From: Hood Chatham <roberthoodchatham@gmail.com>
 Date: Wed, 2 Mar 2022 13:44:14 -0800
-<<<<<<< HEAD
-Subject: [PATCH 4/9] Fix lookupPath when applied to a symlink loop
-=======
-Subject: [PATCH 4/6] Fix lookupPath when applied to a symlink loop
->>>>>>> 4b05ce47
+Subject: [PATCH 4/8] Fix lookupPath when applied to a symlink loop
 
 The following code leads to an infinite loop in lookupPath:
 
