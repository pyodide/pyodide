--- conflicted
+++ resolved
@@ -1,11 +1,7 @@
 From 40956dee436737d9dd40e0b57c6e2ebd26569920 Mon Sep 17 00:00:00 2001
 From: Hood <hood@mit.edu>
 Date: Wed, 8 Sep 2021 17:49:15 -0700
-<<<<<<< HEAD
-Subject: [PATCH 2/9] Fix dup
-=======
-Subject: [PATCH 2/6] Fix dup
->>>>>>> 4b05ce47
+Subject: [PATCH 2/8] Fix dup
 
 This fixes two problems with the `dup` system calls:
 1. `dup` expects that every file descriptor has a corresponding file (so pipes and (https://github.com/emscripten-core/emscripten/issues/14640)
