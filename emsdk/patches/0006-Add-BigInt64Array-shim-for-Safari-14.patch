From cff825cdcba9e0571e5a025b5878fb82d3d79e17 Mon Sep 17 00:00:00 2001
From: Hood Chatham <roberthoodchatham@gmail.com>
<<<<<<< HEAD
Date: Wed, 8 Jun 2022 19:08:18 -0700
Subject: [PATCH 6/6] Add BigInt64Array shim for Safari 14
=======
Date: Sun, 29 May 2022 18:17:29 -0700
Subject: [PATCH 6/8] Add BigInt64Array shim for Safari 14
>>>>>>> dbbbbb67

---
 src/polyfill/bigint64array.js | 94 +++++++++++++++++++++++++++++++++++
 src/preamble.js               |  2 +-
 src/settings.js               |  4 ++
 src/shell.js                  |  7 ++-
 4 files changed, 105 insertions(+), 2 deletions(-)
 create mode 100644 src/polyfill/bigint64array.js

diff --git a/src/polyfill/bigint64array.js b/src/polyfill/bigint64array.js
new file mode 100644
index 000000000..448a2d2a4
--- /dev/null
+++ b/src/polyfill/bigint64array.js
@@ -0,0 +1,94 @@
+// BigInt ==> globalThis so we can use globalThis.
+var BigInt64Array;
+var BigUint64Array;
+if (typeof globalThis.BigInt64Array !== "undefined") {
+    BigInt64Array = globalThis.BigInt64Array;
+    BigUint64Array = globalThis.BigUint64Array;
+} else {
+    // BigInt64Array polyfill for Safari versions between v14.0 and v15.0.
+    // All browsers other than Safari added BigInt and BigInt64Array at the same
+    // time, but Safari introduced BigInt in v14.0 and introduced BigInt64Array in
+    // v15.0
+
+    function partsToBigIntSigned(lower, upper) {
+        return BigInt(lower) | (BigInt(upper + 2 * (upper & 0x80000000)) << BigInt(32));
+    }
+
+    function partsToBigIntUnsigned(lower, upper) {
+        return BigInt(lower) | (BigInt(upper) << BigInt(32));
+    }
+
+    function bigIntToParts(value) {
+        var lower = Number(BigInt(value) & BigInt(0xffffffff)) | 0;
+        var upper = (Number(BigInt(value) >> BigInt(32)) | 0);
+        return [lower, upper];
+    }
+
+    function createBigIntArrayShim(partsToBigInt) {
+        function createBigInt64Array(array) {
+            if(!ArrayBuffer.isView(array)){
+                array = new Uint32Array(array);
+            }
+            let proxy = new Proxy({
+                slice: function(min, max) {
+                    var new_buf = array.slice(min * 2, max *2);
+                    return createBigInt64Array(new_buf);
+                },
+                subarray: function(min, max) {
+                    var new_buf = array.subarray(min * 2, max *2);
+                    return createBigInt64Array(new_buf);
+                },
+                [Symbol.iterator]: function*() {
+                    for (var i = 0; i < (array.length)/2; i++) {
+                        yield partsToBigInt(array[2*i], array[2*i+1]);
+                    }
+                },
+                buffer : array.buffer,
+                byteLength : array.byteLength,
+                offset : array.byteOffset / 2,
+                copyWithin: function(target, start, end) {
+                    array.copyWithin(target*2, start * 2, end*2);
+                    return proxy;
+                },
+                set: function(source, targetOffset) {
+                    if (2*(source.length + targetOffset) > array.length) {
+                        // This is the Chrome error message
+                        // Firefox: "invalid or out-of-range index"
+                        throw new RangeError("offset is out of bounds");
+                    }
+                    for (var i = 0; i < array.length; i++) {
+                        var value = source[i];
+                        var pair = bigIntToParts(BigInt(value));
+                        array.set(pair, 2*(targetOffset + i));
+                    }
+                }
+                }, {
+                get: function(target, idx, receiver) {
+                    if (typeof idx !== "string" || !/^\d+$/.test(idx)) {
+                        return Reflect.get(target, idx, receiver);
+                    }
+                    var lower = array[idx * 2];
+                    var upper = array[idx * 2 + 1];
+                    return partsToBigInt(lower, upper);
+                },
+                set: function(target, idx, value, receiver) {
+                    if (typeof idx !== "string" || !/^\d+$/.test(idx)) {
+                        return Reflect.set(target, idx, value, receiver);
+                    }
+                    if (typeof value !== "bigint") {
+                        // Chrome error message, Firefox has no "a" in front if "BigInt".
+                        throw new TypeError(`Cannot convert ${value} to a BigInt`);
+                    }
+                    var pair = bigIntToParts(value);
+                    array.set(pair, 2*idx);
+                    return true;
+                }
+            });
+            return proxy;
+        }
+        return createBigInt64Array;
+    }
+
+    var BigUint64Array = createBigIntArrayShim(partsToBigIntUnsigned);
+    var BigInt64Array = createBigIntArrayShim(partsToBigIntSigned);
+}
diff --git a/src/preamble.js b/src/preamble.js
index 430ac5568..62f215ab4 100644
--- a/src/preamble.js
+++ b/src/preamble.js
@@ -267,7 +267,7 @@ function updateGlobalBufferAndViews(buf) {
 #if WASM_BIGINT
   Module['HEAP64'] = HEAP64 = new BigInt64Array(buf);
   Module['HEAPU64'] = HEAPU64 = new BigUint64Array(buf);
-#endif
+#endif // WASM_BIGINT
 }
 
 var TOTAL_STACK = {{{ TOTAL_STACK }}};
diff --git a/src/settings.js b/src/settings.js
index a3d45c7a3..162d026e5 100644
--- a/src/settings.js
+++ b/src/settings.js
@@ -1334,6 +1334,10 @@ var DYNCALLS = 0;
 // WebAssembly integration with JavaScript BigInt. When enabled we don't need
 // to legalize i64s into pairs of i32s, as the wasm VM will use a BigInt where
 // an i64 is used.
+// If WASM_BIGINT is present, the default minimum browser versions increase to
+// Safari v15.0, Firefox v68, and Edge v79. It is possible to use WASM_BIGINT
+// with Safari >= v14.0, in that case Emscripten will polyfill BigInt64Array.
+// Use `-sMIN_SAFARI_VERSION=140000` to request this.
 // [link]
 var WASM_BIGINT = 0;
 
diff --git a/src/shell.js b/src/shell.js
index 021d7cf5f..774a7f411 100644
--- a/src/shell.js
+++ b/src/shell.js
@@ -51,7 +51,12 @@ var Module = typeof {{{ EXPORT_NAME }}} != 'undefined' ? {{{ EXPORT_NAME }}} : {
 #if MIN_CHROME_VERSION < 45 || MIN_EDGE_VERSION < 12 || MIN_FIREFOX_VERSION < 34 || MIN_IE_VERSION != TARGET_NOT_SUPPORTED || MIN_SAFARI_VERSION < 90000
 #include "polyfill/objassign.js"
 #endif
-#endif // POLYFILL
+#endif
+
+// See https://caniuse.com/mdn-javascript_builtins_bigint64array
+#if WASM_BIGINT && MIN_SAFARI_VERSION < 150000
+#include "polyfill/bigint64array.js"
+#endif // MIN_SAFARI_VERSION < 15000// POLYFILL
 
 #if MODULARIZE
 // Set up the promise that indicates the Module is initialized
-- 
2.25.1
<|MERGE_RESOLUTION|>--- conflicted
+++ resolved
@@ -1,12 +1,7 @@
 From cff825cdcba9e0571e5a025b5878fb82d3d79e17 Mon Sep 17 00:00:00 2001
 From: Hood Chatham <roberthoodchatham@gmail.com>
-<<<<<<< HEAD
 Date: Wed, 8 Jun 2022 19:08:18 -0700
-Subject: [PATCH 6/6] Add BigInt64Array shim for Safari 14
-=======
-Date: Sun, 29 May 2022 18:17:29 -0700
 Subject: [PATCH 6/8] Add BigInt64Array shim for Safari 14
->>>>>>> dbbbbb67
 
 ---
  src/polyfill/bigint64array.js | 94 +++++++++++++++++++++++++++++++++++
