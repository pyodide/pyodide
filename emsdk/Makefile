--- conflicted
+++ resolved
@@ -11,12 +11,6 @@
 	cat patches/*.patch | patch -p1
 	cd emsdk && ./emsdk install --build=Release $(PYODIDE_EMSCRIPTEN_VERSION) ccache-git-emscripten-64bit
 	cd emsdk && ./emsdk activate --embedded --build=Release $(PYODIDE_EMSCRIPTEN_VERSION)
-<<<<<<< HEAD
-=======
-	cd emsdk/binaryen && cmake -DBUILD_STATIC_LIB=ON -DCMAKE_CXX_COMPILER_LAUNCHER=ccache
-	make -C emsdk/binaryen -j5 wasm-opt
-	cp emsdk/binaryen/bin/wasm-opt emsdk/upstream/bin/
->>>>>>> d00fa5d9
 	touch emsdk/.complete
 
 .PHONY: test
