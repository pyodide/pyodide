--- conflicted
+++ resolved
@@ -630,19 +630,11 @@
   };
 
   const scriptSrc = `${baseURL}pyodide.asm.js`;
-  loadScript(scriptSrc).then(() => {
+  loadScript(scriptSrc).then(async () => {
     // The emscripten module needs to be at this location for the core
     // filesystem to install itself. Once that's complete, it will be replaced
     // by the call to `makePublicAPI` with a more limited public API.
-<<<<<<< HEAD
-    self.pyodide = pyodide(Module);
-=======
-    pyodide(Module).then((x) => {
-      self.pyodide = x;
-      self.pyodide.loadedPackages = {};
-      self.pyodide.loadPackage = loadPackage;
-    }, () => {});
->>>>>>> 5d392a66
+    self.pyodide = await pyodide(Module);
   });
 });
 languagePluginLoader