/**
 * The main bootstrap script for loading pyodide.
 */

globalThis.languagePluginLoader = (async () => {
  let Module = {};
  // Note: PYODIDE_BASE_URL is an environement variable replaced in
  // in this template in the Makefile. It's recommended to always set
  // languagePluginUrl in any case.
  let baseURL = self.languagePluginUrl || '{{ PYODIDE_BASE_URL }}';
  baseURL = baseURL.substr(0, baseURL.lastIndexOf('/')) + '/';

  ////////////////////////////////////////////////////////////
  // Package loading
  const DEFAULT_CHANNEL = "default channel";

  // Regexp for validating package name and URI
  const package_uri_regexp =
      new RegExp('^https?://.*?([a-z0-9_][a-z0-9_\-]*).js$', 'i');

  let _uri_to_package_name = (package_uri) => {
    if (package_uri_regexp.test(package_uri)) {
      let match = package_uri_regexp.exec(package_uri);
      // Get the regexp group corresponding to the package name
      return match[1];
    } else {
      return null;
    }
  };

  // clang-format off
  let preloadWasm = () => {
    // On Chrome, we have to instantiate wasm asynchronously. Since that
    // can't be done synchronously within the call to dlopen, we instantiate
    // every .so that comes our way up front, caching it in the
    // `preloadedWasm` dictionary.

    let promise = new Promise((resolve) => resolve());
    let FS = pyodide._module.FS;

    function recurseDir(rootpath) {
      let dirs;
      try {
        dirs = FS.readdir(rootpath);
      } catch {
        return;
      }
      for (let entry of dirs) {
        if (entry.startsWith('.')) {
          continue;
        }
        const path = rootpath + entry;
        if (entry.endsWith('.so')) {
          if (Module['preloadedWasm'][path] === undefined) {
            promise = promise
              .then(() => Module['loadWebAssemblyModule'](
                FS.readFile(path), {loadAsync: true,allowUndefined: true}))
              .then((module) => {
                Module['preloadedWasm'][path] = module;
              });
          }
        } else if (FS.isDir(FS.lookupPath(path).node.mode)) {
          recurseDir(path + '/');
        }
      }
    }

    recurseDir('/');

    return promise;
  }
  // clang-format on

  let loadScript;
  if (self.document) { // browser
    loadScript = (url) => new Promise((res, rej) => {
      const script = self.document.createElement('script');
      script.src = url;
      script.onload = res;
      script.onerror = rej;
      self.document.head.appendChild(script);
    });
  } else if (self.importScripts) { // webworker
    loadScript = async (url) => {  // This is async only for consistency
      self.importScripts(url);
    }
  } else {
    throw new Error("Cannot determine runtime environment");
  }

  function recursiveDependencies(names, _messageCallback, errorCallback) {
    const packages = Module.packages.dependencies;
    const loadedPackages = self.pyodide.loadedPackages;
    const toLoad = new Map();

    const addPackage = (pkg) => {
      if (toLoad.has(pkg)) {
        return;
      }
      toLoad.set(pkg, DEFAULT_CHANNEL);
      // If the package is already loaded, we don't add dependencies, but warn
      // the user later. This is especially important if the loaded package is
      // from a custom url, in which case adding dependencies is wrong.
      if (loadedPackages[pkg] !== undefined) {
        return;
      }
      for (let dep of packages[pkg]) {
        addPackage(dep);
      }
    };
    for (let name of names) {
      const pkgname = _uri_to_package_name(name);
      if (pkgname !== null) {
        if (toLoad.has(pkgname) && toLoad.get(pkgname) !== name) {
          errorCallback(`Loading same package ${pkgname} from ${name} and ${
              toLoad.get(pkgname)}`);
          continue;
        }
        toLoad.set(pkgname, name);
      } else if (name in packages) {
        addPackage(name);
      } else {
        errorCallback(`Skipping unknown package '${name}'`);
      }
    }
    return toLoad;
  }

  async function _loadPackage(names, messageCallback, errorCallback) {
    // toLoad is a map pkg_name => pkg_uri
    let toLoad = recursiveDependencies(names, messageCallback, errorCallback);

    // locateFile is the function used by the .js file to locate the .data
    // file given the filename
    Module.locateFile = (path) => {
      // handle packages loaded from custom URLs
      let pkg = path.replace(/\.data$/, "");
      if (toLoad.has(pkg)) {
        let package_uri = toLoad.get(pkg);
        if (package_uri != DEFAULT_CHANNEL) {
          return package_uri.replace(/\.js$/, ".data");
        };
      };
      return baseURL + path;
    };

    if (toLoad.size === 0) {
      return Promise.resolve('No new packages to load');
    } else {
      messageCallback(`Loading ${[...toLoad.keys()].join(', ')}`)
    }

    // If running in main browser thread, try to catch errors thrown when
    // running a script. Since the script is added via a script tag, there is
    // no good way to capture errors from the script only, so try to capture
    // all errors them.
    //
    // windowErrorPromise rejects when any exceptions is thrown in the process
    // of loading a script. The promise never resolves, and we combine it
    // with other promises via Promise.race.
    let windowErrorHandler;
    let windowErrorPromise;
    if (self.document) {
      windowErrorPromise = new Promise((_res, rej) => {
        windowErrorHandler = e => {
          errorCallback(
              "Unhandled error. We don't know what it is or whether it is related to 'loadPackage' but out of an abundance of caution we will assume that loading failed.");
          errorCallback(e);
          rej(e.message);
        };
        self.addEventListener('error', windowErrorHandler);
      });
    } else {
      // This should be a promise that never resolves
      windowErrorPromise = new Promise(() => {});
    }

    // This is a collection of promises that resolve when the package's JS file
    // is loaded. The promises already handle error and never fail.
    let scriptPromises = [];

    for (let [pkg, uri] of toLoad) {
      let loaded = self.pyodide.loadedPackages[pkg];
      if (loaded !== undefined) {
        // If uri is from the DEFAULT_CHANNEL, we assume it was added as a
        // depedency, which was previously overridden.
        if (loaded === uri || uri === DEFAULT_CHANNEL) {
          messageCallback(`${pkg} already loaded from ${loaded}`);
          continue;
        } else {
          errorCallback(`URI mismatch, attempting to load package ${pkg} from ${
              uri} while it is already loaded from ${
              loaded}. To override a dependency, load the custom package first.`);
          continue;
        }
      }
      let scriptSrc = uri === DEFAULT_CHANNEL ? `${baseURL}${pkg}.js` : uri;
      messageCallback(`Loading ${pkg} from ${scriptSrc}`);
      scriptPromises.push(loadScript(scriptSrc).catch(() => {
        errorCallback(`Couldn't load package from URL ${scriptSrc}`);
        toLoad.delete(pkg);
      }));
    }

    // When the JS loads, it synchronously adds a runDependency to emscripten.
    // It then loads the data file, and removes the runDependency from
    // emscripten. This function returns a promise that resolves when there are
    // no pending runDependencies.
    function waitRunDependency() {
      const promise = new Promise(r => {
        Module.monitorRunDependencies = (n) => {
          if (n === 0) {
            r();
          }
        };
      });
      // If there are no pending dependencies left, monitorRunDependencies will
      // never be called. Since we can't check the number of dependencies,
      // manually trigger a call.
      Module.addRunDependency("dummy");
      Module.removeRunDependency("dummy");
      return promise;
    }

    // We must start waiting for runDependencies *after* all the JS files are
    // loaded, since the number of runDependencies may happen to equal zero
    // between package files loading.
    let successPromise = Promise.all(scriptPromises).then(waitRunDependency);
    try {
      await Promise.race([ successPromise, windowErrorPromise ]);
    } finally {
      delete Module.monitorRunDependencies;
      if (windowErrorHandler) {
        self.removeEventListener('error', windowErrorHandler);
      }
    }

    let packageList = [];
    for (let [pkg, uri] of toLoad) {
      self.pyodide.loadedPackages[pkg] = uri;
      packageList.push(pkg);
    }

    let resolveMsg;
    if (packageList.length > 0) {
      let package_names = packageList.join(', ');
      resolveMsg = `Loaded ${packageList}`;
    } else {
      resolveMsg = 'No packages loaded';
    }

    if (!isFirefox) {
      await preloadWasm();
      Module.reportUndefinedSymbols();
    }
    messageCallback(resolveMsg);

    // We have to invalidate Python's import caches, or it won't
    // see the new files.
    Module.runPythonSimple('import importlib\n' +
                           'importlib.invalidate_caches()\n');
  };

  // This is a promise that is resolved iff there are no pending package loads.
  // It never fails.
  let loadPackageChain = Promise.resolve();

  /**
   * @type {object}
   *
   * Use ``Object.keys(pyodide.loadedPackages)`` to get the list of names of
   * loaded packages, and ``pyodide.loadedPackages[package_name]`` to access
   * install location for a particular ``package_name``.
   */
  Module.loadedPackages = {};

  /**
   * Load a package or a list of packages over the network.
   * This makes the files for the package available in the virtual filesystem.
   * The package needs to be imported from Python before it can be used.
   * @param {String | Array} names package name, or URL. Can be either a single
   * element, or an array
   * @param {function} messageCallback A callback, called with progress messages
   * (optional)
   * @param {function} errorCallback A callback, called with error/warning
   * messages (optional)
   * @returns {Promise} Resolves to ``undefined`` when loading is complete
   */
  Module.loadPackage =
      async function(names, messageCallback, errorCallback) {
    if (!Array.isArray(names)) {
      names = [ names ];
    }
    let promise = loadPackageChain.then(
        () => _loadPackage(names, messageCallback || console.log,
                           errorCallback || console.error));
    loadPackageChain = loadPackageChain.then(() => promise.catch(() => {}));
    await promise;
  }

  ////////////////////////////////////////////////////////////
  // Fix Python recursion limit
  function fixRecursionLimit(pyodide) {
    // The Javascript/Wasm call stack may be too small to handle the default
    // Python call stack limit of 1000 frames. This is generally the case on
    // Chrom(ium), but not on Firefox. Here, we determine the Javascript call
    // stack depth available, and then divide by 50 (determined heuristically)
    // to set the maximum Python call stack depth.

    let depth = 0;
    function recurse() {
      depth += 1;
      recurse();
    }
    try {
      recurse();
    } catch (err) {
      ;
    }

    let recursionLimit = depth / 50;
    if (recursionLimit > 1000) {
      recursionLimit = 1000;
    }
    pyodide.runPythonSimple(
        `import sys; sys.setrecursionlimit(int(${recursionLimit}))`);
  };

  ////////////////////////////////////////////////////////////
  // Rearrange namespace for public API
  let PUBLIC_API = [
    'globals',
    'loadPackage',
    'loadPackagesFromImports',
    'loadedPackages',
    'pyimport',
    'runPython',
    'runPythonAsync',
    'version',
    'registerJsModule',
    'unregisterJsModule',
    'setInterruptBuffer',
  ];

  function makePublicAPI(module, public_api) {
    let namespace = {_module : module};
    module.public_api = namespace;
    for (let name of public_api) {
      namespace[name] = module[name];
    }
    return namespace;
  }

  ////////////////////////////////////////////////////////////
  // Loading Pyodide
  self.Module = Module;

  Module.noImageDecoding = true;
  Module.noAudioDecoding = true;
  Module.noWasmDecoding = true;
  Module.preloadedWasm = {};
  let isFirefox = navigator.userAgent.toLowerCase().indexOf('firefox') > -1;

  Module.fatal_error = function(e) {
    for (let [key, value] of Object.entries(Module.public_api)) {
      if (key.startsWith("_")) {
        // delete Module.public_api[key];
        continue;
      }
      // Have to do this case first because typeof(some_pyproxy) === "function".
      if (Module.PyProxy.isPyProxy(value)) {
        value.destroy();
        continue;
      }
      if (typeof (value) === "function") {
        Module.public_api[key] = function() {
          throw Error("Pyodide has suffered a fatal error, refresh the page. " +
                      "Please report this to the Pyodide maintainers.");
        }
      }
    }
    throw e;
  };

  /**
   * @member {PyProxy} pyodide_py
   * An alias to the Python pyodide package.
   */

  /**
   * @member {PyProxy} globals
   * An alias to the global Python namespace.
   *
   * An object whose attributes are members of the Python global namespace. This
   * is an alternative to :meth:`pyimport`. For example, to access the ``foo``
   * Python object from Javascript use
   * ``pyodide.globals.get("foo")``
   */

  /**
   * @member {string} version
   * The pyodide version.
   *
   * It can be either the exact release version (e.g. `0.1.0`), or
   * the latest release version followed by the number of commits since, and
   * the git hash of the current commit (e.g. `0.1.0-1-bd84646`).
   */

  /**
   * Runs a string of Python code from Javascript.
   *
   * The last part of the string may be an expression, in which case, its value
   * is returned.
   *
   * @param {string} code Python code to evaluate
   * @returns The result of the python code converted to Javascript
   */
  Module.runPython = code => Module.pyodide_py.eval_code(code, Module.globals);

  // clang-format off
  /**
   * Inspect a Python code chunk and use ``pyodide.loadPackage` to load any known 
   * packages that the code chunk imports. Uses 
   * :func:`pyodide_py.find_imports <pyodide.find\_imports>` to inspect the code.

   * For example, given the following code chunk as input
   * 
   * .. code-block:: python
   * 
   *    import numpy as np
   *    x = np.array([1, 2, 3])
   * 
   * :js:func:`loadPackagesFromImports` will call ``pyodide.loadPackage(['numpy'])``.
   * See also :js:func:`runPythonAsync`.
   *
   * @param {*} code 
   * @param {*} messageCallback 
   * @param {*} errorCallback 
   */
  Module.loadPackagesFromImports  = async function(code, messageCallback, errorCallback) {
    let imports = Module.pyodide_py.find_imports(code).toJs();
    if (imports.length === 0) {
      return;
    }
    let packageNames = Module.packages.import_name_to_package_name;
    let packages = new Set();
    for (let name of imports) {
      if (name in packageNames) {
        packages.add(packageNames[name]);
      }
    }
    if (packages.size) {
      await Module.loadPackage(
        Array.from(packages.keys()), messageCallback, errorCallback
      );
    }
  };
  // clang-format on

  /**
   * Access a Python object in the global namespace from Javascript.
   * @param {string} name Python variable name
   * @returns If the Python object is an immutable type (string, number,
   * boolean), it is converted to Javascript and returned.  For other types, a
   * `PyProxy` object is returned.
   */
  Module.pyimport = name => Module.globals.get(name);

  /**
   * Runs Python code, possibly asynchronously loading any known packages that
   * the code chunk imports. For example, given the following code chunk
   *
   * .. code-block:: python
   *
   *    import numpy as np
   *    x = np.array([1, 2, 3])
   *
   * pyodide will first call `pyodide.loadPackage(['numpy'])`, and then run the
   * code chunk, returning the result. Since package fetching must happen
   * asynchronously, this function returns a `Promise` which resolves to the
   * output. For example:
   *
   * .. code-block:: javascript
   *
   *    pyodide.runPythonAsync(code, messageCallback)
   *           .then((output) => handleOutput(output))
   *
   * @param {string} code Python code to evaluate
   * @param {Function} messageCallback A callback, called with progress
   * messages. (optional)
   * @param {Function} errorCallback A callback, called with error/warning
   * messages. (optional)
   */
  Module.runPythonAsync = async function(code, messageCallback, errorCallback) {
    await Module.loadPackagesFromImports(code, messageCallback, errorCallback);
    return Module.runPython(code);
  };

  // clang-format off
  /**
   * Registers the Js object ``module`` as a Js module with ``name``.
   * This module can then be imported from Python using the standard Python
   * import system. If another module by the same name has already been
   * imported, this won't have much effect unless you also delete the imported
   * module from
   * ``sys.modules``. This calls the ``pyodide_py`` api
   * :func:`pyodide.register_js_module`.
   *
   * @param {string} name Name of js module to add
   * @param {object} module Javascript object backing the module
   */
  // clang-format off
  Module.registerJsModule = function(name, module) { 
    Module.pyodide_py.register_js_module(name, module); 
  };

  /**
   * Unregisters a Js module with given name that has been previously registered
   * with :js:func:`registerJsModule` or :func:`pyodide.register_js_module`. If
   * a Js module with that name does not already exist, will throw an error.
   * Note that if the module has already been imported, this won't have much
   * effect unless you also delete the imported module from ``sys.modules``.
   * This calls the
   * ``pyodide_py`` api :func:`pyodide.unregister_js_module`.
   *
   * @param {string} name Name of js module to remove
   */
  Module.unregisterJsModule = function(name) { 
    Module.pyodide_py.unregister_js_module(name); 
  };
  // clang-format on

  Module.function_supports_kwargs = function(funcstr) {
    // This is basically a finite state machine (except for paren counting)
    // Start at beginning of argspec
    let idx = funcstr.indexOf("(") + 1;
    // States:
    // START_ARG -- Start of an argument. We leave this state when we see a non
    // whitespace character.
    //    If the first nonwhitespace character we see is `{` this is an object
    //    destructuring argument. Else it's not. When we see non whitespace goto
    //    state ARG and set `arg_is_obj_dest` true if it's "{", else false.
    // ARG -- we're in the middle of an argument. Count parens. On comma, if
    // parens_depth === 0 goto state START_ARG, on quote set
    //      set quote_start and goto state QUOTE.
    // QUOTE -- We're in a quote. Record quote_start in quote_start and look for
    // a matching end quote.
    //    On end quote, goto state ARGS. If we see "\\" goto state QUOTE_ESCAPE.
    // QUOTE_ESCAPE -- unconditionally goto state QUOTE.
    // If we see a ) when parens_depth === 0, return arg_is_obj_dest.
    let START_ARG = 1;
    let ARG = 2;
    let QUOTE = 3;
    let QUOTE_ESCAPE = 4;
    let paren_depth = 0;
    let arg_start = 0;
    let arg_is_obj_dest = false;
    let quote_start = undefined;
    let state = START_ARG;
    // clang-format off
    for (i = idx; i < funcstr.length; i++) {
      let x = funcstr[i];
      if(state === QUOTE){
        switch(x){
          case quote_start:
            // found match, go back to ARG
            state = ARG;
            continue;
          case "\\":
            state = QUOTE_ESCAPE;
            continue;
          default:
            continue;
        }
      }
      if(state === QUOTE_ESCAPE){
        state = QUOTE;
        continue;
      }
      // Skip whitespace.
      if(x === " " || x === "\n" || x === "\t"){
        continue;
      }
      if(paren_depth === 0){
        if(x === ")" && state !== QUOTE && state !== QUOTE_ESCAPE){
          // We hit closing brace which ends argspec.
          // We have to handle this up here in case argspec ends in a trailing comma
          // (if we're in state START_ARG, the next check would clobber arg_is_obj_dest).
          return arg_is_obj_dest;
        }
        if(x === ","){
          state = START_ARG;
          continue;
        }
        // otherwise fall through
      }
      if(state === START_ARG){
        // Nonwhitespace character in START_ARG so now we're in state arg.
        state = ARG;
        arg_is_obj_dest = x === "{";
        // don't continue, fall through to next switch
      }
      switch(x){
        case "[": case "{": case "(":
          paren_depth ++;
          continue;
        case "]": case "}": case ")":
          paren_depth--;
          continue;
        case "'": case '"': case '\`':
          state = QUOTE;
          quote_start = x;
          continue;
      }
    }
    // Correct exit is paren_depth === 0 && x === ")" test above.
    throw new Error("Assertion failure: this is a logic error in \
                     hiwire_function_supports_kwargs");
    // clang-format on
  };

  Module.locateFile = (path) => baseURL + path;

  let moduleLoaded = new Promise(r => Module.postRun = r);

  const scriptSrc = `${baseURL}pyodide.asm.js`;

  await loadScript(scriptSrc);

  // The emscripten module needs to be at this location for the core
  // filesystem to install itself. Once that's complete, it will be replaced
  // by the call to `makePublicAPI` with a more limited public API.
  self.pyodide = await pyodide(Module);

  // There is some work to be done between the module being "ready" and postRun
  // being called.
  await moduleLoaded;

  // Unfortunately the indentation here matters.
  Module.runPythonSimple(`
def temp(Module):
  import pyodide
  import __main__
  import builtins

  globals = __main__.__dict__
  globals.update(builtins.__dict__)

  Module.version = pyodide.__version__
  Module.globals = globals
  Module.builtins = builtins.__dict__
  Module.pyodide_py = pyodide
<<<<<<< HEAD
    `);
    Module.init_dict.get("temp")(Module);

    // Wrap "globals" in a special Proxy that allows `pyodide.globals.x` access.
    // TODO: Should we have this?
    Module.globals = new Proxy(Module.globals, Module.NamespaceProxyHandlers);

    delete self.Module;
    let response = await fetch(`${baseURL}packages.json`);
    let json = await response.json();

    fixRecursionLimit(self.pyodide);
    self.pyodide = makePublicAPI(self.pyodide, PUBLIC_API);
    self.pyodide.registerJsModule("js", globalThis);
    self.pyodide.registerJsModule("pyodide_js", self.pyodide);
    Module.packages = json;
    resolve();
  };

  const scriptSrc = `${baseURL}pyodide.asm.js`;
  loadScript(scriptSrc).then(async () => {
    // The emscripten module needs to be at this location for the core
    // filesystem to install itself. Once that's complete, it will be replaced
    // by the call to `makePublicAPI` with a more limited public API.
    self.pyodide = await pyodide(Module);
  });
});
=======
`);
  Module.init_dict["temp"](Module);

  delete self.Module;
  let response = await fetch(`${baseURL}packages.json`);
  Module.packages = await response.json();

  fixRecursionLimit(self.pyodide);
  self.pyodide = makePublicAPI(self.pyodide, PUBLIC_API);
  self.pyodide.registerJsModule("js", globalThis);
  self.pyodide.registerJsModule("pyodide_js", self.pyodide);
})();
>>>>>>> ad611d60
languagePluginLoader<|MERGE_RESOLUTION|>--- conflicted
+++ resolved
@@ -650,37 +650,12 @@
   Module.globals = globals
   Module.builtins = builtins.__dict__
   Module.pyodide_py = pyodide
-<<<<<<< HEAD
-    `);
-    Module.init_dict.get("temp")(Module);
-
-    // Wrap "globals" in a special Proxy that allows `pyodide.globals.x` access.
-    // TODO: Should we have this?
-    Module.globals = new Proxy(Module.globals, Module.NamespaceProxyHandlers);
-
-    delete self.Module;
-    let response = await fetch(`${baseURL}packages.json`);
-    let json = await response.json();
-
-    fixRecursionLimit(self.pyodide);
-    self.pyodide = makePublicAPI(self.pyodide, PUBLIC_API);
-    self.pyodide.registerJsModule("js", globalThis);
-    self.pyodide.registerJsModule("pyodide_js", self.pyodide);
-    Module.packages = json;
-    resolve();
-  };
-
-  const scriptSrc = `${baseURL}pyodide.asm.js`;
-  loadScript(scriptSrc).then(async () => {
-    // The emscripten module needs to be at this location for the core
-    // filesystem to install itself. Once that's complete, it will be replaced
-    // by the call to `makePublicAPI` with a more limited public API.
-    self.pyodide = await pyodide(Module);
-  });
-});
-=======
 `);
   Module.init_dict["temp"](Module);
+  
+  // Wrap "globals" in a special Proxy that allows `pyodide.globals.x` access.
+  // TODO: Should we have this?
+  Module.globals = new Proxy(Module.globals, Module.NamespaceProxyHandlers);
 
   delete self.Module;
   let response = await fetch(`${baseURL}packages.json`);
@@ -691,5 +666,4 @@
   self.pyodide.registerJsModule("js", globalThis);
   self.pyodide.registerJsModule("pyodide_js", self.pyodide);
 })();
->>>>>>> ad611d60
 languagePluginLoader