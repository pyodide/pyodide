--- conflicted
+++ resolved
@@ -396,12 +396,8 @@
     'registerJsModule',
     'unregisterJsModule',
     'setInterruptBuffer',
-<<<<<<< HEAD
     'checkInterrupt',
-    'pyodide_py',
-=======
     'toPy',
->>>>>>> 1574d3dc
     'PythonError',
   ];
   // clang-format on
