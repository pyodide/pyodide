--- conflicted
+++ resolved
@@ -330,7 +330,6 @@
   Module.preloadedWasm = {};
   let isFirefox = navigator.userAgent.toLowerCase().indexOf('firefox') > -1;
 
-<<<<<<< HEAD
   Module.runPython = code => Module.py_pyodide.eval_code(code, Module.globals);
 
   // clang-format off
@@ -366,19 +365,6 @@
 
   Module.version = function() { return Module.py_pyodide.__version__; };
 
-  Module.checkABI = function(ABI_number) {
-    if (ABI_number !== parseInt('{{ PYODIDE_PACKAGE_ABI }}')) {
-      var ABI_mismatch_exception =
-          `ABI numbers differ. Expected {{ PYODIDE_PACKAGE_ABI }}, got ${
-              ABI_number}`;
-      console.error(ABI_mismatch_exception);
-      throw ABI_mismatch_exception;
-    }
-    return true;
-  };
-
-=======
->>>>>>> 4e39fd39
   Module.autocomplete = function(path) {
     var pyodide_module = Module.pyimport("pyodide");
     return pyodide_module.get_completions(path);
