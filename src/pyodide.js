/**
 * The main bootstrap script for loading pyodide.
 */

globalThis.languagePluginLoader = new Promise((resolve, reject) => {
  // Note: PYODIDE_BASE_URL is an environement variable replaced in
  // in this template in the Makefile. It's recommended to always set
  // languagePluginUrl in any case.
  let baseURL = self.languagePluginUrl || '{{ PYODIDE_BASE_URL }}';
  baseURL = baseURL.substr(0, baseURL.lastIndexOf('/')) + '/';

  ////////////////////////////////////////////////////////////
  // Package loading
<<<<<<< HEAD
  let loadedPackages = {};
  let loadPackagePromise = new Promise((resolve) => resolve());
  // Regexp for validating package name and URI
  let package_name_regexp_string = '[a-z0-9_][a-z0-9_\-]*'
  let package_uri_regexp =
      new RegExp('^https?://.*?(' + package_name_regexp_string + ').js$', 'i');
  let package_name_regexp =
      new RegExp('^' + package_name_regexp_string + '$', 'i');
=======
  const DEFAULT_CHANNEL = "default channel";

  // Regexp for validating package name and URI
  const package_uri_regexp =
      new RegExp('^https?://.*?([a-z0-9_][a-z0-9_\-]*).js$', 'i');
>>>>>>> 170c52d6

  let _uri_to_package_name = (package_uri) => {
    if (package_uri_regexp.test(package_uri)) {
      let match = package_uri_regexp.exec(package_uri);
      // Get the regexp group corresponding to the package name
      return match[1];
    } else {
      return null;
    }
  };

  // clang-format off
  let preloadWasm = () => {
    // On Chrome, we have to instantiate wasm asynchronously. Since that
    // can't be done synchronously within the call to dlopen, we instantiate
    // every .so that comes our way up front, caching it in the
    // `preloadedWasm` dictionary.

    let promise = new Promise((resolve) => resolve());
    let FS = pyodide._module.FS;

    function recurseDir(rootpath) {
      let dirs;
      try {
        dirs = FS.readdir(rootpath);
      } catch {
        return;
      }
      for (let entry of dirs) {
        if (entry.startsWith('.')) {
          continue;
        }
        const path = rootpath + entry;
        if (entry.endsWith('.so')) {
          if (Module['preloadedWasm'][path] === undefined) {
            promise = promise
              .then(() => Module['loadWebAssemblyModule'](
                FS.readFile(path), {loadAsync: true}))
              .then((module) => {
                Module['preloadedWasm'][path] = module;
              });
          }
        } else if (FS.isDir(FS.lookupPath(path).node.mode)) {
          recurseDir(path + '/');
        }
      }
    }

    recurseDir('/');

    return promise;
  }
  // clang-format on

  let loadScript;
  if (self.document) { // browser
    loadScript = (url) => new Promise((res, rej) => {
      const script = self.document.createElement('script');
      script.src = url;
      script.onload = res;
      script.onerror = rej;
      self.document.head.appendChild(script);
    });
  } else if (self.importScripts) { // webworker
    loadScript = async (url) => {  // This is async only for consistency
      self.importScripts(url);
    }
  } else {
    throw new Error("Cannot determine runtime environment");
  }

  function recursiveDependencies(names, _messageCallback, errorCallback) {
    const packages = self.pyodide._module.packages.dependencies;
    const loadedPackages = self.pyodide.loadedPackages;
    const toLoad = new Map();

    const addPackage = (pkg) => {
      if (toLoad.has(pkg)) {
        return;
      }
      toLoad.set(pkg, DEFAULT_CHANNEL);
      // If the package is already loaded, we don't add dependencies, but warn
      // the user later. This is especially important if the loaded package is
      // from a custom url, in which case adding dependencies is wrong.
      if (loadedPackages[pkg] !== undefined) {
        return;
      }
      for (let dep of packages[pkg]) {
        addPackage(dep);
      }
    };
    for (let name of names) {
      const pkgname = _uri_to_package_name(name);
      if (pkgname !== null) {
        if (toLoad.has(pkgname) && toLoad.get(pkgname) !== name) {
          errorCallback(`Loading same package ${pkgname} from ${name} and ${
              toLoad.get(pkgname)}`);
          continue;
        }
        toLoad.set(pkgname, name);
      } else if (name in packages) {
        addPackage(name);
      } else {
        errorCallback(`Skipping unknown package '${name}'`);
      }
    }
    return toLoad;
  }

  async function _loadPackage(names, messageCallback, errorCallback) {
    // toLoad is a map pkg_name => pkg_uri
    let toLoad = recursiveDependencies(names, messageCallback, errorCallback);

    // locateFile is the function used by the .js file to locate the .data
    // file given the filename
    self.pyodide._module.locateFile = (path) => {
      // handle packages loaded from custom URLs
      let pkg = path.replace(/\.data$/, "");
      if (toLoad.has(pkg)) {
        let package_uri = toLoad.get(pkg);
        if (package_uri != DEFAULT_CHANNEL) {
          return package_uri.replace(/\.js$/, ".data");
        };
      };
      return baseURL + path;
    };

    if (toLoad.size === 0) {
      return Promise.resolve('No new packages to load');
    } else {
      messageCallback(`Loading ${[...toLoad.keys()].join(', ')}`)
    }

<<<<<<< HEAD
      // monitorRunDependencies is called at the beginning and the end of each
      // package being loaded. We know we are done when it has been called
      // exactly "toLoad * 2" times.
      let packageCounter = Object.keys(toLoad).length * 2;
=======
    // If running in main browser thread, try to catch errors thrown when
    // running a script. Since the script is added via a script tag, there is
    // no good way to capture errors from the script only, so try to capture
    // all errors them.
    //
    // windowErrorPromise rejects when any exceptions is thrown in the process
    // of loading a script. The promise never resolves, and we combine it
    // with other promises via Promise.race.
    let windowErrorHandler;
    let windowErrorPromise;
    if (self.document) {
      windowErrorPromise = new Promise((_res, rej) => {
        windowErrorHandler = e => {
          errorCallback(
              "Unhandled error. We don't know what it is or whether it is related to 'loadPackage' but out of an abundance of caution we will assume that loading failed.");
          errorCallback(e);
          rej(e.message);
        };
        self.addEventListener('error', windowErrorHandler);
      });
    } else {
      // This should be a promise that never resolves
      windowErrorPromise = new Promise(() => {});
    }
>>>>>>> 170c52d6

    // This is a collection of promises that resolve when the package's JS file
    // is loaded. The promises already handle error and never fail.
    let scriptPromises = [];

    for (let [pkg, uri] of toLoad) {
      let loaded = self.pyodide.loadedPackages[pkg];
      if (loaded !== undefined) {
        // If uri is from the DEFAULT_CHANNEL, we assume it was added as a
        // depedency, which was previously overridden.
        if (loaded === uri || uri === DEFAULT_CHANNEL) {
          messageCallback(`${pkg} already loaded from ${loaded}`);
          continue;
        } else {
          errorCallback(`URI mismatch, attempting to load package ${pkg} from ${
              uri} while it is already loaded from ${
              loaded}. To override a dependency, load the custom package first.`);
          continue;
        }
      }
      let scriptSrc = uri === DEFAULT_CHANNEL ? `${baseURL}${pkg}.js` : uri;
      messageCallback(`Loading ${pkg} from ${scriptSrc}`);
      scriptPromises.push(loadScript(scriptSrc).catch(() => {
        errorCallback(`Couldn't load package from URL ${scriptSrc}`);
        toLoad.delete(pkg);
      }));
    }

    // When the JS loads, it synchronously adds a runDependency to emscripten.
    // It then loads the data file, and removes the runDependency from
    // emscripten. This function returns a promise that resolves when there are
    // no pending runDependencies.
    function waitRunDependency() {
      const promise = new Promise(r => {
        self.pyodide._module.monitorRunDependencies = (n) => {
          if (n === 0) {
            r();
          }
        };
      });
      // If there are no pending dependencies left, monitorRunDependencies will
      // never be called. Since we can't check the number of dependencies,
      // manually trigger a call.
      self.pyodide._module.addRunDependency("dummy");
      self.pyodide._module.removeRunDependency("dummy");
      return promise;
    }

<<<<<<< HEAD
      // Add a handler for any exceptions that are thrown in the process of
      // loading a package
      let windowErrorHandler = (err) => {
        delete self.pyodide._module.monitorRunDependencies;
=======
    // We must start waiting for runDependencies *after* all the JS files are
    // loaded, since the number of runDependencies may happen to equal zero
    // between package files loading.
    let successPromise = Promise.all(scriptPromises).then(waitRunDependency);
    try {
      await Promise.race([ successPromise, windowErrorPromise ]);
    } finally {
      delete self.pyodide._module.monitorRunDependencies;
      if (windowErrorHandler) {
>>>>>>> 170c52d6
        self.removeEventListener('error', windowErrorHandler);
      }
    }

    let packageList = [];
    for (let [pkg, uri] of toLoad) {
      self.pyodide.loadedPackages[pkg] = uri;
      packageList.push(pkg);
    }

    let resolveMsg;
    if (packageList.length > 0) {
      let package_names = packageList.join(', ');
      resolveMsg = `Loaded ${packageList}`;
    } else {
      resolveMsg = 'No packages loaded';
    }

    if (!isFirefox) {
      await preloadWasm();
    }
    messageCallback(resolveMsg);

    // We have to invalidate Python's import caches, or it won't
    // see the new files.
    self.pyodide.runPython('import importlib as _importlib\n' +
                           '_importlib.invalidate_caches()\n');
  };

  // This is a promise that is resolved iff there are no pending package loads.
  // It never fails.
  let loadPackageChain = Promise.resolve();

  async function loadPackage(names, messageCallback, errorCallback) {
    if (!Array.isArray(names)) {
      names = [ names ];
    }
    let promise = loadPackageChain.then(
        () => _loadPackage(names, messageCallback || console.log,
                           errorCallback || console.error));
    loadPackageChain = loadPackageChain.then(() => promise.catch(() => {}));
    await promise;
  }

  ////////////////////////////////////////////////////////////
  // Fix Python recursion limit
  function fixRecursionLimit(pyodide) {
    // The Javascript/Wasm call stack may be too small to handle the default
    // Python call stack limit of 1000 frames. This is generally the case on
    // Chrom(ium), but not on Firefox. Here, we determine the Javascript call
    // stack depth available, and then divide by 50 (determined heuristically)
    // to set the maximum Python call stack depth.

    let depth = 0;
    function recurse() {
      depth += 1;
      recurse();
    }
    try {
      recurse();
    } catch (err) {
      ;
    }

    let recursionLimit = depth / 50;
    if (recursionLimit > 1000) {
      recursionLimit = 1000;
    }
    pyodide.runPython(
        `import sys; sys.setrecursionlimit(int(${recursionLimit}))`);
  };

  ////////////////////////////////////////////////////////////
  // Rearrange namespace for public API
  let PUBLIC_API = [
    'globals',
    'loadPackage',
    'loadPackagesFromImports',
    'loadedPackages',
    'pyimport',
    'runPython',
    'runPythonAsync',
    'version',
  ];

  function makePublicAPI(module, public_api) {
    let namespace = {_module : module};
    for (let name of public_api) {
      namespace[name] = module[name];
    }
    return namespace;
  }

  ////////////////////////////////////////////////////////////
  // Loading Pyodide
  let Module = {};
  self.Module = Module;

  Module.noImageDecoding = true;
  Module.noAudioDecoding = true;
  Module.noWasmDecoding = true;
  Module.preloadedWasm = {};
  let isFirefox = navigator.userAgent.toLowerCase().indexOf('firefox') > -1;

  Module.runPython = code => Module.pyodide_py.eval_code(code, Module.globals);

  // clang-format off
  Module.loadPackagesFromImports  = async function(code, messageCallback, errorCallback) {
    let imports = Module.pyodide_py.find_imports(code);
    if (imports.length === 0) {
      return;
    }
    let packageNames =
        self.pyodide._module.packages.import_name_to_package_name;
    let packages = new Set();
    for (let name of imports) {
      if (name in packageNames) {
        packages.add(name);
      }
    }
    if (packages.size) {
      await loadPackage(
        Array.from(packages.keys()), messageCallback, errorCallback
      );
    }
  };
  // clang-format on

  Module.pyimport = name => Module.globals[name];

  Module.runPythonAsync = async function(code, messageCallback, errorCallback) {
    await Module.loadPackagesFromImports(code, messageCallback, errorCallback);
    return Module.runPython(code);
  };

  Module.locateFile = (path) => baseURL + path;
  Module.postRun = async () => {
    Module.version = Module.pyodide_py.__version__;
    delete self.Module;
    let response = await fetch(`${baseURL}packages.json`);
    let json = await response.json();
    fixRecursionLimit(self.pyodide);
    self.pyodide = makePublicAPI(self.pyodide, PUBLIC_API);
    self.pyodide._module.packages = json;
    resolve();
  };

  const scriptSrc = `${baseURL}pyodide.asm.js`;
  loadScript(scriptSrc).then(() => {
    // The emscripten module needs to be at this location for the core
    // filesystem to install itself. Once that's complete, it will be replaced
    // by the call to `makePublicAPI` with a more limited public API.
    self.pyodide = pyodide(Module);
    self.pyodide.loadedPackages = {};
    self.pyodide.loadPackage = loadPackage;
  });
});
languagePluginLoader<|MERGE_RESOLUTION|>--- conflicted
+++ resolved
@@ -11,22 +11,11 @@
 
   ////////////////////////////////////////////////////////////
   // Package loading
-<<<<<<< HEAD
-  let loadedPackages = {};
-  let loadPackagePromise = new Promise((resolve) => resolve());
-  // Regexp for validating package name and URI
-  let package_name_regexp_string = '[a-z0-9_][a-z0-9_\-]*'
-  let package_uri_regexp =
-      new RegExp('^https?://.*?(' + package_name_regexp_string + ').js$', 'i');
-  let package_name_regexp =
-      new RegExp('^' + package_name_regexp_string + '$', 'i');
-=======
   const DEFAULT_CHANNEL = "default channel";
 
   // Regexp for validating package name and URI
   const package_uri_regexp =
       new RegExp('^https?://.*?([a-z0-9_][a-z0-9_\-]*).js$', 'i');
->>>>>>> 170c52d6
 
   let _uri_to_package_name = (package_uri) => {
     if (package_uri_regexp.test(package_uri)) {
@@ -160,12 +149,6 @@
       messageCallback(`Loading ${[...toLoad.keys()].join(', ')}`)
     }
 
-<<<<<<< HEAD
-      // monitorRunDependencies is called at the beginning and the end of each
-      // package being loaded. We know we are done when it has been called
-      // exactly "toLoad * 2" times.
-      let packageCounter = Object.keys(toLoad).length * 2;
-=======
     // If running in main browser thread, try to catch errors thrown when
     // running a script. Since the script is added via a script tag, there is
     // no good way to capture errors from the script only, so try to capture
@@ -190,7 +173,6 @@
       // This should be a promise that never resolves
       windowErrorPromise = new Promise(() => {});
     }
->>>>>>> 170c52d6
 
     // This is a collection of promises that resolve when the package's JS file
     // is loaded. The promises already handle error and never fail.
@@ -239,12 +221,6 @@
       return promise;
     }
 
-<<<<<<< HEAD
-      // Add a handler for any exceptions that are thrown in the process of
-      // loading a package
-      let windowErrorHandler = (err) => {
-        delete self.pyodide._module.monitorRunDependencies;
-=======
     // We must start waiting for runDependencies *after* all the JS files are
     // loaded, since the number of runDependencies may happen to equal zero
     // between package files loading.
@@ -254,7 +230,6 @@
     } finally {
       delete self.pyodide._module.monitorRunDependencies;
       if (windowErrorHandler) {
->>>>>>> 170c52d6
         self.removeEventListener('error', windowErrorHandler);
       }
     }
