--- conflicted
+++ resolved
@@ -58,27 +58,13 @@
   }
 
   let loadScript;
-<<<<<<< HEAD
   if (self.document) {
     // browser
-    loadScript = (url) =>
-      new Promise((res, rej) => {
-        const script = self.document.createElement("script");
-        script.src = url;
-        script.onload = res;
-        script.onerror = rej;
-        self.document.head.appendChild(script);
-      });
+    loadScript = (url) => import(url);
   } else if (self.importScripts) {
     // webworker
     loadScript = async (url) => {
       // This is async only for consistency
-=======
-  if (self.document) { // browser
-    loadScript = (url) => import(url);
-  } else if (self.importScripts) { // webworker
-    loadScript = async (url) => {  // This is async only for consistency
->>>>>>> 09ea3229
       self.importScripts(url);
     };
   } else {
@@ -166,35 +152,6 @@
       messageCallback(`Loading ${packageNames}`);
     }
 
-<<<<<<< HEAD
-    // If running in main browser thread, try to catch errors thrown when
-    // running a script. Since the script is added via a script tag, there is
-    // no good way to capture errors from the script only, so try to capture
-    // all errors them.
-    //
-    // windowErrorPromise rejects when any exceptions is thrown in the process
-    // of loading a script. The promise never resolves, and we combine it
-    // with other promises via Promise.race.
-    let windowErrorHandler;
-    let windowErrorPromise;
-    if (self.document) {
-      windowErrorPromise = new Promise((_res, rej) => {
-        windowErrorHandler = (e) => {
-          errorCallback(
-            "Unhandled error. We don't know what it is or whether it is related to 'loadPackage' but out of an abundance of caution we will assume that loading failed."
-          );
-          errorCallback(e);
-          rej(e.message);
-        };
-        self.addEventListener("error", windowErrorHandler);
-      });
-    } else {
-      // This should be a promise that never resolves
-      windowErrorPromise = new Promise(() => {});
-    }
-
-=======
->>>>>>> 09ea3229
     // This is a collection of promises that resolve when the package's JS file
     // is loaded. The promises already handle error and never fail.
     let scriptPromises = [];
@@ -250,18 +207,9 @@
     // loaded, since the number of runDependencies may happen to equal zero
     // between package files loading.
     try {
-<<<<<<< HEAD
-      await Promise.race([successPromise, windowErrorPromise]);
-    } finally {
-      delete Module.monitorRunDependencies;
-      if (windowErrorHandler) {
-        self.removeEventListener("error", windowErrorHandler);
-      }
-=======
       await Promise.all(scriptPromises).then(waitRunDependency);
     } finally {
       delete Module.monitorRunDependencies;
->>>>>>> 09ea3229
     }
 
     let packageList = [];
@@ -301,7 +249,7 @@
   async function acquirePackageLock() {
     let old_lock = _package_lock;
     let releaseLock;
-    _package_lock = new Promise(resolve => releaseLock = resolve);
+    _package_lock = new Promise((resolve) => (releaseLock = resolve));
     await old_lock;
     return releaseLock;
   }
@@ -402,39 +350,22 @@
     // restore the preload plugin
     Module.preloadPlugins.unshift(loadPluginOverride);
 
-<<<<<<< HEAD
-    let promise = loadPackageChain.then(() =>
-      _loadPackage(
+    let releaseLock = await acquirePackageLock();
+    try {
+      await _loadPackage(
         sharedLibraryNames,
         messageCallback || console.log,
         errorCallback || console.error
-      )
-    );
-    loadPackageChain = loadPackageChain.then(() => promise.catch(() => {}));
-    await promise;
-    Module.preloadPlugins.shift(loadPluginOverride);
-
-    promise = loadPackageChain.then(() =>
-      _loadPackage(
+      );
+      Module.preloadPlugins.shift(loadPluginOverride);
+      await _loadPackage(
         names,
         messageCallback || console.log,
         errorCallback || console.error
-      )
-    );
-    loadPackageChain = loadPackageChain.then(() => promise.catch(() => {}));
-    await promise;
-=======
-    let releaseLock = await acquirePackageLock();
-    try {
-      await _loadPackage(sharedLibraryNames, messageCallback || console.log,
-                         errorCallback || console.error);
-      Module.preloadPlugins.shift(loadPluginOverride);
-      await _loadPackage(names, messageCallback || console.log,
-                         errorCallback || console.error);
+      );
     } finally {
       releaseLock();
     }
->>>>>>> 09ea3229
   };
 
   ////////////////////////////////////////////////////////////
@@ -466,6 +397,7 @@
 
   ////////////////////////////////////////////////////////////
   // Rearrange namespace for public API
+  // clang-format off
   let PUBLIC_API = [
     "globals",
     "pyodide_py",
@@ -483,6 +415,7 @@
     "toPy",
     "PythonError",
   ];
+  // clang-format on
 
   function makePublicAPI(module, public_api) {
     let namespace = { _module: module };
@@ -566,6 +499,7 @@
    */
   Module.globals = {}; // actually defined in runPythonSimple below
 
+  // clang-format off
   /**
    * A Javascript error caused by a Python exception.
    *
@@ -598,6 +532,7 @@
       this.message;
     }
   };
+  // clang-format on
 
   /**
    *
@@ -666,6 +601,7 @@
     return Module.pyodide_py.eval_code(code, globals);
   };
 
+  // clang-format off
   /**
    * Inspect a Python code chunk and use :js:func:`pyodide.loadPackage` to
    * install any known packages that the code chunk imports. Uses the Python API
@@ -711,6 +647,7 @@
       );
     }
   };
+  // clang-format on
 
   /**
    * Access a Python object in the global namespace from Javascript.
@@ -759,6 +696,7 @@
     }
   };
 
+  // clang-format off
   /**
    * Registers the Javascript object ``module`` as a Javascript module named
    * ``name``. This module can then be imported from Python using the standard
@@ -788,6 +726,7 @@
   Module.unregisterJsModule = function (name) {
     Module.pyodide_py.unregister_js_module(name);
   };
+  // clang-format on
 
   /**
    * Convert the Javascript object to a Python object as best as possible.
@@ -806,6 +745,7 @@
   Module.toPy = function (obj, depth = -1) {
     // No point in converting these, it'd be dumb to proxy them so they'd just
     // get converted back by `js2python` at the end
+    // clang-format off
     switch (typeof obj) {
       case "string":
       case "number":
@@ -814,6 +754,7 @@
       case "undefined":
         return obj;
     }
+    // clang-format on
     if (!obj || Module.isPyProxy(obj)) {
       return obj;
     }
@@ -823,7 +764,9 @@
     try {
       obj_id = Module.hiwire.new_value(obj);
       py_result = Module.__js2python_convert(obj_id, new Map(), depth);
+      // clang-format off
       if (py_result === 0) {
+        // clang-format on
         Module._pythonexc2js();
       }
       if (Module._JsProxy_Check(py_result)) {
@@ -832,7 +775,9 @@
         // return Module.pyproxy_new(py_result);
       }
       result = Module._python2js(py_result);
+      // clang-format off
       if (result === 0) {
+        // clang-format on
         Module._pythonexc2js();
       }
     } finally {
