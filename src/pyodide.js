/**
 * The main bootstrap script for loading pyodide.
 */

var languagePluginLoader = new Promise((resolve, reject) => {
  // Note: PYODIDE_BASE_URL is an environement variable replaced in
  // in this template in the Makefile. It's recommended to always set
  // languagePluginUrl in any case.
  var baseURL = self.languagePluginUrl || '{{ PYODIDE_BASE_URL }}';
  baseURL = baseURL.substr(0, baseURL.lastIndexOf('/')) + '/';

  ////////////////////////////////////////////////////////////
  // Package loading
  let loadedPackages = {};
  var loadPackagePromise = new Promise((resolve) => resolve());
  // Regexp for validating package name and URI
  var package_name_regexp = '[a-z0-9_][a-z0-9_\-]*'
  var package_uri_regexp =
      new RegExp('^https?://.*?(' + package_name_regexp + ').js$', 'i');
  var package_name_regexp = new RegExp('^' + package_name_regexp + '$', 'i');

  let _uri_to_package_name = (package_uri) => {
    // Generate a unique package name from URI

    if (package_name_regexp.test(package_uri)) {
      return package_uri;
    } else if (package_uri_regexp.test(package_uri)) {
      let match = package_uri_regexp.exec(package_uri);
      // Get the regexp group corresponding to the package name
      return match[1];
    } else {
      return null;
    }
  };

  // clang-format off
  let preloadWasm = () => {
    // On Chrome, we have to instantiate wasm asynchronously. Since that
    // can't be done synchronously within the call to dlopen, we instantiate
    // every .so that comes our way up front, caching it in the
    // `preloadedWasm` dictionary.

    let promise = new Promise((resolve) => resolve());
    let FS = pyodide._module.FS;

    function recurseDir(rootpath) {
      let dirs;
      try {
        dirs = FS.readdir(rootpath);
      } catch {
        return;
      }
      for (let entry of dirs) {
        if (entry.startsWith('.')) {
          continue;
        }
        const path = rootpath + entry;
        if (entry.endsWith('.so')) {
          if (Module['preloadedWasm'][path] === undefined) {
            promise = promise
              .then(() => Module['loadWebAssemblyModule'](
                FS.readFile(path), {loadAsync: true}))
              .then((module) => {
                Module['preloadedWasm'][path] = module;
              });
          }
        } else if (FS.isDir(FS.lookupPath(path).node.mode)) {
          recurseDir(path + '/');
        }
      }
    }

    recurseDir('/');

    return promise;
  }
  // clang-format on

  function loadScript(url, onload, onerror) {
    if (self.document) { // browser
      const script = self.document.createElement('script');
      script.src = url;
      script.onload = (e) => { onload(); };
      script.onerror = (e) => { onerror(); };
      self.document.head.appendChild(script);
    } else if (self.importScripts) { // webworker
      try {
        self.importScripts(url);
        onload();
      } catch {
        onerror();
      }
    }
  }

  let _loadPackage = (names, messageCallback, errorCallback) => {
    if (messageCallback == undefined) {
      messageCallback = () => {};
    }
    if (errorCallback == undefined) {
      errorCallback = () => {};
    }
    let _messageCallback = (msg) => {
      console.log(msg);
      messageCallback(msg);
    };
    let _errorCallback = (errMsg) => {
      console.error(errMsg);
      errorCallback(errMsg);
    };

    // DFS to find all dependencies of the requested packages
    let packages = self.pyodide._module.packages.dependencies;
    let loadedPackages = self.pyodide.loadedPackages;
    let queue = [].concat(names || []);
    let toLoad = {};
    while (queue.length) {
      let package_uri = queue.pop();

      const pkg = _uri_to_package_name(package_uri);

      if (pkg == null) {
        _errorCallback(`Invalid package name or URI '${package_uri}'`);
        return;
      } else if (pkg == package_uri) {
        package_uri = 'default channel';
      }

      if (pkg in loadedPackages) {
        if (package_uri != loadedPackages[pkg]) {
          _errorCallback(`URI mismatch, attempting to load package ` +
                         `${pkg} from ${package_uri} while it is already ` +
                         `loaded from ${loadedPackages[pkg]}!`);
          return;
        } else {
          _messageCallback(`${pkg} already loaded from ${loadedPackages[pkg]}`)
        }
      } else if (pkg in toLoad) {
        if (package_uri != toLoad[pkg]) {
          _errorCallback(`URI mismatch, attempting to load package ` +
                         `${pkg} from ${package_uri} while it is already ` +
                         `being loaded from ${toLoad[pkg]}!`);
          return;
        }
      } else {
        console.log(
            `${pkg} to be loaded from ${package_uri}`); // debug level info.

        toLoad[pkg] = package_uri;
        if (packages.hasOwnProperty(pkg)) {
          packages[pkg].forEach((subpackage) => {
            if (!(subpackage in loadedPackages) && !(subpackage in toLoad)) {
              queue.push(subpackage);
            }
          });
        } else {
          _errorCallback(`Unknown package '${pkg}'`);
        }
      }
    }

    self.pyodide._module.locateFile = (path) => {
      // handle packages loaded from custom URLs
      let pkg = path.replace(/\.data$/, "");
      if (pkg in toLoad) {
        let package_uri = toLoad[pkg];
        if (package_uri != 'default channel') {
          return package_uri.replace(/\.js$/, ".data");
        };
      };
      return baseURL + path;
    };

    let promise = new Promise((resolve, reject) => {
      if (Object.keys(toLoad).length === 0) {
        resolve('No new packages to load');
        return;
      }

      let packageList = Array.from(Object.keys(toLoad));
      _messageCallback(`Loading ${packageList.join(', ')}`)

      // monitorRunDependencies is called at the beginning and the end of each
      // package being loaded. We know we are done when it has been called
      // exactly "toLoad * 2" times.
      var packageCounter = Object.keys(toLoad).length * 2;

      self.pyodide._module.monitorRunDependencies = () => {
        packageCounter--;
        if (packageCounter === 0) {
          for (let pkg in toLoad) {
            self.pyodide.loadedPackages[pkg] = toLoad[pkg];
          }
          delete self.pyodide._module.monitorRunDependencies;
          self.removeEventListener('error', windowErrorHandler);

          let resolveMsg = `Loaded `;
          if (packageList.length > 0) {
            resolveMsg += packageList.join(', ');
          } else {
            resolveMsg += 'no packages'
          }

          if (!isFirefox) {
            preloadWasm().then(() => {
              console.log(resolveMsg);
              resolve(resolveMsg);
            });
          } else {
            console.log(resolveMsg);
            resolve(resolveMsg);
          }
        }
      };

      // Add a handler for any exceptions that are thrown in the process of
      // loading a package
      var windowErrorHandler = (err) => {
        delete self.pyodide._module.monitorRunDependencies;
        self.removeEventListener('error', windowErrorHandler);
        // Set up a new Promise chain, since this one failed
        loadPackagePromise = new Promise((resolve) => resolve());
        reject(err.message);
      };
      self.addEventListener('error', windowErrorHandler);

      for (let pkg in toLoad) {
        let scriptSrc;
        let package_uri = toLoad[pkg];
        if (package_uri == 'default channel') {
          scriptSrc = `${baseURL}${pkg}.js`;
        } else {
          scriptSrc = `${package_uri}`;
        }
        _messageCallback(`Loading ${pkg} from ${scriptSrc}`)
        loadScript(scriptSrc, () => {}, () => {
          // If the package_uri fails to load, call monitorRunDependencies twice
          // (so packageCounter will still hit 0 and finish loading), and remove
          // the package from toLoad so we don't mark it as loaded, and remove
          // the package from packageList so we don't say that it was loaded.
          _errorCallback(`Couldn't load package from URL ${scriptSrc}`);
          delete toLoad[pkg];
          let packageListIndex = packageList.indexOf(pkg);
          if (packageListIndex !== -1) {
            packageList.splice(packageListIndex, 1);
          }
          for (let i = 0; i < 2; i++) {
            self.pyodide._module.monitorRunDependencies();
          }
        });
      }

      // We have to invalidate Python's import caches, or it won't
      // see the new files. This is done here so it happens in parallel
      // with the fetching over the network.
      self.pyodide.runPython('import importlib as _importlib\n' +
                             '_importlib.invalidate_caches()\n');
    });

    return promise;
  };

  let loadPackage = (names, messageCallback, errorCallback) => {
    /* We want to make sure that only one loadPackage invocation runs at any
     * given time, so this creates a "chain" of promises. */
    loadPackagePromise = loadPackagePromise.then(
        () => _loadPackage(names, messageCallback, errorCallback));
    return loadPackagePromise;
  };

  ////////////////////////////////////////////////////////////
  // Fix Python recursion limit
  function fixRecursionLimit(pyodide) {
    // The Javascript/Wasm call stack may be too small to handle the default
    // Python call stack limit of 1000 frames. This is generally the case on
    // Chrom(ium), but not on Firefox. Here, we determine the Javascript call
    // stack depth available, and then divide by 50 (determined heuristically)
    // to set the maximum Python call stack depth.

    let depth = 0;
    function recurse() {
      depth += 1;
      recurse();
    }
    try {
      recurse();
    } catch (err) {
      ;
    }

    let recursionLimit = depth / 50;
    if (recursionLimit > 1000) {
      recursionLimit = 1000;
    }
    pyodide.runPython(
        `import sys; sys.setrecursionlimit(int(${recursionLimit}))`);
  };

  ////////////////////////////////////////////////////////////
  // Rearrange namespace for public API
  let PUBLIC_API = [
<<<<<<< HEAD
    'globals', 'loadPackage', 'loadedPackages', 'pyimport', 'repr', 'runPython',
    'runPythonAsync', 'checkABI', 'version', 'autocomplete'
=======
    'globals',
    'loadPackage',
    'loadPackagesFromImports',
    'loadedPackages',
    'pyimport',
    'repr',
    'runPython',
    'runPythonAsync',
    'version',
    'autocomplete',
>>>>>>> 11550775
  ];

  if (self.TEST_PYODIDE) {
    PUBLIC_API.push("Tests");
  }

  function makePublicAPI(module, public_api) {
    var namespace = {_module : module};
    for (let name of public_api) {
      namespace[name] = module[name];
    }
    return namespace;
  }

  ////////////////////////////////////////////////////////////
  // Loading Pyodide
  let Module = {};
  self.Module = Module;

  Module.noImageDecoding = true;
  Module.noAudioDecoding = true;
  Module.noWasmDecoding = true;
  Module.preloadedWasm = {};
  let isFirefox = navigator.userAgent.toLowerCase().indexOf('firefox') > -1;

  Module.runPython = code => Module.pyodide_py.eval_code(code, Module.globals);

  // clang-format off
  Module.loadPackagesFromImports  = async function(code, messageCallback, errorCallback) {
    let imports = Module.pyodide_py.find_imports(code);
    if (imports.length === 0) {
      return;
    }
    let packageNames =
        self.pyodide._module.packages.import_name_to_package_name;
    let packages = new Set();
    for (let name of imports) {
      if (name in packageNames) {
        packages.add(name);
      }
    }
    if (packages.size) {
      await loadPackage(
        Array.from(packages.keys()),
        messageCallback,
        errorCallback,
      );
    }
  };
  // clang-format on

  Module.pyimport = name => Module.globals[name];

  Module.runPythonAsync = async function(code, messageCallback, errorCallback) {
    await Module.loadPackagesFromImports(code, messageCallback, errorCallback);
    return Module.runPython(code);
  };

  Module.version = function() { return Module.pyodide_py.__version__; };

  Module.autocomplete = function(path) {
    var pyodide_module = Module.pyimport("pyodide");
    return pyodide_module.get_completions(path);
  };

  Module.locateFile = (path) => baseURL + path;
  var postRunPromise = new Promise((resolve, reject) => {
    Module.postRun = () => {
      delete self.Module;
      fetch(`${baseURL}packages.json`)
          .then((response) => response.json())
          .then((json) => {
            fixRecursionLimit(self.pyodide);
            self.pyodide = makePublicAPI(self.pyodide, PUBLIC_API);
            self.pyodide._module.packages = json;
            resolve();
          });
    };
  });

  var dataLoadPromise = new Promise((resolve, reject) => {
    Module.monitorRunDependencies =
        (n) => {
          if (n === 0) {
            delete Module.monitorRunDependencies;
            resolve();
          }
        }
  });

  Promise.all([ postRunPromise, dataLoadPromise ]).then(() => resolve());

  const scriptSrc = `${baseURL}pyodide.asm.js`;
  loadScript(scriptSrc, () => {
    // The emscripten module needs to be at this location for the core
    // filesystem to install itself. Once that's complete, it will be replaced
    // by the call to `makePublicAPI` with a more limited public API.
    self.pyodide = pyodide(Module);
    self.pyodide.loadedPackages = {};
    self.pyodide.loadPackage = loadPackage;
  }, () => {});
});
languagePluginLoader<|MERGE_RESOLUTION|>--- conflicted
+++ resolved
@@ -299,10 +299,6 @@
   ////////////////////////////////////////////////////////////
   // Rearrange namespace for public API
   let PUBLIC_API = [
-<<<<<<< HEAD
-    'globals', 'loadPackage', 'loadedPackages', 'pyimport', 'repr', 'runPython',
-    'runPythonAsync', 'checkABI', 'version', 'autocomplete'
-=======
     'globals',
     'loadPackage',
     'loadPackagesFromImports',
@@ -313,12 +309,7 @@
     'runPythonAsync',
     'version',
     'autocomplete',
->>>>>>> 11550775
   ];
-
-  if (self.TEST_PYODIDE) {
-    PUBLIC_API.push("Tests");
-  }
 
   function makePublicAPI(module, public_api) {
     var namespace = {_module : module};
