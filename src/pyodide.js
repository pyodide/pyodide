--- conflicted
+++ resolved
@@ -685,11 +685,7 @@
    * ``name``. This module can then be imported from Python using the standard
    * Python import system. If another module by the same name has already been
    * imported, this won't have much effect unless you also delete the imported
-<<<<<<< HEAD
-   * module from ``sys.modules``. This uses the Python API
-=======
    * module from ``sys.modules``. This calls the ``pyodide_py`` API
->>>>>>> 31d10d17
    * :func:`pyodide.register_js_module`.
    *
    * @param {string} name Name of the Javascript module to add
@@ -705,11 +701,7 @@
    * :func:`pyodide.register_js_module`. If a Javascript module with that name
    * does not already exist, will throw an error. Note that if the module has
    * already been imported, this won't have much effect unless you also delete
-<<<<<<< HEAD
-   * the imported module from ``sys.modules``. This uses the Python API
-=======
    * the imported module from ``sys.modules``. This calls the ``pyodide_py`` API
->>>>>>> 31d10d17
    * :func:`pyodide.unregister_js_module`.
    *
    * @param {string} name Name of the Javascript module to remove
