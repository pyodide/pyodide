/**
 * The main bootstrap script for loading pyodide.
 */

/**
 * The :ref:`js-api-pyodide` module object. Must be present as a global variable
 * called
 * ``pyodide`` in order for package loading to work properly.
 *
 * @type Object
 */
globalThis.pyodide = {};

/**
 * Load the main Pyodide wasm module and initialize it. When finished stores the
 * Pyodide module as a global object called ``pyodide``.
 * @param {string} config.indexURL - The URL from which Pyodide will load
 * packages
 * @returns The Pyodide module.
 * @async
 */
globalThis.loadPyodide = async function(config = {}) {
  if (globalThis.__pyodideLoading) {
    if (globalThis.languagePluginURL) {
      throw new Error(
          "Pyodide is already loading because languagePluginURL is defined.");
    } else {
      throw new Error("Pyodide is already loading.");
    }
  }
  globalThis.__pyodideLoading = true;
  let Module = {};
  // Note: PYODIDE_BASE_URL is an environment variable replaced in
  // in this template in the Makefile. It's recommended to always set
  // indexURL in any case.
  let baseURL = config.indexURL || "{{ PYODIDE_BASE_URL }}";
  if (baseURL.endsWith(".js")) {
    baseURL = baseURL.substr(0, baseURL.lastIndexOf('/'));
  }
  if (!baseURL.endsWith("/")) {
    baseURL += '/';
  }

  ////////////////////////////////////////////////////////////
  // Package loading
  const DEFAULT_CHANNEL = "default channel";

  // Regexp for validating package name and URI
  const package_uri_regexp = /^.*?([^\/]*)\.js$/;

  function _uri_to_package_name(package_uri) {
    let match = package_uri_regexp.exec(package_uri);
    if (match) {
      return match[1];
    }
  };

  let loadScript;
  if (self.document) { // browser
    loadScript = (url) => new Promise((res, rej) => {
      const script = self.document.createElement('script');
      script.src = url;
      script.onload = res;
      script.onerror = rej;
      self.document.head.appendChild(script);
    });
  } else if (self.importScripts) { // webworker
    loadScript = async (url) => {  // This is async only for consistency
      self.importScripts(url);
    };
  } else {
    throw new Error("Cannot determine runtime environment");
  }

  function recursiveDependencies(names, _messageCallback, errorCallback,
                                 sharedLibsOnly) {
    const packages = Module.packages.dependencies;
    const loadedPackages = Module.loadedPackages;
    const sharedLibraries = Module.packages.shared_library;
    const toLoad = new Map();

    const addPackage = (pkg) => {
      if (toLoad.has(pkg)) {
        return;
      }
      toLoad.set(pkg, DEFAULT_CHANNEL);
      // If the package is already loaded, we don't add dependencies, but warn
      // the user later. This is especially important if the loaded package is
      // from a custom url, in which case adding dependencies is wrong.
      if (loadedPackages[pkg] !== undefined) {
        return;
      }
      for (let dep of packages[pkg]) {
        addPackage(dep);
      }
    };
    for (let name of names) {
      const pkgname = _uri_to_package_name(name);
      if (pkgname !== undefined) {
        if (toLoad.has(pkgname) && toLoad.get(pkgname) !== name) {
          errorCallback(`Loading same package ${pkgname} from ${name} and ${
              toLoad.get(pkgname)}`);
          continue;
        }
        toLoad.set(pkgname, name);
      } else if (name in packages) {
        addPackage(name);
      } else {
        errorCallback(`Skipping unknown package '${name}'`);
      }
    }
    if (sharedLibsOnly) {
      let onlySharedLibs = new Map();
      for (let c of toLoad) {
        if (c[0] in sharedLibraries) {
          onlySharedLibs.set(c[0], toLoad.get(c[0]));
        }
      }
      return onlySharedLibs;
    }
    return toLoad;
  }

  async function _loadPackage(names, messageCallback, errorCallback) {
    // toLoad is a map pkg_name => pkg_uri
    let toLoad = recursiveDependencies(names, messageCallback, errorCallback);

    // locateFile is the function used by the .js file to locate the .data
    // file given the filename
    Module.locateFile = (path) => {
      // handle packages loaded from custom URLs
      let pkg = path.replace(/\.data$/, "");
      if (toLoad.has(pkg)) {
        let package_uri = toLoad.get(pkg);
        if (package_uri != DEFAULT_CHANNEL) {
          return package_uri.replace(/\.js$/, ".data");
        };
      };
      return baseURL + path;
    };

    if (toLoad.size === 0) {
      return Promise.resolve('No new packages to load');
    } else {
      let packageNames = Array.from(toLoad.keys()).join(', ');
      messageCallback(`Loading ${packageNames}`);
    }

    // If running in main browser thread, try to catch errors thrown when
    // running a script. Since the script is added via a script tag, there is
    // no good way to capture errors from the script only, so try to capture
    // all errors them.
    //
    // windowErrorPromise rejects when any exceptions is thrown in the process
    // of loading a script. The promise never resolves, and we combine it
    // with other promises via Promise.race.
    let windowErrorHandler;
    let windowErrorPromise;
    if (self.document) {
      windowErrorPromise = new Promise((_res, rej) => {
        windowErrorHandler = e => {
          errorCallback(
              "Unhandled error. We don't know what it is or whether it is related to 'loadPackage' but out of an abundance of caution we will assume that loading failed.");
          errorCallback(e);
          rej(e.message);
        };
        self.addEventListener('error', windowErrorHandler);
      });
    } else {
      // This should be a promise that never resolves
      windowErrorPromise = new Promise(() => {});
    }

    // This is a collection of promises that resolve when the package's JS file
    // is loaded. The promises already handle error and never fail.
    let scriptPromises = [];

    for (let [pkg, uri] of toLoad) {
      let loaded = Module.loadedPackages[pkg];
      if (loaded !== undefined) {
        // If uri is from the DEFAULT_CHANNEL, we assume it was added as a
        // depedency, which was previously overridden.
        if (loaded === uri || uri === DEFAULT_CHANNEL) {
          messageCallback(`${pkg} already loaded from ${loaded}`);
          continue;
        } else {
          errorCallback(
              `URI mismatch, attempting to load package ${pkg} from ${uri} ` +
              `while it is already loaded from ${
                  loaded}. To override a dependency, ` +
              `load the custom package first.`);
          continue;
        }
      }
      let scriptSrc = uri === DEFAULT_CHANNEL ? `${baseURL}${pkg}.js` : uri;
      messageCallback(`Loading ${pkg} from ${scriptSrc}`);
      scriptPromises.push(loadScript(scriptSrc).catch(() => {
        errorCallback(`Couldn't load package from URL ${scriptSrc}`);
        toLoad.delete(pkg);
      }));
    }

    // When the JS loads, it synchronously adds a runDependency to emscripten.
    // It then loads the data file, and removes the runDependency from
    // emscripten. This function returns a promise that resolves when there are
    // no pending runDependencies.
    function waitRunDependency() {
      const promise = new Promise(r => {
        Module.monitorRunDependencies = (n) => {
          if (n === 0) {
            r();
          }
        };
      });
      // If there are no pending dependencies left, monitorRunDependencies will
      // never be called. Since we can't check the number of dependencies,
      // manually trigger a call.
      Module.addRunDependency("dummy");
      Module.removeRunDependency("dummy");
      return promise;
    }

    // We must start waiting for runDependencies *after* all the JS files are
    // loaded, since the number of runDependencies may happen to equal zero
    // between package files loading.
    let successPromise = Promise.all(scriptPromises).then(waitRunDependency);
    try {
      await Promise.race([ successPromise, windowErrorPromise ]);
    } finally {
      delete Module.monitorRunDependencies;
      if (windowErrorHandler) {
        self.removeEventListener('error', windowErrorHandler);
      }
    }

    let packageList = [];
    for (let [pkg, uri] of toLoad) {
      Module.loadedPackages[pkg] = uri;
      packageList.push(pkg);
    }

    let resolveMsg;
    if (packageList.length > 0) {
      let packageNames = packageList.join(', ');
      resolveMsg = `Loaded ${packageNames}`;
    } else {
      resolveMsg = 'No packages loaded';
    }

    Module.reportUndefinedSymbols();

    messageCallback(resolveMsg);

    // We have to invalidate Python's import caches, or it won't
    // see the new files.
    Module.runPythonSimple('import importlib\n' +
                           'importlib.invalidate_caches()\n');
  };

  // This is a promise that is resolved iff there are no pending package loads.
  // It never fails.
  let loadPackageChain = Promise.resolve();

  /**
   *
   * The list of packages that Pyodide has loaded.
   * Use ``Object.keys(pyodide.loadedPackages)`` to get the list of names of
   * loaded packages, and ``pyodide.loadedPackages[package_name]`` to access
   * install location for a particular ``package_name``.
   *
   * @type {object}
   */
  Module.loadedPackages = {};

  /**
   * Load a package or a list of packages over the network. This installs the
   * package in the virtual filesystem. The package needs to be imported from
   * Python before it can be used.
   * @param {String | Array} names Either a single package name or URL or a list
   * of them. URLs can be absolute or relative. The URLs must have file name
   * ``<package-name>.js`` and there must be a file called
   * ``<package-name>.data`` in the same directory.
   * @param {function} messageCallback A callback, called with progress messages
   *    (optional)
   * @param {function} errorCallback A callback, called with error/warning
   *    messages (optional)
   * @async
   */
  Module.loadPackage = async function(names, messageCallback, errorCallback) {
    if (!Array.isArray(names)) {
      names = [ names ];
    }
    // get shared library packages and load those first
    // otherwise bad things happen with linking them in firefox.
    let sharedLibraryNames = [];
    try {
      let sharedLibraryPackagesToLoad =
          recursiveDependencies(names, messageCallback, errorCallback, true);
      for (let pkg of sharedLibraryPackagesToLoad) {
        sharedLibraryNames.push(pkg[0]);
      }
    } catch (e) {
      // do nothing - let the main load throw any errors
    }
    // override the load plugin so that it imports any dlls also
    // this only needs to be done for shared library packages because
    // we assume that if a package depends on a shared library
    // it needs to have access to it.
    // not needed for so in standard module because those are linked together
    // correctly, it is only where linking goes across modules that it needs to
    // be done. Hence we only put this extra preload plugin in during the shared
    // library load
    let oldPlugin;
    for (let p in Module.preloadPlugins) {
      if (Module.preloadPlugins[p].canHandle("test.so")) {
        oldPlugin = Module.preloadPlugins[p];
        break;
      }
    }
    let dynamicLoadHandler = {
      get : function(obj, prop) {
        if (prop === 'handle') {
          return function(bytes, name) {
            obj[prop].apply(obj, arguments);
            this["asyncWasmLoadPromise"] =
                this["asyncWasmLoadPromise"].then(function() {
                  Module.loadDynamicLibrary(name,
                                            {global : true, nodelete : true})
                });
          }
        } else {
          return obj[prop];
        }
      }
    };
    var loadPluginOverride = new Proxy(oldPlugin, dynamicLoadHandler);
    // restore the preload plugin
    Module.preloadPlugins.unshift(loadPluginOverride);

    let promise = loadPackageChain.then(
        () => _loadPackage(sharedLibraryNames, messageCallback || console.log,
                           errorCallback || console.error));
    loadPackageChain = loadPackageChain.then(() => promise.catch(() => {}));
    await promise;
    Module.preloadPlugins.shift(loadPluginOverride);

    promise = loadPackageChain.then(
        () => _loadPackage(names, messageCallback || console.log,
                           errorCallback || console.error));
    loadPackageChain = loadPackageChain.then(() => promise.catch(() => {}));
    await promise;
  };

  ////////////////////////////////////////////////////////////
  // Fix Python recursion limit
  function fixRecursionLimit(pyodide) {
    // The Javascript/Wasm call stack may be too small to handle the default
    // Python call stack limit of 1000 frames. This is generally the case on
    // Chrom(ium), but not on Firefox. Here, we determine the Javascript call
    // stack depth available, and then divide by 50 (determined heuristically)
    // to set the maximum Python call stack depth.

    let depth = 0;
    function recurse() {
      depth += 1;
      recurse();
    }
    try {
      recurse();
    } catch (err) {
      ;
    }

    let recursionLimit = depth / 50;
    if (recursionLimit > 1000) {
      recursionLimit = 1000;
    }
    pyodide.runPythonSimple(
        `import sys; sys.setrecursionlimit(int(${recursionLimit}))`);
  };

  ////////////////////////////////////////////////////////////
  // Rearrange namespace for public API
  // clang-format off
  let PUBLIC_API = [
    'globals',
    'pyodide_py',
    'version',
    'loadPackage',
    'loadPackagesFromImports',
    'loadedPackages',
    'isPyProxy',
    'pyimport',
    'runPython',
    'runPythonAsync',
    'registerJsModule',
    'unregisterJsModule',
    'setInterruptBuffer',
    'toPy',
    'PythonError',
  ];
  // clang-format on

  function makePublicAPI(module, public_api) {
    let namespace = {_module : module};
    module.public_api = namespace;
    for (let name of public_api) {
      namespace[name] = module[name];
    }
    return namespace;
  }

  ////////////////////////////////////////////////////////////
  // Loading Pyodide

  Module.noImageDecoding = true;
  Module.noAudioDecoding = true;
  Module.noWasmDecoding =
      false; // we preload wasm using the built in plugin now
  Module.preloadedWasm = {};

  let fatal_error_occurred = false;
  let fatal_error_msg =
      "Pyodide has suffered a fatal error, refresh the page. " +
      "Please report this to the Pyodide maintainers.";
  Module.fatal_error = function(e) {
    if (fatal_error_occurred) {
      console.error("Recursive call to fatal_error");
      return;
    }
    fatal_error_occurred = true;
    console.error(fatal_error_msg);
    console.error("The cause of the fatal error was:")
    console.error(e);
    try {
      let fd_stdout = 1;
      pyodide._module.__Py_DumpTraceback(
          fd_stdout, pyodide._module._PyGILState_GetThisThreadState());
      for (let [key, value] of Object.entries(Module.public_api)) {
        if (key.startsWith("_")) {
          // delete Module.public_api[key];
          continue;
        }
        // Have to do this case first because typeof(some_pyproxy) ===
        // "function".
        if (Module.isPyProxy(value)) {
          value.destroy();
          continue;
        }
        if (typeof (value) === "function") {
          Module.public_api[key] = function() { throw Error(fatal_error_msg); };
        }
      }
    } catch (_) {
    }
    throw e;
  };

  /**
   * An alias to the Python :py:mod:`pyodide` package.
   *
   * You can use this to call functions defined in the Pyodide Python package
   * from Javascript.
   *
   * @type {PyProxy}
   */
  Module.pyodide_py = {}; // actually defined in runPythonSimple below

  /**
   *
   * An alias to the global Python namespace.
   *
   * For example, to access a variable called ``foo`` in the Python global
   * scope, use ``pyodide.globals.get("foo")``
   *
   * @type {PyProxy}
   */
  Module.globals = {}; // actually defined in runPythonSimple below

  // clang-format off
  /**
   * A Javascript error caused by a Python exception.
   *
   * In order to reduce the risk of large memory leaks, the ``PythonError``
   * contains no reference to the Python exception that caused it. You can find
   * the actual Python exception that caused this error as `sys.last_value
   * <https://docs.python.org/3/library/sys.html#sys.last_value>`_.
   *
   * See :ref:`type-translations-errors` for more information.
   *
   * .. admonition:: Avoid Stack Frames
   *    :class: warning
   *
   *    If you make a :any:`PyProxy` of ``sys.last_value``, you should be
   *    especially careful to :any:`destroy() <PyProxy.destroy>` it when you are
   *    done. You may leak a large amount of memory including the local
   *    variables of all the stack frames in the traceback if you don't. The
   *    easiest way is to only handle the exception in Python.
   *
   * @class
   */
  Module.PythonError = class PythonError {
    // actually defined in error_handling.c. TODO: would be good to move this
    // documentation and the definition of PythonError to error_handling.js
    constructor(){
      /**
       * The Python traceback.
       * @type {string}
       */
      this.message;
    }
  };
  // clang-format on

  /**
   *
   * The Pyodide version.
   *
   * It can be either the exact release version (e.g. ``0.1.0``), or
   * the latest release version followed by the number of commits since, and
   * the git hash of the current commit (e.g. ``0.1.0-1-bd84646``).
   *
   * @type {string}
   */
  Module.version = ""; // Hack to make jsdoc behave

  /**
   * Run Python code in the simplest way possible. The primary purpose of this
   * method is for bootstrapping. It is also useful for debugging: If the Python
   * interpreter is initialized successfully then it should be possible to use
   * this method to run Python code even if everything else in the Pyodide
   * `core` module fails.
   *
   * The differences are:
   *    1. `runPythonSimple` doesn't return anything (and so won't leak
   *        PyProxies)
   *    2. `runPythonSimple` doesn't require access to any state on the
   *       Javascript `pyodide` module.
   *    3. `runPython` uses `pyodide.eval_code`, whereas `runPythonSimple` uses
   *       `PyRun_String` which is the C API for `eval` / `exec`.
   *    4. `runPythonSimple` runs with `globals` a separate dict which is called
   *       `init_dict` (keeps global state private)
   *    5. `runPythonSimple` doesn't dedent the argument
   *
   * When `core` initialization is completed, the globals for `runPythonSimple`
   * is made available as `Module.init_dict`.
   *
   * @private
   */
  Module.runPythonSimple = function(code) {
    let code_c_string = Module.stringToNewUTF8(code);
    try {
      Module._run_python_simple_inner(code_c_string);
    } finally {
      Module._free(code_c_string);
    }
  };

  /**
   * Runs a string of Python code from Javascript.
   *
   * The last part of the string may be an expression, in which case, its value
   * is returned.
   *
   * @param {string} code Python code to evaluate
   * @param {dict} globals An optional Python dictionary to use as the globals.
   *        Defaults to :any:`pyodide.globals`. Uses the Python API
   *        :any:`pyodide.eval_code` to evaluate the code.
   * @returns The result of the Python code translated to Javascript. See the
   *          documentation for :any:`pyodide.eval_code` for more info.
   */
  Module.runPython = function(code, globals = Module.globals) {
    return Module.pyodide_py.eval_code(code, globals);
  };

  // clang-format off
  /**
   * Inspect a Python code chunk and use :js:func:`pyodide.loadPackage` to
   * install any known packages that the code chunk imports. Uses the Python API
   * :func:`pyodide.find\_imports` to inspect the code.
   *
   * For example, given the following code as input
   *
   * .. code-block:: python
   *
   *    import numpy as np x = np.array([1, 2, 3])
   *
   * :js:func:`loadPackagesFromImports` will call
   * ``pyodide.loadPackage(['numpy'])``. See also :js:func:`runPythonAsync`.
   *
   * @param {string} code The code to inspect.
   * @param {Function} messageCallback The ``messageCallback`` argument of
   * :any:`pyodide.loadPackage` (optional).
   * @param {Function} errorCallback The ``errorCallback`` argument of
   * :any:`pyodide.loadPackage` (optional).
   * @async
   */
  Module.loadPackagesFromImports = async function(code, messageCallback, errorCallback) {
    let imports = Module.pyodide_py.find_imports(code).toJs();
    if (imports.length === 0) {
      return;
    }
    let packageNames = Module.packages.import_name_to_package_name;
    let packages = new Set();
    for (let name of imports) {
      if (name in packageNames) {
        packages.add(packageNames[name]);
      }
    }
    if (packages.size) {
      await Module.loadPackage(
        Array.from(packages.keys()), messageCallback, errorCallback
      );
    }
  };
  // clang-format on

  /**
   * Access a Python object in the global namespace from Javascript.
   *
   * @deprecated This function will be removed in version 0.18.0. Use
   *    :any:`pyodide.globals.get('key') <pyodide.globals>` instead.
   *
   * @param {string} name Python variable name
   * @returns The Python object translated to Javascript.
   */
  Module.pyimport = name => {
    console.warn(
        "Access to the Python global namespace via pyodide.pyimport is deprecated and " +
        "will be removed in version 0.18.0. Use pyodide.globals.get('key') instead.");
    return Module.globals.get(name);
  };

  /**
   * Runs Python code, possibly asynchronously loading any known packages that
   * the code imports. For example, given the following code
   *
   * .. code-block:: python
   *
   *    import numpy as np
   *    x = np.array([1, 2, 3])
   *
   * Pyodide will first call :any:`pyodide.loadPackage(['numpy'])
   * <pyodide.loadPackage>`, and then run the code using the Python API
   * :any:`pyodide.eval_code_async`, returning the result. The code is compiled
   * with `PyCF_ALLOW_TOP_LEVEL_AWAIT
   * <https://docs.python.org/3/library/ast.html?highlight=pycf_allow_top_level_await#ast.PyCF_ALLOW_TOP_LEVEL_AWAIT>`_.
   *
   * For example:
   *
   * .. code-block:: pyodide
   *
   *    let result = await pyodide.runPythonAsync(`
   *        # numpy will automatically be loaded by loadPackagesFromImports
   *        import numpy as np
   *        # we can use top level await
   *        from js import fetch
   *        response = await fetch("./packages.json")
   *        packages = await response.json()
   *        # If final statement is an expression, its value is returned to
   * Javascript len(packages.dependencies.object_keys())
   *    `);
   *    console.log(result); // 72
   *
   * @param {string} code Python code to evaluate
   * @param {Function} messageCallback The ``messageCallback`` argument of
   * :any:`pyodide.loadPackage`.
   * @param {Function} errorCallback The ``errorCallback`` argument of
   * :any:`pyodide.loadPackage`.
   * @returns The result of the Python code translated to Javascript.
   * @async
   */
  Module.runPythonAsync = async function(code, messageCallback, errorCallback) {
    await Module.loadPackagesFromImports(code, messageCallback, errorCallback);
    let coroutine = Module.pyodide_py.eval_code_async(code, Module.globals);
    try {
      let result = await coroutine;
      return result;
    } finally {
      coroutine.destroy();
    }
  };

  // clang-format off
  /**
   * Registers the Javascript object ``module`` as a Javascript module named
   * ``name``. This module can then be imported from Python using the standard
   * Python import system. If another module by the same name has already been
   * imported, this won't have much effect unless you also delete the imported
   * module from ``sys.modules``. This calls the ``pyodide_py`` API
   * :func:`pyodide.register_js_module`.
   *
   * @param {string} name Name of the Javascript module to add
   * @param {object} module Javascript object backing the module
   */
  Module.registerJsModule = function(name, module) {
    Module.pyodide_py.register_js_module(name, module);
  };

  /**
   * Unregisters a Javascript module with given name that has been previously
   * registered with :js:func:`pyodide.registerJsModule` or
   * :func:`pyodide.register_js_module`. If a Javascript module with that name
   * does not already exist, will throw an error. Note that if the module has
   * already been imported, this won't have much effect unless you also delete
   * the imported module from ``sys.modules``. This calls the ``pyodide_py`` API
   * :func:`pyodide.unregister_js_module`.
   *
   * @param {string} name Name of the Javascript module to remove
   */
  Module.unregisterJsModule = function(name) {
    Module.pyodide_py.unregister_js_module(name);
  };
  // clang-format on

  /**
<<<<<<< HEAD
   * Convert the Javascript object to a Python object as best as possible.
   *
   * This is similar to :any:`JsProxy.to_py` but for use from Javascript. If the
   * object is immutable or a :any:`PyProxy`, it will be returned unchanged. If
   * the object cannot be converted into Python, it will be returned unchanged.
   *
   * See :ref:`type-translations-jsproxy-to-py` for more information.
   *
   * @param {*} obj
   * @param {number} depth Optional argument to limit the depth of the
   * conversion.
   * @returns {PyProxy} The object converted to Python.
   */
  Module.toPy = function(obj, depth = -1) {
    // No point in converting these, it'd be dumb to proxy them so they'd just
    // get converted back by `js2python` at the end
    // clang-format off
    switch (typeof obj) {
      case "string":
      case "number":
      case "boolean":
      case "bigint":
      case "undefined":
        return obj;
    }
    // clang-format on
    if (!obj || Module.PyProxy.isPyProxy(obj)) {
      return obj;
    }
    let obj_id = 0;
    let py_result = 0;
    let result = 0;
    try {
      obj_id = Module.hiwire.new_value(obj);
      py_result = Module.__js2python_convert(obj_id, new Map(), depth);
      // clang-format off
      if(py_result === 0){
        // clang-format on
        Module._pythonexc2js();
      }
      if (Module._JsProxy_Check(py_result)) {
        // Oops, just created a JsProxy. Return the original object.
        return obj;
        // return Module.pyproxy_new(py_result);
      }
      result = Module._python2js(py_result);
      // clang-format off
      if (result === 0) {
        // clang-format on
        Module._pythonexc2js();
      }
    } finally {
      Module.hiwire.decref(obj_id);
      Module._Py_DecRef(py_result);
    }
    return Module.hiwire.pop_value(result);
  };
=======
   * Is the argument a :any:`PyProxy`?
   * @param jsobj {any} Object to test.
   * @returns {bool} Is ``jsobj`` a :any:`PyProxy`?
   */
  Module.isPyProxy = function(jsobj) {
    return !!jsobj && jsobj.$$ !== undefined && jsobj.$$.type === 'PyProxy';
  };

>>>>>>> c96583f1
  Module.locateFile = (path) => baseURL + path;

  let moduleLoaded = new Promise(r => Module.postRun = r);

  const scriptSrc = `${baseURL}pyodide.asm.js`;

  await loadScript(scriptSrc);

  // _createPyodideModule is specified in the Makefile by the linker flag:
  // `-s EXPORT_NAME="'_createPyodideModule'"`
  await _createPyodideModule(Module);

  // There is some work to be done between the module being "ready" and postRun
  // being called.
  await moduleLoaded;

  // Bootstrap step: `runPython` needs access to `Module.globals` and
  // `Module.pyodide_py`. Use `runPythonSimple` to add these. runPythonSimple
  // doesn't dedent the argument so the indentation matters.
  Module.runPythonSimple(`
def temp(Module):
  import pyodide
  import __main__
  import builtins

  globals = __main__.__dict__
  globals.update(builtins.__dict__)

  Module.version = pyodide.__version__
  Module.globals = globals
  Module.builtins = builtins.__dict__
  Module.pyodide_py = pyodide
`);

  Module.saveState = () => Module.pyodide_py._state.save_state();
  Module.restoreState = (state) =>
      Module.pyodide_py._state.restore_state(state);

  Module.init_dict.get("temp")(Module);
  // Module.runPython works starting from here!

  // Wrap "globals" in a special Proxy that allows `pyodide.globals.x` access.
  // TODO: Should we have this?
  Module.globals = Module.wrapNamespace(Module.globals);

  let response = await fetch(`${baseURL}packages.json`);
  Module.packages = await response.json();

  fixRecursionLimit(Module);
  let pyodide = makePublicAPI(Module, PUBLIC_API);
  Module.registerJsModule("js", globalThis);
  Module.registerJsModule("pyodide_js", pyodide);
  globalThis.pyodide = pyodide;
  return pyodide;
};

if (globalThis.languagePluginUrl) {
  console.warn(
      "languagePluginUrl is deprecated and will be removed in version 0.18.0, " +
      "instead use loadPyodide({ indexURL : <some_url>})");

  /**
   * A deprecated parameter that specifies the Pyodide ``indexURL``. If present,
   * Pyodide will automatically invoke
   * ``loadPyodide({indexURL : languagePluginUrl})``
   * and will store the resulting promise in
   * :any:`globalThis.languagePluginLoader`. Use :any:`loadPyodide`
   * directly instead of defining this.
   *
   * @type String
   * @deprecated Will be removed in version 0.18.0
   */
  globalThis.languagePluginUrl;

  /**
   * A deprecated promise that resolves to ``undefined`` when Pyodide is
   * finished loading. Only created if :any:`languagePluginUrl` is
   * defined. Instead use :any:`loadPyodide`.
   *
   * @type Promise
   * @deprecated Will be removed in version 0.18.0
   */
  globalThis.languagePluginLoader =
      loadPyodide({indexURL : globalThis.languagePluginUrl});
}<|MERGE_RESOLUTION|>--- conflicted
+++ resolved
@@ -714,7 +714,6 @@
   // clang-format on
 
   /**
-<<<<<<< HEAD
    * Convert the Javascript object to a Python object as best as possible.
    *
    * This is similar to :any:`JsProxy.to_py` but for use from Javascript. If the
@@ -772,7 +771,7 @@
     }
     return Module.hiwire.pop_value(result);
   };
-=======
+  /**
    * Is the argument a :any:`PyProxy`?
    * @param jsobj {any} Object to test.
    * @returns {bool} Is ``jsobj`` a :any:`PyProxy`?
@@ -781,7 +780,6 @@
     return !!jsobj && jsobj.$$ !== undefined && jsobj.$$.type === 'PyProxy';
   };
 
->>>>>>> c96583f1
   Module.locateFile = (path) => baseURL + path;
 
   let moduleLoaded = new Promise(r => Module.postRun = r);
