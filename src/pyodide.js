/**
 * The main bootstrap script for loading pyodide.
 */

globalThis.languagePluginLoader = (async () => {
  let Module = {};
  // Note: PYODIDE_BASE_URL is an environement variable replaced in
  // in this template in the Makefile. It's recommended to always set
  // languagePluginUrl in any case.
  let baseURL = self.languagePluginUrl || '{{ PYODIDE_BASE_URL }}';
  baseURL = baseURL.substr(0, baseURL.lastIndexOf('/')) + '/';

  ////////////////////////////////////////////////////////////
  // Package loading
  const DEFAULT_CHANNEL = "default channel";

  // Regexp for validating package name and URI
  const package_uri_regexp =
      new RegExp('^https?://.*?([a-z0-9_][a-z0-9_\-]*).js$', 'i');

  let _uri_to_package_name = (package_uri) => {
    if (package_uri_regexp.test(package_uri)) {
      let match = package_uri_regexp.exec(package_uri);
      // Get the regexp group corresponding to the package name
      return match[1];
    } else {
      return null;
    }
  };

  // clang-format off
  let preloadWasm = () => {
    // On Chrome, we have to instantiate wasm asynchronously. Since that
    // can't be done synchronously within the call to dlopen, we instantiate
    // every .so that comes our way up front, caching it in the
    // `preloadedWasm` dictionary.

    let promise = new Promise((resolve) => resolve());
    let FS = pyodide._module.FS;

    function recurseDir(rootpath) {
      let dirs;
      try {
        dirs = FS.readdir(rootpath);
      } catch {
        return;
      }
      for (let entry of dirs) {
        if (entry.startsWith('.')) {
          continue;
        }
        const path = rootpath + entry;
        if (entry.endsWith('.so')) {
          if (Module['preloadedWasm'][path] === undefined) {
            promise = promise
              .then(() => Module['loadWebAssemblyModule'](
                FS.readFile(path), {loadAsync: true,allowUndefined: true}))
              .then((module) => {
                Module['preloadedWasm'][path] = module;
              });
          }
        } else if (FS.isDir(FS.lookupPath(path).node.mode)) {
          recurseDir(path + '/');
        }
      }
    }

    recurseDir('/');

    return promise;
  }
  // clang-format on

  let loadScript;
  if (self.document) { // browser
    loadScript = (url) => new Promise((res, rej) => {
      const script = self.document.createElement('script');
      script.src = url;
      script.onload = res;
      script.onerror = rej;
      self.document.head.appendChild(script);
    });
  } else if (self.importScripts) { // webworker
    loadScript = async (url) => {  // This is async only for consistency
      self.importScripts(url);
    }
  } else {
    throw new Error("Cannot determine runtime environment");
  }

<<<<<<< HEAD
  function recursiveDependencies(names, _messageCallback, errorCallback,
                                 sharedLibsOnly) {
    const packages = self.pyodide._module.packages.dependencies;
=======
  function recursiveDependencies(names, _messageCallback, errorCallback) {
    const packages = Module.packages.dependencies;
>>>>>>> 3e460afc
    const loadedPackages = self.pyodide.loadedPackages;
    const sharedLibraries = self.pyodide._module.packages.shared_library;
    const toLoad = new Map();

    const addPackage = (pkg) => {
      if (toLoad.has(pkg)) {
        return;
      }
      toLoad.set(pkg, DEFAULT_CHANNEL);
      // If the package is already loaded, we don't add dependencies, but warn
      // the user later. This is especially important if the loaded package is
      // from a custom url, in which case adding dependencies is wrong.
      if (loadedPackages[pkg] !== undefined) {
        return;
      }
      for (let dep of packages[pkg]) {
        addPackage(dep);
      }
    };
    for (let name of names) {
      const pkgname = _uri_to_package_name(name);
      if (pkgname !== null) {
        if (toLoad.has(pkgname) && toLoad.get(pkgname) !== name) {
          errorCallback(`Loading same package ${pkgname} from ${name} and ${
              toLoad.get(pkgname)}`);
          continue;
        }
        toLoad.set(pkgname, name);
      } else if (name in packages) {
        addPackage(name);
      } else {
        errorCallback(`Skipping unknown package '${name}'`);
      }
    }
    if (sharedLibsOnly) {
      onlySharedLibs = new Map();
      for (let c of toLoad) {
        if (c[0] in sharedLibraries) {
          onlySharedLibs.set(c[0], toLoad.get(c[0]));
        }
      }
      return onlySharedLibs;
    }
    return toLoad;
  }

  async function _loadPackage(names, messageCallback, errorCallback) {
    // toLoad is a map pkg_name => pkg_uri
    let toLoad = recursiveDependencies(names, messageCallback, errorCallback);

    // locateFile is the function used by the .js file to locate the .data
    // file given the filename
    Module.locateFile = (path) => {
      // handle packages loaded from custom URLs
      let pkg = path.replace(/\.data$/, "");
      if (toLoad.has(pkg)) {
        let package_uri = toLoad.get(pkg);
        if (package_uri != DEFAULT_CHANNEL) {
          return package_uri.replace(/\.js$/, ".data");
        };
      };
      return baseURL + path;
    };

    if (toLoad.size === 0) {
      return Promise.resolve('No new packages to load');
    } else {
      messageCallback(`Loading ${[...toLoad.keys()].join(', ')}`)
    }

    // If running in main browser thread, try to catch errors thrown when
    // running a script. Since the script is added via a script tag, there is
    // no good way to capture errors from the script only, so try to capture
    // all errors them.
    //
    // windowErrorPromise rejects when any exceptions is thrown in the process
    // of loading a script. The promise never resolves, and we combine it
    // with other promises via Promise.race.
    let windowErrorHandler;
    let windowErrorPromise;
    if (self.document) {
      windowErrorPromise = new Promise((_res, rej) => {
        windowErrorHandler = e => {
          errorCallback(
              "Unhandled error. We don't know what it is or whether it is related to 'loadPackage' but out of an abundance of caution we will assume that loading failed.");
          errorCallback(e);
          rej(e.message);
        };
        self.addEventListener('error', windowErrorHandler);
      });
    } else {
      // This should be a promise that never resolves
      windowErrorPromise = new Promise(() => {});
    }

    // This is a collection of promises that resolve when the package's JS file
    // is loaded. The promises already handle error and never fail.
    let scriptPromises = [];

    for (let [pkg, uri] of toLoad) {
      let loaded = self.pyodide.loadedPackages[pkg];
      if (loaded !== undefined) {
        // If uri is from the DEFAULT_CHANNEL, we assume it was added as a
        // depedency, which was previously overridden.
        if (loaded === uri || uri === DEFAULT_CHANNEL) {
          messageCallback(`${pkg} already loaded from ${loaded}`);
          continue;
        } else {
          errorCallback(`URI mismatch, attempting to load package ${pkg} from ${
              uri} while it is already loaded from ${
              loaded}. To override a dependency, load the custom package first.`);
          continue;
        }
      }
      let scriptSrc = uri === DEFAULT_CHANNEL ? `${baseURL}${pkg}.js` : uri;
      messageCallback(`Loading ${pkg} from ${scriptSrc}`);
      scriptPromises.push(loadScript(scriptSrc).catch(() => {
        errorCallback(`Couldn't load package from URL ${scriptSrc}`);
        toLoad.delete(pkg);
      }));
    }

    // When the JS loads, it synchronously adds a runDependency to emscripten.
    // It then loads the data file, and removes the runDependency from
    // emscripten. This function returns a promise that resolves when there are
    // no pending runDependencies.
    function waitRunDependency() {
      const promise = new Promise(r => {
        Module.monitorRunDependencies = (n) => {
          if (n === 0) {
            r();
          }
        };
      });
      // If there are no pending dependencies left, monitorRunDependencies will
      // never be called. Since we can't check the number of dependencies,
      // manually trigger a call.
      Module.addRunDependency("dummy");
      Module.removeRunDependency("dummy");
      return promise;
    }

    // We must start waiting for runDependencies *after* all the JS files are
    // loaded, since the number of runDependencies may happen to equal zero
    // between package files loading.
    let successPromise = Promise.all(scriptPromises).then(waitRunDependency);
    try {
      await Promise.race([ successPromise, windowErrorPromise ]);
    } finally {
      delete Module.monitorRunDependencies;
      if (windowErrorHandler) {
        self.removeEventListener('error', windowErrorHandler);
      }
    }

    let packageList = [];
    for (let [pkg, uri] of toLoad) {
      self.pyodide.loadedPackages[pkg] = uri;
      packageList.push(pkg);
    }

    let resolveMsg;
    if (packageList.length > 0) {
      let package_names = packageList.join(', ');
      resolveMsg = `Loaded ${packageList}`;
    } else {
      resolveMsg = 'No packages loaded';
    }

<<<<<<< HEAD
    // preload all .so files in package on load. Otherwise we
    // have to do it in dlopen, which doesn't work in chrome
    // and means doing a long async operation in firefox,
    // which can cause warning messages
    await preloadWasm();
    self.pyodide._module.reportUndefinedSymbols();

=======
    if (!isFirefox) {
      await preloadWasm();
      Module.reportUndefinedSymbols();
    }
>>>>>>> 3e460afc
    messageCallback(resolveMsg);

    // We have to invalidate Python's import caches, or it won't
    // see the new files.
    Module.runPythonSimple('import importlib\n' +
                           'importlib.invalidate_caches()\n');
  };

  // This is a promise that is resolved iff there are no pending package loads.
  // It never fails.
  let loadPackageChain = Promise.resolve();

  /**
   * @type {object}
   *
   * Use ``Object.keys(pyodide.loadedPackages)`` to get the list of names of
   * loaded packages, and ``pyodide.loadedPackages[package_name]`` to access
   * install location for a particular ``package_name``.
   */
  Module.loadedPackages = {};

  /**
   * Load a package or a list of packages over the network.
   * This makes the files for the package available in the virtual filesystem.
   * The package needs to be imported from Python before it can be used.
   * @param {String | Array} names package name, or URL. Can be either a single
   * element, or an array
   * @param {function} messageCallback A callback, called with progress messages
   * (optional)
   * @param {function} errorCallback A callback, called with error/warning
   * messages (optional)
   * @returns {Promise} Resolves to ``undefined`` when loading is complete
   */
  Module.loadPackage =
      async function(names, messageCallback, errorCallback) {
    if (!Array.isArray(names)) {
      names = [ names ];
    }
    // get shared library packages and load those first
    // otherwise bad things happen with linking them in firefox.
    sharedLibraryNames = [];
    try {
      sharedLibraryPackagesToLoad =
          recursiveDependencies(names, messageCallback, errorCallback, true);
      for (pkg of sharedLibraryPackagesToLoad) {
        sharedLibraryNames.push(pkg[0]);
      }
    } catch (e) {
      // do nothing - let the main load throw any errors
    }
    let allLibs = [];
    let oldOpen = Module.FS.open;
    newOpen = (path, flags, mode) => {
      allLibs.push(path);
      return oldOpen(path, flags, mode);
    };
    Module.FS.open = newOpen;
    let promise = loadPackageChain.then(
        () => _loadPackage(sharedLibraryNames, messageCallback || console.log,
                           errorCallback || console.error));
    loadPackageChain = loadPackageChain.then(() => promise.catch(() => {}));
    await promise;
    Module.FS.open = oldOpen;
    console.log("LIBS:", allLibs);
    for (let newLib of allLibs) {
      await Module.loadDynamicLibrary(
          newLib,
          {global : true, nodelete : true, fs : Module.FS, async : true});
    }
    promise = loadPackageChain.then(
        () => _loadPackage(names, messageCallback || console.log,
                           errorCallback || console.error));
    loadPackageChain = loadPackageChain.then(() => promise.catch(() => {}));
    await promise;
  }

  ////////////////////////////////////////////////////////////
  // Fix Python recursion limit
  function fixRecursionLimit(pyodide) {
    // The Javascript/Wasm call stack may be too small to handle the default
    // Python call stack limit of 1000 frames. This is generally the case on
    // Chrom(ium), but not on Firefox. Here, we determine the Javascript call
    // stack depth available, and then divide by 50 (determined heuristically)
    // to set the maximum Python call stack depth.

    let depth = 0;
    function recurse() {
      depth += 1;
      recurse();
    }
    try {
      recurse();
    } catch (err) {
      ;
    }

    let recursionLimit = depth / 50;
    if (recursionLimit > 1000) {
      recursionLimit = 1000;
    }
    pyodide.runPythonSimple(
        `import sys; sys.setrecursionlimit(int(${recursionLimit}))`);
  };

  ////////////////////////////////////////////////////////////
  // Rearrange namespace for public API
  // clang-format off
  let PUBLIC_API = [
    'globals',
    'loadPackage',
    'loadPackagesFromImports',
    'loadedPackages',
    'pyimport',
    'runPython',
    'runPythonAsync',
    'version',
    'registerJsModule',
    'unregisterJsModule',
    'setInterruptBuffer',
    'pyodide_py'
  ];
  // clang-format on

  function makePublicAPI(module, public_api) {
    let namespace = {_module : module};
    module.public_api = namespace;
    for (let name of public_api) {
      namespace[name] = module[name];
    }
    return namespace;
  }

  ////////////////////////////////////////////////////////////
  // Loading Pyodide
  self.Module = Module;

  Module.noImageDecoding = true;
  Module.noAudioDecoding = true;
  Module.noWasmDecoding = true;
  Module.preloadedWasm = {};
  let isFirefox = navigator.userAgent.toLowerCase().indexOf('firefox') > -1;

  Module.fatal_error = function(e) {
    for (let [key, value] of Object.entries(Module.public_api)) {
      if (key.startsWith("_")) {
        // delete Module.public_api[key];
        continue;
      }
      // Have to do this case first because typeof(some_pyproxy) === "function".
      if (Module.PyProxy.isPyProxy(value)) {
        value.destroy();
        continue;
      }
      if (typeof (value) === "function") {
        Module.public_api[key] = function() {
          throw Error("Pyodide has suffered a fatal error, refresh the page. " +
                      "Please report this to the Pyodide maintainers.");
        }
      }
    }
    throw e;
  };

  /**
   * @member {PyProxy} pyodide_py
   * An alias to the Python pyodide package.
   */

  /**
   * @member {PyProxy} globals
   * An alias to the global Python namespace.
   *
   * An object whose attributes are members of the Python global namespace. This
   * is an alternative to :meth:`pyimport`. For example, to access the ``foo``
   * Python object from Javascript use
   * ``pyodide.globals.get("foo")``
   */

  /**
   * @member {string} version
   * The pyodide version.
   *
   * It can be either the exact release version (e.g. `0.1.0`), or
   * the latest release version followed by the number of commits since, and
   * the git hash of the current commit (e.g. `0.1.0-1-bd84646`).
   */

  /**
   * Runs a string of Python code from Javascript.
   *
   * The last part of the string may be an expression, in which case, its value
   * is returned.
   *
   * @param {string} code Python code to evaluate
   * @returns The result of the python code converted to Javascript
   */
  Module.runPython = code => Module.pyodide_py.eval_code(code, Module.globals);

  // clang-format off
  /**
   * Inspect a Python code block and use ``pyodide.loadPackage` to load any known 
   * packages that the code imports. Uses 
   * :func:`pyodide_py.find_imports <pyodide.find\_imports>` to inspect the code.

   * For example, given the following code as input
   * 
   * .. code-block:: python
   * 
   *    import numpy as np
   *    x = np.array([1, 2, 3])
   * 
   * :js:func:`loadPackagesFromImports` will call ``pyodide.loadPackage(['numpy'])``.
   * See also :js:func:`runPythonAsync`.
   *
   * @param {*} code 
   * @param {*} messageCallback 
   * @param {*} errorCallback 
   */
  Module.loadPackagesFromImports  = async function(code, messageCallback, errorCallback) {
    let imports = Module.pyodide_py.find_imports(code).toJs();
    if (imports.length === 0) {
      return;
    }
    let packageNames = Module.packages.import_name_to_package_name;
    let packages = new Set();
    for (let name of imports) {
      if (name in packageNames) {
        packages.add(packageNames[name]);
      }
    }
    if (packages.size) {
      await Module.loadPackage(
        Array.from(packages.keys()), messageCallback, errorCallback
      );
    }
  };
  // clang-format on

  /**
   * Access a Python object in the global namespace from Javascript.
   * @param {string} name Python variable name
   * @returns If the Python object is an immutable type (string, number,
   * boolean), it is converted to Javascript and returned.  For other types, a
   * `PyProxy` object is returned.
   */
  Module.pyimport = name => Module.globals.get(name);

  /**
   * Runs Python code, possibly asynchronously loading any known packages that
   * the code imports. For example, given the following code
   *
   * .. code-block:: python
   *
   *    import numpy as np
   *    x = np.array([1, 2, 3])
   *
   * pyodide will first call `pyodide.loadPackage(['numpy'])`, and then run the
   * code, returning the result. Since package fetching must happen
   * asynchronously, this function returns a `Promise` which resolves to the
   * output. For example:
   *
   * .. code-block:: javascript
   *
   *    pyodide.runPythonAsync(code, messageCallback)
   *           .then((output) => handleOutput(output))
   *
   * @param {string} code Python code to evaluate
   * @param {Function} messageCallback A callback, called with progress
   * messages. (optional)
   * @param {Function} errorCallback A callback, called with error/warning
   * messages. (optional)
   */
  Module.runPythonAsync = async function(code, messageCallback, errorCallback) {
    await Module.loadPackagesFromImports(code, messageCallback, errorCallback);
    return Module.runPython(code);
  };

  // clang-format off
  /**
   * Registers the Js object ``module`` as a Js module with ``name``.
   * This module can then be imported from Python using the standard Python
   * import system. If another module by the same name has already been
   * imported, this won't have much effect unless you also delete the imported
   * module from
   * ``sys.modules``. This calls the ``pyodide_py`` api
   * :func:`pyodide.register_js_module`.
   *
   * @param {string} name Name of js module to add
   * @param {object} module Javascript object backing the module
   */
  // clang-format off
  Module.registerJsModule = function(name, module) { 
    Module.pyodide_py.register_js_module(name, module); 
  };

  /**
   * Unregisters a Js module with given name that has been previously registered
   * with :js:func:`registerJsModule` or :func:`pyodide.register_js_module`. If
   * a Js module with that name does not already exist, will throw an error.
   * Note that if the module has already been imported, this won't have much
   * effect unless you also delete the imported module from ``sys.modules``.
   * This calls the
   * ``pyodide_py`` api :func:`pyodide.unregister_js_module`.
   *
   * @param {string} name Name of js module to remove
   */
  Module.unregisterJsModule = function(name) { 
    Module.pyodide_py.unregister_js_module(name); 
  };
  // clang-format on

  Module.function_supports_kwargs = function(funcstr) {
    // This is basically a finite state machine (except for paren counting)
    // Start at beginning of argspec
    let idx = funcstr.indexOf("(") + 1;
    // States:
    // START_ARG -- Start of an argument. We leave this state when we see a non
    // whitespace character.
    //    If the first nonwhitespace character we see is `{` this is an object
    //    destructuring argument. Else it's not. When we see non whitespace goto
    //    state ARG and set `arg_is_obj_dest` true if it's "{", else false.
    // ARG -- we're in the middle of an argument. Count parens. On comma, if
    // parens_depth === 0 goto state START_ARG, on quote set
    //      set quote_start and goto state QUOTE.
    // QUOTE -- We're in a quote. Record quote_start in quote_start and look for
    // a matching end quote.
    //    On end quote, goto state ARGS. If we see "\\" goto state QUOTE_ESCAPE.
    // QUOTE_ESCAPE -- unconditionally goto state QUOTE.
    // If we see a ) when parens_depth === 0, return arg_is_obj_dest.
    let START_ARG = 1;
    let ARG = 2;
    let QUOTE = 3;
    let QUOTE_ESCAPE = 4;
    let paren_depth = 0;
    let arg_start = 0;
    let arg_is_obj_dest = false;
    let quote_start = undefined;
    let state = START_ARG;
    // clang-format off
    for (i = idx; i < funcstr.length; i++) {
      let x = funcstr[i];
      if(state === QUOTE){
        switch(x){
          case quote_start:
            // found match, go back to ARG
            state = ARG;
            continue;
          case "\\":
            state = QUOTE_ESCAPE;
            continue;
          default:
            continue;
        }
      }
      if(state === QUOTE_ESCAPE){
        state = QUOTE;
        continue;
      }
      // Skip whitespace.
      if(x === " " || x === "\n" || x === "\t"){
        continue;
      }
      if(paren_depth === 0){
        if(x === ")" && state !== QUOTE && state !== QUOTE_ESCAPE){
          // We hit closing brace which ends argspec.
          // We have to handle this up here in case argspec ends in a trailing comma
          // (if we're in state START_ARG, the next check would clobber arg_is_obj_dest).
          return arg_is_obj_dest;
        }
        if(x === ","){
          state = START_ARG;
          continue;
        }
        // otherwise fall through
      }
      if(state === START_ARG){
        // Nonwhitespace character in START_ARG so now we're in state arg.
        state = ARG;
        arg_is_obj_dest = x === "{";
        // don't continue, fall through to next switch
      }
      switch(x){
        case "[": case "{": case "(":
          paren_depth ++;
          continue;
        case "]": case "}": case ")":
          paren_depth--;
          continue;
        case "'": case '"': case '\`':
          state = QUOTE;
          quote_start = x;
          continue;
      }
    }
    // Correct exit is paren_depth === 0 && x === ")" test above.
    throw new Error("Assertion failure: this is a logic error in \
                     hiwire_function_supports_kwargs");
    // clang-format on
  };

  Module.locateFile = (path) => baseURL + path;

  let moduleLoaded = new Promise(r => Module.postRun = r);

  const scriptSrc = `${baseURL}pyodide.asm.js`;

  await loadScript(scriptSrc);

  // The emscripten module needs to be at this location for the core
  // filesystem to install itself. Once that's complete, it will be replaced
  // by the call to `makePublicAPI` with a more limited public API.
  self.pyodide = await pyodide(Module);

  // There is some work to be done between the module being "ready" and postRun
  // being called.
  await moduleLoaded;

  // Unfortunately the indentation here matters.
  Module.runPythonSimple(`
def temp(Module):
  import pyodide
  import __main__
  import builtins

  globals = __main__.__dict__
  globals.update(builtins.__dict__)

  Module.version = pyodide.__version__
  Module.globals = globals
  Module.builtins = builtins.__dict__
  Module.pyodide_py = pyodide
`);
  Module.init_dict.get("temp")(Module);

  // Wrap "globals" in a special Proxy that allows `pyodide.globals.x` access.
  // TODO: Should we have this?
  Module.globals = Module.wrapNamespace(Module.globals);

  delete self.Module;
  let response = await fetch(`${baseURL}packages.json`);
  Module.packages = await response.json();

  fixRecursionLimit(self.pyodide);
  self.pyodide = makePublicAPI(self.pyodide, PUBLIC_API);
  self.pyodide.registerJsModule("js", globalThis);
  self.pyodide.registerJsModule("pyodide_js", self.pyodide);
})();
languagePluginLoader<|MERGE_RESOLUTION|>--- conflicted
+++ resolved
@@ -88,14 +88,9 @@
     throw new Error("Cannot determine runtime environment");
   }
 
-<<<<<<< HEAD
   function recursiveDependencies(names, _messageCallback, errorCallback,
                                  sharedLibsOnly) {
     const packages = self.pyodide._module.packages.dependencies;
-=======
-  function recursiveDependencies(names, _messageCallback, errorCallback) {
-    const packages = Module.packages.dependencies;
->>>>>>> 3e460afc
     const loadedPackages = self.pyodide.loadedPackages;
     const sharedLibraries = self.pyodide._module.packages.shared_library;
     const toLoad = new Map();
@@ -265,7 +260,6 @@
       resolveMsg = 'No packages loaded';
     }
 
-<<<<<<< HEAD
     // preload all .so files in package on load. Otherwise we
     // have to do it in dlopen, which doesn't work in chrome
     // and means doing a long async operation in firefox,
@@ -273,12 +267,6 @@
     await preloadWasm();
     self.pyodide._module.reportUndefinedSymbols();
 
-=======
-    if (!isFirefox) {
-      await preloadWasm();
-      Module.reportUndefinedSymbols();
-    }
->>>>>>> 3e460afc
     messageCallback(resolveMsg);
 
     // We have to invalidate Python's import caches, or it won't
