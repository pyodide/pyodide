{
<<<<<<< HEAD
  "name": "--123hoodmane-pyodide",
  "version": "0.20.0-b",
=======
  "name": "pyodide",
  "version": "0.21.0-dev.0",
>>>>>>> a95a27e7
  "description": "The Pyodide JavaScript package",
  "keywords": [
    "python",
    "webassembly"
  ],
  "homepage": "https://github.com/pyodide/pyodide",
  "repository": {
    "type": "git",
    "url": "https://github.com/pyodide/pyodide"
  },
  "bugs": {
    "url": "https://github.com/pyodide/pyodide/issues"
  },
  "license": "Apache-2.0",
  "devDependencies": {
    "@rollup/plugin-commonjs": "^21.0.1",
    "@rollup/plugin-node-resolve": "^13.1.3",
    "@types/emscripten": "^1.39.5",
    "@types/node-fetch": "^3.0.3",
<<<<<<< HEAD
    "@types/ws": "^8.5.3",
=======
    "dts-bundle-generator": "^6.7.0",
>>>>>>> a95a27e7
    "error-stack-parser": "^2.0.6",
    "mocha": "^9.0.2",
    "prettier": "^2.2.1",
    "rollup": "^2.48.0",
    "rollup-plugin-terser": "^7.0.2",
    "rollup-plugin-ts": "^2.0.5",
    "terser": "^5.7.0",
    "ts-node": "^10.4.0",
    "tsd": "^0.15.1",
    "typedoc": "^0.22.11",
    "typescript": "^4.2.4"
  },
  "main": "pyodide.js",
  "module": "pyodide.mjs",
  "scripts": {
    "test": "mocha --loader node_modules/ts-node/dist/esm.js"
  },
  "mocha": {
    "timeout": 30000,
    "file": "./test/conftest.mjs"
  },
  "tsd": {
    "compilerOptions": {
      "lib": [
        "ES2018",
        "DOM"
      ]
    }
  },
  "dependencies": {
    "base-64": "^1.0.0",
    "node-fetch": "^2.6.1",
    "ws": "^8.5.0"
  }
}<|MERGE_RESOLUTION|>--- conflicted
+++ resolved
@@ -1,11 +1,6 @@
 {
-<<<<<<< HEAD
-  "name": "--123hoodmane-pyodide",
-  "version": "0.20.0-b",
-=======
   "name": "pyodide",
   "version": "0.21.0-dev.0",
->>>>>>> a95a27e7
   "description": "The Pyodide JavaScript package",
   "keywords": [
     "python",
@@ -25,11 +20,8 @@
     "@rollup/plugin-node-resolve": "^13.1.3",
     "@types/emscripten": "^1.39.5",
     "@types/node-fetch": "^3.0.3",
-<<<<<<< HEAD
     "@types/ws": "^8.5.3",
-=======
     "dts-bundle-generator": "^6.7.0",
->>>>>>> a95a27e7
     "error-stack-parser": "^2.0.6",
     "mocha": "^9.0.2",
     "prettier": "^2.2.1",
