{
  "name": "pyodide",
  "version": "0.18.0dev0",
  "devDependencies": {
    "prettier": "^2.2.1",
<<<<<<< HEAD
    "rollup": "^2.48.0",
    "rollup-plugin-terser": "^7.0.2",
    "tsd": "^0.15.1",
    "typescript": "^4.2.4"
=======
    "rollup-plugin-terser": "^7.0.2",
    "terser": "^5.7.0"
>>>>>>> 5f775051
  }
}<|MERGE_RESOLUTION|>--- conflicted
+++ resolved
@@ -3,14 +3,10 @@
   "version": "0.18.0dev0",
   "devDependencies": {
     "prettier": "^2.2.1",
-<<<<<<< HEAD
     "rollup": "^2.48.0",
+    "terser": "^5.7.0",
     "rollup-plugin-terser": "^7.0.2",
     "tsd": "^0.15.1",
     "typescript": "^4.2.4"
-=======
-    "rollup-plugin-terser": "^7.0.2",
-    "terser": "^5.7.0"
->>>>>>> 5f775051
   }
 }