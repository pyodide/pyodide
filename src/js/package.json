--- conflicted
+++ resolved
@@ -1,9 +1,11 @@
 {
   "name": "pyodide",
-<<<<<<< HEAD
-  "version": "0.18.0-alpha.1",
+  "version": "0.18.0-dev.0",
   "description": "The Pyodide JavaScript package",
-  "keywords": ["python", "webassembly"],
+  "keywords": [
+    "python",
+    "webassembly"
+  ],
   "homepage": "https://github.com/pyodide/pyodide",
   "repository": {
     "type": "git",
@@ -13,9 +15,6 @@
     "url": "https://github.com/pyodide/pyodide/issues"
   },
   "license": "Apache-2.0",
-=======
-  "version": "0.18.0dev0",
->>>>>>> 3eb82fd8
   "devDependencies": {
     "prettier": "^2.2.1",
     "terser": "^5.7.0",
