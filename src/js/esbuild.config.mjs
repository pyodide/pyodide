--- conflicted
+++ resolved
@@ -49,14 +49,10 @@
   });
 }
 
-<<<<<<< HEAD
-const origConstants = JSON.parse(readFileSync("./generated_struct_info32.gen.json"));
-const constants = {cDefs: origConstants.defines};
-=======
-const constants = JSON.parse(
+const origConstants = JSON.parse(
   readFileSync("./generated_struct_info32.gen.json"),
 );
->>>>>>> b26274f6
+const constants = { cDefs: origConstants.defines };
 Object.assign(DEFINES, Object.fromEntries(toDefines(constants)));
 
 const config = ({ input, output, format, name: globalName }) => ({
