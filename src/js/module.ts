/** @private */

import { ConfigType } from "./pyodide";
import { initializeNativeFS } from "./nativefs";
import { loadBinaryFile } from "./compat";

type FSNode = any;
type FSStream = any;

export interface FS {
  unlink: (path: string) => void;
  mkdirTree: (path: string, mode?: number) => void;
  chdir: (path: string) => void;
  symlink: (target: string, src: string) => FSNode;
  createDevice: (
    parent: string,
    name: string,
    input?: (() => number | null) | null,
    output?: ((code: number) => void) | null,
  ) => FSNode;
  closeStream: (fd: number) => void;
  open: (path: string, flags: string | number, mode?: number) => FSStream;
  makedev: (major: number, minor: number) => number;
  mkdev: (path: string, dev: number) => FSNode;
  filesystems: any;
  stat: (path: string, dontFollow?: boolean) => any;
  readdir: (node: FSNode) => string[];
  isDir: (mode: number) => boolean;
  lookupPath: (path: string) => FSNode;
  isFile: (mode: number) => boolean;
  writeFile: (path: string, contents: any, o?: { canOwn?: boolean }) => void;
  chmod: (path: string, mode: number) => void;
  utime: (path: string, atime: number, mtime: number) => void;
  rmdir: (path: string) => void;
  mount: (type: any, opts: any, mountpoint: string) => any;
  write: (
    stream: FSStream,
    buffer: any,
    offset: number,
    length: number,
    position?: number,
  ) => number;
  close: (stream: FSStream) => void;
}

export interface Module {
  noImageDecoding: boolean;
  noAudioDecoding: boolean;
  noWasmDecoding: boolean;
  quit: (status: number, toThrow: Error) => void;
  preRun: { (): void }[];
  print: (a: string) => void;
  printErr: (a: string) => void;
  ENV: { [key: string]: string };
  PATH: any;
  TTY: any;
  FS: FS;
  addRunDependency: (id: string) => void;
  removeRunDependency: (id: string) => void;
}

/**
 * The Emscripten Module.
 *
 * @private
 */
export function createModule(): any {
  let Module: any = {};
  Module.noImageDecoding = true;
  Module.noAudioDecoding = true;
  Module.noWasmDecoding = false; // we preload wasm using the built in plugin now
  Module.preRun = [];
  Module.quit = (status: number, toThrow: Error) => {
    Module.exited = { status, toThrow };
    throw toThrow;
  };
  return Module;
}

/**
 * Make the home directory inside the virtual file system,
 * then change the working directory to it.
 *
 * @param Module The Emscripten Module.
 * @param path The path to the home directory.
 * @private
 */
function setHomeDirectory(Module: Module, path: string) {
  Module.preRun.push(function () {
    const fallbackPath = "/";
    try {
      Module.FS.mkdirTree(path);
    } catch (e) {
      console.error(`Error occurred while making a home directory '${path}':`);
      console.error(e);
      console.error(`Using '${fallbackPath}' for a home directory instead`);
      path = fallbackPath;
    }
    Module.ENV.HOME = path;
    Module.FS.chdir(path);
  });
}

/**
 * Mount local directories to the virtual file system. Only for Node.js.
 * @param module The Emscripten Module.
 * @param mounts The list of paths to mount.
 */
function mountLocalDirectories(Module: Module, mounts: string[]) {
  Module.preRun.push(() => {
    for (const mount of mounts) {
      Module.FS.mkdirTree(mount);
      Module.FS.mount(Module.FS.filesystems.NODEFS, { root: mount }, mount);
    }
  });
}

/**
<<<<<<< HEAD
 * Create site-packages directory.
 * This directory might not exist, and in that case,
 * it is not added to sys.path by default. So we need to
 * create it explicitly.
 * @param Module The Emscripten Module.
 */
function createSitePackageDirectory(Module: Module) {
  Module.preRun.push(() => {
    // @ts-ignore
    const pymajor = Module._py_version_major();
    // @ts-ignore
    const pyminor = Module._py_version_minor();
    Module.FS.mkdirTree(`/lib/python${pymajor}.${pyminor}/site-packages`);
=======
 * Install the Python standard library to the virtual file system.
 *
 * Previously, this was handled by Emscripten's file packager (pyodide.asm.data).
 * However, using the file packager means that we have only one version
 * of the standard library available. We want to be able to use different
 * versions of the standard library, for example:
 *
 * - Use compiled(.pyc) or uncompiled(.py) standard library.
 * - Remove unused modules or add additional modules using bundlers like pyodide-pack.
 *
 * @param Module The Emscripten Module.
 * @param stdlibPromise A promise that resolves to the standard library.
 */
function installStdlib(Module: Module, stdlibURL: string) {
  // TODO(ryanking13): Get python version from Python.h

  const stdlibPromise: Promise<Uint8Array> = loadBinaryFile(stdlibURL);

  Module.preRun.push(() => {
    Module.FS.mkdirTree("/lib");
    Module.FS.mkdirTree("/lib/python3.11/site-packages");

    Module.addRunDependency("install-stdlib");

    stdlibPromise
      .then((stdlib: Uint8Array) => {
        Module.FS.writeFile("/lib/python311.zip", stdlib);
      })
      .catch((e) => {
        console.error("Error occurred while installing the standard library:");
        console.error(e);
      })
      .finally(() => {
        Module.removeRunDependency("install-stdlib");
      });
>>>>>>> 0fdf9a80
  });
}

/**
 * Initialize the virtual file system, before loading Python interpreter.
 * @private
 */
export function initializeFileSystem(Module: Module, config: ConfigType) {
<<<<<<< HEAD
  createSitePackageDirectory(Module);
=======
  installStdlib(Module, config.indexURL + "python_stdlib.zip");
>>>>>>> 0fdf9a80
  setHomeDirectory(Module, config.homedir);
  mountLocalDirectories(Module, config._node_mounts);
  Module.preRun.push(() => initializeNativeFS(Module));
}<|MERGE_RESOLUTION|>--- conflicted
+++ resolved
@@ -116,21 +116,6 @@
 }
 
 /**
-<<<<<<< HEAD
- * Create site-packages directory.
- * This directory might not exist, and in that case,
- * it is not added to sys.path by default. So we need to
- * create it explicitly.
- * @param Module The Emscripten Module.
- */
-function createSitePackageDirectory(Module: Module) {
-  Module.preRun.push(() => {
-    // @ts-ignore
-    const pymajor = Module._py_version_major();
-    // @ts-ignore
-    const pyminor = Module._py_version_minor();
-    Module.FS.mkdirTree(`/lib/python${pymajor}.${pyminor}/site-packages`);
-=======
  * Install the Python standard library to the virtual file system.
  *
  * Previously, this was handled by Emscripten's file packager (pyodide.asm.data).
@@ -166,7 +151,6 @@
       .finally(() => {
         Module.removeRunDependency("install-stdlib");
       });
->>>>>>> 0fdf9a80
   });
 }
 
@@ -175,11 +159,7 @@
  * @private
  */
 export function initializeFileSystem(Module: Module, config: ConfigType) {
-<<<<<<< HEAD
-  createSitePackageDirectory(Module);
-=======
   installStdlib(Module, config.indexURL + "python_stdlib.zip");
->>>>>>> 0fdf9a80
   setHomeDirectory(Module, config.homedir);
   mountLocalDirectories(Module, config._node_mounts);
   Module.preRun.push(() => initializeNativeFS(Module));
