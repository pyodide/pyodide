/**
 * The main bootstrap code for loading pyodide.
 */
import { Module } from "./module";
import {
  loadScript,
  initializePackageIndex,
  loadPackage,
} from "./load-pyodide";
import { makePublicAPI, registerJsModule } from "./api";
import "./pyproxy.gen";

import { wrapNamespace } from "./pyproxy";

// export { PyBuffer } from "./pyproxy";
/**
 * @typedef {import('./pyproxy').PyProxy} PyProxy
 * @typedef {import('./pyproxy').PyProxyWithLength} PyProxyWithLength
 * @typedef {import('./pyproxy').PyProxyWithGet} PyProxyWithGet
 * @typedef {import('./pyproxy').PyProxyWithSet} PyProxyWithSet
 * @typedef {import('./pyproxy').PyProxyWithHas} PyProxyWithHas
 * @typedef {import('./pyproxy').PyProxyIterable} PyProxyIterable
 * @typedef {import('./pyproxy').PyProxyIterator} PyProxyIterator
 * @typedef {import('./pyproxy').PyProxyAwaitable} PyProxyAwaitable
 * @typedef {import('./pyproxy').PyProxyBuffer} PyProxyBuffer
 * @typedef {import('./pyproxy').PyProxyCallable} PyProxyCallable
 *
 * @typedef {import('./pyproxy').Py2JsResult} Py2JsResult
 *
 * @typedef {import('./pyproxy').TypedArray} TypedArray
 * @typedef {import('./pyproxy').PyBuffer} PyBuffer
 */

/**
 * Dump the Python traceback to the browser console.
 *
 * @private
 */
Module.dump_traceback = function () {
  let fd_stdout = 1;
  Module.__Py_DumpTraceback(fd_stdout, Module._PyGILState_GetThisThreadState());
};

let fatal_error_occurred = false;
/**
 * Signal a fatal error.
 *
 * Dumps the Python traceback, shows a Javascript traceback, and prints a clear
 * message indicating a fatal error. It then dummies out the public API so that
 * further attempts to use Pyodide will clearly indicate that Pyodide has failed
 * and can no longer be used. pyodide._module is left accessible and it is
 * possible to continue using Pyodide for debugging purposes if desired.
 *
 * @argument e {Error} The cause of the fatal error.
 * @private
 */
Module.fatal_error = function (e) {
  if (fatal_error_occurred) {
    console.error("Recursive call to fatal_error. Inner error was:");
    console.error(e);
    return;
  }
  fatal_error_occurred = true;
  console.error(
    "Pyodide has suffered a fatal error. Please report this to the Pyodide maintainers."
  );
  console.error("The cause of the fatal error was:");
  console.error(e);
  try {
    Module.dump_traceback();
    for (let key of Object.keys(Module.public_api)) {
      if (key.startsWith("_") || key === "version") {
        continue;
      }
      Object.defineProperty(Module.public_api, key, {
        enumerable: true,
        configurable: true,
        get: () => {
          throw new Error(
            "Pyodide already fatally failed and can no longer be used."
          );
        },
      });
    }
    if (Module.on_fatal) {
      Module.on_fatal(e);
    }
  } catch (err2) {
    console.error("Another error occurred while handling the fatal error:");
    console.error(err2);
  }
  throw e;
};

/**
 * Run Python code in the simplest way possible. The primary purpose of this
 * method is for bootstrapping. It is also useful for debugging: If the Python
 * interpreter is initialized successfully then it should be possible to use
 * this method to run Python code even if everything else in the Pyodide
 * `core` module fails.
 *
 * The differences are:
 *    1. `runPythonSimple` doesn't return anything (and so won't leak
 *        PyProxies)
 *    2. `runPythonSimple` doesn't require access to any state on the
 *       Javascript `pyodide` module.
 *    3. `runPython` uses `pyodide.eval_code`, whereas `runPythonSimple` uses
 *       `PyRun_String` which is the C API for `eval` / `exec`.
 *    4. `runPythonSimple` runs with `globals` a separate dict which is called
 *       `init_dict` (keeps global state private)
 *    5. `runPythonSimple` doesn't dedent the argument
 *
 * When `core` initialization is completed, the globals for `runPythonSimple`
 * is made available as `Module.init_dict`.
 *
 * @private
 */
Module.runPythonSimple = function (code) {
  let code_c_string = Module.stringToNewUTF8(code);
  let errcode;
  try {
    errcode = Module._run_python_simple_inner(code_c_string);
  } catch (e) {
    Module.fatal_error(e);
  } finally {
    Module._free(code_c_string);
  }
  if (errcode === -1) {
    Module._pythonexc2js();
  }
};

/**
 * The Javascript/Wasm call stack is too small to handle the default Python call
 * stack limit of 1000 frames. Here, we determine the Javascript call stack
 * depth available, and then divide by 50 (determined heuristically) to set the
 * maximum Python call stack depth.
 *
 * @private
 */
function fixRecursionLimit() {
  let depth = 0;
  function recurse() {
    depth += 1;
    recurse();
  }
  try {
    recurse();
  } catch (err) {}

  let recursionLimit = depth / 60;
  if (recursionLimit > 1000) {
    recursionLimit = 1000;
  }
  Module.runPythonSimple(
    `import sys; sys.setrecursionlimit(int(${recursionLimit}))`
  );
}

/**
<<<<<<< HEAD
 * The :ref:`js-api-pyodide` module object. Must be present as a global variable
 * called ``pyodide`` in order for package loading to work properly.
 * @memberof globalThis
 */
export let pyodide = makePublicAPI();

/**
 * Load the main Pyodide wasm module and initialize it. When finished stores the
 * Pyodide module as a global object called ``pyodide``.
=======
 * Load the main Pyodide wasm module and initialize it.
 *
 * Only one copy of Pyodide can be loaded in a given Javascript global scope
 * because Pyodide uses global variables to load packages. If an attempt is made
 * to load a second copy of Pyodide, :any:`loadPyodide` will throw an error.
 * (This can be fixed once `Firefox adopts support for ES6 modules in webworkers
 * <https://bugzilla.mozilla.org/show_bug.cgi?id=1247687>`_.)
 *
>>>>>>> 96214098
 * @param {{ indexURL : string, fullStdLib? : boolean = true }} config
 * @param {string} config.indexURL - The URL from which Pyodide will load
 * packages
 * @param {boolean} config.fullStdLib - Load the full Python standard library.
<<<<<<< HEAD
 * Setting this to false excludes following modules: distutils.
 * Default: true
 * @returns The Pyodide module.
 * @memberof globalThis
=======
 * Setting this to false excludes following modules: distutils. Default: true
 * @returns The :ref:`js-api-pyodide` module.
>>>>>>> 96214098
 * @async
 */
export async function loadPyodide(config) {
  const default_config = { fullStdLib: true };
  config = Object.assign(default_config, config);
  if (globalThis.__pyodide_module) {
    if (globalThis.languagePluginURL) {
      throw new Error(
        "Pyodide is already loading because languagePluginURL is defined."
      );
    } else {
      throw new Error("Pyodide is already loading.");
    }
  }
  // A global "mount point" for the package loaders to talk to pyodide
  // See "--export-name=__pyodide_module" in buildpkg.py
  globalThis.__pyodide_module = Module;
  loadPyodide.inProgress = true;
  // Note: PYODIDE_BASE_URL is an environment variable replaced in
  // in this template in the Makefile. It's recommended to always set
  // indexURL in any case.
  if (!config.indexURL) {
    throw new Error("Please provide indexURL parameter to loadPyodide");
  }
  let baseURL = config.indexURL;
  if (baseURL.endsWith(".js")) {
    baseURL = baseURL.substr(0, baseURL.lastIndexOf("/"));
  }
  if (!baseURL.endsWith("/")) {
    baseURL += "/";
  }
  let packageIndexReady = initializePackageIndex(baseURL);

  Module.locateFile = (path) => baseURL + path;
  let moduleLoaded = new Promise((r) => (Module.postRun = r));

  const scriptSrc = `${baseURL}pyodide.asm.js`;
  await loadScript(scriptSrc);

  // _createPyodideModule is specified in the Makefile by the linker flag:
  // `-s EXPORT_NAME="'_createPyodideModule'"`
  await _createPyodideModule(Module);

  // There is some work to be done between the module being "ready" and postRun
  // being called.
  await moduleLoaded;

  // Bootstrap step: `runPython` needs access to `Module.globals` and
  // `Module.pyodide_py`. Use `runPythonSimple` to add these. runPythonSimple
  // doesn't dedent the argument so the indentation matters.
  Module.runPythonSimple(`
def temp(Module):
  import pyodide
  import __main__
  import builtins

  globals = __main__.__dict__
  globals.update(builtins.__dict__)

  Module.version = pyodide.__version__
  Module.globals = globals
  Module.builtins = builtins.__dict__
  Module.pyodide_py = pyodide
`);

  Module.saveState = () => Module.pyodide_py._state.save_state();
  Module.restoreState = (state) =>
    Module.pyodide_py._state.restore_state(state);

  Module.init_dict.get("temp")(Module);
  // Module.runPython works starting from here!

  // Wrap "globals" in a special Proxy that allows `pyodide.globals.x` access.
  // TODO: Should we have this?
  Module.globals = wrapNamespace(Module.globals);

  fixRecursionLimit(Module);
  let pyodide = makePublicAPI();
  pyodide.globals = Module.globals;
  pyodide.pyodide_py = Module.pyodide_py;
  pyodide.version = Module.version;

  registerJsModule("js", globalThis);
  registerJsModule("pyodide_js", pyodide);

  await packageIndexReady;
  if (config.fullStdLib) {
    await loadPackage(["distutils"]);
  }

  return pyodide;
}
globalThis.loadPyodide = loadPyodide;

if (globalThis.languagePluginUrl) {
  console.warn(
    "languagePluginUrl is deprecated and will be removed in version 0.18.0, " +
      "instead use loadPyodide({ indexURL : <some_url>})"
  );

  /**
   * A deprecated parameter that specifies the Pyodide ``indexURL``. If present,
   * Pyodide will automatically invoke
   * ``loadPyodide({indexURL : languagePluginUrl})``
   * and will store the resulting promise in
   * :any:`globalThis.languagePluginLoader`. Use :any:`loadPyodide`
   * directly instead of defining this.
   *
   * @type String
   * @deprecated Will be removed in version 0.18.0
   */
  globalThis.languagePluginUrl;

  /**
   * A deprecated promise that resolves to ``undefined`` when Pyodide is
   * finished loading. Only created if :any:`languagePluginUrl` is
   * defined. Instead use :any:`loadPyodide`.
   *
   * @type Promise
   * @deprecated Will be removed in version 0.18.0
   */
  globalThis.languagePluginLoader = loadPyodide({
    indexURL: globalThis.languagePluginUrl,
  }).then((pyodide) => (self.pyodide = pyodide));
}<|MERGE_RESOLUTION|>--- conflicted
+++ resolved
@@ -158,17 +158,6 @@
 }
 
 /**
-<<<<<<< HEAD
- * The :ref:`js-api-pyodide` module object. Must be present as a global variable
- * called ``pyodide`` in order for package loading to work properly.
- * @memberof globalThis
- */
-export let pyodide = makePublicAPI();
-
-/**
- * Load the main Pyodide wasm module and initialize it. When finished stores the
- * Pyodide module as a global object called ``pyodide``.
-=======
  * Load the main Pyodide wasm module and initialize it.
  *
  * Only one copy of Pyodide can be loaded in a given Javascript global scope
@@ -177,20 +166,14 @@
  * (This can be fixed once `Firefox adopts support for ES6 modules in webworkers
  * <https://bugzilla.mozilla.org/show_bug.cgi?id=1247687>`_.)
  *
->>>>>>> 96214098
  * @param {{ indexURL : string, fullStdLib? : boolean = true }} config
  * @param {string} config.indexURL - The URL from which Pyodide will load
  * packages
  * @param {boolean} config.fullStdLib - Load the full Python standard library.
-<<<<<<< HEAD
  * Setting this to false excludes following modules: distutils.
  * Default: true
- * @returns The Pyodide module.
+ * @returns The :ref:`js-api-pyodide` module.
  * @memberof globalThis
-=======
- * Setting this to false excludes following modules: distutils. Default: true
- * @returns The :ref:`js-api-pyodide` module.
->>>>>>> 96214098
  * @async
  */
 export async function loadPyodide(config) {
