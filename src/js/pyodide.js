--- conflicted
+++ resolved
@@ -8,18 +8,13 @@
  * other file).
  */
 import { Module } from "./module";
-<<<<<<< HEAD
-import { loadScript, initializePackageIndex } from "./load-pyodide";
-import { PUBLIC_API, makePublicAPI } from "./api";
-import "./pyproxy.gen";
-=======
 import {
   loadScript,
   initializePackageIndex,
   loadPackage,
 } from "./load-pyodide";
 import { makePublicAPI, registerJsModule } from "./api";
->>>>>>> 97d7dfcd
+import "./pyproxy.gen";
 
 /**
  * Dump the Python traceback to the browser console.
