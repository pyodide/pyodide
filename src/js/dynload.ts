/* Handle dynamic library loading. */

declare var Module: any;
declare var API: any;
declare var DEBUG: boolean;

import { createLock } from "./lock";

type ReadFileType = (path: string) => Uint8Array;

// File System-like type which can be passed to
// Module.loadDynamicLibrary or Module.loadWebAssemblyModule
type LoadDynlibFS = {
  readFile: ReadFileType;
  findObject: (path: string, dontResolveLastLink: boolean) => any;
};

/**
 * Creates a filesystem-like object to be passed to Module.loadDynamicLibrary or Module.loadWebAssemblyModule
 * which helps searching for libraries
 *
 * @param lib The path to the library to load
 * @param searchDirs The list of directories to search for the library
 * @returns A filesystem-like object
 */
function createDynlibFS(lib: string, searchDirs?: string[]): LoadDynlibFS {
  searchDirs = searchDirs || [];
  const defaultSearchDirs = ["/usr/lib", API.sitepackages];
  const libSearchDirs = searchDirs.concat(defaultSearchDirs);

  const resolvePath = (path: string) => {
    if (DEBUG) {
      if (Module.PATH.basename(path) !== Module.PATH.basename(lib)) {
        console.debug(`Searching a library from ${path}, required by ${lib}.`);
      }
    }

    for (const dir of libSearchDirs) {
      const fullPath = Module.PATH.join2(dir, path);
      if (Module.FS.findObject(fullPath) !== null) {
        return fullPath;
      }
    }
    return path;
  };

  let readFile: ReadFileType = (path: string) =>
    Module.FS.readFile(resolvePath(path));

  const fs: LoadDynlibFS = {
    findObject: (path: string, dontResolveLastLink: boolean) => {
      let obj = Module.FS.findObject(resolvePath(path), dontResolveLastLink);
      if (DEBUG) {
        if (obj === null) {
          console.debug(`Failed to find a library: ${resolvePath(path)}`);
        }
      }
      return obj;
    },
    readFile: readFile,
  };

  return fs;
}

// Emscripten has a lock in the corresponding code in library_browser.js. I
// don't know why we need it, but quite possibly bad stuff will happen without
// it.
const acquireDynlibLock = createLock();

/**
 * Load a dynamic library. This is an async operation and Python imports are
 * synchronous so we have to do it ahead of time. When we add more support for
 * synchronous I/O, we could consider doing this later as a part of a Python
 * import hook.
 *
 * @param lib The file system path to the library.
 * @param global Whether to make the symbols available globally.
 * @private
 */
export async function loadDynlib(lib: string, global: boolean) {
  const releaseDynlibLock = await acquireDynlibLock();

  if (DEBUG) {
    console.debug(`Loading a dynamic library ${lib}`);
  }

<<<<<<< HEAD
  const libraryFS = createDynlibFS(lib);
=======
  const libDir = lib.substring(0, lib.lastIndexOf("/"));
  // This is a fake FS-like object to make emscripten
  // load shared libraries from the file system.
  const libraryFS = {
    _ldLibraryPaths: ["/usr/lib", API.sitepackages, libDir],
    _resolvePath: (path: string) => {
      if (DEBUG) {
        console.debug(`Searching a library from ${path}, required by ${lib}.`);
      }

      if (Module.PATH.isAbs(path)) {
        if (Module.FS.findObject(path) !== null) {
          return path;
        }

        // If the path is absolute but doesn't exist, we try to find it from
        // the library paths.
        path = path.substring(path.lastIndexOf("/") + 1);
      }

      for (const dir of libraryFS._ldLibraryPaths) {
        const fullPath = Module.PATH.join2(dir, path);
        if (Module.FS.findObject(fullPath) !== null) {
          return fullPath;
        }
      }
      return path;
    },
    findObject: (path: string, dontResolveLastLink: boolean) => {
      let obj = Module.FS.findObject(
        libraryFS._resolvePath(path),
        dontResolveLastLink,
      );
      if (DEBUG) {
        console.log(`Library ${path} found at ${obj}`);
      }
      return obj;
    },
    readFile: (path: string) =>
      Module.FS.readFile(libraryFS._resolvePath(path)),
  };
>>>>>>> 6b4e0160

  try {
    await Module.loadDynamicLibrary(lib, {
      loadAsync: true,
      nodelete: true,
      global: global,
      fs: libraryFS,
      allowUndefined: true,
    });
  } catch (e: any) {
    if (e && e.message && e.message.includes("need to see wasm magic number")) {
      console.warn(
        `Failed to load dynlib ${lib}. We probably just tried to load a linux .so file or something.`,
      );
      return;
    }
    throw e;
  } finally {
    releaseDynlibLock();
  }
}

API.loadDynlib = loadDynlib;<|MERGE_RESOLUTION|>--- conflicted
+++ resolved
@@ -25,7 +25,9 @@
  */
 function createDynlibFS(lib: string, searchDirs?: string[]): LoadDynlibFS {
   searchDirs = searchDirs || [];
-  const defaultSearchDirs = ["/usr/lib", API.sitepackages];
+
+  const libBasename = lib.substring(0, lib.lastIndexOf("/"));
+  const defaultSearchDirs = ["/usr/lib", API.sitepackages, libBasename];
   const libSearchDirs = searchDirs.concat(defaultSearchDirs);
 
   const resolvePath = (path: string) => {
@@ -85,51 +87,7 @@
     console.debug(`Loading a dynamic library ${lib}`);
   }
 
-<<<<<<< HEAD
   const libraryFS = createDynlibFS(lib);
-=======
-  const libDir = lib.substring(0, lib.lastIndexOf("/"));
-  // This is a fake FS-like object to make emscripten
-  // load shared libraries from the file system.
-  const libraryFS = {
-    _ldLibraryPaths: ["/usr/lib", API.sitepackages, libDir],
-    _resolvePath: (path: string) => {
-      if (DEBUG) {
-        console.debug(`Searching a library from ${path}, required by ${lib}.`);
-      }
-
-      if (Module.PATH.isAbs(path)) {
-        if (Module.FS.findObject(path) !== null) {
-          return path;
-        }
-
-        // If the path is absolute but doesn't exist, we try to find it from
-        // the library paths.
-        path = path.substring(path.lastIndexOf("/") + 1);
-      }
-
-      for (const dir of libraryFS._ldLibraryPaths) {
-        const fullPath = Module.PATH.join2(dir, path);
-        if (Module.FS.findObject(fullPath) !== null) {
-          return fullPath;
-        }
-      }
-      return path;
-    },
-    findObject: (path: string, dontResolveLastLink: boolean) => {
-      let obj = Module.FS.findObject(
-        libraryFS._resolvePath(path),
-        dontResolveLastLink,
-      );
-      if (DEBUG) {
-        console.log(`Library ${path} found at ${obj}`);
-      }
-      return obj;
-    },
-    readFile: (path: string) =>
-      Module.FS.readFile(libraryFS._resolvePath(path)),
-  };
->>>>>>> 6b4e0160
 
   try {
     await Module.loadDynamicLibrary(lib, {
