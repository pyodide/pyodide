--- conflicted
+++ resolved
@@ -43,13 +43,7 @@
   // @ts-ignore
   nodeVmMod = (await import("vm")).default;
   nodePath = await import("path");
-<<<<<<< HEAD
-=======
-
-  if (typeof require !== "undefined") {
-    return;
-  }
->>>>>>> 3085b9fe
+
   // Emscripten uses `require`, so if it's missing (because we were imported as
   // an ES6 module) we need to polyfill `require` with `import`. `import` is
   // async and `require` is synchronous, so we import all packages that might be
@@ -98,25 +92,12 @@
  * In Windows, it's \.
  * @private
  */
-export function getPathSep(): string {
-  if (IN_NODE) {
-    return nodePath.sep;
-  } else {
-    return "/";
-  }
-}
-
-/**
- * Convert a relative path into an absolute path
- * @private
- */
-export function resolvePath(path: string): string {
-  if (IN_NODE) {
-    return nodePath.resolve(path);
-  } else {
-    // @ts-ignore
-    return new URL(path, location).toString();
-  }
+export let pathSep: string;
+
+if (IN_NODE) {
+  pathSep = nodePath.sep;
+} else {
+  pathSep = "/";
 }
 
 /**
