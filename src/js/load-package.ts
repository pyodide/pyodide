import { Module, API, Tests } from "./module.js";
import { IN_NODE, nodeFsPromisesMod, _loadBinaryFile } from "./compat.js";
import { PyProxy, isPyProxy } from "./pyproxy.gen";

/** @private */
let baseURL: string;
/**
 * Initialize the packages index. This is called as early as possible in
 * loadPyodide so that fetching packages.json can occur in parallel with other
 * operations.
 * @param indexURL
 * @private
 */
export async function initializePackageIndex(indexURL: string) {
  baseURL = indexURL;
  let package_json;
  if (IN_NODE) {
    const package_string = await nodeFsPromisesMod.readFile(
      `${indexURL}packages.json`
    );
    package_json = JSON.parse(package_string);
  } else {
    let response = await fetch(`${indexURL}packages.json`);
    package_json = await response.json();
  }
  if (!package_json.packages) {
    throw new Error(
      "Loaded packages.json does not contain the expected key 'packages'."
    );
  }
  API.packages = package_json.packages;

  // compute the inverted index for imports to package names
  API._import_name_to_package_name = new Map();
  for (let name of Object.keys(API.packages)) {
    for (let import_name of API.packages[name].imports) {
      API._import_name_to_package_name.set(import_name, name);
    }
  }
}

//
// Dependency resolution
//
const DEFAULT_CHANNEL = "default channel";
// Regexp for validating package name and URI
const package_uri_regexp = /^.*?([^\/]*)\.whl$/;

function _uri_to_package_name(package_uri: string): string | undefined {
  let match = package_uri_regexp.exec(package_uri);
  if (match) {
    let wheel_name = match[1].toLowerCase();
    return wheel_name.split("-").slice(0, -4).join("-");
  }
}

/**
 * Recursively add a package and its dependencies to toLoad and toLoadShared.
 * A helper function for recursiveDependencies.
 * @param name The package to add
 * @param toLoad The set of names of packages to load
 * @private
 */
function addPackageToLoad(name: string, toLoad: Map<string, string>) {
  name = name.toLowerCase();
  if (toLoad.has(name)) {
    return;
  }
  const pkg_info = API.packages[name];
  if (!pkg_info) {
    throw new Error(`No known package with name '${name}'`);
  }
  toLoad.set(name, DEFAULT_CHANNEL);
  // If the package is already loaded, we don't add dependencies, but warn
  // the user later. This is especially important if the loaded package is
  // from a custom url, in which case adding dependencies is wrong.
  if (loadedPackages[name] !== undefined) {
    return;
  }

  for (let dep_name of pkg_info.depends) {
    addPackageToLoad(dep_name, toLoad);
  }
}

/**
 * Calculate the dependencies of a set of packages
 * @param names The list of names whose dependencies we need to calculate.
 * @returns Two sets, the set of normal dependencies and the set of shared
 * dependencies
 * @private
 */
function recursiveDependencies(
  names: string[],
  errorCallback: (err: string) => void
) {
  const toLoad = new Map();
  for (let name of names) {
    const pkgname = _uri_to_package_name(name);
    if (pkgname === undefined) {
      addPackageToLoad(name, toLoad);
      continue;
    }
    if (toLoad.has(pkgname) && toLoad.get(pkgname) !== name) {
      errorCallback(
        `Loading same package ${pkgname} from ${name} and ${toLoad.get(
          pkgname
        )}`
      );
      continue;
    }
    toLoad.set(pkgname, name);
  }
  return toLoad;
}

//
// Dependency download and install
//

/**
 * Download a package. If `channel` is `DEFAULT_CHANNEL`, look up the wheel URL
 * relative to baseURL from `packages.json`, otherwise use the URL specified by
 * `channel`.
 * @param name The name of the package
 * @param channel Either `DEFAULT_CHANNEL` or the absolute URL to the
 * wheel or the path to the wheel relative to baseURL.
 * @returns The binary data for the package
 * @private
 */
async function downloadPackage(
  name: string,
  channel: string
): Promise<Uint8Array> {
  let file_name;
  if (channel === DEFAULT_CHANNEL) {
    if (!(name in API.packages)) {
      throw new Error(`Internal error: no entry for package named ${name}`);
    }
    file_name = API.packages[name].file_name;
  } else {
    file_name = channel;
  }
  return await _loadBinaryFile(baseURL, file_name);
}

type PromisePair = { promise: Promise<void>; resolve: () => void };

function mkPromise(): PromisePair {
  let resolve;
  let promise: Promise<void> = new Promise((res) => {
    resolve = res;
  });
  return { promise, resolve };
}

/**
 * Install the package into the file system.
 * @param name The name of the package
 * @param buffer The binary data returned by downloadPkgBuffer
 * @private
 */
async function installPackage(
  name: string,
  buffer: Uint8Array,
  pkg_promises: { [name: string]: Promise<void> }
) {
  let pkg = API.packages[name];
  if (!pkg) {
    pkg = {
      file_name: ".whl",
      install_dir: "site",
      shared_library: false,
      depends: [],
      imports: [] as string[],
    };
  }
  const filename = pkg.file_name;
  const dep_pkg_promises: { [dep: string]: Promise<void> } = {};
  for (let dep of pkg.depends) {
    dep_pkg_promises[dep] = pkg_promises[dep];
  }
  // This Python helper function unpacks the buffer and lists out any so files therein.
  const dynlibs: string[] = API.package_loader.unpack_buffer.callKwargs({
    buffer,
    filename,
    target: pkg.install_dir,
    calculate_dynlibs: true,
  });
  let dynlib_promises: { [lib: string]: PromisePair } = {};
  for (let dynlib of dynlibs) {
    dynlib_promises[dynlib.split("/").pop()] = mkPromise();
  }
  await Promise.all(
    dynlibs.map((lib) =>
      installDynlib(lib, pkg.shared, dep_pkg_promises, dynlib_promises)
    )
  );
}

async function installDynlib(
  lib: string,
  shared: boolean,
  pkg_promises: { [dep: string]: Promise<void> },
  dynlib_promises: { [lib: string]: PromisePair }
) {
  const binary = getLibBinary(lib);
  const metadata = Module.getDylinkMetadata(binary);
  for (let dep of metadata.neededDynlibs) {
    // If we have it, can proceed
    if (dep in Module.preloadedWasm) {
      continue;
    }
    // Maybe it's part of this package?
    if (dep in dynlib_promises) {
      await dynlib_promises[dep].promise;
      continue;
    }
    // Else, hope they come from dependencies?
    for (const [dep, dep_promise] of Object.entries(pkg_promises)) {
      await dep_promise;
      if (dep in Module.preloadedWasm) {
        break;
      }
    }
    // If we've finished loading all dependency packages and still don't have it
    // we have to give up.
    if (!(dep in Module.preloadedWasm)) {
      throw new Error(`Library ${lib} is missing dependency ${dep}!`);
    }
  }
  const releaseDynlibLock = await acquireDynlibLock();
  try {
    const module = await Module.loadWebAssemblyModule(binary, {
      loadAsync: true,
      nodelete: true,
      allowUndefined: true,
    });
    Module.preloadedWasm[lib] = module;
    const libname = lib.split("/").pop()!;
    Module.preloadedWasm[libname] = module;
    if (shared) {
      Module.loadDynamicLibrary(lib, {
        global: true,
        nodelete: true,
      });
    }
    console.log("resolving", libname);
    dynlib_promises[libname].resolve();
  } finally {
    releaseDynlibLock();
  }
}

/**
 * @returns A new asynchronous lock
 * @private
 */
function createLock() {
  // This is a promise that is resolved when the lock is open, not resolved when lock is held.
  let _lock = Promise.resolve();

  /**
   * Acquire the async lock
   * @returns A zero argument function that releases the lock.
   * @private
   */
  async function acquireLock() {
    const old_lock = _lock;
    let releaseLock: () => void;
    _lock = new Promise((resolve) => (releaseLock = resolve));
    await old_lock;
    // @ts-ignore
    return releaseLock;
  }
  return acquireLock;
}

// Emscripten has a lock in the corresponding code in library_browser.js. I
// don't know why we need it, but quite possibly bad stuff will happen without
// it.
const acquireDynlibLock = createLock();

function getLibBinary(lib: string): Uint8Array {
  const node = Module.FS.lookupPath(lib).node;
  let byteArray;
  if (node.mount.type == Module.FS.filesystems.MEMFS) {
    byteArray = Module.FS.filesystems.MEMFS.getFileDataAsTypedArray(
      Module.FS.lookupPath(lib).node
    );
  } else {
    byteArray = Module.FS.readFile(lib);
  }
  return byteArray;
}
/**
 * Load a dynamic library. This is an async operation and Python imports are
 * synchronous so we have to do it ahead of time. When we add more support for
 * synchronous I/O, we could consider doing this later as a part of a Python
 * import hook.
 *
 * @param lib The file system path to the library.
 * @private
 */
async function loadDynlib(lib: string, shared: boolean) {
  const node = Module.FS.lookupPath(lib).node;
  let byteArray;
  if (node.mount.type == Module.FS.filesystems.MEMFS) {
    byteArray = Module.FS.filesystems.MEMFS.getFileDataAsTypedArray(
      Module.FS.lookupPath(lib).node
    );
  } else {
    byteArray = Module.FS.readFile(lib);
  }
<<<<<<< HEAD
  const metadata = Module.getDylinkMetadata(byteArray);
  // 1. If we have these, can proceed
  // 2. If we don't have these, check if they are part of this package
  // 3. Else, hope they come from dependencies?
  metadata.neededDynlibs;
=======
  const releaseDynlibLock = await acquireDynlibLock();
  try {
    const module = await Module.loadWebAssemblyModule(byteArray, {
      loadAsync: true,
      nodelete: true,
      allowUndefined: true,
    });
    Module.preloadedWasm[lib] = module;
    Module.preloadedWasm[lib.split("/").pop()!] = module;
    if (shared) {
      Module.loadDynamicLibrary(lib, {
        global: true,
        nodelete: true,
      });
    }
  } catch (e) {
    if (e.message.includes("need to see wasm magic number")) {
      console.warn(
        `Failed to load dynlib ${lib}. We probably just tried to load a linux .so file or something.`
      );
      return;
    }
    throw e;
  } finally {
    releaseDynlibLock();
  }
>>>>>>> 37057d17
}
Tests.loadDynlib = loadDynlib;

const acquirePackageLock = createLock();

/**
 * Load a package or a list of packages over the network. This installs the
 * package in the virtual filesystem. The package needs to be imported from
 * Python before it can be used.
 *
 * @param names Either a single package name or
 * URL or a list of them. URLs can be absolute or relative. The URLs must have
 * file name ``<package-name>.js`` and there must be a file called
 * ``<package-name>.data`` in the same directory. The argument can be a
 * ``PyProxy`` of a list, in which case the list will be converted to JavaScript
 * and the ``PyProxy`` will be destroyed.
 * @param messageCallback A callback, called with progress messages
 *    (optional)
 * @param errorCallback A callback, called with error/warning messages
 *    (optional)
 * @async
 */
export async function loadPackage(
  names: string | PyProxy | Array<string>,
  messageCallback?: (msg: string) => void,
  errorCallback?: (msg: string) => void
) {
  messageCallback = messageCallback || console.log;
  errorCallback = errorCallback || console.error;
  if (isPyProxy(names)) {
    names = names.toJs();
  }
  if (!Array.isArray(names)) {
    names = [names as string];
  }

  const toLoad = recursiveDependencies(names, errorCallback);

  for (const [pkg, uri] of toLoad) {
    const loaded = loadedPackages[pkg];
    if (loaded === undefined) {
      continue;
    }
    toLoad.delete(pkg);
    // If uri is from the DEFAULT_CHANNEL, we assume it was added as a
    // dependency, which was previously overridden.
    if (loaded === uri || uri === DEFAULT_CHANNEL) {
      messageCallback(`${pkg} already loaded from ${loaded}`);
    } else {
      errorCallback(
        `URI mismatch, attempting to load package ${pkg} from ${uri} ` +
          `while it is already loaded from ${loaded}. To override a dependency, ` +
          `load the custom package first.`
      );
    }
  }

  if (toLoad.size === 0) {
    messageCallback("No new packages to load");
    return;
  }

  const packageNames = Array.from(toLoad.keys()).sort().join(", ");
  const releaseLock = await acquirePackageLock();
  try {
    messageCallback(`Loading ${packageNames}`);
    const packageLoadPromises: { [name: string]: Promise<Uint8Array> } = {};
    for (const [name, channel] of toLoad) {
      if (loadedPackages[name]) {
        // Handle the race condition where the package was loaded between when
        // we did dependency resolution and when we acquired the lock.
        toLoad.delete(name);
        continue;
      }
      packageLoadPromises[name] = downloadPackage(name, channel);
    }

    const loaded: string[] = [];
    const failed: { [name: string]: any } = {};
    // TODO: add support for prefetching modules by awaiting on a promise right
    // here which resolves in loadPyodide when the bootstrap is done.
    const packageInstallPromises: { [name: string]: Promise<void> } = {};
    const packageInstallResolves: { [name: string]: () => void } = {};
    for (const name of toLoad.keys()) {
      const { promise, resolve } = mkPromise();
      packageInstallPromises[name] = promise;
      packageInstallResolves[name] = resolve;
    }
    for (const [name, channel] of toLoad) {
      packageLoadPromises[name].then(async (buffer) => {
        try {
          await installPackage(name, buffer, packageInstallPromises);
        } catch (err) {
          failed[name] = err;
          return;
        } finally {
          packageInstallResolves[name]();
        }
        loaded.push(name);
        loadedPackages[name] = channel;
      });
    }
    await Promise.all(Object.values(packageInstallPromises));

    Module.reportUndefinedSymbols();
    if (loaded.length > 0) {
      const successNames = loaded.sort().join(", ");
      messageCallback(`Loaded ${successNames}`);
    }
    if (Object.keys(failed).length > 0) {
      const failedNames = Object.keys(failed).sort().join(", ");
      messageCallback(`Failed to load ${failedNames}`);
      for (const [name, err] of Object.entries(failed)) {
        console.warn(`The following error occurred while loading ${name}:`);
        console.error(err);
      }
    }

    // We have to invalidate Python's import caches, or it won't
    // see the new files.
    API.importlib.invalidate_caches();
  } finally {
    releaseLock();
  }
}

/**
 * The list of packages that Pyodide has loaded.
 * Use ``Object.keys(pyodide.loadedPackages)`` to get the list of names of
 * loaded packages, and ``pyodide.loadedPackages[package_name]`` to access
 * install location for a particular ``package_name``.
 */
export let loadedPackages: { [key: string]: string } = {};<|MERGE_RESOLUTION|>--- conflicted
+++ resolved
@@ -245,8 +245,15 @@
         nodelete: true,
       });
     }
-    console.log("resolving", libname);
     dynlib_promises[libname].resolve();
+  } catch (e) {
+    if (e.message.includes("need to see wasm magic number")) {
+      console.warn(
+        `Failed to load dynlib ${lib}. We probably just tried to load a linux .so file or something.`
+      );
+      return;
+    }
+    throw e;
   } finally {
     releaseDynlibLock();
   }
@@ -293,61 +300,6 @@
   }
   return byteArray;
 }
-/**
- * Load a dynamic library. This is an async operation and Python imports are
- * synchronous so we have to do it ahead of time. When we add more support for
- * synchronous I/O, we could consider doing this later as a part of a Python
- * import hook.
- *
- * @param lib The file system path to the library.
- * @private
- */
-async function loadDynlib(lib: string, shared: boolean) {
-  const node = Module.FS.lookupPath(lib).node;
-  let byteArray;
-  if (node.mount.type == Module.FS.filesystems.MEMFS) {
-    byteArray = Module.FS.filesystems.MEMFS.getFileDataAsTypedArray(
-      Module.FS.lookupPath(lib).node
-    );
-  } else {
-    byteArray = Module.FS.readFile(lib);
-  }
-<<<<<<< HEAD
-  const metadata = Module.getDylinkMetadata(byteArray);
-  // 1. If we have these, can proceed
-  // 2. If we don't have these, check if they are part of this package
-  // 3. Else, hope they come from dependencies?
-  metadata.neededDynlibs;
-=======
-  const releaseDynlibLock = await acquireDynlibLock();
-  try {
-    const module = await Module.loadWebAssemblyModule(byteArray, {
-      loadAsync: true,
-      nodelete: true,
-      allowUndefined: true,
-    });
-    Module.preloadedWasm[lib] = module;
-    Module.preloadedWasm[lib.split("/").pop()!] = module;
-    if (shared) {
-      Module.loadDynamicLibrary(lib, {
-        global: true,
-        nodelete: true,
-      });
-    }
-  } catch (e) {
-    if (e.message.includes("need to see wasm magic number")) {
-      console.warn(
-        `Failed to load dynlib ${lib}. We probably just tried to load a linux .so file or something.`
-      );
-      return;
-    }
-    throw e;
-  } finally {
-    releaseDynlibLock();
-  }
->>>>>>> 37057d17
-}
-Tests.loadDynlib = loadDynlib;
 
 const acquirePackageLock = createLock();
 
