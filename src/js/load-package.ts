--- conflicted
+++ resolved
@@ -98,7 +98,6 @@
  * @hidden
  * The package manager is responsible for installing and managing Pyodide packages.
  */
-<<<<<<< HEAD
 class PackageManager {
   // TODO: Add API and Module as properties
 
@@ -172,18 +171,6 @@
     if (!Array.isArray(names)) {
       names = [names as string];
     }
-=======
-export type InternalPackageData = {
-  name: string;
-  version: string;
-  file_name: string;
-  package_type: PackageType;
-  install_dir: string;
-  sha256: string;
-  imports: string[];
-  depends: string[];
-};
->>>>>>> 66a64b6f
 
     const toLoad = this.recursiveDependencies(names, errorCallback);
 
@@ -304,7 +291,6 @@
         normalizedName: pkgname,
         channel: channel, // name is url in this case
         depends: [],
-<<<<<<< HEAD
         installPromise: undefined,
         done: createResolvable(),
         packageData: {
@@ -316,15 +302,10 @@
           package_type: "package",
           imports: [],
           depends: [],
-          shared_library: false,
         },
       });
     }
     return toLoad;
-=======
-      },
-    });
->>>>>>> 66a64b6f
   }
 
   /**
@@ -423,7 +404,6 @@
       fileSubResourceHash = undefined;
     }
 
-<<<<<<< HEAD
     if (!checkIntegrity) {
       fileSubResourceHash = undefined;
     }
@@ -442,49 +422,6 @@
     let binary = await loadBinaryFile(this.cdnURL + fileName);
     console.log(
       `Package ${fileName} loaded from ${this.cdnURL}, caching the wheel in node_modules for future use.`,
-=======
-/**
- * Install the package into the file system.
- * @param normalizedName The normalized name of the package
- * @param buffer The binary data returned by downloadPackage
- * @private
- */
-async function installPackage(
-  normalizedName: string,
-  buffer: Uint8Array,
-  channel: string,
-) {
-  let pkg = API.lockfile_packages[normalizedName];
-  if (!pkg) {
-    pkg = {
-      name: "",
-      version: "",
-      file_name: ".whl",
-      install_dir: "site",
-      sha256: "",
-      package_type: "package",
-      imports: [] as string[],
-      depends: [],
-    };
-  }
-  const filename = pkg.file_name;
-  // This Python helper function unpacks the buffer and lists out any .so files in it.
-  const installDir: string = API.package_loader.get_install_dir(
-    pkg.install_dir,
-  );
-  const dynlibs: string[] = API.package_loader.unpack_buffer.callKwargs({
-    buffer,
-    filename,
-    extract_dir: installDir,
-    calculate_dynlibs: true,
-    installer: "pyodide.loadPackage",
-    source: channel === DEFAULT_CHANNEL ? "pyodide" : channel,
-  });
-
-  if (DEBUG) {
-    console.debug(
-      `Found ${dynlibs.length} dynamic libraries inside ${filename}`,
->>>>>>> 66a64b6f
     );
     await nodeFsPromisesMod.writeFile(uri, binary);
     return binary;
@@ -512,7 +449,6 @@
         package_type: "package",
         imports: [] as string[],
         depends: [],
-        shared_library: false,
       };
     }
     const filename = pkg.file_name;
