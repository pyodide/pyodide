import "./constants";
import {
  Lockfile,
  PackageData,
  InternalPackageData,
  PackageLoadMetadata,
  PackageManagerAPI,
  PackageManagerModule,
} from "./types";
import { IN_NODE } from "./environments";
import type { PyProxy } from "generated/pyproxy";
import { createResolvable } from "./common/resolveable";
import { createLock } from "./common/lock";
import {
  canonicalizePackageName,
  uriToPackageData,
  base16ToBase64,
} from "./packaging-utils";
import {
  nodeFsPromisesMod,
  loadBinaryFile,
  resolvePath,
  initNodeModules,
  ensureDirNode,
} from "./compat";
import { DynlibLoader } from "./dynload";

/**
 * Initialize the packages index. This is called as early as possible in
 * loadPyodide so that fetching pyodide-lock.json can occur in parallel with other
 * operations.
 * @param lockFileURL
 * @private
 */
export async function initializePackageIndex(
  lockFilePromise: Promise<Lockfile>,
) {
  await initNodeModules();
  const lockfile = await lockFilePromise;
  if (!lockfile.packages) {
    throw new Error(
      "Loaded pyodide lock file does not contain the expected key 'packages'.",
    );
  }

  if (lockfile.info.version !== API.version) {
    throw new Error(
      "Lock file version doesn't match Pyodide version.\n" +
        `   lockfile version: ${API.lockfile_info.version}\n` +
        `   pyodide  version: ${API.version}`,
    );
  }

  API.lockfile_info = lockfile.info;
  API.lockfile_packages = lockfile.packages;
  API.lockfile_unvendored_stdlibs_and_test = [];

  // micropip compatibility
  API.repodata_info = lockfile.info;
  API.repodata_packages = lockfile.packages;

  // compute the inverted index for imports to package names
  API._import_name_to_package_name = new Map<string, string>();
  for (let name of Object.keys(API.lockfile_packages)) {
    const pkg = API.lockfile_packages[name];

    for (let import_name of pkg.imports) {
      API._import_name_to_package_name.set(import_name, name);
    }

    if (pkg.package_type === "cpython_module") {
      API.lockfile_unvendored_stdlibs_and_test.push(name);
    }
  }

  API.lockfile_unvendored_stdlibs =
    API.lockfile_unvendored_stdlibs_and_test.filter(
      (lib: string) => lib !== "test",
    );
  let toLoad = API.config.packages;
  if (API.config.fullStdLib) {
    toLoad = [...toLoad, ...API.lockfile_unvendored_stdlibs];
  }
  await loadPackage(toLoad, { messageCallback() {} });
  // Have to wait for bootstrapFinalizedPromise before calling Python APIs
  await API.bootstrapFinalizedPromise;
  // Set up module_not_found_hook
  const importhook = API._pyodide._importhook;
  importhook.register_module_not_found_hook(
    API._import_name_to_package_name,
    API.lockfile_unvendored_stdlibs_and_test,
  );
  API.package_loader.init_loaded_packages();
}

const DEFAULT_CHANNEL = "default channel";

/**
 * @hidden
 * The package manager is responsible for installing and managing Pyodide packages.
 */
export class PackageManager {
  #api: PackageManagerAPI;
  #module: PackageManagerModule;
  #dynlibLoader: DynlibLoader;

  /**
   * Only used in Node. If we can't find a package in node_modules, we'll use this
   * to fetch the package from the cdn (and we'll store it into node_modules so
   * subsequent loads don't require a web request).
   */
  private cdnURL: string = "";

  /**
   * The set of loaded packages.
   * This is exposed as a global variable and can be modified by micropip
   *
   * TODO: Make this private and expose a setter
   */
  public loadedPackages: Record<string, string> = {};

  private _lock = createLock();

  /**
   * The function to use for stdout and stderr, defaults to console.log and console.error
   */
  private stdout: (message: string) => void = console.log;
  private stderr: (message: string) => void = console.error;

  private defaultChannel: string = DEFAULT_CHANNEL;

  constructor(api: PackageManagerAPI, pyodideModule: PackageManagerModule) {
    this.#api = api;
    this.#module = pyodideModule;
    this.#dynlibLoader = new DynlibLoader(api, pyodideModule);
  }

  /**
   * Load packages from the Pyodide distribution or Python wheels by URL.
   *
   * This installs packages in the virtual filesystem. Packages
   * needs to be imported from Python before it can be used.
   *
   * This function can only install packages included in the Pyodide distribution,
   * or Python wheels by URL, without dependency resolution. It is significantly
   * more limited in terms of functionality as compared to :mod:`micropip`,
   * however it has less overhead and can be faster.
   *
   * When installing binary wheels by URLs it is user's responsibility to check
   * that the installed binary wheel is compatible in terms of Python and
   * Emscripten versions. Compatibility is not checked during installation time
   * (unlike with micropip). If a wheel for the wrong Python/Emscripten version
   * is installed it would fail at import time.
   *
   *
   * @param names Either a single package name or URL or a list of them. URLs can
   * be absolute or relative. The URLs must correspond to Python wheels:
   * either pure Python wheels, with a file name ending with ``none-any.whl``
   * or Emscripten/WASM 32 wheels, with a file name ending with
   * ``cp<pyversion>_emscripten_<em_version>_wasm32.whl``.
   * The argument can be a :js:class:`~pyodide.ffi.PyProxy` of a list, in
   * which case the list will be converted to JavaScript and the
   * :js:class:`~pyodide.ffi.PyProxy` will be destroyed.
   * @param options
   * @param options.messageCallback A callback, called with progress messages
   *    (optional)
   * @param options.errorCallback A callback, called with error/warning messages
   *    (optional)
   * @param options.checkIntegrity If true, check the integrity of the downloaded
   *    packages (default: true)
   * @async
   * @returns The loaded package data.
   */
  public async loadPackage(
    names: string | PyProxy | Array<string>,
    options: {
      messageCallback?: (message: string) => void;
      errorCallback?: (message: string) => void;
      checkIntegrity?: boolean;
    } = {
      checkIntegrity: true,
    },
  ): Promise<Array<PackageData>> {
    const loadedPackageData = new Set<InternalPackageData>();
    const { messageCallback, errorCallback } = options;
    const pkgNames = toStringArray(names);

    const toLoad = this.recursiveDependencies(pkgNames, errorCallback);

    for (const [_, { name, normalizedName, channel }] of toLoad) {
<<<<<<< HEAD
      const loadedChannel = this.getLoadedPackageChannel(name);
=======
      const loadedChannel = this.getLoadedPackage(name);
>>>>>>> 9bc7209b
      if (!loadedChannel) continue;

      toLoad.delete(normalizedName);
      // If uri is from the default channel, we assume it was added as a
      // dependency, which was previously overridden.
      if (loadedChannel === channel || channel === this.defaultChannel) {
        this.logStdout(
<<<<<<< HEAD
          `${name} already loaded from ${loadedChannel}`, 
=======
          `${name} already loaded from ${loadedChannel}`,
>>>>>>> 9bc7209b
          messageCallback,
        );
      } else {
        this.logStderr(
          `URI mismatch, attempting to load package ${name} from ${channel} ` +
            `while it is already loaded from ${loadedChannel}. To override a dependency, ` +
            `load the custom package first.`,
          errorCallback,
        );
      }
    }

    if (toLoad.size === 0) {
      this.logStdout("No new packages to load", messageCallback);
      return [];
    }

    const packageNames = Array.from(toLoad.values(), ({ name }) => name)
      .sort()
      .join(", ");
    const failed = new Map<string, Error>();
    const releaseLock = await this._lock();
    try {
      this.logStdout(`Loading ${packageNames}`, messageCallback);
      for (const [_, pkg] of toLoad) {
<<<<<<< HEAD
        if (this.getLoadedPackageChannel(pkg.name)) {
=======
        if (this.getLoadedPackage(pkg.name)) {
>>>>>>> 9bc7209b
          // Handle the race condition where the package was loaded between when
          // we did dependency resolution and when we acquired the lock.
          toLoad.delete(pkg.normalizedName);
          continue;
        }

        pkg.installPromise = this.downloadAndInstall(
          pkg,
          toLoad,
          loadedPackageData,
          failed,
          options.checkIntegrity,
        );
      }

      await Promise.all(
        Array.from(toLoad.values()).map(({ installPromise }) => installPromise),
      );

      // Warning: this sounds like it might not do anything important, but it
      // fills in the GOT. There can be segfaults if we leave it out.
      // See https://github.com/emscripten-core/emscripten/issues/22052
      // TODO: Fix Emscripten so this isn't needed
      this.#module.reportUndefinedSymbols();
      if (loadedPackageData.size > 0) {
        const successNames = Array.from(loadedPackageData, (pkg) => pkg.name)
          .sort()
          .join(", ");
        this.logStdout(`Loaded ${successNames}`, messageCallback);
      }

      if (failed.size > 0) {
        const failedNames = Array.from(failed.keys()).sort().join(", ");
        this.logStdout(`Failed to load ${failedNames}`, messageCallback);
        for (const [name, err] of failed) {
          this.logStderr(
            `The following error occurred while loading ${name}:`,
            errorCallback,
          );
          this.logStderr(err.message, errorCallback);
        }
      }

      // We have to invalidate Python's import caches, or it won't
      // see the new files.
      this.#api.importlib.invalidate_caches();
      return Array.from(loadedPackageData, filterPackageData);
    } finally {
      releaseLock();
    }
  }

  /**
   * Recursively add a package and its dependencies to toLoad.
   * A helper function for recursiveDependencies.
   * @param name The package to add
   * @param toLoad The set of names of packages to load
   * @private
   */
  private addPackageToLoad(
    name: string,
    toLoad: Map<string, PackageLoadMetadata>,
  ) {
    const normalizedName = canonicalizePackageName(name);
    if (toLoad.has(normalizedName)) {
      return;
    }
    const pkgInfo = this.#api.lockfile_packages[normalizedName];
    if (!pkgInfo) {
      throw new Error(`No known package with name '${name}'`);
    }

    toLoad.set(normalizedName, {
      name: pkgInfo.name,
      normalizedName,
      channel: this.defaultChannel,
      depends: pkgInfo.depends,
      installPromise: undefined,
      done: createResolvable(),
      packageData: pkgInfo,
    });

    // If the package is already loaded, we don't add dependencies, but warn
    // the user later. This is especially important if the loaded package is
    // from a custom url, in which case adding dependencies is wrong.
<<<<<<< HEAD
    if (this.getLoadedPackageChannel(pkgInfo.name)) {
=======
    if (this.getLoadedPackage(pkgInfo.name)) {
>>>>>>> 9bc7209b
      return;
    }

    for (let depName of pkgInfo.depends) {
      this.addPackageToLoad(depName, toLoad);
    }
  }

  /**
   * Calculate the dependencies of a set of packages
   * @param names The list of names whose dependencies we need to calculate.
   * @returns The map of package names to PackageLoadMetadata
   * @private
   */
  public recursiveDependencies(
    names: string[],
    errorCallback?: (err: string) => void,
  ): Map<string, PackageLoadMetadata> {
    const toLoad: Map<string, PackageLoadMetadata> = new Map();
    for (let name of names) {
      const parsedPackageData = uriToPackageData(name);
      if (parsedPackageData === undefined) {
        this.addPackageToLoad(name, toLoad);
        continue;
      }

      const { name: pkgname, version, fileName } = parsedPackageData;
      const channel = name;

      if (toLoad.has(pkgname) && toLoad.get(pkgname)!.channel !== channel) {
        this.logStderr(
          `Loading same package ${pkgname} from ${channel} and ${
            toLoad.get(pkgname)!.channel
          }`,
          errorCallback,
        );
        continue;
      }
      toLoad.set(pkgname, {
        name: pkgname,
        normalizedName: pkgname,
        channel: channel, // name is url in this case
        depends: [],
        installPromise: undefined,
        done: createResolvable(),
        packageData: {
          name: pkgname,
          version: version,
          file_name: fileName,
          install_dir: "site",
          sha256: "",
          package_type: "package",
          imports: [],
          depends: [],
        },
      });
    }
    return toLoad;
  }

  /**
   * Download a package. If `channel` is `DEFAULT_CHANNEL`, look up the wheel URL
   * relative to packageCacheDir (when IN_NODE), or indexURL from `pyodide-lock.json`, otherwise use the URL specified by
   * `channel`.
   * @param pkg The package to download
   * @param channel Either `DEFAULT_CHANNEL` or the absolute URL to the
   * wheel or the path to the wheel relative to packageCacheDir (when IN_NODE), or indexURL.
   * @param checkIntegrity Whether to check the integrity of the downloaded
   * package.
   * @returns The binary data for the package
   * @private
   */
  private async downloadPackage(
    pkg: PackageLoadMetadata,
    checkIntegrity: boolean = true,
  ): Promise<Uint8Array> {
    const installBaseUrl = IN_NODE
      ? this.#api.config.packageCacheDir
      : this.#api.config.indexURL;
    await ensureDirNode(installBaseUrl);

    let fileName, uri, fileSubResourceHash;
    if (pkg.channel === this.defaultChannel) {
      if (!(pkg.normalizedName in this.#api.lockfile_packages)) {
        throw new Error(`Internal error: no entry for package named ${name}`);
      }
      const lockfilePackage = this.#api.lockfile_packages[pkg.normalizedName];
      fileName = lockfilePackage.file_name;

      uri = resolvePath(fileName, installBaseUrl);
      fileSubResourceHash = "sha256-" + base16ToBase64(lockfilePackage.sha256);
    } else {
      uri = pkg.channel;
      fileSubResourceHash = undefined;
    }

    if (!checkIntegrity) {
      fileSubResourceHash = undefined;
    }
    try {
      return await loadBinaryFile(uri, fileSubResourceHash);
    } catch (e) {
      if (!IN_NODE || pkg.channel !== this.defaultChannel) {
        throw e;
      }
    }
    console.log(
      `Didn't find package ${fileName} locally, attempting to load from ${this.cdnURL}`,
    );
    // If we are IN_NODE, download the package from the cdn, then stash it into
    // the node_modules directory for future use.
    let binary = await loadBinaryFile(this.cdnURL + fileName);
    console.log(
      `Package ${fileName} loaded from ${this.cdnURL}, caching the wheel in node_modules for future use.`,
    );
    await nodeFsPromisesMod.writeFile(uri, binary);
    return binary;
  }

  /**
   * Install the package into the file system.
   * @param metadata The package metadata
   * @param buffer The binary data returned by downloadPackage
   * @private
   */
  private async installPackage(
    metadata: PackageLoadMetadata,
    buffer: Uint8Array,
  ) {
    let pkg = this.#api.lockfile_packages[metadata.normalizedName];
    if (!pkg) {
      pkg = metadata.packageData;
    }

    const filename = pkg.file_name;
    // This Python helper function unpacks the buffer and lists out any .so files in it.
    const installDir: string = this.#api.package_loader.get_install_dir(
      pkg.install_dir,
    );
    const dynlibs: string[] = this.#api.package_loader.unpack_buffer.callKwargs(
      {
        buffer,
        filename,
        extract_dir: installDir,
        calculate_dynlibs: true,
        installer: "pyodide.loadPackage",
        source:
          metadata.channel === this.defaultChannel
            ? "pyodide"
            : metadata.channel,
      },
    );

    DEBUG &&
      console.debug(
        `Found ${dynlibs.length} dynamic libraries inside ${filename}`,
      );

    await this.#dynlibLoader.loadDynlibsFromPackage(pkg, dynlibs);
  }

  /**
   * Download and install the package.
   * Downloads can be done in parallel, but installs must be done for dependencies first.
   * @param pkg The package to load
   * @param toLoad The map of package names to PackageLoadMetadata
   * @param loaded The set of loaded package metadata, this will be updated by this function.
   * @param failed The map of <failed package name, error message>, this will be updated by this function.
   * @param checkIntegrity Whether to check the integrity of the downloaded
   * package.
   * @private
   */
  private async downloadAndInstall(
    pkg: PackageLoadMetadata,
    toLoad: Map<string, PackageLoadMetadata>,
    loaded: Set<InternalPackageData>,
    failed: Map<string, Error>,
    checkIntegrity: boolean = true,
  ) {
    if (loadedPackages[pkg.name] !== undefined) {
      return;
    }

    try {
      const buffer = await this.downloadPackage(pkg, checkIntegrity);
      const installPromiseDependencies = pkg.depends.map((dependency) => {
        return toLoad.has(dependency)
          ? toLoad.get(dependency)!.done
          : Promise.resolve();
      });
      // Can't install until bootstrap is finalized.
      await this.#api.bootstrapFinalizedPromise;

      // wait until all dependencies are installed
      await Promise.all(installPromiseDependencies);

      await this.installPackage(pkg, buffer);

      loaded.add(pkg.packageData);
      loadedPackages[pkg.name] = pkg.channel;
    } catch (err: any) {
      failed.set(pkg.name, err);
      // We don't throw error when loading a package fails, but just report it.
      // pkg.done.reject(err);
    } finally {
      pkg.done.resolve();
    }
  }

  public setCdnUrl(url: string) {
    this.cdnURL = url;
  }

  /**
<<<<<<< HEAD
   * getLoadedPackageChannel returns the channel from which a package was loaded.
   * if the package is not loaded, it returns null.
   * @param pkg package name
   */
  public getLoadedPackageChannel(pkg: string): string | null {
=======
   * getLoadedPackage returns the channel from which a package was loaded.
   * if the package is not loaded, it returns null.
   * @param pkg package name
   */
  public getLoadedPackage(pkg: string): string | null {
>>>>>>> 9bc7209b
    const channel = this.loadedPackages[pkg];
    if (channel === undefined) {
      return null;
    }

    return channel;
  }

  public logStdout(message: string, logger?: (message: string) => void) {
    logger ? logger(message) : this.stdout(message);
  }

  public logStderr(message: string, logger?: (message: string) => void) {
    logger ? logger(message) : this.stderr(message);
  }
}

function filterPackageData({
  name,
  version,
  file_name,
  package_type,
}: InternalPackageData): PackageData {
  return { name, version, fileName: file_name, packageType: package_type };
}

/**
 * Converts a string or PyProxy to an array of strings.
 * @private
 */
<<<<<<< HEAD
export function toStringArray(str: string | PyProxy | string[]): string[] {
=======
export function toStringArray(
  str: string | PyProxy | Array<string>,
): Array<string> {
>>>>>>> 9bc7209b
  // originally, this condition was "names instanceof PyProxy",
  // but it is changed to check names.toJs so that we can use type-only import for PyProxy and remove side effects.
  // this change is required to run unit tests against this file, when global API or Module is not available.
  // TODO: remove side effects from pyproxy.ts so that we can directly import PyProxy
  // @ts-ignore
  if (typeof str.toJs === "function") {
    // @ts-ignore
    str = str.toJs();
  }
  if (!Array.isArray(str)) {
    str = [str as string];
  }

<<<<<<< HEAD
  return str
=======
  return str;
>>>>>>> 9bc7209b
}

export let loadPackage: typeof PackageManager.prototype.loadPackage;
export let loadedPackages: typeof PackageManager.prototype.loadedPackages;

if (typeof API !== "undefined" && typeof Module !== "undefined") {
  const singletonPackageManager = new PackageManager(API, Module);

  loadPackage = singletonPackageManager.loadPackage.bind(
    singletonPackageManager,
  );

  /**
   * The list of packages that Pyodide has loaded.
   * Use ``Object.keys(pyodide.loadedPackages)`` to get the list of names of
   * loaded packages, and ``pyodide.loadedPackages[package_name]`` to access
   * install location for a particular ``package_name``.
   */
  loadedPackages = singletonPackageManager.loadedPackages;

  // TODO: Find a better way to register these functions
  API.recursiveDependencies =
    singletonPackageManager.recursiveDependencies.bind(singletonPackageManager);
  API.setCdnUrl = singletonPackageManager.setCdnUrl.bind(
    singletonPackageManager,
  );

  if (API.lockFilePromise) {
    API.packageIndexReady = initializePackageIndex(API.lockFilePromise);
  }
}<|MERGE_RESOLUTION|>--- conflicted
+++ resolved
@@ -188,11 +188,7 @@
     const toLoad = this.recursiveDependencies(pkgNames, errorCallback);
 
     for (const [_, { name, normalizedName, channel }] of toLoad) {
-<<<<<<< HEAD
       const loadedChannel = this.getLoadedPackageChannel(name);
-=======
-      const loadedChannel = this.getLoadedPackage(name);
->>>>>>> 9bc7209b
       if (!loadedChannel) continue;
 
       toLoad.delete(normalizedName);
@@ -200,11 +196,7 @@
       // dependency, which was previously overridden.
       if (loadedChannel === channel || channel === this.defaultChannel) {
         this.logStdout(
-<<<<<<< HEAD
-          `${name} already loaded from ${loadedChannel}`, 
-=======
           `${name} already loaded from ${loadedChannel}`,
->>>>>>> 9bc7209b
           messageCallback,
         );
       } else {
@@ -230,11 +222,7 @@
     try {
       this.logStdout(`Loading ${packageNames}`, messageCallback);
       for (const [_, pkg] of toLoad) {
-<<<<<<< HEAD
         if (this.getLoadedPackageChannel(pkg.name)) {
-=======
-        if (this.getLoadedPackage(pkg.name)) {
->>>>>>> 9bc7209b
           // Handle the race condition where the package was loaded between when
           // we did dependency resolution and when we acquired the lock.
           toLoad.delete(pkg.normalizedName);
@@ -320,11 +308,7 @@
     // If the package is already loaded, we don't add dependencies, but warn
     // the user later. This is especially important if the loaded package is
     // from a custom url, in which case adding dependencies is wrong.
-<<<<<<< HEAD
     if (this.getLoadedPackageChannel(pkgInfo.name)) {
-=======
-    if (this.getLoadedPackage(pkgInfo.name)) {
->>>>>>> 9bc7209b
       return;
     }
 
@@ -539,19 +523,11 @@
   }
 
   /**
-<<<<<<< HEAD
    * getLoadedPackageChannel returns the channel from which a package was loaded.
    * if the package is not loaded, it returns null.
    * @param pkg package name
    */
   public getLoadedPackageChannel(pkg: string): string | null {
-=======
-   * getLoadedPackage returns the channel from which a package was loaded.
-   * if the package is not loaded, it returns null.
-   * @param pkg package name
-   */
-  public getLoadedPackage(pkg: string): string | null {
->>>>>>> 9bc7209b
     const channel = this.loadedPackages[pkg];
     if (channel === undefined) {
       return null;
@@ -582,13 +558,7 @@
  * Converts a string or PyProxy to an array of strings.
  * @private
  */
-<<<<<<< HEAD
 export function toStringArray(str: string | PyProxy | string[]): string[] {
-=======
-export function toStringArray(
-  str: string | PyProxy | Array<string>,
-): Array<string> {
->>>>>>> 9bc7209b
   // originally, this condition was "names instanceof PyProxy",
   // but it is changed to check names.toJs so that we can use type-only import for PyProxy and remove side effects.
   // this change is required to run unit tests against this file, when global API or Module is not available.
@@ -602,11 +572,7 @@
     str = [str as string];
   }
 
-<<<<<<< HEAD
-  return str
-=======
   return str;
->>>>>>> 9bc7209b
 }
 
 export let loadPackage: typeof PackageManager.prototype.loadPackage;
