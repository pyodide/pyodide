declare var Module: any;
declare var Tests: any;
declare var API: any;

import {
  IN_NODE,
  nodeFsPromisesMod,
  _loadBinaryFile,
  initNodeModules,
} from "./compat.js";
import { PyProxy, isPyProxy } from "./pyproxy.gen";

/** @private */
let baseURL: string;
/**
 * Initialize the packages index. This is called as early as possible in
 * loadPyodide so that fetching packages.json can occur in parallel with other
 * operations.
 * @param indexURL
 * @private
 */
export async function initializePackageIndex(indexURL: string) {
  baseURL = indexURL;
  let package_json;
  if (IN_NODE) {
    await initNodeModules();
    const package_string = await nodeFsPromisesMod.readFile(
      `${indexURL}packages.json`
    );
    package_json = JSON.parse(package_string);
  } else {
    let response = await fetch(`${indexURL}packages.json`);
    package_json = await response.json();
  }
  if (!package_json.packages) {
    throw new Error(
      "Loaded packages.json does not contain the expected key 'packages'."
    );
  }
  API.packages = package_json.packages;

  // compute the inverted index for imports to package names
  API._import_name_to_package_name = new Map();
  for (let name of Object.keys(API.packages)) {
    for (let import_name of API.packages[name].imports) {
      API._import_name_to_package_name.set(import_name, name);
    }
  }
}

/**
 * Only used in Node. If we can't find a package in node_modules, we'll use this
 * to fetch the package from the cdn (and we'll store it into node_modules so
 * subsequent loads don't require a web request).
 * @private
 */
let cdnURL: string;
API.setCdnUrl = function (url: string) {
  cdnURL = url;
};

//
// Dependency resolution
//
const DEFAULT_CHANNEL = "default channel";
// Regexp for validating package name and URI
const package_uri_regexp = /^.*?([^\/]*)\.whl$/;

function _uri_to_package_name(package_uri: string): string | undefined {
  let match = package_uri_regexp.exec(package_uri);
  if (match) {
    let wheel_name = match[1].toLowerCase();
    return wheel_name.split("-").slice(0, -4).join("-");
  }
}

/**
 * Recursively add a package and its dependencies to toLoad and toLoadShared.
 * A helper function for recursiveDependencies.
 * @param name The package to add
 * @param toLoad The set of names of packages to load
 * @param toLoadShared The set of names of shared libraries to load
 * @private
 */
function addPackageToLoad(
  name: string,
  toLoad: Map<string, string>,
  toLoadShared: Map<string, string>
) {
  name = name.toLowerCase();
  if (toLoad.has(name)) {
    return;
  }
  const pkg_info = API.packages[name];
  if (!pkg_info) {
    throw new Error(`No known package with name '${name}'`);
  }
  if (pkg_info.shared_library) {
    toLoadShared.set(name, DEFAULT_CHANNEL);
  } else {
    toLoad.set(name, DEFAULT_CHANNEL);
  }
  // If the package is already loaded, we don't add dependencies, but warn
  // the user later. This is especially important if the loaded package is
  // from a custom url, in which case adding dependencies is wrong.
  if (loadedPackages[name] !== undefined) {
    return;
  }

  for (let dep_name of pkg_info.depends) {
    addPackageToLoad(dep_name, toLoad, toLoadShared);
  }
}

/**
 * Calculate the dependencies of a set of packages
 * @param names The list of names whose dependencies we need to calculate.
 * @returns Two sets, the set of normal dependencies and the set of shared
 * dependencies
 * @private
 */
function recursiveDependencies(
  names: string[],
  errorCallback: (err: string) => void
) {
  const toLoad = new Map();
  const toLoadShared = new Map();
  for (let name of names) {
    const pkgname = _uri_to_package_name(name);
    if (pkgname === undefined) {
      addPackageToLoad(name, toLoad, toLoadShared);
      continue;
    }
    if (toLoad.has(pkgname) && toLoad.get(pkgname) !== name) {
      errorCallback(
        `Loading same package ${pkgname} from ${name} and ${toLoad.get(
          pkgname
        )}`
      );
      continue;
    }
    toLoad.set(pkgname, name);
  }
  return [toLoad, toLoadShared];
}

//
// Dependency download and install
//

/**
 * Download a package. If `channel` is `DEFAULT_CHANNEL`, look up the wheel URL
 * relative to baseURL from `packages.json`, otherwise use the URL specified by
 * `channel`.
 * @param name The name of the package
 * @param channel Either `DEFAULT_CHANNEL` or the absolute URL to the
 * wheel or the path to the wheel relative to baseURL.
 * @returns The binary data for the package
 * @private
 */
async function downloadPackage(
  name: string,
  channel: string
): Promise<Uint8Array> {
  let file_name, file_sub_resource_hash;
  if (channel === DEFAULT_CHANNEL) {
    if (!(name in API.packages)) {
      throw new Error(`Internal error: no entry for package named ${name}`);
    }
    file_name = API.packages[name].file_name;
    file_sub_resource_hash = API.package_loader.sub_resource_hash(
      API.packages[name].sha256
    );
  } else {
    file_name = channel;
    file_sub_resource_hash = undefined;
  }
  try {
    return await _loadBinaryFile(baseURL, file_name, file_sub_resource_hash);
  } catch (e) {
    if (!IN_NODE) {
      throw e;
    }
  }
  console.log(
    `Didn't find package ${file_name}, attempting to load from ${cdnURL}`
  );
  // If we are IN_NODE, download the package from the cdn, then stash it into
  // the node_modules directory for future use.
  let binary = await _loadBinaryFile(cdnURL, file_name);
  console.log(
    `Package ${file_name} loaded from ${cdnURL}, caching the wheel in node_modules for future use.`
  );
  await nodeFsPromisesMod.writeFile(`${baseURL}${file_name}`, binary);
  return binary;
}

/**
 * Install the package into the file system.
 * @param name The name of the package
 * @param buffer The binary data returned by downloadPkgBuffer
 * @private
 */
async function installPackage(
  name: string,
  buffer: Uint8Array,
  channel: string
) {
  let pkg = API.packages[name];
  if (!pkg) {
    pkg = {
      file_name: ".whl",
<<<<<<< HEAD
      install_dir: installDir,
=======
>>>>>>> 3c11be09
      shared_library: false,
      depends: [],
      imports: [] as string[],
    };
  }
  const filename = pkg.file_name;
  // This Python helper function unpacks the buffer and lists out any so files therein.
  const dynlibs = API.package_loader.unpack_buffer.callKwargs({
    buffer,
    filename,
    target: pkg.install_dir,
    calculate_dynlibs: true,
    installer: "pyodide.loadPackage",
    source: channel === DEFAULT_CHANNEL ? "pyodide" : channel,
  });
  for (const dynlib of dynlibs) {
    await loadDynlib(dynlib, pkg.shared_library);
  }
  loadedPackages[name] = pkg;
}

/**
 * @returns A new asynchronous lock
 * @private
 */
function createLock() {
  // This is a promise that is resolved when the lock is open, not resolved when lock is held.
  let _lock = Promise.resolve();

  /**
   * Acquire the async lock
   * @returns A zero argument function that releases the lock.
   * @private
   */
  async function acquireLock() {
    const old_lock = _lock;
    let releaseLock: () => void;
    _lock = new Promise((resolve) => (releaseLock = resolve));
    await old_lock;
    // @ts-ignore
    return releaseLock;
  }
  return acquireLock;
}

// Emscripten has a lock in the corresponding code in library_browser.js. I
// don't know why we need it, but quite possibly bad stuff will happen without
// it.
const acquireDynlibLock = createLock();

/**
 * Load a dynamic library. This is an async operation and Python imports are
 * synchronous so we have to do it ahead of time. When we add more support for
 * synchronous I/O, we could consider doing this later as a part of a Python
 * import hook.
 *
 * @param lib The file system path to the library.
 * @param shared Is this a shared library or not?
 * @private
 */
async function loadDynlib(lib: string, shared: boolean) {
  const node = Module.FS.lookupPath(lib).node;
  let byteArray;
  if (node.mount.type == Module.FS.filesystems.MEMFS) {
    byteArray = Module.FS.filesystems.MEMFS.getFileDataAsTypedArray(
      Module.FS.lookupPath(lib).node
    );
  } else {
    byteArray = Module.FS.readFile(lib);
  }
  const releaseDynlibLock = await acquireDynlibLock();

  // This is a fake FS-like object to make emscripten
  // load shared libraries from the file system.
  const libraryFS = {
    _ldLibraryPath: "/usr/lib",
    _resolvePath: (path: string) => libraryFS._ldLibraryPath + "/" + path,
    findObject: (path: string, dontResolveLastLink: boolean) =>
      Module.FS.findObject(libraryFS._resolvePath(path), dontResolveLastLink),
    readFile: (path: string) =>
      Module.FS.readFile(libraryFS._resolvePath(path)),
  };

  try {
    const module = await Module.loadWebAssemblyModule(byteArray, {
      loadAsync: true,
      nodelete: true,
      allowUndefined: true,
      fs: libraryFS,
    });
    Module.preloadedWasm[lib] = module;
    Module.preloadedWasm[lib.split("/").pop()!] = module;
    if (shared) {
      Module.loadDynamicLibrary(lib, {
        global: true,
        nodelete: true,
      });
    }
  } catch (e: any) {
    if (e && e.message && e.message.includes("need to see wasm magic number")) {
      console.warn(
        `Failed to load dynlib ${lib}. We probably just tried to load a linux .so file or something.`
      );
      return;
    }
    throw e;
  } finally {
    releaseDynlibLock();
  }
}
API.loadDynlib = loadDynlib;

const acquirePackageLock = createLock();

/**
 * Load a package or a list of packages over the network. This installs the
 * package in the virtual filesystem. The package needs to be imported from
 * Python before it can be used.
 *
 * @param names Either a single package name or
 * URL or a list of them. URLs can be absolute or relative. The URLs must have
 * file name ``<package-name>.js`` and there must be a file called
 * ``<package-name>.data`` in the same directory. The argument can be a
 * ``PyProxy`` of a list, in which case the list will be converted to JavaScript
 * and the ``PyProxy`` will be destroyed.
 * @param messageCallback A callback, called with progress messages
 *    (optional)
 * @param errorCallback A callback, called with error/warning messages
 *    (optional)
 * @async
 */
export async function loadPackage(
  names: string | PyProxy | Array<string>,
  messageCallback?: (msg: string) => void,
  errorCallback?: (msg: string) => void
) {
  messageCallback = messageCallback || console.log;
  errorCallback = errorCallback || console.error;
  if (isPyProxy(names)) {
    names = names.toJs();
  }
  if (!Array.isArray(names)) {
    names = [names as string];
  }

  const [toLoad, toLoadShared] = recursiveDependencies(names, errorCallback);

  for (const [pkg, uri] of [...toLoad, ...toLoadShared]) {
    const loaded = loadedPackages[pkg];
    if (loaded === undefined) {
      continue;
    }
    toLoad.delete(pkg);
    toLoadShared.delete(pkg);
    // If uri is from the DEFAULT_CHANNEL, we assume it was added as a
    // dependency, which was previously overridden.
    if (loaded === uri || uri === DEFAULT_CHANNEL) {
      messageCallback(`${pkg} already loaded from ${loaded}`);
    } else {
      errorCallback(
        `URI mismatch, attempting to load package ${pkg} from ${uri} ` +
          `while it is already loaded from ${loaded}. To override a dependency, ` +
          `load the custom package first.`
      );
    }
  }

  if (toLoad.size === 0 && toLoadShared.size === 0) {
    messageCallback("No new packages to load");
    return;
  }

  const packageNames = [...toLoad.keys(), ...toLoadShared.keys()].join(", ");
  const releaseLock = await acquirePackageLock();
  try {
    messageCallback(`Loading ${packageNames}`);
    const sharedLibraryLoadPromises: { [name: string]: Promise<Uint8Array> } =
      {};
    const packageLoadPromises: { [name: string]: Promise<Uint8Array> } = {};
    for (const [name, channel] of toLoadShared) {
      if (loadedPackages[name]) {
        // Handle the race condition where the package was loaded between when
        // we did dependency resolution and when we acquired the lock.
        toLoadShared.delete(name);
        continue;
      }
      sharedLibraryLoadPromises[name] = downloadPackage(name, channel);
    }
    for (const [name, channel] of toLoad) {
      if (loadedPackages[name]) {
        // Handle the race condition where the package was loaded between when
        // we did dependency resolution and when we acquired the lock.
        toLoad.delete(name);
        continue;
      }
      packageLoadPromises[name] = downloadPackage(name, channel);
    }

    const loaded: string[] = [];
    const failed: { [name: string]: any } = {};
    // TODO: add support for prefetching modules by awaiting on a promise right
    // here which resolves in loadPyodide when the bootstrap is done.
    const sharedLibraryInstallPromises: { [name: string]: Promise<void> } = {};
    const packageInstallPromises: { [name: string]: Promise<void> } = {};
    for (const [name, channel] of toLoadShared) {
      sharedLibraryInstallPromises[name] = sharedLibraryLoadPromises[name]
        .then(async (buffer) => {
          await installPackage(name, buffer, channel);
          loaded.push(name);
          loadedPackages[name] = channel;
        })
        .catch((err) => {
          console.warn(err);
          failed[name] = err;
        });
    }

    await Promise.all(Object.values(sharedLibraryInstallPromises));
    for (const [name, channel] of toLoad) {
      packageInstallPromises[name] = packageLoadPromises[name]
        .then(async (buffer) => {
          await installPackage(name, buffer, channel);
          loaded.push(name);
          loadedPackages[name] = channel;
        })
        .catch((err) => {
          console.warn(err);
          failed[name] = err;
        });
    }
    await Promise.all(Object.values(packageInstallPromises));

    Module.reportUndefinedSymbols();
    if (loaded.length > 0) {
      const successNames = loaded.join(", ");
      messageCallback(`Loaded ${successNames}`);
    }
    if (Object.keys(failed).length > 0) {
      const failedNames = Object.keys(failed).join(", ");
      messageCallback(`Failed to load ${failedNames}`);
      for (const [name, err] of Object.entries(failed)) {
        console.warn(`The following error occurred while loading ${name}:`);
        console.error(err);
      }
    }

    // We have to invalidate Python's import caches, or it won't
    // see the new files.
    API.importlib.invalidate_caches();
  } finally {
    releaseLock();
  }
}

/**
 * The list of packages that Pyodide has loaded.
 * Use ``Object.keys(pyodide.loadedPackages)`` to get the list of names of
 * loaded packages, and ``pyodide.loadedPackages[package_name]`` to access
 * install location for a particular ``package_name``.
 */
export let loadedPackages: { [key: string]: string } = {};

API.packageIndexReady = initializePackageIndex(API.config.indexURL);<|MERGE_RESOLUTION|>--- conflicted
+++ resolved
@@ -210,10 +210,6 @@
   if (!pkg) {
     pkg = {
       file_name: ".whl",
-<<<<<<< HEAD
-      install_dir: installDir,
-=======
->>>>>>> 3c11be09
       shared_library: false,
       depends: [],
       imports: [] as string[],
