/**
 * The main bootstrap code for loading pyodide.
 */
import ErrorStackParser from "error-stack-parser";
import {
  loadScript,
  loadBinaryFile,
  initNodeModules,
  pathSep,
  resolvePath,
} from "./compat";

import { createModule, setStandardStreams, setHomeDirectory } from "./module";
<<<<<<< HEAD
import { initializeNativeFS } from "./nativefs";
=======
import version from "./version";
>>>>>>> 0eb6036b

import type { PyodideInterface } from "./api.js";
import type { PyProxy, PyProxyDict } from "./pyproxy.gen";
export type { PyodideInterface };

export type {
  PyProxy,
  PyProxyWithLength,
  PyProxyDict,
  PyProxyWithGet,
  PyProxyWithSet,
  PyProxyWithHas,
  PyProxyIterable,
  PyProxyIterator,
  PyProxyAwaitable,
  PyProxyBuffer,
  PyProxyCallable,
  TypedArray,
  PyBuffer,
} from "./pyproxy.gen";

export type Py2JsResult = any;

export { version };

/**
 * A proxy around globals that falls back to checking for a builtin if has or
 * get fails to find a global with the given key. Note that this proxy is
 * transparent to js2python: it won't notice that this wrapper exists at all and
 * will translate this proxy to the globals dictionary.
 * @private
 */
function wrapPythonGlobals(
  globals_dict: PyProxyDict,
  builtins_dict: PyProxyDict,
) {
  return new Proxy(globals_dict, {
    get(target, symbol) {
      if (symbol === "get") {
        return (key: any) => {
          let result = target.get(key);
          if (result === undefined) {
            result = builtins_dict.get(key);
          }
          return result;
        };
      }
      if (symbol === "has") {
        return (key: any) => target.has(key) || builtins_dict.has(key);
      }
      return Reflect.get(target, symbol);
    },
  });
}

function unpackPyodidePy(Module: any, pyodide_py_tar: Uint8Array) {
  const fileName = "/pyodide_py.tar";
  let stream = Module.FS.open(fileName, "w");
  Module.FS.write(
    stream,
    pyodide_py_tar,
    0,
    pyodide_py_tar.byteLength,
    undefined,
    true,
  );
  Module.FS.close(stream);
  const code_ptr = Module.stringToNewUTF8(`
from sys import version_info
pyversion = f"python{version_info.major}.{version_info.minor}"
import shutil
shutil.unpack_archive("/pyodide_py.tar", f"/lib/{pyversion}/")
del shutil
import importlib
importlib.invalidate_caches()
del importlib
    `);
  Module.API.capture_stderr();
  let errcode = Module._PyRun_SimpleString(code_ptr);
  const captured_stderr = Module.API.restore_stderr().trim();
  if (errcode) {
    Module.API.fatal_loading_error(
      "Failed to unpack standard library.\n",
      captured_stderr,
    );
  }
  Module._free(code_ptr);
  Module.FS.unlink(fileName);
}

/**
 * This function is called after the emscripten module is finished initializing,
 * so eval_code is newly available.
 * It finishes the bootstrap so that once it is complete, it is possible to use
 * the core `pyodide` apis. (But package loading is not ready quite yet.)
 * @private
 */
function finalizeBootstrap(API: any, config: ConfigType) {
  // First make internal dict so that we can use runPythonInternal.
  // runPythonInternal uses a separate namespace, so we don't pollute the main
  // environment with variables from our setup.
  API.runPythonInternal_dict = API._pyodide._base.eval_code("{}") as PyProxy;
  API.importlib = API.runPythonInternal("import importlib; importlib");
  let import_module = API.importlib.import_module;

  API.sys = import_module("sys");
  API.sys.path.insert(0, config.homedir);

  // Set up globals
  let globals = API.runPythonInternal(
    "import __main__; __main__.__dict__",
  ) as PyProxyDict;
  let builtins = API.runPythonInternal(
    "import builtins; builtins.__dict__",
  ) as PyProxyDict;
  API.globals = wrapPythonGlobals(globals, builtins);

  // Set up key Javascript modules.
  let importhook = API._pyodide._importhook;
  importhook.register_js_finder();
  importhook.register_js_module("js", config.jsglobals);

  importhook.register_unvendored_stdlib_finder();

  let pyodide = API.makePublicAPI();
  importhook.register_js_module("pyodide_js", pyodide);

  // import pyodide_py. We want to ensure that as much stuff as possible is
  // already set up before importing pyodide_py to simplify development of
  // pyodide_py code (Otherwise it's very hard to keep track of which things
  // aren't set up yet.)
  API.pyodide_py = import_module("pyodide");
  API.pyodide_code = import_module("pyodide.code");
  API.pyodide_ffi = import_module("pyodide.ffi");
  API.package_loader = import_module("pyodide._package_loader");

  API.site = import_module("site");
  API.sitepackages = API.site.getsitepackages().toJs()[0];

  // copy some last constants onto public API.
  pyodide.pyodide_py = API.pyodide_py;
  pyodide.globals = API.globals;
  return pyodide;
}

declare function _createPyodideModule(Module: any): Promise<void>;

/**
 *  If indexURL isn't provided, throw an error and catch it and then parse our
 *  file name out from the stack trace.
 *
 *  Question: But getting the URL from error stack trace is well... really
 *  hacky. Can't we use
 *  [`document.currentScript`](https://developer.mozilla.org/en-US/docs/Web/API/Document/currentScript)
 *  or
 *  [`import.meta.url`](https://developer.mozilla.org/en-US/docs/Web/JavaScript/Reference/Statements/import.meta)
 *  instead?
 *
 *  Answer: `document.currentScript` works for the browser main thread.
 *  `import.meta` works for es6 modules. In a classic webworker, I think there
 *  is no approach that works. Also we would need some third approach for node
 *  when loading a commonjs module using `require`. On the other hand, this
 *  stack trace approach works for every case without any feature detection
 *  code.
 */
function calculateIndexURL(): string {
  if (typeof __dirname === "string") {
    return __dirname;
  }
  let err: Error;
  try {
    throw new Error();
  } catch (e) {
    err = e as Error;
  }
  let fileName = ErrorStackParser.parse(err)[0].fileName!;
  const indexOfLastSlash = fileName.lastIndexOf(pathSep);
  if (indexOfLastSlash === -1) {
    throw new Error(
      "Could not extract indexURL path from pyodide module location",
    );
  }
  return fileName.slice(0, indexOfLastSlash);
}

/**
 * See documentation for loadPyodide.
 * @private
 */
export type ConfigType = {
  indexURL: string;
  lockFileURL: string;
  homedir: string;
  fullStdLib?: boolean;
  stdin?: () => string;
  stdout?: (msg: string) => void;
  stderr?: (msg: string) => void;
  jsglobals?: object;
  args: string[];
  _node_mounts: string[];
};

/**
 * Load the main Pyodide wasm module and initialize it.
 *
 * Only one copy of Pyodide can be loaded in a given JavaScript global scope
 * because Pyodide uses global variables to load packages. If an attempt is made
 * to load a second copy of Pyodide, :any:`loadPyodide` will throw an error.
 * (This can be fixed once `Firefox adopts support for ES6 modules in webworkers
 * <https://bugzilla.mozilla.org/show_bug.cgi?id=1247687>`_.)
 *
 * @returns The :ref:`js-api-pyodide` module.
 * @memberof globalThis
 * @async
 */
export async function loadPyodide(
  options: {
    /**
     * The URL from which Pyodide will load the main Pyodide runtime and
     * packages. Defaults to the url that pyodide is loaded from with the file
     * name (pyodide.js or pyodide.mjs) removed. It is recommended that you
     * leave this undefined, providing an incorrect value can cause broken
     * behavior.
     */
    indexURL?: string;

    /**
     * The URL from which Pyodide will load the Pyodide "repodata.json" lock
     * file. Defaults to ``${indexURL}/repodata.json``. You can produce custom
     * lock files with :any:`micropip.freeze`
     */
    lockFileURL?: string;

    /**
     * The home directory which Pyodide will use inside virtual file system. Default: "/home/pyodide"
     */
    homedir?: string;

    /** Load the full Python standard library.
     * Setting this to false excludes unvendored modules from the standard library.
     * Default: false
     */
    fullStdLib?: boolean;
    /**
     * Override the standard input callback. Should ask the user for one line of input.
     */
    stdin?: () => string;
    /**
     * Override the standard output callback.
     * Default: undefined
     */
    stdout?: (msg: string) => void;
    /**
     * Override the standard error output callback.
     * Default: undefined
     */
    stderr?: (msg: string) => void;
    jsglobals?: object;
    args?: string[];
    _node_mounts?: string[];
  } = {},
): Promise<PyodideInterface> {
  await initNodeModules();
  let indexURL = options.indexURL || calculateIndexURL();
  indexURL = resolvePath(indexURL); // A relative indexURL causes havoc.
  if (!indexURL.endsWith("/")) {
    indexURL += "/";
  }
  options.indexURL = indexURL;

  const default_config = {
    fullStdLib: false,
    jsglobals: globalThis,
    stdin: globalThis.prompt ? globalThis.prompt : undefined,
    homedir: "/home/pyodide",
    lockFileURL: indexURL! + "repodata.json",
    args: [],
    _node_mounts: [],
  };
  const config = Object.assign(default_config, options) as ConfigType;
  const pyodide_py_tar_promise = loadBinaryFile(
    config.indexURL + "pyodide_py.tar",
  );

  const Module = createModule();
  Module.preRun.push(() => {
    for (const mount of config._node_mounts) {
      Module.FS.mkdirTree(mount);
      Module.FS.mount(Module.NODEFS, { root: mount }, mount);
    }
  });

  Module.arguments = config.args;
  const API: any = { config };
  Module.API = API;

  setStandardStreams(Module, config.stdin, config.stdout, config.stderr);
  setHomeDirectory(Module, config.homedir);

  const moduleLoaded = new Promise((r) => (Module.postRun = r));

  // locateFile tells Emscripten where to find the data files that initialize
  // the file system.
  Module.locateFile = (path: string) => config.indexURL + path;
  const scriptSrc = `${config.indexURL}pyodide.asm.js`;
  await loadScript(scriptSrc);

  // _createPyodideModule is specified in the Makefile by the linker flag:
  // `-s EXPORT_NAME="'_createPyodideModule'"`
  await _createPyodideModule(Module);

  // There is some work to be done between the module being "ready" and postRun
  // being called.
  await moduleLoaded;
  // Handle early exit
  if (Module.exited) {
    throw Module.exited.toThrow;
  }

  if (API.version !== version) {
    throw new Error(
      `\
Pyodide version does not match: '${version}' <==> '${API.version}'. \
If you updated the Pyodide version, make sure you also updated the 'indexURL' parameter passed to loadPyodide.\
`,
    );
  }

  initializeNativeFS(Module);

  // Disable further loading of Emscripten file_packager stuff.
  Module.locateFile = (path: string) => {
    throw new Error("Didn't expect to load any more file_packager files!");
  };

  const pyodide_py_tar = await pyodide_py_tar_promise;
  unpackPyodidePy(Module, pyodide_py_tar);
  Module._pyodide_init();

  const pyodide = finalizeBootstrap(API, config);

  // API.runPython works starting here.
  if (!pyodide.version.includes("dev")) {
    // Currently only used in Node to download packages the first time they are
    // loaded. But in other cases it's harmless.
    API.setCdnUrl(`https://cdn.jsdelivr.net/pyodide/v${pyodide.version}/full/`);
  }
  await API.packageIndexReady;
  if (API.repodata_info.version !== version) {
    throw new Error("Lock file version doesn't match Pyodide version");
  }
  API.package_loader.init_loaded_packages();
  if (config.fullStdLib) {
    await pyodide.loadPackage(API._pyodide._importhook.UNVENDORED_STDLIBS);
  }
  pyodide.runPython("print('Python initialization complete')");
  return pyodide;
}<|MERGE_RESOLUTION|>--- conflicted
+++ resolved
@@ -11,11 +11,8 @@
 } from "./compat";
 
 import { createModule, setStandardStreams, setHomeDirectory } from "./module";
-<<<<<<< HEAD
 import { initializeNativeFS } from "./nativefs";
-=======
 import version from "./version";
->>>>>>> 0eb6036b
 
 import type { PyodideInterface } from "./api.js";
 import type { PyProxy, PyProxyDict } from "./pyproxy.gen";
