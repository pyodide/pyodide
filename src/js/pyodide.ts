--- conflicted
+++ resolved
@@ -2,24 +2,7 @@
  * The main bootstrap code for loading pyodide.
  */
 import ErrorStackParser from "error-stack-parser";
-<<<<<<< HEAD
-import { Module, setStandardStreams, setHomeDirectory, API } from "./module.js";
-import {
-  loadScript,
-  _loadBinaryFile,
-  initNodeModules,
-  IN_NODE,
-} from "./compat.js";
-import {
-  initializePackageIndex,
-  loadPackage,
-  setCdnUrl,
-} from "./load-package.js";
-import { makePublicAPI, PyodideInterface } from "./api.js";
-import "./error_handling.gen.js";
-=======
 import { loadScript, _loadBinaryFile, initNodeModules } from "./compat.js";
->>>>>>> 993940bb
 
 import { createModule, setStandardStreams, setHomeDirectory } from "./module";
 
@@ -302,21 +285,14 @@
   unpackPyodidePy(Module, pyodide_py_tar);
   Module._pyodide_init();
 
-<<<<<<< HEAD
-  let pyodide = finalizeBootstrap(config);
-  // Module.runPython works starting here.
+  const pyodide = finalizeBootstrap(API, config);
+  // API.runPython works starting here.
   if (!pyodide.version.includes("dev")) {
     // Currently only used in Node to download packages the first time they are
     // loaded. But in other cases it's harmless.
-    setCdnUrl(`https://pyodide-cdn2.iodide.io/v${pyodide.version}/full/`);
-  }
-  await packageIndexReady;
-=======
-  const pyodide = finalizeBootstrap(API, config);
-  // API.runPython works starting here.
-
+    API.setCdnUrl(`https://pyodide-cdn2.iodide.io/v${pyodide.version}/full/`);
+  }
   await API.packageIndexReady;
->>>>>>> 993940bb
   if (config.fullStdLib) {
     await pyodide.loadPackage(["distutils"]);
   }
