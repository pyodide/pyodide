--- conflicted
+++ resolved
@@ -273,12 +273,8 @@
     jsglobals: globalThis,
     stdin: globalThis.prompt ? globalThis.prompt : undefined,
     homedir: "/home/pyodide",
-<<<<<<< HEAD
-    lockFileURL: options.indexURL! + "repodata.json",
+    lockFileURL: indexURL! + "repodata.json",
     args: [],
-=======
-    lockFileURL: indexURL! + "repodata.json",
->>>>>>> b64c32c2
   };
   const config = Object.assign(default_config, options) as ConfigType;
   const pyodide_py_tar_promise = loadBinaryFile(
