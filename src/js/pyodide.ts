/**
 * The main bootstrap code for loading pyodide.
 */
import ErrorStackParser from "error-stack-parser";
import {
  loadScript,
  loadBinaryFile,
  initNodeModules,
  pathSep,
  resolvePath,
} from "./compat";

import { createModule, setStandardStreams, setHomeDirectory } from "./module";

import type { PyodideInterface } from "./api.js";
import type { PyProxy, PyProxyDict } from "./pyproxy.gen";
export type { PyodideInterface };

export type {
  PyProxy,
  PyProxyWithLength,
  PyProxyDict,
  PyProxyWithGet,
  PyProxyWithSet,
  PyProxyWithHas,
  PyProxyIterable,
  PyProxyIterator,
  PyProxyAwaitable,
  PyProxyBuffer,
  PyProxyCallable,
  TypedArray,
  PyBuffer,
} from "./pyproxy.gen";

export type Py2JsResult = any;

/**
 * A proxy around globals that falls back to checking for a builtin if has or
 * get fails to find a global with the given key. Note that this proxy is
 * transparent to js2python: it won't notice that this wrapper exists at all and
 * will translate this proxy to the globals dictionary.
 * @private
 */
function wrapPythonGlobals(
  globals_dict: PyProxyDict,
  builtins_dict: PyProxyDict
) {
  return new Proxy(globals_dict, {
    get(target, symbol) {
      if (symbol === "get") {
        return (key: any) => {
          let result = target.get(key);
          if (result === undefined) {
            result = builtins_dict.get(key);
          }
          return result;
        };
      }
      if (symbol === "has") {
        return (key: any) => target.has(key) || builtins_dict.has(key);
      }
      return Reflect.get(target, symbol);
    },
  });
}

function unpackPyodidePy(Module: any, pyodide_py_tar: Uint8Array) {
  const fileName = "/pyodide_py.tar";
  let stream = Module.FS.open(fileName, "w");
  Module.FS.write(
    stream,
    pyodide_py_tar,
    0,
    pyodide_py_tar.byteLength,
    undefined,
    true
  );
  Module.FS.close(stream);
  const code_ptr = Module.stringToNewUTF8(`
from sys import version_info
pyversion = f"python{version_info.major}.{version_info.minor}"
import shutil
shutil.unpack_archive("/pyodide_py.tar", f"/lib/{pyversion}/")
del shutil
import importlib
importlib.invalidate_caches()
del importlib
    `);
  let errcode = Module._PyRun_SimpleString(code_ptr);
  if (errcode) {
    throw new Error("Fatal pyodide error");
  }
  Module._free(code_ptr);
  Module.FS.unlink(fileName);
}

/**
 * This function is called after the emscripten module is finished initializing,
 * so eval_code is newly available.
 * It finishes the bootstrap so that once it is complete, it is possible to use
 * the core `pyodide` apis. (But package loading is not ready quite yet.)
 * @private
 */
function finalizeBootstrap(API: any, config: ConfigType) {
  // First make internal dict so that we can use runPythonInternal.
  // runPythonInternal uses a separate namespace, so we don't pollute the main
  // environment with variables from our setup.
  API.runPythonInternal_dict = API._pyodide._base.eval_code("{}") as PyProxy;
  API.importlib = API.runPythonInternal("import importlib; importlib");
  let import_module = API.importlib.import_module;

  API.sys = import_module("sys");
  API.sys.path.insert(0, config.homedir);

  // Set up globals
  let globals = API.runPythonInternal(
    "import __main__; __main__.__dict__"
  ) as PyProxyDict;
  let builtins = API.runPythonInternal(
    "import builtins; builtins.__dict__"
  ) as PyProxyDict;
  API.globals = wrapPythonGlobals(globals, builtins);

  // Set up key Javascript modules.
  let importhook = API._pyodide._importhook;
  importhook.register_js_finder();
  importhook.register_js_module("js", config.jsglobals);

  importhook.register_unvendored_stdlib_finder();

  let pyodide = API.makePublicAPI();
  importhook.register_js_module("pyodide_js", pyodide);

  // import pyodide_py. We want to ensure that as much stuff as possible is
  // already set up before importing pyodide_py to simplify development of
  // pyodide_py code (Otherwise it's very hard to keep track of which things
  // aren't set up yet.)
  API.pyodide_py = import_module("pyodide");
  API.pyodide_code = import_module("pyodide.code");
  API.pyodide_ffi = import_module("pyodide.ffi");
  API.package_loader = import_module("pyodide._package_loader");
  API.version = API.pyodide_py.__version__;

  // copy some last constants onto public API.
  pyodide.pyodide_py = API.pyodide_py;
  pyodide.version = API.version;
  pyodide.globals = API.globals;
  // Reset sys.executable to empty string if it is fake.
  API.runPythonInternal(`\
import sys, pathlib
if not pathlib.Path(sys.executable).exists():
  sys.executable = ''
`);
  return pyodide;
}

declare function _createPyodideModule(Module: any): Promise<void>;

/**
 *  If indexURL isn't provided, throw an error and catch it and then parse our
 *  file name out from the stack trace.
 *
 *  Question: But getting the URL from error stack trace is well... really
 *  hacky. Can't we use
 *  [`document.currentScript`](https://developer.mozilla.org/en-US/docs/Web/API/Document/currentScript)
 *  or
 *  [`import.meta.url`](https://developer.mozilla.org/en-US/docs/Web/JavaScript/Reference/Statements/import.meta)
 *  instead?
 *
 *  Answer: `document.currentScript` works for the browser main thread.
 *  `import.meta` works for es6 modules. In a classic webworker, I think there
 *  is no approach that works. Also we would need some third approach for node
 *  when loading a commonjs module using `require`. On the other hand, this
 *  stack trace approach works for every case without any feature detection
 *  code.
 */
function calculateIndexURL(): string {
  let err: Error;
  try {
    throw new Error();
  } catch (e) {
    err = e as Error;
  }
  let fileName = ErrorStackParser.parse(err)[0].fileName!;
  const indexOfLastSlash = fileName.lastIndexOf(pathSep);
  if (indexOfLastSlash === -1) {
    throw new Error(
      "Could not extract indexURL path from pyodide module location"
    );
  }
  return fileName.slice(0, indexOfLastSlash);
}

/**
 * See documentation for loadPyodide.
 * @private
 */
export type ConfigType = {
  indexURL: string;
  lockFileURL: string;
  homedir: string;
  fullStdLib?: boolean;
  stdin?: () => string;
  stdout?: (msg: string) => void;
  stderr?: (msg: string) => void;
  jsglobals?: object;
  args: string[];
  _node_mounts?: { [src: string]: string };
  _working_directory?: string;
};

/**
 * Load the main Pyodide wasm module and initialize it.
 *
 * Only one copy of Pyodide can be loaded in a given JavaScript global scope
 * because Pyodide uses global variables to load packages. If an attempt is made
 * to load a second copy of Pyodide, :any:`loadPyodide` will throw an error.
 * (This can be fixed once `Firefox adopts support for ES6 modules in webworkers
 * <https://bugzilla.mozilla.org/show_bug.cgi?id=1247687>`_.)
 *
 * @returns The :ref:`js-api-pyodide` module.
 * @memberof globalThis
 * @async
 */
export async function loadPyodide(
  options: {
    /**
     * The URL from which Pyodide will load the main Pyodide runtime and
     * packages. Defaults to the url that pyodide is loaded from with the file
     * name (pyodide.js or pyodide.mjs) removed. It is recommended that you
     * leave this undefined, providing an incorrect value can cause broken
     * behavior.
     */
    indexURL?: string;

    /**
     * The URL from which Pyodide will load the Pyodide "repodata.json" lock
     * file. Defaults to ``${indexURL}/repodata.json``. You can produce custom
     * lock files with :any:`micropip.freeze`
     */
    lockFileURL?: string;

    /**
     * The home directory which Pyodide will use inside virtual file system. Default: "/home/pyodide"
     */
    homedir?: string;

    /** Load the full Python standard library.
     * Setting this to false excludes unvendored modules from the standard library.
     * Default: false
     */
    fullStdLib?: boolean;
    /**
     * Override the standard input callback. Should ask the user for one line of input.
     */
    stdin?: () => string;
    /**
     * Override the standard output callback.
     * Default: undefined
     */
    stdout?: (msg: string) => void;
    /**
     * Override the standard error output callback.
     * Default: undefined
     */
    stderr?: (msg: string) => void;
    jsglobals?: object;
    args?: string[];
    _node_mounts?: { [src: string]: string };
    _working_directory?: string;
  } = {}
): Promise<PyodideInterface> {
  await initNodeModules();
  let indexURL = options.indexURL || calculateIndexURL();
  indexURL = resolvePath(indexURL); // A relative indexURL causes havoc.
  if (!indexURL.endsWith("/")) {
    indexURL += "/";
  }
  options.indexURL = indexURL;

  const default_config = {
    fullStdLib: false,
    jsglobals: globalThis,
    stdin: globalThis.prompt ? globalThis.prompt : undefined,
    homedir: "/home/pyodide",
<<<<<<< HEAD
    lockFileURL: options.indexURL! + "repodata.json",
    args: [],
=======
    lockFileURL: indexURL! + "repodata.json",
>>>>>>> b64c32c2
  };
  const config = Object.assign(default_config, options) as ConfigType;
  const pyodide_py_tar_promise = loadBinaryFile(
    config.indexURL + "pyodide_py.tar"
  );

  const Module = createModule();
  Module.preRun.push(() => {
    const _node_mounts = options._node_mounts;
    if (_node_mounts) {
      for (let [mountSrc, mountTarget] of Object.entries(_node_mounts)) {
        Module.FS.mkdirTree(mountSrc);
        Module.FS.mount(Module.NODEFS, { root: mountSrc }, mountTarget);
      }
    }
    const _working_directory = options._working_directory;
    if (_working_directory) {
      Module.FS.chdir(_working_directory);
    }
  });

  Module.arguments = config.args;
  const API: any = { config };
  Module.API = API;

  setStandardStreams(Module, config.stdin, config.stdout, config.stderr);
  setHomeDirectory(Module, config.homedir);

  const moduleLoaded = new Promise((r) => (Module.postRun = r));

  // locateFile tells Emscripten where to find the data files that initialize
  // the file system.
  Module.locateFile = (path: string) => config.indexURL + path;
  const scriptSrc = `${config.indexURL}pyodide.asm.js`;
  await loadScript(scriptSrc);

  // _createPyodideModule is specified in the Makefile by the linker flag:
  // `-s EXPORT_NAME="'_createPyodideModule'"`
  await _createPyodideModule(Module);

  // There is some work to be done between the module being "ready" and postRun
  // being called.
  await moduleLoaded;
<<<<<<< HEAD
=======
  // Handle early exit
>>>>>>> b64c32c2
  if (Module.exited) {
    throw Module.exited.toThrow;
  }

  // Disable further loading of Emscripten file_packager stuff.
  Module.locateFile = (path: string) => {
    throw new Error("Didn't expect to load any more file_packager files!");
  };

  const pyodide_py_tar = await pyodide_py_tar_promise;
  unpackPyodidePy(Module, pyodide_py_tar);
  Module._pyodide_init();

  const pyodide = finalizeBootstrap(API, config);
  // API.runPython works starting here.
  if (!pyodide.version.includes("dev")) {
    // Currently only used in Node to download packages the first time they are
    // loaded. But in other cases it's harmless.
    API.setCdnUrl(`https://cdn.jsdelivr.net/pyodide/v${pyodide.version}/full/`);
  }
  await API.packageIndexReady;
  if (API.repodata_info.version !== pyodide.version) {
    throw new Error("Lock file version doesn't match Pyodide version");
  }
  API.package_loader.init_loaded_packages();
  if (config.fullStdLib) {
    await pyodide.loadPackage(API._pyodide._importhook.UNVENDORED_STDLIBS);
  }
  pyodide.runPython("print('Python initialization complete')");
  return pyodide;
}<|MERGE_RESOLUTION|>--- conflicted
+++ resolved
@@ -283,12 +283,8 @@
     jsglobals: globalThis,
     stdin: globalThis.prompt ? globalThis.prompt : undefined,
     homedir: "/home/pyodide",
-<<<<<<< HEAD
-    lockFileURL: options.indexURL! + "repodata.json",
+    lockFileURL: indexURL! + "repodata.json",
     args: [],
-=======
-    lockFileURL: indexURL! + "repodata.json",
->>>>>>> b64c32c2
   };
   const config = Object.assign(default_config, options) as ConfigType;
   const pyodide_py_tar_promise = loadBinaryFile(
@@ -332,10 +328,7 @@
   // There is some work to be done between the module being "ready" and postRun
   // being called.
   await moduleLoaded;
-<<<<<<< HEAD
-=======
   // Handle early exit
->>>>>>> b64c32c2
   if (Module.exited) {
     throw Module.exited.toThrow;
   }
