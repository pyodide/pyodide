--- conflicted
+++ resolved
@@ -90,14 +90,10 @@
   let errcode = Module._PyRun_SimpleString(code_ptr);
   const captured_stderr = Module.API.restore_stderr().trim();
   if (errcode) {
-<<<<<<< HEAD
-    throw new Error("Fatal pyodide error");
-=======
     Module.API.fatal_loading_error(
       "Failed to unpack standard library.\n",
       captured_stderr
     );
->>>>>>> 18bf30c0
   }
   Module._free(code_ptr);
   Module.FS.unlink(fileName);
