--- conflicted
+++ resolved
@@ -254,20 +254,9 @@
 
   let snapshotConfig: SnapshotConfig | undefined = undefined;
   if (snapshot) {
-<<<<<<< HEAD
     snapshotConfig = API.restoreSnapshot(snapshot);
-=======
-    // @ts-ignore
-    Module.HEAP8.set(snapshot);
   }
   // runPython works starting after the call to finalizeBootstrap.
-  const pyodide = API.finalizeBootstrap(!!snapshot);
-
-  if (options._makeSnapshot) {
-    // @ts-ignore
-    pyodide._snapshot = Module.HEAP8.slice();
->>>>>>> 9b23e036
-  }
   const pyodide = API.finalizeBootstrap(snapshotConfig);
   API.sys.path.insert(0, API.config.env.HOME);
 
