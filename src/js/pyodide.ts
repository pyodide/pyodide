/**
 * The main bootstrap code for loading pyodide.
 */
import ErrorStackParser from "error-stack-parser";
import {
  loadScript,
  loadBinaryFile,
  initNodeModules,
  pathSep,
  resolvePath,
} from "./compat";

import { createModule, initializeFileSystem } from "./module";
import { version } from "./version";

import type { PyodideInterface } from "./api.js";
import type { PyProxy, PyDict } from "./pyproxy.gen";
export type { PyodideInterface };

export type {
  PyProxy,
  PyProxyWithLength,
  PyProxyWithGet,
  PyProxyWithSet,
  PyProxyWithHas,
  PyProxyDict,
  PyProxyIterable,
  PyProxyIterator,
  PyProxyAwaitable,
  PyProxyCallable,
  TypedArray,
  PyBuffer as PyProxyBuffer,
  PyBufferView as PyBuffer,
} from "./pyproxy.gen";

export type Py2JsResult = any;

export { version };

/**
 * A proxy around globals that falls back to checking for a builtin if has or
 * get fails to find a global with the given key. Note that this proxy is
 * transparent to js2python: it won't notice that this wrapper exists at all and
 * will translate this proxy to the globals dictionary.
 * @private
 */
function wrapPythonGlobals(globals_dict: PyDict, builtins_dict: PyDict) {
  return new Proxy(globals_dict, {
    get(target, symbol) {
      if (symbol === "get") {
        return (key: any) => {
          let result = target.get(key);
          if (result === undefined) {
            result = builtins_dict.get(key);
          }
          return result;
        };
      }
      if (symbol === "has") {
        return (key: any) => target.has(key) || builtins_dict.has(key);
      }
      return Reflect.get(target, symbol);
    },
  });
}

/**
<<<<<<< HEAD
 * @private
 */
function saveStreamToFile(Module: any, stream: Uint8Array, fileName: string) {
  const f = Module.FS.open(fileName, "w");
  Module.FS.write(f, stream, 0, stream.byteLength, undefined, true);
  Module.FS.close(f);
}

/**
=======
>>>>>>> 205deef3
 * This function is called right after the Python interpreter is initialized,
 * but before any Python code is run. It sets up some unfinished parts of the
 * Python environment.
 * @private
 */
<<<<<<< HEAD
function postInitializePython(Module: any, stdlib: Uint8Array) {
  // TODO: Get python version from sys.version_info?
  saveStreamToFile(Module, stdlib, "/lib/python311.zip");

  // After downloading the stdlib, we do the following:
  // 1) We need to re-register the codecs because the frozen encodings module
  //    only contains utf_8 encoding, which is required for bootstrap.
  //    So we unregister the frozen encodings module and re-register the full
  //    encodings module.
  // 2) In order to make the zipfile visible to the import system, we need to
  //    invalidate the caches. But importlib is not available yet, so we can't
  //    use importlib.invalidate_caches here. Hence we iterate over the
  //    sys.meta_path and call invalidate_caches manually.
  // 3) Since frozen modules have precedence over the python files, we need to
  //    disable the frozen modules, so that we can load encodings module from
  //    the zipfile. _imp._override_frozen_modules_for_tests is a private API,
  //    but it is the only way to disable the frozen modules.
  // 4) Import site module. Normally this is done during the bootstrap, but we
  //    disabled it because importing site module can have a side effect of
  //    running arbitrary code, which is not available at the time of bootstrap.
  const code = `
import sys, _imp, encodings, codecs, os
codecs.unregister(encodings.search_function)
for f in sys.meta_path: f.invalidate_caches() if hasattr(f, "invalidate_caches") else None
os.makedirs(f"{sys.prefix}{sys.platlibdir}/python{sys.version_info.major}.{sys.version_info.minor}/site-packages", exist_ok=True)
=======
function postInitializePython(Module: any) {
  const code = `
import sys, _imp, encodings, codecs
codecs.unregister(encodings.search_function)
>>>>>>> 205deef3
del sys.modules["encodings"]
del sys.modules["encodings.utf_8"]
del sys.modules["encodings.aliases"]
_imp._override_frozen_modules_for_tests(-1)
<<<<<<< HEAD
del sys, _imp, encodings, codecs, os
import encodings, site
site.main()
del encodings
del site
=======
del sys, _imp, encodings, codecs
import encodings
del encodings
>>>>>>> 205deef3
`;
  let [errcode, captured_stderr] = Module.API.rawRun(code);
  if (errcode) {
    Module.API.fatal_loading_error(
      "Failed to install standard library.\n",
      captured_stderr,
    );
  }
}

<<<<<<< HEAD
/**
 * @private
 */
=======
>>>>>>> 205deef3
function unpackPyodidePy(Module: any, pyodide_py_tar: Uint8Array) {
  const fileName = "/pyodide_py.tar";
  saveStreamToFile(Module, pyodide_py_tar, fileName);

  const code = `
from sys import version_info
pyversion = f"python{version_info.major}.{version_info.minor}"
import shutil
shutil.unpack_archive("/pyodide_py.tar", f"/lib/{pyversion}/")
del shutil
import importlib
importlib.invalidate_caches()
del importlib
`;
  let [errcode, captured_stderr] = Module.API.rawRun(code);
  if (errcode) {
    Module.API.fatal_loading_error(
      "Failed to unpack pyodide_py.\n",
      captured_stderr,
    );
  }
  Module.FS.unlink(fileName);
}

/**
 * This function is called after the emscripten module is finished initializing,
 * so eval_code is newly available.
 * It finishes the bootstrap so that once it is complete, it is possible to use
 * the core `pyodide` apis. (But package loading is not ready quite yet.)
 * @private
 */
function finalizeBootstrap(API: any, config: ConfigType) {
  // First make internal dict so that we can use runPythonInternal.
  // runPythonInternal uses a separate namespace, so we don't pollute the main
  // environment with variables from our setup.
  API.runPythonInternal_dict = API._pyodide._base.eval_code("{}") as PyProxy;
  API.importlib = API.runPythonInternal("import importlib; importlib");
  let import_module = API.importlib.import_module;

  API.sys = import_module("sys");
  API.sys.path.insert(0, config.homedir);
  API.os = import_module("os");

  // Set up globals
  let globals = API.runPythonInternal(
    "import __main__; __main__.__dict__",
  ) as PyDict;
  let builtins = API.runPythonInternal(
    "import builtins; builtins.__dict__",
  ) as PyDict;
  API.globals = wrapPythonGlobals(globals, builtins);

  // Set up key Javascript modules.
  let importhook = API._pyodide._importhook;
  importhook.register_js_finder();
  importhook.register_js_module("js", config.jsglobals);

  let pyodide = API.makePublicAPI();
  importhook.register_js_module("pyodide_js", pyodide);

  // import pyodide_py. We want to ensure that as much stuff as possible is
  // already set up before importing pyodide_py to simplify development of
  // pyodide_py code (Otherwise it's very hard to keep track of which things
  // aren't set up yet.)
  API.pyodide_py = import_module("pyodide");
  API.pyodide_code = import_module("pyodide.code");
  API.pyodide_ffi = import_module("pyodide.ffi");
  API.package_loader = import_module("pyodide._package_loader");

  API.sitepackages = API.package_loader.SITE_PACKAGES.__str__();
  API.dsodir = API.package_loader.DSO_DIR.__str__();
  API.defaultLdLibraryPath = [API.dsodir, API.sitepackages];

  API.os.environ.__setitem__(
    "LD_LIBRARY_PATH",
    API.defaultLdLibraryPath.join(":"),
  );

  // copy some last constants onto public API.
  pyodide.pyodide_py = API.pyodide_py;
  pyodide.globals = API.globals;
  return pyodide;
}

declare function _createPyodideModule(Module: any): Promise<void>;

/**
 *  If indexURL isn't provided, throw an error and catch it and then parse our
 *  file name out from the stack trace.
 *
 *  Question: But getting the URL from error stack trace is well... really
 *  hacky. Can't we use
 *  [`document.currentScript`](https://developer.mozilla.org/en-US/docs/Web/API/Document/currentScript)
 *  or
 *  [`import.meta.url`](https://developer.mozilla.org/en-US/docs/Web/JavaScript/Reference/Statements/import.meta)
 *  instead?
 *
 *  Answer: `document.currentScript` works for the browser main thread.
 *  `import.meta` works for es6 modules. In a classic webworker, I think there
 *  is no approach that works. Also we would need some third approach for node
 *  when loading a commonjs module using `require`. On the other hand, this
 *  stack trace approach works for every case without any feature detection
 *  code.
 */
function calculateIndexURL(): string {
  if (typeof __dirname === "string") {
    return __dirname;
  }
  let err: Error;
  try {
    throw new Error();
  } catch (e) {
    err = e as Error;
  }
  let fileName = ErrorStackParser.parse(err)[0].fileName!;
  const indexOfLastSlash = fileName.lastIndexOf(pathSep);
  if (indexOfLastSlash === -1) {
    throw new Error(
      "Could not extract indexURL path from pyodide module location",
    );
  }
  return fileName.slice(0, indexOfLastSlash);
}

/**
 * See documentation for loadPyodide.
 * @private
 */
export type ConfigType = {
  indexURL: string;
  lockFileURL: string;
  homedir: string;
  fullStdLib?: boolean;
  stdin?: () => string;
  stdout?: (msg: string) => void;
  stderr?: (msg: string) => void;
  jsglobals?: object;
  args: string[];
  _node_mounts: string[];
};

/**
 * Load the main Pyodide wasm module and initialize it.
 *
 * @returns The :ref:`js-api-pyodide` module.
 * @memberof globalThis
 * @async
 */
export async function loadPyodide(
  options: {
    /**
     * The URL from which Pyodide will load the main Pyodide runtime and
     * packages. It is recommended that you leave this unchanged, providing an
     * incorrect value can cause broken behavior.
     *
     * Default: The url that Pyodide is loaded from with the file name
     * (``pyodide.js`` or ``pyodide.mjs``) removed.
     */
    indexURL?: string;

    /**
     * The URL from which Pyodide will load the Pyodide ``repodata.json`` lock
     * file. You can produce custom lock files with :py:func:`micropip.freeze`.
     * Default: ```${indexURL}/repodata.json```
     */
    lockFileURL?: string;

    /**
     * The home directory which Pyodide will use inside virtual file system.
     * Default: ``"/home/pyodide"``
     */
    homedir?: string;
    /**
     * Load the full Python standard library. Setting this to false excludes
     * unvendored modules from the standard library.
     * Default: ``false``
     */
    fullStdLib?: boolean;
    /**
     * Override the standard input callback. Should ask the user for one line of
     * input.
     */
    stdin?: () => string;
    /**
     * Override the standard output callback.
     */
    stdout?: (msg: string) => void;
    /**
     * Override the standard error output callback.
     */
    stderr?: (msg: string) => void;
    /**
     * The object that Pyodide will use for the ``js`` module.
     * Default: ``globalThis``
     */
    jsglobals?: object;
    /**
     * Command line arguments to pass to Python on startup. See `Python command
     * line interface options
     * <https://docs.python.org/3.10/using/cmdline.html#interface-options>`_ for
     * more details. Default: ``[]``
     */
    args?: string[];
    /**
     * @ignore
     */
    _node_mounts?: string[];
  } = {},
): Promise<PyodideInterface> {
  await initNodeModules();
  let indexURL = options.indexURL || calculateIndexURL();
  indexURL = resolvePath(indexURL); // A relative indexURL causes havoc.
  if (!indexURL.endsWith("/")) {
    indexURL += "/";
  }
  options.indexURL = indexURL;

  const default_config = {
    fullStdLib: false,
    jsglobals: globalThis,
    stdin: globalThis.prompt ? globalThis.prompt : undefined,
    homedir: "/home/pyodide",
    lockFileURL: indexURL! + "repodata.json",
    args: [],
    _node_mounts: [],
  };
  const config = Object.assign(default_config, options) as ConfigType;
  const pyodide_py_tar_promise = loadBinaryFile(
    config.indexURL + "pyodide_py.tar",
  );
  const stdlib_promise = loadBinaryFile(config.indexURL + "pyodide_stdlib.zip");

  const Module = createModule();
  Module.print = config.stdout;
  Module.printErr = config.stderr;
  Module.arguments = config.args;
  const API: any = { config };
  Module.API = API;

  initializeFileSystem(Module, config);

  const moduleLoaded = new Promise((r) => (Module.postRun = r));

  // locateFile tells Emscripten where to find the data files that initialize
  // the file system.
  Module.locateFile = (path: string) => config.indexURL + path;

  // If the pyodide.asm.js script has been imported, we can skip the dynamic import
  // Users can then do a static import of the script in environments where
  // dynamic importing is not allowed or not desirable, like module-type service workers
  if (typeof _createPyodideModule !== "function") {
    const scriptSrc = `${config.indexURL}pyodide.asm.js`;
    await loadScript(scriptSrc);
  }

  // _createPyodideModule is specified in the Makefile by the linker flag:
  // `-s EXPORT_NAME="'_createPyodideModule'"`
  await _createPyodideModule(Module);

  // There is some work to be done between the module being "ready" and postRun
  // being called.
  await moduleLoaded;
  // Handle early exit
  if (Module.exited) {
    throw Module.exited.toThrow;
  }

  if (API.version !== version) {
    throw new Error(
      `\
Pyodide version does not match: '${version}' <==> '${API.version}'. \
If you updated the Pyodide version, make sure you also updated the 'indexURL' parameter passed to loadPyodide.\
`,
    );
  }
  // Disable further loading of Emscripten file_packager stuff.
  Module.locateFile = (path: string) => {
    throw new Error("Didn't expect to load any more file_packager files!");
  };

<<<<<<< HEAD
  const stdlib_promise_zip = await stdlib_promise;
  postInitializePython(Module, stdlib_promise_zip);
=======
  postInitializePython(Module);
>>>>>>> 205deef3

  const pyodide_py_tar = await pyodide_py_tar_promise;
  unpackPyodidePy(Module, pyodide_py_tar);
  let [err, captured_stderr] = API.rawRun("import _pyodide_core");
  if (err) {
    Module.API.fatal_loading_error(
      "Failed to import _pyodide_core\n",
      captured_stderr,
    );
  }

  const pyodide = finalizeBootstrap(API, config);

  // runPython works starting here.
  if (!pyodide.version.includes("dev")) {
    // Currently only used in Node to download packages the first time they are
    // loaded. But in other cases it's harmless.
    API.setCdnUrl(`https://cdn.jsdelivr.net/pyodide/v${pyodide.version}/full/`);
  }
  await API.packageIndexReady;

  let importhook = API._pyodide._importhook;
  importhook.register_module_not_found_hook(
    API._import_name_to_package_name,
    API.repodata_unvendored_stdlibs_and_test,
  );

  if (API.repodata_info.version !== version) {
    throw new Error("Lock file version doesn't match Pyodide version");
  }
  API.package_loader.init_loaded_packages();
  if (config.fullStdLib) {
    await pyodide.loadPackage(API.repodata_unvendored_stdlibs);
  }
  API.initializeStreams(config.stdin, config.stdout, config.stderr);
  return pyodide;
}<|MERGE_RESOLUTION|>--- conflicted
+++ resolved
@@ -65,7 +65,6 @@
 }
 
 /**
-<<<<<<< HEAD
  * @private
  */
 function saveStreamToFile(Module: any, stream: Uint8Array, fileName: string) {
@@ -75,14 +74,11 @@
 }
 
 /**
-=======
->>>>>>> 205deef3
  * This function is called right after the Python interpreter is initialized,
  * but before any Python code is run. It sets up some unfinished parts of the
  * Python environment.
  * @private
  */
-<<<<<<< HEAD
 function postInitializePython(Module: any, stdlib: Uint8Array) {
   // TODO: Get python version from sys.version_info?
   saveStreamToFile(Module, stdlib, "/lib/python311.zip");
@@ -108,27 +104,15 @@
 codecs.unregister(encodings.search_function)
 for f in sys.meta_path: f.invalidate_caches() if hasattr(f, "invalidate_caches") else None
 os.makedirs(f"{sys.prefix}{sys.platlibdir}/python{sys.version_info.major}.{sys.version_info.minor}/site-packages", exist_ok=True)
-=======
-function postInitializePython(Module: any) {
-  const code = `
-import sys, _imp, encodings, codecs
-codecs.unregister(encodings.search_function)
->>>>>>> 205deef3
 del sys.modules["encodings"]
 del sys.modules["encodings.utf_8"]
 del sys.modules["encodings.aliases"]
 _imp._override_frozen_modules_for_tests(-1)
-<<<<<<< HEAD
 del sys, _imp, encodings, codecs, os
 import encodings, site
 site.main()
 del encodings
 del site
-=======
-del sys, _imp, encodings, codecs
-import encodings
-del encodings
->>>>>>> 205deef3
 `;
   let [errcode, captured_stderr] = Module.API.rawRun(code);
   if (errcode) {
@@ -139,12 +123,9 @@
   }
 }
 
-<<<<<<< HEAD
-/**
- * @private
- */
-=======
->>>>>>> 205deef3
+/**
+ * @private
+ */
 function unpackPyodidePy(Module: any, pyodide_py_tar: Uint8Array) {
   const fileName = "/pyodide_py.tar";
   saveStreamToFile(Module, pyodide_py_tar, fileName);
@@ -375,7 +356,7 @@
   const pyodide_py_tar_promise = loadBinaryFile(
     config.indexURL + "pyodide_py.tar",
   );
-  const stdlib_promise = loadBinaryFile(config.indexURL + "pyodide_stdlib.zip");
+  const stdlib_promise = loadBinaryFile(config.indexURL + "python_stdlib.zip");
 
   const Module = createModule();
   Module.print = config.stdout;
@@ -425,12 +406,8 @@
     throw new Error("Didn't expect to load any more file_packager files!");
   };
 
-<<<<<<< HEAD
   const stdlib_promise_zip = await stdlib_promise;
   postInitializePython(Module, stdlib_promise_zip);
-=======
-  postInitializePython(Module);
->>>>>>> 205deef3
 
   const pyodide_py_tar = await pyodide_py_tar_promise;
   unpackPyodidePy(Module, pyodide_py_tar);
