/**
 * The main bootstrap code for loading pyodide.
 */
import {
  calculateDirname,
  loadScript,
  initNodeModules,
  resolvePath,
  loadLockFile,
} from "./compat";

import { createSettings } from "./emscripten-settings";
import { version } from "./version";

import type { PyodideInterface } from "./api.js";
import type { TypedArray, Module, PackageData } from "./types";
import type { EmscriptenSettings } from "./emscripten-settings";
<<<<<<< HEAD
import { SnapshotConfig } from "./snapshot";
=======
import type { PackageData } from "./load-package";
import type { SnapshotConfig } from "./snapshot";
>>>>>>> 2b074bb9
export type { PyodideInterface, TypedArray };

export { version, type PackageData };

declare function _createPyodideModule(
  settings: EmscriptenSettings,
): Promise<Module>;

/**
 * See documentation for loadPyodide.
 * @hidden
 */
export type ConfigType = {
  indexURL: string;
  packageCacheDir: string;
  lockFileURL: string;
  fullStdLib?: boolean;
  stdLibURL?: string;
  stdin?: () => string;
  stdout?: (msg: string) => void;
  stderr?: (msg: string) => void;
  jsglobals?: object;
  args: string[];
  _node_mounts: string[];
  env: { [key: string]: string };
  packages: string[];
  _makeSnapshot: boolean;
  enableRunUntilComplete: boolean;
  checkAPIVersion: boolean;
};

/**
 * Load the main Pyodide wasm module and initialize it.
 *
 * @returns The :ref:`js-api-pyodide` module.
 * @memberof globalThis
 * @async
 * @example
 * async function main() {
 *   const pyodide = await loadPyodide({
 *     fullStdLib: true,
 *     stdout: (msg) => console.log(`Pyodide: ${msg}`),
 *   });
 *   console.log("Loaded Pyodide");
 * }
 * main();
 */
export async function loadPyodide(
  options: {
    /**
     * The URL from which Pyodide will load the main Pyodide runtime and
     * packages. It is recommended that you leave this unchanged, providing an
     * incorrect value can cause broken behavior.
     *
     * Default: The url that Pyodide is loaded from with the file name
     * (``pyodide.js`` or ``pyodide.mjs``) removed.
     */
    indexURL?: string;

    /**
     * The file path where packages will be cached in node. If a package
     * exists in ``packageCacheDir`` it is loaded from there, otherwise it is
     * downloaded from the JsDelivr CDN and then cached into ``packageCacheDir``.
     * Only applies when running in node; ignored in browsers.
     *
     * Default: same as indexURL
     */
    packageCacheDir?: string;

    /**
     * The URL from which Pyodide will load the Pyodide ``pyodide-lock.json`` lock
     * file. You can produce custom lock files with :py:func:`micropip.freeze`.
     * Default: ```${indexURL}/pyodide-lock.json```
     */
    lockFileURL?: string;
    /**
     * Load the full Python standard library. Setting this to false excludes
     * unvendored modules from the standard library.
     * Default: ``false``
     */
    fullStdLib?: boolean;
    /**
     * The URL from which to load the standard library ``python_stdlib.zip``
     * file. This URL includes the most of the Python standard library. Some
     * stdlib modules were unvendored, and can be loaded separately
     * with ``fullStdLib: true`` option or by their package name.
     * Default: ```${indexURL}/python_stdlib.zip```
     */
    stdLibURL?: string;
    /**
     * Override the standard input callback. Should ask the user for one line of
     * input. The :js:func:`pyodide.setStdin` function is more flexible and
     * should be preferred.
     */
    stdin?: () => string;
    /**
     * Override the standard output callback. The :js:func:`pyodide.setStdout`
     * function is more flexible and should be preferred in most cases, but
     * depending on the ``args`` passed to ``loadPyodide``, Pyodide may write to
     * stdout on startup, which can only be controlled by passing a custom
     * ``stdout`` function.
     */
    stdout?: (msg: string) => void;
    /**
     * Override the standard error output callback. The
     * :js:func:`pyodide.setStderr` function is more flexible and should be
     * preferred in most cases, but depending on the ``args`` passed to
     * ``loadPyodide``, Pyodide may write to stdout on startup, which can only
     * be controlled by passing a custom ``stdout`` function.
     */
    stderr?: (msg: string) => void;
    /**
     * The object that Pyodide will use for the ``js`` module.
     * Default: ``globalThis``
     */
    jsglobals?: object;
    /**
     * Command line arguments to pass to Python on startup. See `Python command
     * line interface options
     * <https://docs.python.org/3.10/using/cmdline.html#interface-options>`_ for
     * more details. Default: ``[]``
     */
    args?: string[];
    /**
     * Environment variables to pass to Python. This can be accessed inside of
     * Python at runtime via :py:data:`os.environ`. Certain environment variables change
     * the way that Python loads:
     * https://docs.python.org/3.10/using/cmdline.html#environment-variables
     * Default: ``{}``.
     * If ``env.HOME`` is undefined, it will be set to a default value of
     * ``"/home/pyodide"``
     */
    env?: { [key: string]: string };
    /**
     * A list of packages to load as Pyodide is initializing.
     *
     * This is the same as loading the packages with
     * :js:func:`pyodide.loadPackage` after Pyodide is loaded except using the
     * ``packages`` option is more efficient because the packages are downloaded
     * while Pyodide bootstraps itself.
     */
    packages?: string[];
    /**
     * Opt into the old behavior where :js:func:`PyProxy.toString() <pyodide.ffi.PyProxy.toString>`
     * calls :py:func:`repr` and not :py:class:`str() <str>`.
     * @deprecated
     */
    pyproxyToStringRepr?: boolean;
    /**
     * Make loop.run_until_complete() function correctly using stack switching
     */
    enableRunUntilComplete?: boolean;
    /**
     * If true (default), throw an error if the version of Pyodide core does not
     * match the version of the Pyodide js package.
     */
    checkAPIVersion?: boolean;
    /**
     * Used by the cli runner. If we want to detect a virtual environment from
     * the host file system, it needs to be visible from when `main()` is
     * called. The directories in this list will be mounted at the same address
     * into the Emscripten file system so that virtual environments work in the
     * cli runner.
     * @ignore
     */
    _node_mounts?: string[];
    /**
     * @ignore
     */
    _makeSnapshot?: boolean;
    /**
     * @ignore
     */
    _loadSnapshot?:
      | Uint8Array
      | ArrayBuffer
      | PromiseLike<Uint8Array | ArrayBuffer>;
  } = {},
): Promise<PyodideInterface> {
  await initNodeModules();
  let indexURL = options.indexURL || (await calculateDirname());
  indexURL = resolvePath(indexURL); // A relative indexURL causes havoc.
  if (!indexURL.endsWith("/")) {
    indexURL += "/";
  }
  options.indexURL = indexURL;

  const default_config = {
    fullStdLib: false,
    jsglobals: globalThis,
    stdin: globalThis.prompt ? globalThis.prompt : undefined,
    lockFileURL: indexURL + "pyodide-lock.json",
    args: [],
    _node_mounts: [],
    env: {},
    packageCacheDir: indexURL,
    packages: [],
    enableRunUntilComplete: false,
    checkAPIVersion: true,
  };
  const config = Object.assign(default_config, options) as ConfigType;
  config.env.HOME ??= "/home/pyodide";
  /**
   * `PyErr_Print()` will call `exit()` if the exception is a `SystemError`.
   * This shuts down the Python interpreter, which is a change in behavior from
   * what happened before. In order to avoid this, we set the `inspect` config
   * parameter which prevents `PyErr_Print()` from calling `exit()`. Except in
   * the cli runner, we actually do want to exit. So set default to true and in
   * cli runner we explicitly set it to false.
   */
  config.env.PYTHONINSPECT ??= "1";
  const emscriptenSettings = createSettings(config);
  const API = emscriptenSettings.API;
  API.lockFilePromise = loadLockFile(config.lockFileURL);

  // If the pyodide.asm.js script has been imported, we can skip the dynamic import
  // Users can then do a static import of the script in environments where
  // dynamic importing is not allowed or not desirable, like module-type service workers
  if (typeof _createPyodideModule !== "function") {
    const scriptSrc = `${config.indexURL}pyodide.asm.js`;
    await loadScript(scriptSrc);
  }

  let snapshot: Uint8Array | undefined = undefined;
  if (options._loadSnapshot) {
    const snp = await options._loadSnapshot;
    if (ArrayBuffer.isView(snp)) {
      snapshot = snp;
    } else {
      snapshot = new Uint8Array(snp);
    }
    emscriptenSettings.noInitialRun = true;
    // @ts-ignore
    emscriptenSettings.INITIAL_MEMORY = snapshot.length;
  }

  // _createPyodideModule is specified in the Makefile by the linker flag:
  // `-s EXPORT_NAME="'_createPyodideModule'"`
  const Module = await _createPyodideModule(emscriptenSettings);
  // Handle early exit
  if (emscriptenSettings.exited) {
    throw emscriptenSettings.exited.toThrow;
  }
  if (options.pyproxyToStringRepr) {
    API.setPyProxyToStringMethod(true);
  }

  if (API.version !== version && config.checkAPIVersion) {
    throw new Error(`\
Pyodide version does not match: '${version}' <==> '${API.version}'. \
If you updated the Pyodide version, make sure you also updated the 'indexURL' parameter passed to loadPyodide.\
`);
  }
  // Disable further loading of Emscripten file_packager stuff.
  Module.locateFile = (path: string) => {
    throw new Error("Didn't expect to load any more file_packager files!");
  };

  let snapshotConfig: SnapshotConfig | undefined = undefined;
  if (snapshot) {
    snapshotConfig = API.restoreSnapshot(snapshot);
  }
  // runPython works starting after the call to finalizeBootstrap.
  const pyodide = API.finalizeBootstrap(snapshotConfig);
  API.sys.path.insert(0, API.config.env.HOME);

  if (!pyodide.version.includes("dev")) {
    // Currently only used in Node to download packages the first time they are
    // loaded. But in other cases it's harmless.
    API.setCdnUrl(`https://cdn.jsdelivr.net/pyodide/v${pyodide.version}/full/`);
  }
  API._pyodide.set_excepthook();
  await API.packageIndexReady;
  // I think we want this initializeStreams call to happen after
  // packageIndexReady? I don't remember why.
  API.initializeStreams(config.stdin, config.stdout, config.stderr);
  return pyodide;
}<|MERGE_RESOLUTION|>--- conflicted
+++ resolved
@@ -15,12 +15,7 @@
 import type { PyodideInterface } from "./api.js";
 import type { TypedArray, Module, PackageData } from "./types";
 import type { EmscriptenSettings } from "./emscripten-settings";
-<<<<<<< HEAD
-import { SnapshotConfig } from "./snapshot";
-=======
-import type { PackageData } from "./load-package";
 import type { SnapshotConfig } from "./snapshot";
->>>>>>> 2b074bb9
 export type { PyodideInterface, TypedArray };
 
 export { version, type PackageData };
