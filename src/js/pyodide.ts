/**
 * The main bootstrap code for loading pyodide.
 */
import ErrorStackParser from "error-stack-parser";
<<<<<<< HEAD
import {
  loadScript,
  loadBinaryFile,
  initNodeModules,
  initDenoModules,
  pathSep,
  resolvePath,
} from "./compat";

import { createModule, setHomeDirectory } from "./module";
import { initializeNativeFS } from "./nativefs";
=======
import { loadScript, initNodeModules, pathSep, resolvePath } from "./compat";

import { createModule, initializeFileSystem } from "./module";
>>>>>>> 25ba9348
import { version } from "./version";

import type { PyodideInterface } from "./api.js";
import type { PyProxy, PyDict } from "./pyproxy.gen";
export type { PyodideInterface };

export type {
  PyProxy,
  PyProxyWithLength,
  PyProxyWithGet,
  PyProxyWithSet,
  PyProxyWithHas,
  PyProxyDict,
  PyProxyIterable,
  PyProxyIterator,
  PyProxyAwaitable,
  PyProxyCallable,
  TypedArray,
  PyBuffer as PyProxyBuffer,
  PyBufferView as PyBuffer,
} from "./pyproxy.gen";

export type Py2JsResult = any;

export { version };

/**
 * A proxy around globals that falls back to checking for a builtin if has or
 * get fails to find a global with the given key. Note that this proxy is
 * transparent to js2python: it won't notice that this wrapper exists at all and
 * will translate this proxy to the globals dictionary.
 * @private
 */
function wrapPythonGlobals(globals_dict: PyDict, builtins_dict: PyDict) {
  return new Proxy(globals_dict, {
    get(target, symbol) {
      if (symbol === "get") {
        return (key: any) => {
          let result = target.get(key);
          if (result === undefined) {
            result = builtins_dict.get(key);
          }
          return result;
        };
      }
      if (symbol === "has") {
        return (key: any) => target.has(key) || builtins_dict.has(key);
      }
      return Reflect.get(target, symbol);
    },
  });
}

/**
 * This function is called after the emscripten module is finished initializing,
 * so eval_code is newly available.
 * It finishes the bootstrap so that once it is complete, it is possible to use
 * the core `pyodide` apis. (But package loading is not ready quite yet.)
 * @private
 */
function finalizeBootstrap(API: any, config: ConfigType) {
  // First make internal dict so that we can use runPythonInternal.
  // runPythonInternal uses a separate namespace, so we don't pollute the main
  // environment with variables from our setup.
  API.runPythonInternal_dict = API._pyodide._base.eval_code("{}") as PyProxy;
  API.importlib = API.runPythonInternal("import importlib; importlib");
  let import_module = API.importlib.import_module;

  API.sys = import_module("sys");
  API.sys.path.insert(0, config.homedir);
  API.os = import_module("os");

  // Set up globals
  let globals = API.runPythonInternal(
    "import __main__; __main__.__dict__",
  ) as PyDict;
  let builtins = API.runPythonInternal(
    "import builtins; builtins.__dict__",
  ) as PyDict;
  API.globals = wrapPythonGlobals(globals, builtins);

  // Set up key Javascript modules.
  let importhook = API._pyodide._importhook;
  importhook.register_js_finder();
  importhook.register_js_module("js", config.jsglobals);

  let pyodide = API.makePublicAPI();
  importhook.register_js_module("pyodide_js", pyodide);

  // import pyodide_py. We want to ensure that as much stuff as possible is
  // already set up before importing pyodide_py to simplify development of
  // pyodide_py code (Otherwise it's very hard to keep track of which things
  // aren't set up yet.)
  API.pyodide_py = import_module("pyodide");
  API.pyodide_code = import_module("pyodide.code");
  API.pyodide_ffi = import_module("pyodide.ffi");
  API.package_loader = import_module("pyodide._package_loader");

  API.sitepackages = API.package_loader.SITE_PACKAGES.__str__();
  API.dsodir = API.package_loader.DSO_DIR.__str__();
  API.defaultLdLibraryPath = [API.dsodir, API.sitepackages];

  API.os.environ.__setitem__(
    "LD_LIBRARY_PATH",
    API.defaultLdLibraryPath.join(":"),
  );

  // copy some last constants onto public API.
  pyodide.pyodide_py = API.pyodide_py;
  pyodide.globals = API.globals;
  return pyodide;
}

declare function _createPyodideModule(Module: any): Promise<void>;

/**
 *  If indexURL isn't provided, throw an error and catch it and then parse our
 *  file name out from the stack trace.
 *
 *  Question: But getting the URL from error stack trace is well... really
 *  hacky. Can't we use
 *  [`document.currentScript`](https://developer.mozilla.org/en-US/docs/Web/API/Document/currentScript)
 *  or
 *  [`import.meta.url`](https://developer.mozilla.org/en-US/docs/Web/JavaScript/Reference/Statements/import.meta)
 *  instead?
 *
 *  Answer: `document.currentScript` works for the browser main thread.
 *  `import.meta` works for es6 modules. In a classic webworker, I think there
 *  is no approach that works. Also we would need some third approach for node
 *  when loading a commonjs module using `require`. On the other hand, this
 *  stack trace approach works for every case without any feature detection
 *  code.
 */
function calculateIndexURL(): string {
  if (typeof __dirname === "string") {
    return __dirname;
  }
  let err: Error;
  try {
    throw new Error();
  } catch (e) {
    err = e as Error;
  }
  let fileName = ErrorStackParser.parse(err)[0].fileName!;
  const indexOfLastSlash = fileName.lastIndexOf(pathSep);
  if (indexOfLastSlash === -1) {
    throw new Error(
      "Could not extract indexURL path from pyodide module location",
    );
  }
  return fileName.slice(0, indexOfLastSlash);
}

/**
 * See documentation for loadPyodide.
 * @private
 */
export type ConfigType = {
  indexURL: string;
  lockFileURL: string;
  homedir: string;
  fullStdLib?: boolean;
  stdLibURL?: string;
  stdin?: () => string;
  stdout?: (msg: string) => void;
  stderr?: (msg: string) => void;
  jsglobals?: object;
  args: string[];
  _node_mounts: string[];
};

/**
 * Load the main Pyodide wasm module and initialize it.
 *
 * @returns The :ref:`js-api-pyodide` module.
 * @memberof globalThis
 * @async
 */
export async function loadPyodide(
  options: {
    /**
     * The URL from which Pyodide will load the main Pyodide runtime and
     * packages. It is recommended that you leave this unchanged, providing an
     * incorrect value can cause broken behavior.
     *
     * Default: The url that Pyodide is loaded from with the file name
     * (``pyodide.js`` or ``pyodide.mjs``) removed.
     */
    indexURL?: string;

    /**
     * The URL from which Pyodide will load the Pyodide ``repodata.json`` lock
     * file. You can produce custom lock files with :py:func:`micropip.freeze`.
     * Default: ```${indexURL}/repodata.json```
     */
    lockFileURL?: string;

    /**
     * The home directory which Pyodide will use inside virtual file system.
     * Default: ``"/home/pyodide"``
     */
    homedir?: string;
    /**
     * Load the full Python standard library. Setting this to false excludes
     * unvendored modules from the standard library.
     * Default: ``false``
     */
    fullStdLib?: boolean;
    /**
     * The URL from which to load the standard library ``python_stdlib.zip``
     * file. This URL includes the most of the Python stadard library. Some
     * stdlib modules were unvendored, and can be loaded separately
     * with ``fullStdLib=true`` option or by their package name.
     * Default: ```${indexURL}/python_stdlib.zip```
     */
    stdLibURL?: string;
    /**
     * Override the standard input callback. Should ask the user for one line of
     * input.
     */
    stdin?: () => string;
    /**
     * Override the standard output callback.
     */
    stdout?: (msg: string) => void;
    /**
     * Override the standard error output callback.
     */
    stderr?: (msg: string) => void;
    /**
     * The object that Pyodide will use for the ``js`` module.
     * Default: ``globalThis``
     */
    jsglobals?: object;
    /**
     * Command line arguments to pass to Python on startup. See `Python command
     * line interface options
     * <https://docs.python.org/3.10/using/cmdline.html#interface-options>`_ for
     * more details. Default: ``[]``
     */
    args?: string[];
    /**
     * @ignore
     */
    _node_mounts?: string[];
  } = {},
): Promise<PyodideInterface> {
  await initNodeModules();
  await initDenoModules();
  let indexURL = options.indexURL || calculateIndexURL();
  indexURL = resolvePath(indexURL); // A relative indexURL causes havoc.
  if (!indexURL.endsWith("/")) {
    indexURL += "/";
  }
  options.indexURL = indexURL;

  const default_config = {
    fullStdLib: false,
    jsglobals: globalThis,
    stdin: globalThis.prompt ? globalThis.prompt : undefined,
    homedir: "/home/pyodide",
    lockFileURL: indexURL! + "repodata.json",
    args: [],
    _node_mounts: [],
  };
  const config = Object.assign(default_config, options) as ConfigType;

  const Module = createModule();
  Module.print = config.stdout;
  Module.printErr = config.stderr;
  Module.arguments = config.args;
  const API: any = { config };
  Module.API = API;

  initializeFileSystem(Module, config);

  const moduleLoaded = new Promise((r) => (Module.postRun = r));

  // locateFile tells Emscripten where to find the data files that initialize
  // the file system.
  Module.locateFile = (path: string) => config.indexURL + path;

  // If the pyodide.asm.js script has been imported, we can skip the dynamic import
  // Users can then do a static import of the script in environments where
  // dynamic importing is not allowed or not desirable, like module-type service workers
  if (typeof _createPyodideModule !== "function") {
    const scriptSrc = `${config.indexURL}pyodide.asm.js`;
    await loadScript(scriptSrc);
  }

  // _createPyodideModule is specified in the Makefile by the linker flag:
  // `-s EXPORT_NAME="'_createPyodideModule'"`
  await _createPyodideModule(Module);

  // There is some work to be done between the module being "ready" and postRun
  // being called.
  await moduleLoaded;
  // Handle early exit
  if (Module.exited) {
    throw Module.exited.toThrow;
  }

  if (API.version !== version) {
    throw new Error(
      `\
Pyodide version does not match: '${version}' <==> '${API.version}'. \
If you updated the Pyodide version, make sure you also updated the 'indexURL' parameter passed to loadPyodide.\
`,
    );
  }
  // Disable further loading of Emscripten file_packager stuff.
  Module.locateFile = (path: string) => {
    throw new Error("Didn't expect to load any more file_packager files!");
  };

  let [err, captured_stderr] = API.rawRun("import _pyodide_core");
  if (err) {
    Module.API.fatal_loading_error(
      "Failed to import _pyodide_core\n",
      captured_stderr,
    );
  }

  const pyodide = finalizeBootstrap(API, config);

  // runPython works starting here.
  if (!pyodide.version.includes("dev")) {
    // Currently only used in Node to download packages the first time they are
    // loaded. But in other cases it's harmless.
    API.setCdnUrl(`https://cdn.jsdelivr.net/pyodide/v${pyodide.version}/full/`);
  }
  await API.packageIndexReady;

  let importhook = API._pyodide._importhook;
  importhook.register_module_not_found_hook(
    API._import_name_to_package_name,
    API.repodata_unvendored_stdlibs_and_test,
  );

  if (API.repodata_info.version !== version) {
    throw new Error("Lock file version doesn't match Pyodide version");
  }
  API.package_loader.init_loaded_packages();
  if (config.fullStdLib) {
    await pyodide.loadPackage(API.repodata_unvendored_stdlibs);
  }
  API.initializeStreams(config.stdin, config.stdout, config.stderr);
  return pyodide;
}<|MERGE_RESOLUTION|>--- conflicted
+++ resolved
@@ -2,23 +2,10 @@
  * The main bootstrap code for loading pyodide.
  */
 import ErrorStackParser from "error-stack-parser";
-<<<<<<< HEAD
-import {
-  loadScript,
-  loadBinaryFile,
-  initNodeModules,
-  initDenoModules,
-  pathSep,
-  resolvePath,
-} from "./compat";
-
-import { createModule, setHomeDirectory } from "./module";
-import { initializeNativeFS } from "./nativefs";
-=======
 import { loadScript, initNodeModules, pathSep, resolvePath } from "./compat";
 
 import { createModule, initializeFileSystem } from "./module";
->>>>>>> 25ba9348
+
 import { version } from "./version";
 
 import type { PyodideInterface } from "./api.js";
