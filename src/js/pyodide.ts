/**
 * The main bootstrap code for loading pyodide.
 */
import ErrorStackParser from "error-stack-parser";
import { loadScript, initNodeModules, pathSep, resolvePath } from "./compat";

import { createModule, initializeFileSystem } from "./module";
import { version } from "./version";

import type { PyodideInterface } from "./api.js";
import type { PyProxy, PyDict } from "./pyproxy.gen";
export type { PyodideInterface };

export type {
  PyProxy,
  PyProxyWithLength,
  PyProxyWithGet,
  PyProxyWithSet,
  PyProxyWithHas,
  PyProxyDict,
  PyProxyIterable,
  PyProxyIterator,
  PyProxyAwaitable,
  PyProxyCallable,
  TypedArray,
  PyBuffer as PyProxyBuffer,
  PyBufferView as PyBuffer,
} from "./pyproxy.gen";

export type Py2JsResult = any;

export { version };

/**
 * A proxy around globals that falls back to checking for a builtin if has or
 * get fails to find a global with the given key. Note that this proxy is
 * transparent to js2python: it won't notice that this wrapper exists at all and
 * will translate this proxy to the globals dictionary.
 * @private
 */
function wrapPythonGlobals(globals_dict: PyDict, builtins_dict: PyDict) {
  return new Proxy(globals_dict, {
    get(target, symbol) {
      if (symbol === "get") {
        return (key: any) => {
          let result = target.get(key);
          if (result === undefined) {
            result = builtins_dict.get(key);
          }
          return result;
        };
      }
      if (symbol === "has") {
        return (key: any) => target.has(key) || builtins_dict.has(key);
      }
      return Reflect.get(target, symbol);
    },
  });
}

/**
 * This function is called after the emscripten module is finished initializing,
 * so eval_code is newly available.
 * It finishes the bootstrap so that once it is complete, it is possible to use
 * the core `pyodide` apis. (But package loading is not ready quite yet.)
 * @private
 */
function finalizeBootstrap(API: any, config: ConfigType) {
  // First make internal dict so that we can use runPythonInternal.
  // runPythonInternal uses a separate namespace, so we don't pollute the main
  // environment with variables from our setup.
  API.runPythonInternal_dict = API._pyodide._base.eval_code("{}") as PyProxy;
  API.importlib = API.runPythonInternal("import importlib; importlib");
  let import_module = API.importlib.import_module;

  API.sys = import_module("sys");
  API.sys.path.insert(0, config.env.HOME);
  API.os = import_module("os");

  // Set up globals
  let globals = API.runPythonInternal(
    "import __main__; __main__.__dict__",
  ) as PyDict;
  let builtins = API.runPythonInternal(
    "import builtins; builtins.__dict__",
  ) as PyDict;
  API.globals = wrapPythonGlobals(globals, builtins);

  // Set up key Javascript modules.
  let importhook = API._pyodide._importhook;
  function jsFinderHook(o: object) {
    if ("__all__" in o) {
      return;
    }
    Object.defineProperty(o, "__all__", {
      get: () =>
        pyodide.toPy(
          Object.getOwnPropertyNames(o).filter((name) => name !== "__all__"),
        ),
      enumerable: false,
      configurable: true,
    });
  }
  importhook.register_js_finder.callKwargs({ hook: jsFinderHook });
  importhook.register_js_module("js", config.jsglobals);

  let pyodide = API.makePublicAPI();
  importhook.register_js_module("pyodide_js", pyodide);

  // import pyodide_py. We want to ensure that as much stuff as possible is
  // already set up before importing pyodide_py to simplify development of
  // pyodide_py code (Otherwise it's very hard to keep track of which things
  // aren't set up yet.)
  API.pyodide_py = import_module("pyodide");
  API.pyodide_code = import_module("pyodide.code");
  API.pyodide_ffi = import_module("pyodide.ffi");
  API.package_loader = import_module("pyodide._package_loader");

  API.sitepackages = API.package_loader.SITE_PACKAGES.__str__();
  API.dsodir = API.package_loader.DSO_DIR.__str__();
  API.defaultLdLibraryPath = [API.dsodir, API.sitepackages];

  API.os.environ.__setitem__(
    "LD_LIBRARY_PATH",
    API.defaultLdLibraryPath.join(":"),
  );

  // copy some last constants onto public API.
  pyodide.pyodide_py = API.pyodide_py;
  pyodide.globals = API.globals;
  return pyodide;
}

declare function _createPyodideModule(Module: any): Promise<void>;

/**
 *  If indexURL isn't provided, throw an error and catch it and then parse our
 *  file name out from the stack trace.
 *
 *  Question: But getting the URL from error stack trace is well... really
 *  hacky. Can't we use
 *  [`document.currentScript`](https://developer.mozilla.org/en-US/docs/Web/API/Document/currentScript)
 *  or
 *  [`import.meta.url`](https://developer.mozilla.org/en-US/docs/Web/JavaScript/Reference/Statements/import.meta)
 *  instead?
 *
 *  Answer: `document.currentScript` works for the browser main thread.
 *  `import.meta` works for es6 modules. In a classic webworker, I think there
 *  is no approach that works. Also we would need some third approach for node
 *  when loading a commonjs module using `require`. On the other hand, this
 *  stack trace approach works for every case without any feature detection
 *  code.
 */
function calculateIndexURL(): string {
  if (typeof __dirname === "string") {
    return __dirname;
  }
  let err: Error;
  try {
    throw new Error();
  } catch (e) {
    err = e as Error;
  }
  let fileName = ErrorStackParser.parse(err)[0].fileName!;
  const indexOfLastSlash = fileName.lastIndexOf(pathSep);
  if (indexOfLastSlash === -1) {
    throw new Error(
      "Could not extract indexURL path from pyodide module location",
    );
  }
  return fileName.slice(0, indexOfLastSlash);
}

/**
 * See documentation for loadPyodide.
 * @private
 */
export type ConfigType = {
  indexURL: string;
  lockFileURL: string;
  homedir: string;
  fullStdLib?: boolean;
  stdLibURL?: string;
  stdin?: () => string;
  stdout?: (msg: string) => void;
  stderr?: (msg: string) => void;
  jsglobals?: object;
  args: string[];
  _node_mounts: string[];
  env: { [key: string]: string };
};

/**
 * Load the main Pyodide wasm module and initialize it.
 *
 * @returns The :ref:`js-api-pyodide` module.
 * @memberof globalThis
 * @async
 */
export async function loadPyodide(
  options: {
    /**
     * The URL from which Pyodide will load the main Pyodide runtime and
     * packages. It is recommended that you leave this unchanged, providing an
     * incorrect value can cause broken behavior.
     *
     * Default: The url that Pyodide is loaded from with the file name
     * (``pyodide.js`` or ``pyodide.mjs``) removed.
     */
    indexURL?: string;

    /**
     * The URL from which Pyodide will load the Pyodide ``pyodide-lock.json`` lock
     * file. You can produce custom lock files with :py:func:`micropip.freeze`.
     * Default: ```${indexURL}/pyodide-lock.json```
     */
    lockFileURL?: string;

    /**
     * The home directory which Pyodide will use inside virtual file system.
     * This is deprecated, use ``{env: {HOME : some_dir}}`` instead.
     */
    homedir?: string;
    /**
     * Load the full Python standard library. Setting this to false excludes
     * unvendored modules from the standard library.
     * Default: ``false``
     */
    fullStdLib?: boolean;
    /**
     * The URL from which to load the standard library ``python_stdlib.zip``
     * file. This URL includes the most of the Python stadard library. Some
     * stdlib modules were unvendored, and can be loaded separately
     * with ``fullStdLib=true`` option or by their package name.
     * Default: ```${indexURL}/python_stdlib.zip```
     */
    stdLibURL?: string;
    /**
     * Override the standard input callback. Should ask the user for one line of
     * input.
     */
    stdin?: () => string;
    /**
     * Override the standard output callback.
     */
    stdout?: (msg: string) => void;
    /**
     * Override the standard error output callback.
     */
    stderr?: (msg: string) => void;
    /**
     * The object that Pyodide will use for the ``js`` module.
     * Default: ``globalThis``
     */
    jsglobals?: object;
    /**
     * Command line arguments to pass to Python on startup. See `Python command
     * line interface options
     * <https://docs.python.org/3.10/using/cmdline.html#interface-options>`_ for
     * more details. Default: ``[]``
     */
    args?: string[];
    /**
     * Environment variables to pass to Python. This can be accessed inside of
     * Python at runtime via `os.environ`. Certain environment variables change
     * the way that Python loads:
     * https://docs.python.org/3.10/using/cmdline.html#environment-variables
     * Default: {}
     * If `env.HOME` is undefined, it will be set to a default value of
     * `"/home/pyodide"`
     */
    env?: { [key: string]: string };

    /**
     * @ignore
     */
    _node_mounts?: string[];
  } = {},
): Promise<PyodideInterface> {
  await initNodeModules();
  let indexURL = options.indexURL || calculateIndexURL();
  indexURL = resolvePath(indexURL); // A relative indexURL causes havoc.
  if (!indexURL.endsWith("/")) {
    indexURL += "/";
  }
  options.indexURL = indexURL;

  const default_config = {
    fullStdLib: false,
    jsglobals: globalThis,
    stdin: globalThis.prompt ? globalThis.prompt : undefined,
<<<<<<< HEAD
    homedir: "/home/pyodide",
    lockFileURL: indexURL! + "pyodide-lock.json",
=======
    lockFileURL: indexURL! + "repodata.json",
>>>>>>> 005535b4
    args: [],
    _node_mounts: [],
    env: {},
  };
  const config = Object.assign(default_config, options) as ConfigType;
  if (options.homedir) {
    console.warn(
      "The homedir argument to loadPyodide is deprecated. " +
        "Use 'env: { HOME: value }' instead of 'homedir: value'.",
    );
    if (options.env && options.env.HOME) {
      throw new Error("Set both env.HOME and homedir arguments");
    }
    config.env.HOME = config.homedir;
  }
  if (!config.env.HOME) {
    config.env.HOME = "/home/pyodide";
  }

  const Module = createModule();
  Module.print = config.stdout;
  Module.printErr = config.stderr;
  Module.arguments = config.args;
  const API: any = { config };
  Module.API = API;

  initializeFileSystem(Module, config);

  const moduleLoaded = new Promise((r) => (Module.postRun = r));

  // locateFile tells Emscripten where to find the data files that initialize
  // the file system.
  Module.locateFile = (path: string) => config.indexURL + path;

  // If the pyodide.asm.js script has been imported, we can skip the dynamic import
  // Users can then do a static import of the script in environments where
  // dynamic importing is not allowed or not desirable, like module-type service workers
  if (typeof _createPyodideModule !== "function") {
    const scriptSrc = `${config.indexURL}pyodide.asm.js`;
    await loadScript(scriptSrc);
  }

  // _createPyodideModule is specified in the Makefile by the linker flag:
  // `-s EXPORT_NAME="'_createPyodideModule'"`
  await _createPyodideModule(Module);

  // There is some work to be done between the module being "ready" and postRun
  // being called.
  await moduleLoaded;
  // Handle early exit
  if (Module.exited) {
    throw Module.exited.toThrow;
  }

  if (API.version !== version) {
    throw new Error(
      `\
Pyodide version does not match: '${version}' <==> '${API.version}'. \
If you updated the Pyodide version, make sure you also updated the 'indexURL' parameter passed to loadPyodide.\
`,
    );
  }
  // Disable further loading of Emscripten file_packager stuff.
  Module.locateFile = (path: string) => {
    throw new Error("Didn't expect to load any more file_packager files!");
  };

  let [err, captured_stderr] = API.rawRun("import _pyodide_core");
  if (err) {
    Module.API.fatal_loading_error(
      "Failed to import _pyodide_core\n",
      captured_stderr,
    );
  }

  const pyodide = finalizeBootstrap(API, config);

  // runPython works starting here.
  if (!pyodide.version.includes("dev")) {
    // Currently only used in Node to download packages the first time they are
    // loaded. But in other cases it's harmless.
    API.setCdnUrl(`https://cdn.jsdelivr.net/pyodide/v${pyodide.version}/full/`);
  }
  await API.packageIndexReady;

  let importhook = API._pyodide._importhook;
  importhook.register_module_not_found_hook(
    API._import_name_to_package_name,
    API.lockfile_unvendored_stdlibs_and_test,
  );

  if (API.lockfile_info.version !== version) {
    throw new Error("Lock file version doesn't match Pyodide version");
  }
  API.package_loader.init_loaded_packages();
  if (config.fullStdLib) {
    await pyodide.loadPackage(API.lockfile_unvendored_stdlibs);
  }
  API.initializeStreams(config.stdin, config.stdout, config.stderr);
  return pyodide;
}<|MERGE_RESOLUTION|>--- conflicted
+++ resolved
@@ -289,12 +289,7 @@
     fullStdLib: false,
     jsglobals: globalThis,
     stdin: globalThis.prompt ? globalThis.prompt : undefined,
-<<<<<<< HEAD
-    homedir: "/home/pyodide",
     lockFileURL: indexURL! + "pyodide-lock.json",
-=======
-    lockFileURL: indexURL! + "repodata.json",
->>>>>>> 005535b4
     args: [],
     _node_mounts: [],
     env: {},
