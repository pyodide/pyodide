--- conflicted
+++ resolved
@@ -350,7 +350,6 @@
     extract_dir?: string;
   } = {}
 ) {
-<<<<<<< HEAD
   if (typeof options === "string") {
     if (!unpackArchivePositionalExtractDirDeprecationWarned) {
       console.warn(
@@ -364,11 +363,8 @@
   if (!API._util_module) {
     API._util_module = pyimport("pyodide._util");
   }
-  API._util_module.unpack_buffer_archive.callKwargs(buffer, {
-=======
   API.package_loader.unpack_buffer.callKwargs({
     buffer,
->>>>>>> 844cc24f
     format,
     extract_dir,
   });
