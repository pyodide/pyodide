--- conflicted
+++ resolved
@@ -10,12 +10,8 @@
 import { setStdin, setStdout, setStderr } from "./streams";
 import { scheduleCallback } from "./scheduler";
 import { TypedArray } from "./types";
-<<<<<<< HEAD
-import { IN_NODE } from "./environments";
+import { IN_NODE, detectEnvironment } from "./environments";
 import "./literal-map.js";
-=======
-import { IN_NODE, detectEnvironment } from "./environments";
->>>>>>> 9d587047
 
 // Exported for micropip
 API.loadBinaryFile = loadBinaryFile;
