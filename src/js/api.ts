declare var Module: any;
declare var Hiwire: any;
declare var API: any;
import "./module";
import { ffi } from "./ffi";

import { loadPackage, loadedPackages } from "./load-package";
import { PyBufferView, PyBuffer, TypedArray, PyProxy } from "./pyproxy.gen";
import { PythonError } from "./error_handling.gen";
import { loadBinaryFile } from "./compat";
import { version } from "./version";
import "./error_handling.gen.js";
import { setStdin, setStdout, setStderr } from "./streams";
import { makeWarnOnce } from "./util";

API.loadBinaryFile = loadBinaryFile;

/**
 * Runs code after python vm has been initialized but prior to any bootstrapping.
 */
API.rawRun = function rawRun(code: string): [number, string] {
  const code_ptr = Module.stringToNewUTF8(code);
  Module.API.capture_stderr();
  let errcode = Module._PyRun_SimpleString(code_ptr);
  Module._free(code_ptr);
  const captured_stderr = Module.API.restore_stderr().trim();
  return [errcode, captured_stderr];
};

/**
 * Just like `runPython` except uses a different globals dict and gets
 * `eval_code` from `_pyodide` so that it can work before `pyodide` is imported.
 * @private
 */
API.runPythonInternal = function (code: string): any {
  // API.runPythonInternal_dict is initialized in finalizeBootstrap
  return API._pyodide._base.eval_code(code, API.runPythonInternal_dict);
};

<<<<<<< HEAD
=======
/**
 * Runs a string of Python code from JavaScript, using :py:func:`~pyodide.code.eval_code`
 * to evaluate the code. If the last statement in the Python code is an
 * expression (and the code doesn't end with a semicolon), the value of the
 * expression is returned.
 *
 * @param code Python code to evaluate
 * @param options
 * @param options.globals An optional Python dictionary to use as the globals.
 *        Defaults to :js:attr:`pyodide.globals`.
 * @param options.locals An optional Python dictionary to use as the locals.
 *        Defaults to the same as ``globals``.
 * @returns The result of the Python code translated to JavaScript. See the
 *          documentation for :py:func:`~pyodide.code.eval_code` for more info.
 */
export function runPython(
  code: string,
  options: { globals?: PyProxy; locals?: PyProxy } = {},
): any {
  if (!options.globals) {
    options.globals = API.globals;
  }
  return API.pyodide_code.eval_code(code, options.globals, options.locals);
}
API.runPython = runPython;

>>>>>>> ba5545cb
const positionalCallbackWarnOnce = makeWarnOnce(
  "Passing a messageCallback (resp. errorCallback) as the second (resp. third) argument to loadPackageFromImports " +
    "is deprecated and will be removed in v0.24. Instead use:\n" +
    "   { messageCallback : callbackFunc }",
);
<<<<<<< HEAD
=======
/**
 * Inspect a Python code chunk and use :js:func:`pyodide.loadPackage` to install
 * any known packages that the code chunk imports. Uses the Python API
 * :func:`pyodide.code.find\_imports` to inspect the code.
 *
 * For example, given the following code as input
 *
 * .. code-block:: python
 *
 *    import numpy as np
 *    x = np.array([1, 2, 3])
 *
 * :js:func:`loadPackagesFromImports` will call
 * ``pyodide.loadPackage(['numpy'])``.
 *
 * @param code The code to inspect.
 * @param options Options passed to :js:func:`pyodide.loadPackage`.
 * @param options.messageCallback A callback, called with progress messages
 *    (optional)
 * @param options.errorCallback A callback, called with error/warning messages
 *    (optional)
 * @param options.checkIntegrity If true, check the integrity of the downloaded
 *    packages (default: true)
 * @param errorCallbackDeprecated @ignore
 * @async
 */
export async function loadPackagesFromImports(
  code: string,
  options: {
    messageCallback?: (message: string) => void;
    errorCallback?: (message: string) => void;
    checkIntegrity?: boolean;
  } = {
    checkIntegrity: true,
  },
  errorCallbackDeprecated?: (message: string) => void,
) {
  if (typeof options === "function") {
    positionalCallbackWarnOnce();
    options = {
      messageCallback: options,
      errorCallback: errorCallbackDeprecated,
    };
  }

  let pyimports = API.pyodide_code.find_imports(code);
  let imports;
  try {
    imports = pyimports.toJs();
  } finally {
    pyimports.destroy();
  }
  if (imports.length === 0) {
    return;
  }

  let packageNames = API._import_name_to_package_name;
  let packages: Set<string> = new Set();
  for (let name of imports) {
    if (packageNames.has(name)) {
      packages.add(packageNames.get(name));
    }
  }
  if (packages.size) {
    await loadPackage(Array.from(packages), options);
  }
}

/**
 * Run a Python code string with top level await using
 * :py:func:`~pyodide.code.eval_code_async` to evaluate the code. Returns a promise which
 * resolves when execution completes. If the last statement in the Python code
 * is an expression (and the code doesn't end with a semicolon), the returned
 * promise will resolve to the value of this expression.
 *
 * For example:
 *
 * .. code-block:: pyodide
 *
 *    let result = await pyodide.runPythonAsync(`
 *        from js import fetch
 *        response = await fetch("./repodata.json")
 *        packages = await response.json()
 *        # If final statement is an expression, its value is returned to JavaScript
 *        len(packages.packages.object_keys())
 *    `);
 *    console.log(result); // 79
 *
 * .. admonition:: Python imports
 *    :class: warning
 *
 *    Since pyodide 0.18.0, you must call :js:func:`loadPackagesFromImports` to
 *    import any python packages referenced via ``import`` statements in your
 *    code. This function will no longer do it for you.
 *
 * @param code Python code to evaluate
 * @param options
 * @param options.globals An optional Python dictionary to use as the globals.
 * Defaults to :js:attr:`pyodide.globals`.
 * @param options.locals An optional Python dictionary to use as the locals.
 *        Defaults to the same as ``globals``.
 * @returns The result of the Python code translated to JavaScript.
 * @async
 */
export async function runPythonAsync(
  code: string,
  options: { globals?: PyProxy; locals?: PyProxy } = {},
): Promise<any> {
  if (!options.globals) {
    options.globals = API.globals;
  }
  return await API.pyodide_code.eval_code_async(
    code,
    options.globals,
    options.locals,
  );
}
API.runPythonAsync = runPythonAsync;

/**
 * Registers the JavaScript object ``module`` as a JavaScript module named
 * ``name``. This module can then be imported from Python using the standard
 * Python import system. If another module by the same name has already been
 * imported, this won't have much effect unless you also delete the imported
 * module from :py:data:`sys.modules`. This calls
 * :func:`~pyodide.ffi.register_js_module`.
 *
 * @param name Name of the JavaScript module to add
 * @param module JavaScript object backing the module
 */
export function registerJsModule(name: string, module: object) {
  API.pyodide_ffi.register_js_module(name, module);
}

/**
 * Tell Pyodide about Comlink.
 * Necessary to enable importing Comlink proxies into Python.
 */
export function registerComlink(Comlink: any) {
  API._Comlink = Comlink;
}

/**
 * Unregisters a JavaScript module with given name that has been previously
 * registered with :js:func:`pyodide.registerJsModule` or
 * :func:`~pyodide.ffi.register_js_module`. If a JavaScript module with that
 * name does not already exist, will throw an error. Note that if the module has
 * already been imported, this won't have much effect unless you also delete the
 * imported module from :py:data:`sys.modules`. This calls
 * :func:`~pyodide.ffi.unregister_js_module`.
 *
 * @param name Name of the JavaScript module to remove
 */
export function unregisterJsModule(name: string) {
  API.pyodide_ffi.unregister_js_module(name);
}

/**
 * Convert a JavaScript object to a Python object as best as possible.
 *
 * This is similar to :py:meth:`~pyodide.ffi.JsProxy.to_py` but for use from
 * JavaScript. If the object is immutable or a :js:class:`~pyodide.ffi.PyProxy`,
 * it will be returned unchanged. If the object cannot be converted into Python,
 * it will be returned unchanged.
 *
 * See :ref:`type-translations-jsproxy-to-py` for more information.
 *
 * @param obj The object to convert.
 * @param options
 * @returns The object converted to Python.
 */
export function toPy(
  obj: any,
  {
    depth,
    defaultConverter,
  }: {
    /**
     *  Optional argument to limit the depth of the conversion.
     */
    depth: number;
    /**
     * Optional argument to convert objects with no default conversion. See the
     * documentation of :py:meth:`~pyodide.ffi.JsProxy.to_py`.
     */
    defaultConverter?: (
      value: any,
      converter: (value: any) => any,
      cacheConversion: (input: any, output: any) => void,
    ) => any;
  } = { depth: -1 },
): any {
  // No point in converting these, it'd be dumb to proxy them so they'd just
  // get converted back by `js2python` at the end
  switch (typeof obj) {
    case "string":
    case "number":
    case "boolean":
    case "bigint":
    case "undefined":
      return obj;
  }
  if (!obj || API.isPyProxy(obj)) {
    return obj;
  }
  let obj_id = 0;
  let py_result = 0;
  let result = 0;
  try {
    obj_id = Hiwire.new_value(obj);
    try {
      py_result = Module.js2python_convert(obj_id, { depth, defaultConverter });
    } catch (e) {
      if (e instanceof Module._PropagatePythonError) {
        Module._pythonexc2js();
      }
      throw e;
    }
    if (Module._JsProxy_Check(py_result)) {
      // Oops, just created a JsProxy. Return the original object.
      return obj;
      // return Module.pyproxy_new(py_result);
    }
    result = Module._python2js(py_result);
    if (result === 0) {
      Module._pythonexc2js();
    }
  } finally {
    Hiwire.decref(obj_id);
    Module._Py_DecRef(py_result);
  }
  return Hiwire.pop_value(result);
}

/**
 * Imports a module and returns it.
 *
 * .. admonition:: Warning
 *    :class: warning
 *
 *    This function has a completely different behavior than the old removed pyimport function!
 *
 *    ``pyimport`` is roughly equivalent to:
 *
 *    .. code-block:: js
 *
 *      pyodide.runPython(`import ${pkgname}; ${pkgname}`);
 *
 *    except that the global namespace will not change.
 *
 *    Example:
 *
 *    .. code-block:: js
 *
 *      let sysmodule = pyodide.pyimport("sys");
 *      let recursionLimit = sysmodule.getrecursionlimit();
 *
 * @param mod_name The name of the module to import
 * @returns A PyProxy for the imported module
 */
export function pyimport(mod_name: string): PyProxy {
  return API.importlib.import_module(mod_name);
}

/**
 * Unpack an archive into a target directory.
 *
 * @param buffer The archive as an :js:class:`ArrayBuffer` or :js:class:`TypedArray`.
 * @param format The format of the archive. Should be one of the formats
 * recognized by :py:func:`shutil.unpack_archive`. By default the options are
 * ``'bztar'``, ``'gztar'``, ``'tar'``, ``'zip'``, and ``'wheel'``. Several
 * synonyms are accepted for each format, e.g., for ``'gztar'`` any of
 * ``'.gztar'``, ``'.tar.gz'``, ``'.tgz'``, ``'tar.gz'`` or ``'tgz'`` are
 * considered to be
 * synonyms.
 *
 * @param options
 * @param options.extractDir The directory to unpack the archive into. Defaults
 * to the working directory.
 */
export function unpackArchive(
  buffer: TypedArray | ArrayBuffer,
  format: string,
  options: {
    extractDir?: string;
  } = {},
) {
  if (
    !ArrayBuffer.isView(buffer) &&
    API.getTypeTag(buffer) !== "[object ArrayBuffer]"
  ) {
    throw new TypeError(
      `Expected argument 'buffer' to be an ArrayBuffer or an ArrayBuffer view`,
    );
  }
  API.typedArrayAsUint8Array(buffer);

  let extract_dir = options.extractDir;
  API.package_loader.unpack_buffer.callKwargs({
    buffer,
    format,
    extract_dir,
    installer: "pyodide.unpackArchive",
  });
}
>>>>>>> ba5545cb

/** @private */
export type NativeFS = {
  syncfs: () => Promise<void>;
};

/** @private */
API.saveState = () => API.pyodide_py._state.save_state();

/** @private */
API.restoreState = (state: any) => API.pyodide_py._state.restore_state(state);

/**
 * Why is this a class rather than an object?
 * 1. It causes documentation items to be created for the entries so we can copy
 *    the definitions here rather than having to export things just so that they
 *    appear in the docs.
 * 2. We can use @warnOnce decorators (currently can only decorate class
 *    methods)
 * 3. It allows us to rebind names `PyBuffer` etc without causing
 *    `dts-bundle-generator` to generate broken type declarations.
 *
 * Between typescript, typedoc, dts-bundle-generator, rollup, and Emscripten,
 * there are a lot of constraints so we have to do some slightly weird things.
 * We convert it back into an object in makePublicAPI.
 *
 * TODO: move the definitions of public things defined in this file into the
 * class body.
 * @private
 */
export class PyodideAPI {
  /** @hidden */
  static version = version;
  /** @hidden */
  static loadPackage = loadPackage;
  /** @hidden */
  static loadedPackages = loadedPackages;
  /** @hidden */
  static ffi = ffi;
  /** @hidden */
  static setStdin = setStdin;
  /** @hidden */
  static setStdout = setStdout;
  /** @hidden */
  static setStderr = setStderr;

  /**
   *
   * An alias to the global Python namespace.
   *
   * For example, to access a variable called ``foo`` in the Python global
   * scope, use ``pyodide.globals.get("foo")``
   */
  static globals = {} as PyProxy; // actually defined in loadPyodide (see pyodide.js)
  /**
   * An alias to the `Emscripten File System API
   * <https://emscripten.org/docs/api_reference/Filesystem-API.html>`_.
   *
   * This provides a wide range of POSIX-`like` file/device operations, including
   * `mount
   * <https://emscripten.org/docs/api_reference/Filesystem-API.html#FS.mount>`_
   * which can be used to extend the in-memory filesystem with features like `persistence
   * <https://emscripten.org/docs/api_reference/Filesystem-API.html#persistent-data>`_.
   *
   * While all the file systems implementations are enabled, only the default
   * ``MEMFS`` is guaranteed to work in all runtime settings. The implementations
   * are available as members of ``FS.filesystems``:
   * ``IDBFS``, ``NODEFS``, ``PROXYFS``, ``WORKERFS``.
   */
  static FS = {} as any;
  /**
   * An alias to the `Emscripten Path API
   * <https://github.com/emscripten-core/emscripten/blob/main/src/library_path.js>`_.
   *
   * This provides a variety of operations for working with file system paths, such as
   * ``dirname``, ``normalize``, and ``splitPath``.
   */
  static PATH = {} as any;

  /**
   * A map from posix error names to error codes.
   */
  static ERRNO_CODES = {} as { [code: string]: number };
  /**
   * An alias to the Python :ref:`pyodide <python-api>` package.
   *
   * You can use this to call functions defined in the Pyodide Python package
   * from JavaScript.
   */
  static pyodide_py = {} as PyProxy; // actually defined in loadPyodide (see pyodide.js)

  /**
   * Inspect a Python code chunk and use :js:func:`pyodide.loadPackage` to install
   * any known packages that the code chunk imports. Uses the Python API
   * :func:`pyodide.code.find\_imports` to inspect the code.
   *
   * For example, given the following code as input
   *
   * .. code-block:: python
   *
   *    import numpy as np
   *    x = np.array([1, 2, 3])
   *
   * :js:func:`loadPackagesFromImports` will call
   * ``pyodide.loadPackage(['numpy'])``.
   *
   * @param code The code to inspect.
   * @param options Options passed to :js:func:`pyodide.loadPackage`.
   * @param options.messageCallback A callback, called with progress messages
   *    (optional)
   * @param options.errorCallback A callback, called with error/warning messages
   *    (optional)
   * @param options.checkIntegrity If true, check the integrity of the downloaded
   *    packages (default: true)
   * @param errorCallbackDeprecated @ignore
   * @async
   */
  static async loadPackagesFromImports(
    code: string,
    options: {
      messageCallback?: (message: string) => void;
      errorCallback?: (message: string) => void;
      checkIntegrity?: boolean;
    } = {
      checkIntegrity: true,
    },
    errorCallbackDeprecated?: (message: string) => void,
  ) {
    if (typeof options === "function") {
      positionalCallbackWarnOnce();
      options = {
        messageCallback: options,
        errorCallback: errorCallbackDeprecated,
      };
    }

    let pyimports = API.pyodide_code.find_imports(code);
    let imports;
    try {
      imports = pyimports.toJs();
    } finally {
      pyimports.destroy();
    }
    if (imports.length === 0) {
      return;
    }

    let packageNames = API._import_name_to_package_name;
    let packages: Set<string> = new Set();
    for (let name of imports) {
      if (packageNames.has(name)) {
        packages.add(packageNames.get(name));
      }
    }
    if (packages.size) {
      await loadPackage(Array.from(packages), options);
    }
  }

  /**
   * Runs a string of Python code from JavaScript, using :py:func:`~pyodide.code.eval_code`
   * to evaluate the code. If the last statement in the Python code is an
   * expression (and the code doesn't end with a semicolon), the value of the
   * expression is returned.
   *
   * @param code Python code to evaluate
   * @param options
   * @param options.globals An optional Python dictionary to use as the globals.
   *        Defaults to :js:attr:`pyodide.globals`.
   * @returns The result of the Python code translated to JavaScript. See the
   *          documentation for :py:func:`~pyodide.code.eval_code` for more info.
   */
  static runPython(code: string, options: { globals?: PyProxy } = {}): any {
    if (!options.globals) {
      options.globals = API.globals;
    }
    return API.pyodide_code.eval_code(code, options.globals);
  }

  /**
   * Run a Python code string with top level await using
   * :py:func:`~pyodide.code.eval_code_async` to evaluate the code. Returns a promise which
   * resolves when execution completes. If the last statement in the Python code
   * is an expression (and the code doesn't end with a semicolon), the returned
   * promise will resolve to the value of this expression.
   *
   * For example:
   *
   * .. code-block:: pyodide
   *
   *    let result = await pyodide.runPythonAsync(`
   *        from js import fetch
   *        response = await fetch("./repodata.json")
   *        packages = await response.json()
   *        # If final statement is an expression, its value is returned to JavaScript
   *        len(packages.packages.object_keys())
   *    `);
   *    console.log(result); // 79
   *
   * .. admonition:: Python imports
   *    :class: warning
   *
   *    Since pyodide 0.18.0, you must call :js:func:`loadPackagesFromImports` to
   *    import any python packages referenced via ``import`` statements in your
   *    code. This function will no longer do it for you.
   *
   * @param code Python code to evaluate
   * @param options
   * @param options.globals An optional Python dictionary to use as the globals.
   * Defaults to :js:attr:`pyodide.globals`.
   * @returns The result of the Python code translated to JavaScript.
   * @async
   */
  static async runPythonAsync(
    code: string,
    options: { globals?: PyProxy } = {},
  ): Promise<any> {
    if (!options.globals) {
      options.globals = API.globals;
    }
    return await API.pyodide_code.eval_code_async(code, options.globals);
  }

  /**
   * Registers the JavaScript object ``module`` as a JavaScript module named
   * ``name``. This module can then be imported from Python using the standard
   * Python import system. If another module by the same name has already been
   * imported, this won't have much effect unless you also delete the imported
   * module from :py:data:`sys.modules`. This calls
   * :func:`~pyodide.ffi.register_js_module`.
   *
   * @param name Name of the JavaScript module to add
   * @param module JavaScript object backing the module
   */
  static registerJsModule(name: string, module: object) {
    API.pyodide_ffi.register_js_module(name, module);
  }
  /**
   * Unregisters a JavaScript module with given name that has been previously
   * registered with :js:func:`pyodide.registerJsModule` or
   * :func:`~pyodide.ffi.register_js_module`. If a JavaScript module with that
   * name does not already exist, will throw an error. Note that if the module has
   * already been imported, this won't have much effect unless you also delete the
   * imported module from :py:data:`sys.modules`. This calls
   * :func:`~pyodide.ffi.unregister_js_module`.
   *
   * @param name Name of the JavaScript module to remove
   */
  static unregisterJsModule(name: string) {
    API.pyodide_ffi.unregister_js_module(name);
  }

  /**
   * Convert a JavaScript object to a Python object as best as possible.
   *
   * This is similar to :py:meth:`~pyodide.ffi.JsProxy.to_py` but for use from
   * JavaScript. If the object is immutable or a :js:class:`~pyodide.ffi.PyProxy`,
   * it will be returned unchanged. If the object cannot be converted into Python,
   * it will be returned unchanged.
   *
   * See :ref:`type-translations-jsproxy-to-py` for more information.
   *
   * @param obj The object to convert.
   * @param options
   * @returns The object converted to Python.
   */
  static toPy(
    obj: any,
    {
      depth,
      defaultConverter,
    }: {
      /**
       *  Optional argument to limit the depth of the conversion.
       */
      depth: number;
      /**
       * Optional argument to convert objects with no default conversion. See the
       * documentation of :py:meth:`~pyodide.ffi.JsProxy.to_py`.
       */
      defaultConverter?: (
        value: any,
        converter: (value: any) => any,
        cacheConversion: (input: any, output: any) => void,
      ) => any;
    } = { depth: -1 },
  ): any {
    // No point in converting these, it'd be dumb to proxy them so they'd just
    // get converted back by `js2python` at the end
    switch (typeof obj) {
      case "string":
      case "number":
      case "boolean":
      case "bigint":
      case "undefined":
        return obj;
    }
    if (!obj || API.isPyProxy(obj)) {
      return obj;
    }
    let obj_id = 0;
    let py_result = 0;
    let result = 0;
    try {
      obj_id = Hiwire.new_value(obj);
      try {
        py_result = Module.js2python_convert(obj_id, {
          depth,
          defaultConverter,
        });
      } catch (e) {
        if (e instanceof Module._PropagatePythonError) {
          Module._pythonexc2js();
        }
        throw e;
      }
      if (Module._JsProxy_Check(py_result)) {
        // Oops, just created a JsProxy. Return the original object.
        return obj;
        // return Module.pyproxy_new(py_result);
      }
      result = Module._python2js(py_result);
      if (result === 0) {
        Module._pythonexc2js();
      }
    } finally {
      Hiwire.decref(obj_id);
      Module._Py_DecRef(py_result);
    }
    return Hiwire.pop_value(result);
  }

  /**
   * Imports a module and returns it.
   *
   * .. admonition:: Warning
   *    :class: warning
   *
   *    This function has a completely different behavior than the old removed pyimport function!
   *
   *    ``pyimport`` is roughly equivalent to:
   *
   *    .. code-block:: js
   *
   *      pyodide.runPython(`import ${pkgname}; ${pkgname}`);
   *
   *    except that the global namespace will not change.
   *
   *    Example:
   *
   *    .. code-block:: js
   *
   *      let sysmodule = pyodide.pyimport("sys");
   *      let recursionLimit = sysmodule.getrecursionlimit();
   *
   * @param mod_name The name of the module to import
   * @returns A PyProxy for the imported module
   */
  static pyimport(mod_name: string): PyProxy {
    return API.importlib.import_module(mod_name);
  }

  /**
   * Unpack an archive into a target directory.
   *
   * @param buffer The archive as an :js:class:`ArrayBuffer` or :js:class:`TypedArray`.
   * @param format The format of the archive. Should be one of the formats
   * recognized by :py:func:`shutil.unpack_archive`. By default the options are
   * ``'bztar'``, ``'gztar'``, ``'tar'``, ``'zip'``, and ``'wheel'``. Several
   * synonyms are accepted for each format, e.g., for ``'gztar'`` any of
   * ``'.gztar'``, ``'.tar.gz'``, ``'.tgz'``, ``'tar.gz'`` or ``'tgz'`` are
   * considered to be
   * synonyms.
   *
   * @param options
   * @param options.extractDir The directory to unpack the archive into. Defaults
   * to the working directory.
   */
  static unpackArchive(
    buffer: TypedArray | ArrayBuffer,
    format: string,
    options: {
      extractDir?: string;
    } = {},
  ) {
    if (
      !ArrayBuffer.isView(buffer) &&
      API.getTypeTag(buffer) !== "[object ArrayBuffer]"
    ) {
      throw new TypeError(
        `Expected argument 'buffer' to be an ArrayBuffer or an ArrayBuffer view`,
      );
    }
    API.typedArrayAsUint8Array(buffer);

    let extract_dir = options.extractDir;
    API.package_loader.unpack_buffer.callKwargs({
      buffer,
      format,
      extract_dir,
      installer: "pyodide.unpackArchive",
    });
  }

  /**
   * Mounts a :js:class:`FileSystemDirectoryHandle` into the target directory.
   *
   * @param path The absolute path in the Emscripten file system to mount the
   * native directory. If the directory does not exist, it will be created. If it
   * does exist, it must be empty.
   * @param fileSystemHandle A handle returned by ``navigator.storage.getDirectory()``
   * or ``window.showDirectoryPicker()``.
   */
  static async mountNativeFS(
    path: string,
    fileSystemHandle: FileSystemDirectoryHandle,
    // TODO: support sync file system
    // sync: boolean = false
  ): Promise<NativeFS> {
    if (fileSystemHandle.constructor.name !== "FileSystemDirectoryHandle") {
      throw new TypeError(
        `Expected argument 'fileSystemHandle' to be a FileSystemDirectoryHandle`,
      );
    }

    if (Module.FS.findObject(path) == null) {
      Module.FS.mkdirTree(path);
    }

    Module.FS.mount(
      Module.FS.filesystems.NATIVEFS_ASYNC,
      { fileSystemHandle: fileSystemHandle },
      path,
    );

    // sync native ==> browser
    await new Promise((resolve, _) => Module.FS.syncfs(true, resolve));

    return {
      // sync browser ==> native
      syncfs: async () =>
        new Promise((resolve, _) => Module.FS.syncfs(false, resolve)),
    };
  }

  /**
   * Tell Pyodide about Comlink.
   * Necessary to enable importing Comlink proxies into Python.
   */
  static registerComlink(Comlink: any) {
    API._Comlink = Comlink;
  }

  /**
   * Sets the interrupt buffer to be ``interrupt_buffer``. This is only useful
   * when Pyodide is used in a webworker. The buffer should be a
   * :js:class:`SharedArrayBuffer` shared with the main browser thread (or another
   * worker). In that case, signal ``signum`` may be sent by writing ``signum``
   * into the interrupt buffer. If ``signum`` does not satisfy 0 < ``signum`` < 65
   * it will be silently ignored.
   *
   * You can disable interrupts by calling ``setInterruptBuffer(undefined)``.
   *
   * If you wish to trigger a :py:exc:`KeyboardInterrupt`, write ``SIGINT`` (a 2)
   * into the interrupt buffer.
   *
   * By default ``SIGINT`` raises a :py:exc:`KeyboardInterrupt` and all other signals
   * are ignored. You can install custom signal handlers with the signal module.
   * Even signals that normally have special meaning and can't be overridden like
   * ``SIGKILL`` and ``SIGSEGV`` are ignored by default and can be used for any
   * purpose you like.
   */
  static setInterruptBuffer(interrupt_buffer: TypedArray) {
    Module.HEAP8[Module._Py_EMSCRIPTEN_SIGNAL_HANDLING] = !!interrupt_buffer;
    Module.Py_EmscriptenSignalBuffer = interrupt_buffer;
  }

  /**
   * Throws a :py:exc:`KeyboardInterrupt` error if a :py:exc:`KeyboardInterrupt` has
   * been requested via the interrupt buffer.
   *
   * This can be used to enable keyboard interrupts during execution of JavaScript
   * code, just as :c:func:`PyErr_CheckSignals` is used to enable keyboard interrupts
   * during execution of C code.
   */
  static checkInterrupt() {
    if (Module.__PyErr_CheckSignals()) {
      Module._pythonexc2js();
    }
  }

  /**
   * Is ``jsobj`` a :js:class:`~pyodide.ffi.PyProxy`?
   * @deprecated Use :js:class:`obj instanceof pyodide.ffi.PyProxy <pyodide.ffi.PyProxy>` instead.
   * @param jsobj Object to test.
   */
  static isPyProxy(jsobj: any): jsobj is PyProxy {
    console.warn(
      "pyodide.isPyProxy() is deprecated. Use `instanceof pyodide.ffi.PyProxy` instead.",
    );
    this.isPyProxy = API.isPyProxy;
    return API.isPyProxy(jsobj);
  }

  /**
   * An alias for :js:class:`pyodide.ffi.PyBufferView`.
   *
   * @hidetype
   * @alias
   * @doc_kind class
   * @deprecated
   */
  static get PyBuffer() {
    console.warn(
      "pyodide.PyBuffer is deprecated. Use `pyodide.ffi.PyBufferView` instead.",
    );
    Object.defineProperty(this, "PyBuffer", { value: PyBufferView });
    return PyBufferView;
  }

  /**
   * An alias for :js:class:`pyodide.ffi.PyBuffer`.
   *
   * @hidetype
   * @alias
   * @doc_kind class
   * @deprecated
   */

  static get PyProxyBuffer() {
    console.warn(
      "pyodide.PyProxyBuffer is deprecated. Use `pyodide.ffi.PyBuffer` instead.",
    );
    Object.defineProperty(this, "PyProxyBuffer", { value: PyBuffer });
    return PyBuffer;
  }

  /**
   * An alias for :js:class:`pyodide.ffi.PyBuffer`.
   *
   * @hidetype
   * @alias
   * @doc_kind class
   * @deprecated
   */
  static get PythonError() {
    console.warn(
      "pyodide.PythonError is deprecated. Use `pyodide.ffi.PythonError` instead.",
    );
    Object.defineProperty(this, "PythonError", { value: PythonError });
    return PythonError;
  }
}

/** @hidetype */
export type PyodideInterface = typeof PyodideAPI;

/** @private */
API.makePublicAPI = function () {
  // Create a copy of PyodideAPI that is an object instead of a class. This
  // displays a bit better in debuggers / consoles.
  let d = Object.getOwnPropertyDescriptors(PyodideAPI);
  // @ts-ignore
  delete d["prototype"];
  const pyodideAPI = Object.create({}, d);
  API.public_api = pyodideAPI;
  pyodideAPI.FS = Module.FS;
  pyodideAPI.PATH = Module.PATH;
  pyodideAPI.ERRNO_CODES = Module.ERRNO_CODES;
  pyodideAPI._module = Module;
  pyodideAPI._api = API;
  return pyodideAPI;
};<|MERGE_RESOLUTION|>--- conflicted
+++ resolved
@@ -37,348 +37,11 @@
   return API._pyodide._base.eval_code(code, API.runPythonInternal_dict);
 };
 
-<<<<<<< HEAD
-=======
-/**
- * Runs a string of Python code from JavaScript, using :py:func:`~pyodide.code.eval_code`
- * to evaluate the code. If the last statement in the Python code is an
- * expression (and the code doesn't end with a semicolon), the value of the
- * expression is returned.
- *
- * @param code Python code to evaluate
- * @param options
- * @param options.globals An optional Python dictionary to use as the globals.
- *        Defaults to :js:attr:`pyodide.globals`.
- * @param options.locals An optional Python dictionary to use as the locals.
- *        Defaults to the same as ``globals``.
- * @returns The result of the Python code translated to JavaScript. See the
- *          documentation for :py:func:`~pyodide.code.eval_code` for more info.
- */
-export function runPython(
-  code: string,
-  options: { globals?: PyProxy; locals?: PyProxy } = {},
-): any {
-  if (!options.globals) {
-    options.globals = API.globals;
-  }
-  return API.pyodide_code.eval_code(code, options.globals, options.locals);
-}
-API.runPython = runPython;
-
->>>>>>> ba5545cb
 const positionalCallbackWarnOnce = makeWarnOnce(
   "Passing a messageCallback (resp. errorCallback) as the second (resp. third) argument to loadPackageFromImports " +
     "is deprecated and will be removed in v0.24. Instead use:\n" +
     "   { messageCallback : callbackFunc }",
 );
-<<<<<<< HEAD
-=======
-/**
- * Inspect a Python code chunk and use :js:func:`pyodide.loadPackage` to install
- * any known packages that the code chunk imports. Uses the Python API
- * :func:`pyodide.code.find\_imports` to inspect the code.
- *
- * For example, given the following code as input
- *
- * .. code-block:: python
- *
- *    import numpy as np
- *    x = np.array([1, 2, 3])
- *
- * :js:func:`loadPackagesFromImports` will call
- * ``pyodide.loadPackage(['numpy'])``.
- *
- * @param code The code to inspect.
- * @param options Options passed to :js:func:`pyodide.loadPackage`.
- * @param options.messageCallback A callback, called with progress messages
- *    (optional)
- * @param options.errorCallback A callback, called with error/warning messages
- *    (optional)
- * @param options.checkIntegrity If true, check the integrity of the downloaded
- *    packages (default: true)
- * @param errorCallbackDeprecated @ignore
- * @async
- */
-export async function loadPackagesFromImports(
-  code: string,
-  options: {
-    messageCallback?: (message: string) => void;
-    errorCallback?: (message: string) => void;
-    checkIntegrity?: boolean;
-  } = {
-    checkIntegrity: true,
-  },
-  errorCallbackDeprecated?: (message: string) => void,
-) {
-  if (typeof options === "function") {
-    positionalCallbackWarnOnce();
-    options = {
-      messageCallback: options,
-      errorCallback: errorCallbackDeprecated,
-    };
-  }
-
-  let pyimports = API.pyodide_code.find_imports(code);
-  let imports;
-  try {
-    imports = pyimports.toJs();
-  } finally {
-    pyimports.destroy();
-  }
-  if (imports.length === 0) {
-    return;
-  }
-
-  let packageNames = API._import_name_to_package_name;
-  let packages: Set<string> = new Set();
-  for (let name of imports) {
-    if (packageNames.has(name)) {
-      packages.add(packageNames.get(name));
-    }
-  }
-  if (packages.size) {
-    await loadPackage(Array.from(packages), options);
-  }
-}
-
-/**
- * Run a Python code string with top level await using
- * :py:func:`~pyodide.code.eval_code_async` to evaluate the code. Returns a promise which
- * resolves when execution completes. If the last statement in the Python code
- * is an expression (and the code doesn't end with a semicolon), the returned
- * promise will resolve to the value of this expression.
- *
- * For example:
- *
- * .. code-block:: pyodide
- *
- *    let result = await pyodide.runPythonAsync(`
- *        from js import fetch
- *        response = await fetch("./repodata.json")
- *        packages = await response.json()
- *        # If final statement is an expression, its value is returned to JavaScript
- *        len(packages.packages.object_keys())
- *    `);
- *    console.log(result); // 79
- *
- * .. admonition:: Python imports
- *    :class: warning
- *
- *    Since pyodide 0.18.0, you must call :js:func:`loadPackagesFromImports` to
- *    import any python packages referenced via ``import`` statements in your
- *    code. This function will no longer do it for you.
- *
- * @param code Python code to evaluate
- * @param options
- * @param options.globals An optional Python dictionary to use as the globals.
- * Defaults to :js:attr:`pyodide.globals`.
- * @param options.locals An optional Python dictionary to use as the locals.
- *        Defaults to the same as ``globals``.
- * @returns The result of the Python code translated to JavaScript.
- * @async
- */
-export async function runPythonAsync(
-  code: string,
-  options: { globals?: PyProxy; locals?: PyProxy } = {},
-): Promise<any> {
-  if (!options.globals) {
-    options.globals = API.globals;
-  }
-  return await API.pyodide_code.eval_code_async(
-    code,
-    options.globals,
-    options.locals,
-  );
-}
-API.runPythonAsync = runPythonAsync;
-
-/**
- * Registers the JavaScript object ``module`` as a JavaScript module named
- * ``name``. This module can then be imported from Python using the standard
- * Python import system. If another module by the same name has already been
- * imported, this won't have much effect unless you also delete the imported
- * module from :py:data:`sys.modules`. This calls
- * :func:`~pyodide.ffi.register_js_module`.
- *
- * @param name Name of the JavaScript module to add
- * @param module JavaScript object backing the module
- */
-export function registerJsModule(name: string, module: object) {
-  API.pyodide_ffi.register_js_module(name, module);
-}
-
-/**
- * Tell Pyodide about Comlink.
- * Necessary to enable importing Comlink proxies into Python.
- */
-export function registerComlink(Comlink: any) {
-  API._Comlink = Comlink;
-}
-
-/**
- * Unregisters a JavaScript module with given name that has been previously
- * registered with :js:func:`pyodide.registerJsModule` or
- * :func:`~pyodide.ffi.register_js_module`. If a JavaScript module with that
- * name does not already exist, will throw an error. Note that if the module has
- * already been imported, this won't have much effect unless you also delete the
- * imported module from :py:data:`sys.modules`. This calls
- * :func:`~pyodide.ffi.unregister_js_module`.
- *
- * @param name Name of the JavaScript module to remove
- */
-export function unregisterJsModule(name: string) {
-  API.pyodide_ffi.unregister_js_module(name);
-}
-
-/**
- * Convert a JavaScript object to a Python object as best as possible.
- *
- * This is similar to :py:meth:`~pyodide.ffi.JsProxy.to_py` but for use from
- * JavaScript. If the object is immutable or a :js:class:`~pyodide.ffi.PyProxy`,
- * it will be returned unchanged. If the object cannot be converted into Python,
- * it will be returned unchanged.
- *
- * See :ref:`type-translations-jsproxy-to-py` for more information.
- *
- * @param obj The object to convert.
- * @param options
- * @returns The object converted to Python.
- */
-export function toPy(
-  obj: any,
-  {
-    depth,
-    defaultConverter,
-  }: {
-    /**
-     *  Optional argument to limit the depth of the conversion.
-     */
-    depth: number;
-    /**
-     * Optional argument to convert objects with no default conversion. See the
-     * documentation of :py:meth:`~pyodide.ffi.JsProxy.to_py`.
-     */
-    defaultConverter?: (
-      value: any,
-      converter: (value: any) => any,
-      cacheConversion: (input: any, output: any) => void,
-    ) => any;
-  } = { depth: -1 },
-): any {
-  // No point in converting these, it'd be dumb to proxy them so they'd just
-  // get converted back by `js2python` at the end
-  switch (typeof obj) {
-    case "string":
-    case "number":
-    case "boolean":
-    case "bigint":
-    case "undefined":
-      return obj;
-  }
-  if (!obj || API.isPyProxy(obj)) {
-    return obj;
-  }
-  let obj_id = 0;
-  let py_result = 0;
-  let result = 0;
-  try {
-    obj_id = Hiwire.new_value(obj);
-    try {
-      py_result = Module.js2python_convert(obj_id, { depth, defaultConverter });
-    } catch (e) {
-      if (e instanceof Module._PropagatePythonError) {
-        Module._pythonexc2js();
-      }
-      throw e;
-    }
-    if (Module._JsProxy_Check(py_result)) {
-      // Oops, just created a JsProxy. Return the original object.
-      return obj;
-      // return Module.pyproxy_new(py_result);
-    }
-    result = Module._python2js(py_result);
-    if (result === 0) {
-      Module._pythonexc2js();
-    }
-  } finally {
-    Hiwire.decref(obj_id);
-    Module._Py_DecRef(py_result);
-  }
-  return Hiwire.pop_value(result);
-}
-
-/**
- * Imports a module and returns it.
- *
- * .. admonition:: Warning
- *    :class: warning
- *
- *    This function has a completely different behavior than the old removed pyimport function!
- *
- *    ``pyimport`` is roughly equivalent to:
- *
- *    .. code-block:: js
- *
- *      pyodide.runPython(`import ${pkgname}; ${pkgname}`);
- *
- *    except that the global namespace will not change.
- *
- *    Example:
- *
- *    .. code-block:: js
- *
- *      let sysmodule = pyodide.pyimport("sys");
- *      let recursionLimit = sysmodule.getrecursionlimit();
- *
- * @param mod_name The name of the module to import
- * @returns A PyProxy for the imported module
- */
-export function pyimport(mod_name: string): PyProxy {
-  return API.importlib.import_module(mod_name);
-}
-
-/**
- * Unpack an archive into a target directory.
- *
- * @param buffer The archive as an :js:class:`ArrayBuffer` or :js:class:`TypedArray`.
- * @param format The format of the archive. Should be one of the formats
- * recognized by :py:func:`shutil.unpack_archive`. By default the options are
- * ``'bztar'``, ``'gztar'``, ``'tar'``, ``'zip'``, and ``'wheel'``. Several
- * synonyms are accepted for each format, e.g., for ``'gztar'`` any of
- * ``'.gztar'``, ``'.tar.gz'``, ``'.tgz'``, ``'tar.gz'`` or ``'tgz'`` are
- * considered to be
- * synonyms.
- *
- * @param options
- * @param options.extractDir The directory to unpack the archive into. Defaults
- * to the working directory.
- */
-export function unpackArchive(
-  buffer: TypedArray | ArrayBuffer,
-  format: string,
-  options: {
-    extractDir?: string;
-  } = {},
-) {
-  if (
-    !ArrayBuffer.isView(buffer) &&
-    API.getTypeTag(buffer) !== "[object ArrayBuffer]"
-  ) {
-    throw new TypeError(
-      `Expected argument 'buffer' to be an ArrayBuffer or an ArrayBuffer view`,
-    );
-  }
-  API.typedArrayAsUint8Array(buffer);
-
-  let extract_dir = options.extractDir;
-  API.package_loader.unpack_buffer.callKwargs({
-    buffer,
-    format,
-    extract_dir,
-    installer: "pyodide.unpackArchive",
-  });
-}
->>>>>>> ba5545cb
 
 /** @private */
 export type NativeFS = {
@@ -548,14 +211,19 @@
    * @param options
    * @param options.globals An optional Python dictionary to use as the globals.
    *        Defaults to :js:attr:`pyodide.globals`.
+   * @param options.locals An optional Python dictionary to use as the locals.
+   *        Defaults to the same as ``globals``.
    * @returns The result of the Python code translated to JavaScript. See the
    *          documentation for :py:func:`~pyodide.code.eval_code` for more info.
    */
-  static runPython(code: string, options: { globals?: PyProxy } = {}): any {
+  static runPython(
+    code: string,
+    options: { globals?: PyProxy; locals?: PyProxy } = {},
+  ): any {
     if (!options.globals) {
       options.globals = API.globals;
     }
-    return API.pyodide_code.eval_code(code, options.globals);
+    return API.pyodide_code.eval_code(code, options.globals, options.locals);
   }
 
   /**
@@ -589,17 +257,23 @@
    * @param options
    * @param options.globals An optional Python dictionary to use as the globals.
    * Defaults to :js:attr:`pyodide.globals`.
+   * @param options.locals An optional Python dictionary to use as the locals.
+   *        Defaults to the same as ``globals``.
    * @returns The result of the Python code translated to JavaScript.
    * @async
    */
   static async runPythonAsync(
     code: string,
-    options: { globals?: PyProxy } = {},
+    options: { globals?: PyProxy; locals?: PyProxy } = {},
   ): Promise<any> {
     if (!options.globals) {
       options.globals = API.globals;
     }
-    return await API.pyodide_code.eval_code_async(code, options.globals);
+    return await API.pyodide_code.eval_code_async(
+      code,
+      options.globals,
+      options.locals,
+    );
   }
 
   /**
