declare var Module: any;
declare var Hiwire: any;
import "./module";
import { ffi } from "./ffi";
import { CanvasInterface, canvas } from "./canvas";

import { loadPackage, loadedPackages } from "./load-package";
import { PyBufferView, PyBuffer, PyProxy } from "./pyproxy.gen";
import { PythonError } from "./error_handling.gen";
import { loadBinaryFile } from "./compat";
import { version } from "./version";
import "./error_handling.gen.js";
import { setStdin, setStdout, setStderr } from "./streams";
import { TypedArray } from "./types";
<<<<<<< HEAD

// Exported for micropip
API.loadBinaryFile = loadBinaryFile;
=======
>>>>>>> dbf4dea3

// Exported for micropip
API.loadBinaryFile = loadBinaryFile;

/**
 * Runs code after python vm has been initialized but prior to any bootstrapping.
 */
API.rawRun = function rawRun(code: string): [number, string] {
  const code_ptr = Module.stringToNewUTF8(code);
  Module.API.capture_stderr();
  let errcode = _PyRun_SimpleString(code_ptr);
  _free(code_ptr);
  const captured_stderr = Module.API.restore_stderr().trim();
  return [errcode, captured_stderr];
};

/**
 * Just like `runPython` except uses a different globals dict and gets
 * `eval_code` from `_pyodide` so that it can work before `pyodide` is imported.
 * @private
 */
API.runPythonInternal = function (code: string): any {
  // API.runPythonInternal_dict is initialized in finalizeBootstrap
  return API._pyodide._base.eval_code(code, API.runPythonInternal_dict);
};

/** @private */
export type NativeFS = {
  syncfs: () => Promise<void>;
};

/** @private */
API.saveState = () => API.pyodide_py._state.save_state();

/** @private */
API.restoreState = (state: any) => API.pyodide_py._state.restore_state(state);

/**
 * Why is this a class rather than an object?
 * 1. It causes documentation items to be created for the entries so we can copy
 *    the definitions here rather than having to export things just so that they
 *    appear in the docs.
 * 2. We can use @warnOnce decorators (currently can only decorate class
 *    methods)
 * 3. It allows us to rebind names `PyBuffer` etc without causing
 *    `dts-bundle-generator` to generate broken type declarations.
 *
 * Between typescript, typedoc, dts-bundle-generator, rollup, and Emscripten,
 * there are a lot of constraints so we have to do some slightly weird things.
 * We convert it back into an object in makePublicAPI.
 * @private
 */
export class PyodideAPI {
  /** @hidden */
  static version = version;
  /** @hidden */
  static loadPackage = loadPackage;
  /** @hidden */
  static loadedPackages = loadedPackages;
  /** @hidden */
  static ffi = ffi;
  /** @hidden */
  static setStdin = setStdin;
  /** @hidden */
  static setStdout = setStdout;
  /** @hidden */
  static setStderr = setStderr;

  /**
   *
   * An alias to the global Python namespace.
   *
   * For example, to access a variable called ``foo`` in the Python global
   * scope, use ``pyodide.globals.get("foo")``
   */
  static globals = {} as PyProxy; // actually defined in loadPyodide (see pyodide.js)
  /**
   * An alias to the `Emscripten File System API
   * <https://emscripten.org/docs/api_reference/Filesystem-API.html>`_.
   *
   * This provides a wide range of POSIX-`like` file/device operations, including
   * `mount
   * <https://emscripten.org/docs/api_reference/Filesystem-API.html#FS.mount>`_
   * which can be used to extend the in-memory filesystem with features like `persistence
   * <https://emscripten.org/docs/api_reference/Filesystem-API.html#persistent-data>`_.
   *
   * While all the file systems implementations are enabled, only the default
   * ``MEMFS`` is guaranteed to work in all runtime settings. The implementations
   * are available as members of ``FS.filesystems``:
   * ``IDBFS``, ``NODEFS``, ``PROXYFS``, ``WORKERFS``.
   */
  static FS = {} as any;
  /**
   * An alias to the `Emscripten Path API
   * <https://github.com/emscripten-core/emscripten/blob/main/src/library_path.js>`_.
   *
   * This provides a variety of operations for working with file system paths, such as
   * ``dirname``, ``normalize``, and ``splitPath``.
   */
  static PATH = {} as any;

  /**
   * See :ref:`js-api-pyodide-canvas`.
   * @hidetype
   */
  static canvas: CanvasInterface = canvas;

  /**
   * A map from posix error names to error codes.
   */
  static ERRNO_CODES = {} as { [code: string]: number };
  /**
   * An alias to the Python :ref:`pyodide <python-api>` package.
   *
   * You can use this to call functions defined in the Pyodide Python package
   * from JavaScript.
   */
  static pyodide_py = {} as PyProxy; // actually defined in loadPyodide (see pyodide.js)

  /**
   * Inspect a Python code chunk and use :js:func:`pyodide.loadPackage` to install
   * any known packages that the code chunk imports. Uses the Python API
   * :func:`pyodide.code.find\_imports` to inspect the code.
   *
   * For example, given the following code as input
   *
   * .. code-block:: python
   *
   *    import numpy as np
   *    x = np.array([1, 2, 3])
   *
   * :js:func:`loadPackagesFromImports` will call
   * ``pyodide.loadPackage(['numpy'])``.
   *
   * @param code The code to inspect.
   * @param options Options passed to :js:func:`pyodide.loadPackage`.
   * @param options.messageCallback A callback, called with progress messages
   *    (optional)
   * @param options.errorCallback A callback, called with error/warning messages
   *    (optional)
   * @param options.checkIntegrity If true, check the integrity of the downloaded
   *    packages (default: true)
   * @async
   */
  static async loadPackagesFromImports(
    code: string,
    options: {
      messageCallback?: (message: string) => void;
      errorCallback?: (message: string) => void;
      checkIntegrity?: boolean;
    } = {
      checkIntegrity: true,
    },
  ) {
    let pyimports = API.pyodide_code.find_imports(code);
    let imports;
    try {
      imports = pyimports.toJs();
    } finally {
      pyimports.destroy();
    }
    if (imports.length === 0) {
      return;
    }

    let packageNames = API._import_name_to_package_name;
    let packages: Set<string> = new Set();
    for (let name of imports) {
      if (packageNames.has(name)) {
        packages.add(packageNames.get(name)!);
      }
    }
    if (packages.size) {
      await loadPackage(Array.from(packages), options);
    }
  }

  /**
   * Runs a string of Python code from JavaScript, using :py:func:`~pyodide.code.eval_code`
   * to evaluate the code. If the last statement in the Python code is an
   * expression (and the code doesn't end with a semicolon), the value of the
   * expression is returned.
   *
   * @param code Python code to evaluate
   * @param options
   * @param options.globals An optional Python dictionary to use as the globals.
   *        Defaults to :js:attr:`pyodide.globals`.
   * @param options.locals An optional Python dictionary to use as the locals.
   *        Defaults to the same as ``globals``.
   * @param options.filename An optional string to use as the filename. Defaults
   *        to "<exec>". If the filename does not start with "<" and end with ">",
   *        the source code will be added to the Python linecache and tracebacks
   *        will show source lines.
   * @returns The result of the Python code translated to JavaScript. See the
   *          documentation for :py:func:`~pyodide.code.eval_code` for more info.
   * @example
   * async function main(){
   *   const pyodide = await loadPyodide();
   *   console.log(pyodide.runPython("1 + 2"));
   *   // 3
   *
   *   const globals = pyodide.toPy({ x: 3 });
   *   console.log(pyodide.runPython("x + 1", { globals }));
   *   // 4
   *
   *   const locals = pyodide.toPy({ arr: [1, 2, 3] });
   *   console.log(pyodide.runPython("sum(arr)", { locals }));
   *   // 6
   * }
   * main();
   */
  static runPython(
    code: string,
    options: { globals?: PyProxy; locals?: PyProxy; filename?: string } = {},
  ): any {
    if (!options.globals) {
      options.globals = API.globals;
    }
    return API.pyodide_code.eval_code.callKwargs(code, options);
  }

  /**
   * Run a Python code string with top level await using
   * :py:func:`~pyodide.code.eval_code_async` to evaluate the code. Returns a promise which
   * resolves when execution completes. If the last statement in the Python code
   * is an expression (and the code doesn't end with a semicolon), the returned
   * promise will resolve to the value of this expression.
   *
   * For example:
   *
   * .. code-block:: pyodide
   *
   *    let result = await pyodide.runPythonAsync(`
   *        from js import fetch
   *        response = await fetch("./pyodide-lock.json")
   *        packages = await response.json()
   *        # If final statement is an expression, its value is returned to JavaScript
   *        len(packages.packages.object_keys())
   *    `);
   *    console.log(result); // 79
   *
   * .. admonition:: Python imports
   *    :class: warning
   *
   *    Since pyodide 0.18.0, you must call :js:func:`loadPackagesFromImports` to
   *    import any python packages referenced via ``import`` statements in your
   *    code. This function will no longer do it for you.
   *
   * @param code Python code to evaluate
   * @param options
   * @param options.globals An optional Python dictionary to use as the globals.
   * Defaults to :js:attr:`pyodide.globals`.
   * @param options.locals An optional Python dictionary to use as the locals.
   *        Defaults to the same as ``globals``.
   * @param options.filename An optional string to use as the filename. Defaults
   *        to "<exec>". If the filename does not start with "<" and end with ">",
   *        the source code will be added to the Python linecache and tracebacks
   *        will show source lines.
   * @returns The result of the Python code translated to JavaScript.
   * @async
   */
  static async runPythonAsync(
    code: string,
    options: { globals?: PyProxy; locals?: PyProxy; filename?: string } = {},
  ): Promise<any> {
    if (!options.globals) {
      options.globals = API.globals;
    }
    return await API.pyodide_code.eval_code_async.callKwargs(code, options);
  }

  /**
   * Registers the JavaScript object ``module`` as a JavaScript module named
   * ``name``. This module can then be imported from Python using the standard
   * Python import system. If another module by the same name has already been
   * imported, this won't have much effect unless you also delete the imported
   * module from :py:data:`sys.modules`. This calls
   * :func:`~pyodide.ffi.register_js_module`.
   *
   * @param name Name of the JavaScript module to add
   * @param module JavaScript object backing the module
   */
  static registerJsModule(name: string, module: object) {
    API.pyodide_ffi.register_js_module(name, module);
  }
  /**
   * Unregisters a JavaScript module with given name that has been previously
   * registered with :js:func:`pyodide.registerJsModule` or
   * :func:`~pyodide.ffi.register_js_module`. If a JavaScript module with that
   * name does not already exist, will throw an error. Note that if the module has
   * already been imported, this won't have much effect unless you also delete the
   * imported module from :py:data:`sys.modules`. This calls
   * :func:`~pyodide.ffi.unregister_js_module`.
   *
   * @param name Name of the JavaScript module to remove
   */
  static unregisterJsModule(name: string) {
    API.pyodide_ffi.unregister_js_module(name);
  }

  /**
   * Convert a JavaScript object to a Python object as best as possible.
   *
   * This is similar to :py:meth:`~pyodide.ffi.JsProxy.to_py` but for use from
   * JavaScript. If the object is immutable or a :js:class:`~pyodide.ffi.PyProxy`,
   * it will be returned unchanged. If the object cannot be converted into Python,
   * it will be returned unchanged.
   *
   * See :ref:`type-translations-jsproxy-to-py` for more information.
   *
   * @param obj The object to convert.
   * @param options
   * @returns The object converted to Python.
   */
  static toPy(
    obj: any,
    {
      depth,
      defaultConverter,
    }: {
      /**
       *  Optional argument to limit the depth of the conversion.
       */
      depth: number;
      /**
       * Optional argument to convert objects with no default conversion. See the
       * documentation of :py:meth:`~pyodide.ffi.JsProxy.to_py`.
       */
      defaultConverter?: (
        value: any,
        converter: (value: any) => any,
        cacheConversion: (input: any, output: any) => void,
      ) => any;
    } = { depth: -1 },
  ): any {
    // No point in converting these, it'd be dumb to proxy them so they'd just
    // get converted back by `js2python` at the end
    switch (typeof obj) {
      case "string":
      case "number":
      case "boolean":
      case "bigint":
      case "undefined":
        return obj;
    }
    if (!obj || API.isPyProxy(obj)) {
      return obj;
    }
    let obj_id = 0;
    let py_result = 0;
    let result = 0;
    try {
      obj_id = Hiwire.new_value(obj);
      try {
        py_result = Module.js2python_convert(obj_id, {
          depth,
          defaultConverter,
        });
      } catch (e) {
        if (e instanceof Module._PropagatePythonError) {
          _pythonexc2js();
        }
        throw e;
      }
      if (_JsProxy_Check(py_result)) {
        // Oops, just created a JsProxy. Return the original object.
        return obj;
        // return Module.pyproxy_new(py_result);
      }
      result = _python2js(py_result);
      if (result === 0) {
        _pythonexc2js();
      }
    } finally {
      Hiwire.decref(obj_id);
      _Py_DecRef(py_result);
    }
    return Hiwire.pop_value(result);
  }

  /**
   * Imports a module and returns it.
   *
   * .. admonition:: Warning
   *    :class: warning
   *
   *    This function has a completely different behavior than the old removed pyimport function!
   *
   *    ``pyimport`` is roughly equivalent to:
   *
   *    .. code-block:: js
   *
   *      pyodide.runPython(`import ${pkgname}; ${pkgname}`);
   *
   *    except that the global namespace will not change.
   *
   *    Example:
   *
   *    .. code-block:: js
   *
   *      let sysmodule = pyodide.pyimport("sys");
   *      let recursionLimit = sysmodule.getrecursionlimit();
   *
   * @param mod_name The name of the module to import
   * @returns A PyProxy for the imported module
   */
  static pyimport(mod_name: string): PyProxy {
    return API.importlib.import_module(mod_name);
  }

  /**
   * Unpack an archive into a target directory.
   *
   * @param buffer The archive as an :js:class:`ArrayBuffer` or :js:class:`TypedArray`.
   * @param format The format of the archive. Should be one of the formats
   * recognized by :py:func:`shutil.unpack_archive`. By default the options are
   * ``'bztar'``, ``'gztar'``, ``'tar'``, ``'zip'``, and ``'wheel'``. Several
   * synonyms are accepted for each format, e.g., for ``'gztar'`` any of
   * ``'.gztar'``, ``'.tar.gz'``, ``'.tgz'``, ``'tar.gz'`` or ``'tgz'`` are
   * considered to be
   * synonyms.
   *
   * @param options
   * @param options.extractDir The directory to unpack the archive into. Defaults
   * to the working directory.
   */
  static unpackArchive(
    buffer: TypedArray | ArrayBuffer,
    format: string,
    options: {
      extractDir?: string;
    } = {},
  ) {
    if (
      !ArrayBuffer.isView(buffer) &&
      API.getTypeTag(buffer) !== "[object ArrayBuffer]"
    ) {
      throw new TypeError(
        `Expected argument 'buffer' to be an ArrayBuffer or an ArrayBuffer view`,
      );
    }
    API.typedArrayAsUint8Array(buffer);

    let extract_dir = options.extractDir;
    API.package_loader.unpack_buffer.callKwargs({
      buffer,
      format,
      extract_dir,
      installer: "pyodide.unpackArchive",
    });
  }

  /**
   * Mounts a :js:class:`FileSystemDirectoryHandle` into the target directory.
   *
   * @param path The absolute path in the Emscripten file system to mount the
   * native directory. If the directory does not exist, it will be created. If it
   * does exist, it must be empty.
   * @param fileSystemHandle A handle returned by :js:func:`navigator.storage.getDirectory() <getDirectory>`
   * or :js:func:`window.showDirectoryPicker() <showDirectoryPicker>`.
   */
  static async mountNativeFS(
    path: string,
    fileSystemHandle: FileSystemDirectoryHandle,
    // TODO: support sync file system
    // sync: boolean = false
  ): Promise<NativeFS> {
    if (fileSystemHandle.constructor.name !== "FileSystemDirectoryHandle") {
      throw new TypeError(
        `Expected argument 'fileSystemHandle' to be a FileSystemDirectoryHandle`,
      );
    }

    if (Module.FS.findObject(path) == null) {
      Module.FS.mkdirTree(path);
    }

    Module.FS.mount(
      Module.FS.filesystems.NATIVEFS_ASYNC,
      { fileSystemHandle: fileSystemHandle },
      path,
    );

    // sync native ==> browser
    await new Promise((resolve, _) => Module.FS.syncfs(true, resolve));

    return {
      // sync browser ==> native
      syncfs: async () =>
        new Promise((resolve, _) => Module.FS.syncfs(false, resolve)),
    };
  }

  /**
   * Tell Pyodide about Comlink.
   * Necessary to enable importing Comlink proxies into Python.
   */
  static registerComlink(Comlink: any) {
    API._Comlink = Comlink;
  }

  /**
   * Sets the interrupt buffer to be ``interrupt_buffer``. This is only useful
   * when Pyodide is used in a webworker. The buffer should be a
   * :js:class:`SharedArrayBuffer` shared with the main browser thread (or another
   * worker). In that case, signal ``signum`` may be sent by writing ``signum``
   * into the interrupt buffer. If ``signum`` does not satisfy 0 < ``signum`` < 65
   * it will be silently ignored.
   *
   * You can disable interrupts by calling ``setInterruptBuffer(undefined)``.
   *
   * If you wish to trigger a :py:exc:`KeyboardInterrupt`, write ``SIGINT`` (a 2)
   * into the interrupt buffer.
   *
   * By default ``SIGINT`` raises a :py:exc:`KeyboardInterrupt` and all other signals
   * are ignored. You can install custom signal handlers with the signal module.
   * Even signals that normally have special meaning and can't be overridden like
   * ``SIGKILL`` and ``SIGSEGV`` are ignored by default and can be used for any
   * purpose you like.
   */
  static setInterruptBuffer(interrupt_buffer: TypedArray) {
    Module.HEAP8[Module._Py_EMSCRIPTEN_SIGNAL_HANDLING] = !!interrupt_buffer;
    Module.Py_EmscriptenSignalBuffer = interrupt_buffer;
  }

  /**
   * Throws a :py:exc:`KeyboardInterrupt` error if a :py:exc:`KeyboardInterrupt` has
   * been requested via the interrupt buffer.
   *
   * This can be used to enable keyboard interrupts during execution of JavaScript
   * code, just as :c:func:`PyErr_CheckSignals` is used to enable keyboard interrupts
   * during execution of C code.
   */
  static checkInterrupt() {
    if (_PyGILState_Check()) {
      // GIL held, so it's okay to call __PyErr_CheckSignals.
      if (__PyErr_CheckSignals()) {
        _pythonexc2js();
      }
      return;
    } else {
      // GIL not held. This is very likely because we're in a IO handler. If
      // buffer has a 2, throwing EINTR quits out from the IO handler and tells
      // the calling context to call `PyErr_CheckSignals`.
      const buf = Module.Py_EmscriptenSignalBuffer;
      if (buf && buf[0] === 2) {
        throw new Module.FS.ErrnoError(cDefs.EINTR);
      }
    }
  }

  /**
   * Is ``jsobj`` a :js:class:`~pyodide.ffi.PyProxy`?
   * @deprecated Use :js:class:`obj instanceof pyodide.ffi.PyProxy <pyodide.ffi.PyProxy>` instead.
   * @param jsobj Object to test.
   */
  static isPyProxy(jsobj: any): jsobj is PyProxy {
    console.warn(
      "pyodide.isPyProxy() is deprecated. Use `instanceof pyodide.ffi.PyProxy` instead.",
    );
    this.isPyProxy = API.isPyProxy;
    return API.isPyProxy(jsobj);
  }

  /**
   * An alias for :js:class:`pyodide.ffi.PyBufferView`.
   *
   * @hidetype
   * @alias
   * @dockind class
   * @deprecated
   */
  static get PyBuffer() {
    console.warn(
      "pyodide.PyBuffer is deprecated. Use `pyodide.ffi.PyBufferView` instead.",
    );
    Object.defineProperty(this, "PyBuffer", { value: PyBufferView });
    return PyBufferView;
  }

  /**
   * An alias for :js:class:`pyodide.ffi.PyBuffer`.
   *
   * @hidetype
   * @alias
   * @dockind class
   * @deprecated
   */

  static get PyProxyBuffer() {
    console.warn(
      "pyodide.PyProxyBuffer is deprecated. Use `pyodide.ffi.PyBuffer` instead.",
    );
    Object.defineProperty(this, "PyProxyBuffer", { value: PyBuffer });
    return PyBuffer;
  }

  /**
   * An alias for :js:class:`pyodide.ffi.PythonError`.
   *
   * @hidetype
   * @alias
   * @dockind class
   * @deprecated
   */
  static get PythonError() {
    console.warn(
      "pyodide.PythonError is deprecated. Use `pyodide.ffi.PythonError` instead.",
    );
    Object.defineProperty(this, "PythonError", { value: PythonError });
    return PythonError;
  }

  /**
   * Turn on or off debug mode. In debug mode, some error messages are improved
   * at a performance cost.
   * @param debug If true, turn debug mode on. If false, turn debug mode off.
   * @returns The old value of the debug flag.
   */
  static setDebug(debug: boolean): boolean {
    const orig = !!API.debug_ffi;
    API.debug_ffi = debug;
    return orig;
  }
}

/** @hidetype */
export type PyodideInterface = typeof PyodideAPI;

/** @private */
API.makePublicAPI = function () {
  // Create a copy of PyodideAPI that is an object instead of a class. This
  // displays a bit better in debuggers / consoles.
  let d = Object.getOwnPropertyDescriptors(PyodideAPI);
  // @ts-ignore
  delete d["prototype"];
  const pyodideAPI = Object.create({}, d);
  API.public_api = pyodideAPI;
  pyodideAPI.FS = Module.FS;
  pyodideAPI.PATH = Module.PATH;
  pyodideAPI.ERRNO_CODES = Module.ERRNO_CODES;
  pyodideAPI._module = Module;
  pyodideAPI._api = API;
  return pyodideAPI;
};<|MERGE_RESOLUTION|>--- conflicted
+++ resolved
@@ -12,12 +12,9 @@
 import "./error_handling.gen.js";
 import { setStdin, setStdout, setStderr } from "./streams";
 import { TypedArray } from "./types";
-<<<<<<< HEAD
 
 // Exported for micropip
 API.loadBinaryFile = loadBinaryFile;
-=======
->>>>>>> dbf4dea3
 
 // Exported for micropip
 API.loadBinaryFile = loadBinaryFile;
