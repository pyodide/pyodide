import commonjs from "@rollup/plugin-commonjs";
import { nodeResolve } from "@rollup/plugin-node-resolve";
import { terser } from "rollup-plugin-terser";
import ts from "rollup-plugin-ts";

const DEBUG = !!process.env.PYODIDE_DEBUG;

function config({ input, output, name, format, minify }) {
  return {
    input: `./src/js/${input}.ts`,
    output: {
      file: output,
      name,
      format,
      sourcemap: true,
    },
    external: [
      "path",
      "fs/promises",
      "node-fetch",
      "vm",
      "fs",
      "crypto",
      "ws",
      "child_process",
    ],
    plugins: [
      commonjs(),
      ts({
        tsconfig: "src/js/tsconfig.json",
      }),
      // The nodeResolve plugin allows us to import packages from node_modules.
      // We need to include node-only packages in `external` to ensure they
      // aren't bundled for use in browser.
      nodeResolve(),
      minify
        ? terser({
            compress: {
              defaults: !DEBUG,
              dead_code: true,
              global_defs: {
                DEBUG,
              },
            },
            mangle: false,
            format: {
<<<<<<< HEAD
              beautify: DEBUG,
=======
              comments: /^\s*webpackIgnore/,
>>>>>>> d9d6144a
            },
          })
        : undefined,
    ].filter(Boolean),
  };
}

export default [
  {
    input: "pyodide",
    output: "dist/pyodide.mjs",
    format: "esm",
    minify: true,
  },
  {
    input: "pyodide.umd",
    output: "dist/pyodide.js",
    format: "umd",
    name: "loadPyodide",
    minify: true,
  },
  {
    input: "api",
    output: "src/js/_pyodide.out.js",
    format: "iife",
    minify: true,
  },
].map(config);<|MERGE_RESOLUTION|>--- conflicted
+++ resolved
@@ -44,11 +44,8 @@
             },
             mangle: false,
             format: {
-<<<<<<< HEAD
               beautify: DEBUG,
-=======
               comments: /^\s*webpackIgnore/,
->>>>>>> d9d6144a
             },
           })
         : undefined,
