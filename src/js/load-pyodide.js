import { Module } from "./module.js";

const IN_NODE =
  typeof process !== "undefined" &&
  process.release &&
  process.release.name === "node" &&
  typeof process.browser ===
    "undefined"; /* This last condition checks if we run the browser shim of process */

<<<<<<< HEAD
=======
/** @typedef {import('./pyproxy.js').PyProxy} PyProxy */
/** @private */
let baseURL;
/**
 * @param {string} indexURL
 * @private
 */
export async function initializePackageIndex(indexURL) {
  baseURL = indexURL;
  let package_json;
  if (IN_NODE) {
    const fsPromises = await import(/* webpackIgnore: true */ "fs/promises");
    const package_string = await fsPromises.readFile(
      `${indexURL}packages.json`
    );
    package_json = JSON.parse(package_string);
  } else {
    let response = await fetch(`${indexURL}packages.json`);
    package_json = await response.json();
  }
  if (!package_json.packages) {
    throw new Error(
      "Loaded packages.json does not contain the expected key 'packages'."
    );
  }
  Module.packages = package_json.packages;

  // compute the inverted index for imports to package names
  Module._import_name_to_package_name = new Map();
  for (let name of Object.keys(Module.packages)) {
    for (let import_name of Module.packages[name].imports) {
      Module._import_name_to_package_name.set(import_name, name);
    }
  }
}

export async function _fetchBinaryFile(indexURL, path) {
  if (IN_NODE) {
    const fsPromises = await import(/* webpackIgnore: true */ "fs/promises");
    const tar_buffer = await fsPromises.readFile(`${indexURL}${path}`);
    return tar_buffer.buffer;
  } else {
    let response = await fetch(`${indexURL}${path}`);
    return await response.arrayBuffer();
  }
}

////////////////////////////////////////////////////////////
// Package loading
const DEFAULT_CHANNEL = "default channel";

// Regexp for validating package name and URI
const package_uri_regexp = /^.*?([^\/]*)\.js$/;

function _uri_to_package_name(package_uri) {
  let match = package_uri_regexp.exec(package_uri);
  if (match) {
    return match[1].toLowerCase();
  }
}

>>>>>>> 51ca1470
/**
 * @param {string) url
 * @async
 * @private
 */
export let loadScript;
let fetchPromise;
if (globalThis.document) {
  // browser
  loadScript = async (url) => await import(/* webpackIgnore: true */ url);
} else if (globalThis.importScripts) {
  // webworker
  loadScript = async (url) => {
    // This is async only for consistency
    globalThis.importScripts(url);
  };
} else if (IN_NODE) {
  const pathPromise = import(/* webpackIgnore: true */ "path").then(
    (M) => M.default
  );
  fetchPromise = import("node-fetch").then((M) => M.default);
  const vmPromise = import(/* webpackIgnore: true */ "vm").then(
    (M) => M.default
  );
  loadScript = async (url) => {
    if (url.includes("://")) {
      // If it's a url, have to load it with fetch and then eval it.
      const fetch = await fetchPromise;
      const vm = await vmPromise;
      vm.runInThisContext(await (await fetch(url)).text());
    } else {
      // Otherwise, hopefully it is a relative path we can load from the file
      // system.
      const path = await pathPromise;
      await import(path.resolve(url));
    }
  };
} else {
  throw new Error("Cannot determine runtime environment");
}

/** @typedef {import('./pyproxy.js').PyProxy} PyProxy */
/** @private */
let baseURL;
/**
 * @param {string} indexURL
 * @private
 */
export async function initializePackageIndex(indexURL) {
  baseURL = indexURL;
  let package_json;
  if (IN_NODE) {
    const fsPromises = await import(/* webpackIgnore: true */ "fs/promises");
    const package_string = await fsPromises.readFile(
      `${indexURL}packages.json`
    );
    package_json = JSON.parse(package_string);
  } else {
    let response = await fetch(`${indexURL}packages.json`);
    package_json = await response.json();
  }
  if (!package_json.packages) {
    throw new Error(
      "Loaded packages.json does not contain the expected key 'packages'."
    );
  }
  Module.packages = package_json.packages;

  // compute the inverted index for imports to package names
  Module._import_name_to_package_name = new Map();
  for (let name of Object.keys(Module.packages)) {
    for (let import_name of Module.packages[name].imports) {
      Module._import_name_to_package_name.set(import_name, name);
    }
  }
}

function addPackageToLoad(name, toLoad, toLoadShared) {
  name = name.toLowerCase();
  if (name in loadedPackages) {
    return;
  }
  if (toLoad.has(name)) {
    return;
  }
  let pkg_info = Module.packages[name];
  if (!pkg_info) {
    throw new Error(`No known package with name ${name}`);
  }
  if (pkg_info.shared_library) {
    toLoadShared.add(name);
  } else {
    toLoad.add(name);
  }
  for (let dep_name of pkg_info.depends) {
    addPackageToLoad(dep_name, toLoad, toLoadShared);
  }
}

function recursiveDependencies(names) {
  const toLoad = new Set();
  const toLoadShared = new Set();
  for (let name of names) {
    addPackageToLoad(name, toLoad, toLoadShared);
  }
  return [toLoad, toLoadShared];
}

async function getBinaryFile(file_name) {
  let response;
  if (IN_NODE) {
    const fetch = await fetchPromise;
    response = await fetch(`${baseURL}${file_name}`);
  } else {
    response = await fetch(`${baseURL}${file_name}`);
  }
  if (!response.ok) {
    throw new Error(`Failed to load package ${name}: request failed.`);
  }
  return await response.arrayBuffer();
}

async function downloadPkgBuffer(name) {
  const pkg = Module.packages[name];
  return await getBinaryFile(pkg.file_name);
}

async function unpackBuffer(name, buffer) {
  const pkg = Module.packages[name];
  const file_name = pkg.file_name;
  const dynlibs = Module.package_loader.unpack_buffer(file_name, buffer);
  for (let dynlib of dynlibs) {
    await loadDynlib(dynlib, pkg.shared_library);
  }
  loadedPackages[name] = pkg;
}

// This is a promise that is resolved iff there are no pending package loads. It
// never fails.
let _dynlibLock = Promise.resolve();

/**
 * An async lock for package loading. Prevents race conditions in loadPackage.
 * @returns A zero argument function that releases the lock.
 * @private
 */
async function acquireDynlibLock() {
  let old_lock = _dynlibLock;
  let releaseLock;
  _dynlibLock = new Promise((resolve) => (releaseLock = resolve));
  await old_lock;
  return releaseLock;
}

async function loadDynlib(lib, shared) {
  const byteArray = Module.FS.lookupPath(lib).node.contents;
  const releaseDynlibLock = await acquireDynlibLock();
  try {
    const module = await Module.loadWebAssemblyModule(byteArray, {
      loadAsync: true,
      nodelete: true,
    });
    Module.preloadedWasm[lib] = module;
    if (shared) {
      Module.loadDynamicLibrary(lib, {
        global: true,
        nodelete: true,
      });
    }
  } finally {
    releaseDynlibLock();
  }
}

/**
 * Load a package or a list of packages over the network. This installs the
 * package in the virtual filesystem. The package needs to be imported from
 * Python before it can be used.
 *
 * @param {string | string[] | PyProxy} names Either a single package name or
 * URL or a list of them. URLs can be absolute or relative. The URLs must have
 * file name ``<package-name>.js`` and there must be a file called
 * ``<package-name>.data`` in the same directory. The argument can be a
 * ``PyProxy`` of a list, in which case the list will be converted to JavaScript
 * and the ``PyProxy`` will be destroyed.
 * @param {LogFn=} messageCallback A callback, called with progress messages
 *    (optional)
 * @param {LogFn=} errorCallback A callback, called with error/warning messages
 *    (optional)
 * @async
 */
export async function loadPackage(names, messageCallback, errorCallback) {
  messageCallback = messageCallback || console.log;
  errorCallback = errorCallback || console.error;
  if (Module.isPyProxy(names)) {
    names = names.toJs();
  }
  if (!Array.isArray(names)) {
    names = [names];
  }

  const [toLoad, toLoadShared] = recursiveDependencies(
    names,
    messageCallback,
    errorCallback
  );
  if (toLoad.size === 0 && toLoadShared.size == 0) {
    messageCallback("No new packages to load");
    return;
  }

  const packageNames = [...toLoad.keys(), ...toLoadShared.keys()].join(", ");
  const releaseLock = await acquirePackageLock();
  try {
    messageCallback(`Loading ${packageNames}`);
    const sharedLibraryPromises = {};
    const packagePromises = {};
    for (const name of toLoadShared) {
      sharedLibraryPromises[name] = downloadPkgBuffer(name);
    }
    for (const name of toLoad) {
      packagePromises[name] = downloadPkgBuffer(name);
    }

    const loaded = [];
    const failed = {};
    // TODO: At some point add support for prefetching modules by awaiting on a
    // promise right here which resolves in loadPyodide when the bootstrap is done.
    for (const name of toLoadShared) {
      sharedLibraryPromises[name] = sharedLibraryPromises[name]
        .then(async (buffer) => {
          await unpackBuffer(name, buffer);
          loaded.push(name);
          loadedPackages[name] = "pyodide";
        })
        .catch((err) => {
          failed[name] = err;
        });
    }

    await Promise.all(Object.values(sharedLibraryPromises));

    for (const name of toLoad) {
      packagePromises[name] = packagePromises[name]
        .then(async (buffer) => {
          await unpackBuffer(name, buffer);
          loaded.push(name);
          loadedPackages[name] = "pyodide";
        })
        .catch((err) => {
          failed[name] = err;
        });
    }
    await Promise.all(Object.values(packagePromises));

    Module.reportUndefinedSymbols();
    if (loaded.length > 0) {
      const successNames = loaded.join(", ");
      messageCallback(`Loaded ${successNames}`);
    }
    if (Object.keys(failed).length > 0) {
      const failedNames = Object.keys(failed).join(", ");
      messageCallback(`Failed to load ${failedNames}`);
      for (let [name, err] of Object.entries(failed)) {
        console.warn(`The following error occurred while loading ${name}:`);
        console.error(err);
      }
    }

    // We have to invalidate Python's import caches, or it won't
    // see the new files.
    Module.importlib.invalidate_caches();
  } finally {
    releaseLock();
  }
}

// This is a promise that is resolved iff there are no pending package loads. It
// never fails.
let _package_lock = Promise.resolve();

/**
 * An async lock for package loading. Prevents race conditions in loadPackage.
 * @returns A zero argument function that releases the lock.
 * @private
 */
async function acquirePackageLock() {
  let old_lock = _package_lock;
  let releaseLock;
  _package_lock = new Promise((resolve) => (releaseLock = resolve));
  await old_lock;
  return releaseLock;
}

/**
 *
 * The list of packages that Pyodide has loaded.
 * Use ``Object.keys(pyodide.loadedPackages)`` to get the list of names of
 * loaded packages, and ``pyodide.loadedPackages[package_name]`` to access
 * install location for a particular ``package_name``.
 *
 * @type {object}
 */
export let loadedPackages = {};<|MERGE_RESOLUTION|>--- conflicted
+++ resolved
@@ -7,8 +7,6 @@
   typeof process.browser ===
     "undefined"; /* This last condition checks if we run the browser shim of process */
 
-<<<<<<< HEAD
-=======
 /** @typedef {import('./pyproxy.js').PyProxy} PyProxy */
 /** @private */
 let baseURL;
@@ -56,21 +54,6 @@
   }
 }
 
-////////////////////////////////////////////////////////////
-// Package loading
-const DEFAULT_CHANNEL = "default channel";
-
-// Regexp for validating package name and URI
-const package_uri_regexp = /^.*?([^\/]*)\.js$/;
-
-function _uri_to_package_name(package_uri) {
-  let match = package_uri_regexp.exec(package_uri);
-  if (match) {
-    return match[1].toLowerCase();
-  }
-}
-
->>>>>>> 51ca1470
 /**
  * @param {string) url
  * @async
