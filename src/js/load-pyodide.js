import { Module } from "./module.js";

/** @typedef {import('./pyproxy.js').PyProxy} PyProxy */
/** @private */
let baseURL;
/**
 * @param {string} indexURL
 * @private
 */
export async function initializePackageIndex(indexURL) {
  baseURL = indexURL;
<<<<<<< HEAD
  let response = await fetch(`${indexURL}packages.json`);
  Module.packages = (await response.json())["packages"];
  if (typeof Module.packages === "undefined") {
    throw new Error(
      "Loaded packages.json does not contain the expected key 'packages'."
    );
=======
  if (typeof process !== "undefined" && process.release.name !== "undefined") {
    const fs = await import("fs");
    fs.readFile(`${indexURL}packages.json`, (err, data) => {
      if (err) throw err;
      let response = JSON.parse(data);
      Module.packages = response;
    });
  } else {
    let response = await fetch(`${indexURL}packages.json`);
    Module.packages = await response.json();
>>>>>>> 7e180cc8
  }
}

////////////////////////////////////////////////////////////
// Package loading
const DEFAULT_CHANNEL = "default channel";

// Regexp for validating package name and URI
const package_uri_regexp = /^.*?([^\/]*)\.js$/;

function _uri_to_package_name(package_uri) {
  let match = package_uri_regexp.exec(package_uri);
  if (match) {
    return match[1].toLowerCase();
  }
}

/**
 * @param {string) url
 * @async
 * @private
 */
export let loadScript;
if (globalThis.document) {
  // browser
  loadScript = (url) => import(url);
} else if (globalThis.importScripts) {
  // webworker
  loadScript = async (url) => {
    // This is async only for consistency
    globalThis.importScripts(url);
  };
} else if (typeof process !== "undefined" && process.release.name === "node") {
  // running in Node.js
  // TODO
  loadScript = (url) => import(url);
} else {
  throw new Error("Cannot determine runtime environment");
}

function recursiveDependencies(
  names,
  _messageCallback,
  errorCallback,
  sharedLibsOnly
) {
  const toLoad = new Map();

  const addPackage = (name) => {
    name = name.toLowerCase();
    if (toLoad.has(name)) {
      return;
    }
    toLoad.set(name, DEFAULT_CHANNEL);
    // If the package is already loaded, we don't add dependencies, but warn
    // the user later. This is especially important if the loaded package is
    // from a custom url, in which case adding dependencies is wrong.
    if (loadedPackages[name] !== undefined) {
      return;
    }
    for (let dep_name of Module.packages[name].depends) {
      addPackage(dep_name);
    }
  };
  for (let name of names) {
    const pkgname = _uri_to_package_name(name);
    if (toLoad.has(pkgname) && toLoad.get(pkgname) !== name) {
      errorCallback(
        `Loading same package ${pkgname} from ${name} and ${toLoad.get(
          pkgname
        )}`
      );
      continue;
    }
    if (pkgname !== undefined) {
      toLoad.set(pkgname, name);
      continue;
    }
    name = name.toLowerCase();
    if (name in Module.packages) {
      addPackage(name);
      continue;
    }
    errorCallback(`Skipping unknown package '${name}'`);
  }
  if (sharedLibsOnly) {
    let onlySharedLibs = new Map();
    for (let c of toLoad) {
      name = c[0];
      if (!!Module.packages[name].shared_library) {
        onlySharedLibs.set(name, toLoad.get(name));
      }
    }
    return onlySharedLibs;
  }
  return toLoad;
}

async function _loadPackage(names, messageCallback, errorCallback) {
  // toLoad is a map pkg_name => pkg_uri
  let toLoad = recursiveDependencies(names, messageCallback, errorCallback);

  // locateFile is the function used by the .js file to locate the .data
  // file given the filename
  Module.locateFile = (path) => {
    // handle packages loaded from custom URLs
    let pkg = path.replace(/\.data$/, "");
    if (toLoad.has(pkg)) {
      let package_uri = toLoad.get(pkg);
      if (package_uri != DEFAULT_CHANNEL) {
        return package_uri.replace(/\.js$/, ".data");
      }
    }
    return baseURL + path;
  };

  if (toLoad.size === 0) {
    return Promise.resolve("No new packages to load");
  } else {
    let packageNames = Array.from(toLoad.keys()).join(", ");
    messageCallback(`Loading ${packageNames}`);
  }

  // This is a collection of promises that resolve when the package's JS file
  // is loaded. The promises already handle error and never fail.
  let scriptPromises = [];

  for (let [pkg, uri] of toLoad) {
    let loaded = loadedPackages[pkg];
    if (loaded !== undefined) {
      // If uri is from the DEFAULT_CHANNEL, we assume it was added as a
      // depedency, which was previously overridden.
      if (loaded === uri || uri === DEFAULT_CHANNEL) {
        messageCallback(`${pkg} already loaded from ${loaded}`);
        continue;
      } else {
        errorCallback(
          `URI mismatch, attempting to load package ${pkg} from ${uri} ` +
            `while it is already loaded from ${loaded}. To override a dependency, ` +
            `load the custom package first.`
        );
        continue;
      }
    }
    let pkgname = Module.packages[pkg]?.name || pkg;
    let scriptSrc = uri === DEFAULT_CHANNEL ? `${baseURL}${pkgname}.js` : uri;
    messageCallback(`Loading ${pkg} from ${scriptSrc}`);
    scriptPromises.push(
      loadScript(scriptSrc).catch((e) => {
        errorCallback(`Couldn't load package from URL ${scriptSrc}`, e);
        toLoad.delete(pkg);
      })
    );
  }

  // When the JS loads, it synchronously adds a runDependency to emscripten.
  // It then loads the data file, and removes the runDependency from
  // emscripten. This function returns a promise that resolves when there are
  // no pending runDependencies.
  function waitRunDependency() {
    const promise = new Promise((r) => {
      Module.monitorRunDependencies = (n) => {
        if (n === 0) {
          r();
        }
      };
    });
    // If there are no pending dependencies left, monitorRunDependencies will
    // never be called. Since we can't check the number of dependencies,
    // manually trigger a call.
    Module.addRunDependency("dummy");
    Module.removeRunDependency("dummy");
    return promise;
  }

  // We must start waiting for runDependencies *after* all the JS files are
  // loaded, since the number of runDependencies may happen to equal zero
  // between package files loading.
  try {
    await Promise.all(scriptPromises).then(waitRunDependency);
  } finally {
    delete Module.monitorRunDependencies;
  }

  let packageList = [];
  for (let [pkg, uri] of toLoad) {
    loadedPackages[pkg] = uri;
    packageList.push(pkg);
  }

  let resolveMsg;
  if (packageList.length > 0) {
    let packageNames = packageList.join(", ");
    resolveMsg = `Loaded ${packageNames}`;
  } else {
    resolveMsg = "No packages loaded";
  }

  Module.reportUndefinedSymbols();

  messageCallback(resolveMsg);

  // We have to invalidate Python's import caches, or it won't
  // see the new files.
  Module.runPythonSimple(
    "import importlib\n" + "importlib.invalidate_caches()\n"
  );
}

// This is a promise that is resolved iff there are no pending package loads.
// It never fails.
let _package_lock = Promise.resolve();

/**
 * An async lock for package loading. Prevents race conditions in loadPackage.
 * @returns A zero argument function that releases the lock.
 * @private
 */
async function acquirePackageLock() {
  let old_lock = _package_lock;
  let releaseLock;
  _package_lock = new Promise((resolve) => (releaseLock = resolve));
  await old_lock;
  return releaseLock;
}

/**
 *
 * The list of packages that Pyodide has loaded.
 * Use ``Object.keys(pyodide.loadedPackages)`` to get the list of names of
 * loaded packages, and ``pyodide.loadedPackages[package_name]`` to access
 * install location for a particular ``package_name``.
 *
 * @type {object}
 */
export let loadedPackages = {};

/**
 * @callback LogFn
 * @param {string} msg
 * @returns {void}
 * @private
 */

/**
 * Load a package or a list of packages over the network. This installs the
 * package in the virtual filesystem. The package needs to be imported from
 * Python before it can be used.
 * @param {string | string[] | PyProxy} names Either a single package name or URL
 * or a list of them. URLs can be absolute or relative. The URLs must have
 * file name
 * ``<package-name>.js`` and there must be a file called
 * ``<package-name>.data`` in the same directory. The argument can be a
 * ``PyProxy`` of a list, in which case the list will be converted to
 * Javascript and the ``PyProxy`` will be destroyed.
 * @param {LogFn=} messageCallback A callback, called with progress messages
 *    (optional)
 * @param {LogFn=} errorCallback A callback, called with error/warning
 *    messages (optional)
 * @async
 */
export async function loadPackage(names, messageCallback, errorCallback) {
  if (Module.isPyProxy(names)) {
    let temp;
    try {
      temp = names.toJs();
    } finally {
      names.destroy();
    }
    names = temp;
  }

  if (!Array.isArray(names)) {
    names = [names];
  }
  // get shared library packages and load those first
  // otherwise bad things happen with linking them in firefox.
  let sharedLibraryNames = [];
  try {
    let sharedLibraryPackagesToLoad = recursiveDependencies(
      names,
      messageCallback,
      errorCallback,
      true
    );
    for (let pkg of sharedLibraryPackagesToLoad) {
      sharedLibraryNames.push(pkg[0]);
    }
  } catch (e) {
    // do nothing - let the main load throw any errors
  }
  // override the load plugin so that it imports any dlls also
  // this only needs to be done for shared library packages because
  // we assume that if a package depends on a shared library
  // it needs to have access to it.
  // not needed for so in standard module because those are linked together
  // correctly, it is only where linking goes across modules that it needs to
  // be done. Hence we only put this extra preload plugin in during the shared
  // library load
  let oldPlugin;
  for (let p in Module.preloadPlugins) {
    if (Module.preloadPlugins[p].canHandle("test.so")) {
      oldPlugin = Module.preloadPlugins[p];
      break;
    }
  }
  let dynamicLoadHandler = {
    get: function (obj, prop) {
      if (prop === "handle") {
        return function (bytes, name) {
          obj[prop].apply(obj, arguments);
          this["asyncWasmLoadPromise"] = this["asyncWasmLoadPromise"].then(
            function () {
              Module.loadDynamicLibrary(name, {
                global: true,
                nodelete: true,
              });
            }
          );
        };
      } else {
        return obj[prop];
      }
    },
  };
  var loadPluginOverride = new Proxy(oldPlugin, dynamicLoadHandler);
  // restore the preload plugin
  Module.preloadPlugins.unshift(loadPluginOverride);

  let releaseLock = await acquirePackageLock();
  try {
    await _loadPackage(
      sharedLibraryNames,
      messageCallback || console.log,
      errorCallback || console.error
    );
    Module.preloadPlugins.shift(loadPluginOverride);
    await _loadPackage(
      names,
      messageCallback || console.log,
      errorCallback || console.error
    );
  } finally {
    releaseLock();
  }
}<|MERGE_RESOLUTION|>--- conflicted
+++ resolved
@@ -9,26 +9,21 @@
  */
 export async function initializePackageIndex(indexURL) {
   baseURL = indexURL;
-<<<<<<< HEAD
-  let response = await fetch(`${indexURL}packages.json`);
-  Module.packages = (await response.json())["packages"];
-  if (typeof Module.packages === "undefined") {
-    throw new Error(
-      "Loaded packages.json does not contain the expected key 'packages'."
-    );
-=======
   if (typeof process !== "undefined" && process.release.name !== "undefined") {
     const fs = await import("fs");
     fs.readFile(`${indexURL}packages.json`, (err, data) => {
       if (err) throw err;
       let response = JSON.parse(data);
-      Module.packages = response;
+      Module.packages = response['packages'];
     });
   } else {
     let response = await fetch(`${indexURL}packages.json`);
-    Module.packages = await response.json();
->>>>>>> 7e180cc8
-  }
+    Module.packages = (await response.json())["packages"];
+  }
+  if (typeof Module.packages === "undefined") {
+    throw new Error(
+      "Loaded packages.json does not contain the expected key 'packages'."
+    );
 }
 
 ////////////////////////////////////////////////////////////
