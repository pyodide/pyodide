self.languagePluginUrl = '{{ PYODIDE_BASE_URL }}'
importScripts('./pyodide.js')

<<<<<<< HEAD
let onmessage = function(e) { // eslint-disable-line no-unused-vars
  languagePluginLoader.then(() => {
    const data = e.data;
    const keys = Object.keys(data);
    for (let key of keys) {
      if (key !== 'python') {
        // Keys other than python must be arguments for the python script.
        // Set them on self, so that `from js import key` works.
        self[key] = data[key];
      }
=======
onmessage = async function(e) {
  await languagePluginLoader;
  const data = e.data;
  for (let key of Object.keys(data)) {
    if (key !== 'python') {
      // Keys other than python must be arguments for the python script.
      // Set them on self, so that `from js import key` works.
      self[key] = data[key];
>>>>>>> 170c52d6
    }
  }

  try {
    self.postMessage(
        {results : await self.pyodide.runPythonAsync(data.python)});
  } catch (e) {
    // if you prefer messages with the error
    self.postMessage({error : e.message});
    // if you prefer onerror events
    // setTimeout(() => { throw err; });
  }
}<|MERGE_RESOLUTION|>--- conflicted
+++ resolved
@@ -1,18 +1,6 @@
 self.languagePluginUrl = '{{ PYODIDE_BASE_URL }}'
 importScripts('./pyodide.js')
 
-<<<<<<< HEAD
-let onmessage = function(e) { // eslint-disable-line no-unused-vars
-  languagePluginLoader.then(() => {
-    const data = e.data;
-    const keys = Object.keys(data);
-    for (let key of keys) {
-      if (key !== 'python') {
-        // Keys other than python must be arguments for the python script.
-        // Set them on self, so that `from js import key` works.
-        self[key] = data[key];
-      }
-=======
 onmessage = async function(e) {
   await languagePluginLoader;
   const data = e.data;
@@ -21,7 +9,6 @@
       // Keys other than python must be arguments for the python script.
       // Set them on self, so that `from js import key` works.
       self[key] = data[key];
->>>>>>> 170c52d6
     }
   }
 
