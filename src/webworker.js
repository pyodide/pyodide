--- conflicted
+++ resolved
@@ -15,13 +15,8 @@
       await loadPyodide({ indexURL: "{{ PYODIDE_BASE_URL }}" });
     }
     await self.pyodide.loadPackagesFromImports(data.python);
-<<<<<<< HEAD
-    let result = await self.pyodide.runPythonAsync(data.python);
-    self.postMessage({ result });
-=======
     let results = await self.pyodide.runPythonAsync(data.python);
-    self.postMessage({results});
->>>>>>> eebd8d54
+    self.postMessage({ results });
   } catch (e) {
     // if you prefer messages with the error
     self.postMessage({ error: e.message + "\n" + e.stack });
