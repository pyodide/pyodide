--- conflicted
+++ resolved
@@ -19,11 +19,7 @@
   }
 
   Py_DECREF(pyname);
-<<<<<<< HEAD
-  int idval = python2js_deep(pyval);
-=======
-  JsRef idval = python2js(pyval);
->>>>>>> aacaac84
+  JsRef idval = python2js_deep(pyval);
   return idval;
 }
 
