--- conflicted
+++ resolved
@@ -46,12 +46,8 @@
   // Use this to test python code separate from pyproxy.apply.
   Module.runPythonDebug = function(code)
   {
-<<<<<<< HEAD
-    let idresult = Module.__runPython(pycode);
-=======
     let pycode = stringToNewUTF8(code);
     let idresult = Module.__runPythonDebug(pycode);
->>>>>>> eeaa3c3e
     let jsresult = Module.hiwire.get_value(idresult);
     Module.hiwire.decref(idresult);
     _free(pycode);
@@ -60,53 +56,6 @@
   return 0;
 });
 
-<<<<<<< HEAD
-  Module.runPython = function(code)
-  {
-    let pycode = allocate(intArrayFromString(code), 'i8', ALLOC_NORMAL);
-    return Module._runPythonInternal(pycode);
-  };
-
-  Module.runPythonAsync = function(code, messageCallback, errorCallback)
-  {
-    let pycode = allocate(intArrayFromString(code), 'i8', ALLOC_NORMAL);
-
-    let idimports = Module.__findImports(pycode);
-    let jsimports = Module.hiwire.get_value(idimports);
-    Module.hiwire.decref(idimports);
-
-    let internal = function(resolve, reject)
-    {
-      try {
-        resolve(Module._runPythonInternal(pycode));
-      } catch (e) {
-        reject(e);
-      }
-    };
-
-    if (jsimports.length) {
-      let packageNames =
-        self.pyodide._module.packages.import_name_to_package_name;
-      let packages = {};
-      for (let i = 0; i < jsimports.length; ++i) {
-        let name = jsimports[i];
-        // clang-format off
-        if (packageNames[name] !== undefined) {
-          // clang-format on
-          packages[packageNames[name]] = undefined;
-        }
-      }
-      if (Object.keys(packages).length) {
-        let runInternal = function() { return new Promise(internal); };
-        return Module
-          .loadPackage(Object.keys(packages), messageCallback, errorCallback)
-          .then(runInternal);
-      }
-    }
-    return new Promise(internal);
-  };
-});
-=======
 #define QUIT_IF_NULL(x)                                                        \
   do {                                                                         \
     if (x == NULL) {                                                           \
@@ -120,7 +69,6 @@
       goto fail;                                                               \
     }                                                                          \
   } while (0)
->>>>>>> eeaa3c3e
 
 int
 runpython_init()
