--- conflicted
+++ resolved
@@ -11,11 +11,7 @@
 {
   PyObject* pyobj = (PyObject*)ptrobj;
   PyObject* pykey = js2python(idkey);
-<<<<<<< HEAD
   int hasattr = PyObject_HasAttr(pyobj, pykey);
-=======
-  int result = hiwire_bool(PyObject_HasAttr(pyobj, pykey));
->>>>>>> 47878173
   Py_DECREF(pykey);
   return hiwire_bool(hasattr);
 }
@@ -150,6 +146,7 @@
     }
     return hiwire_null();
   }
+
   int idresult = python2js_nocopy(result);
   Py_DECREF(result);
   return idresult;
@@ -200,7 +197,6 @@
   return idattr;
 };
 
-<<<<<<< HEAD
 int
 _pymapping_setitem(int ptrobj, int idkey, int idval)
 {
@@ -213,10 +209,6 @@
 
   if (result) {
     return pythonexc2js();
-=======
-  if (Module.PyProxies.hasOwnProperty(ptrobj)) {
-    return Module.hiwire.new_value(Module.PyProxies[ptrobj]);
->>>>>>> 47878173
   }
   return idval;
 }
@@ -227,13 +219,8 @@
   PyObject* pyobj = (PyObject*)ptrobj;
   PyObject* pykey = js2python(idkey);
 
-<<<<<<< HEAD
   int ret = PyObject_DelItem(pyobj, pykey);
   Py_DECREF(pykey);
-=======
-  return Module.hiwire.UNDEFINED;
-})
->>>>>>> 47878173
 
   if (ret) {
     return pythonexc2js();
@@ -244,15 +231,11 @@
 
 EM_JS(int, _pyproxy_use, (int ptrobj), { return Module.PyProxy._use(ptrobj); });
 
-<<<<<<< HEAD
 EM_JS(int, _pyproxy_new, (int ptrobj, int pytypeobjid), {
   let pytypeobj = Module.hiwire.get_value(pytypeobjid);
   let proxy = Module.PyProxy._new(ptrobj, pytypeobj);
   return Module.hiwire.new_value(proxy);
   // clang-format on
-=======
-  return Module.hiwire.new_value(proxy);
->>>>>>> 47878173
 });
 
 int
@@ -382,7 +365,6 @@
       Module.hiwire.decref(idresult);
       return jsresult;
     },
-<<<<<<< HEAD
     setattr : function(jsobj, jskey, jsval){
       let ptrobj = jsobj._getPtr();
       let idkey = Module.hiwire.new_value(jskey);
@@ -439,75 +421,6 @@
       let idresult = __pyiterator_next(ptrobj);
       let jsresult = Module.hiwire.get_value(idresult);
       Module.hiwire.decref(idresult);
-=======
-    isExtensible: function() { return true },
-    has: function (jsobj, jskey) {
-      ptrobj = this.getPtr(jsobj);
-      var idkey = Module.hiwire.new_value(jskey);
-      var result = __pyproxy_has(ptrobj, idkey) != 0;
-      Module.hiwire.decref(idkey);
-      return result;
-    },
-    get: function (jsobj, jskey) {
-      ptrobj = this.getPtr(jsobj);
-      if (jskey === 'toString') {
-        return function() {
-          if (self.pyodide.repr === undefined) {
-            self.pyodide.repr = self.pyodide.pyimport('repr');
-          }
-          return self.pyodide.repr(jsobj);
-        }
-      } else if (jskey === '$$') {
-        return jsobj['$$'];
-      } else if (jskey === 'destroy') {
-        return function() {
-          __pyproxy_destroy(ptrobj);
-          jsobj['$$']['ptr'] = null;
-        }
-      } else if (jskey == 'apply') {
-        return function(jsthis, jsargs) {
-          var idargs = Module.hiwire.new_value(jsargs);
-          var idresult = __pyproxy_apply(ptrobj, idargs);
-          var jsresult = Module.hiwire.get_value(idresult);
-          Module.hiwire.decref(idresult);
-          Module.hiwire.decref(idargs);
-          return jsresult;
-        };
-      }
-      var idkey = Module.hiwire.new_value(jskey);
-      var idresult = __pyproxy_get(ptrobj, idkey);
-      var jsresult = Module.hiwire.get_value(idresult);
-      Module.hiwire.decref(idkey);
-      Module.hiwire.decref(idresult);
-      return jsresult;
-    },
-    set: function (jsobj, jskey, jsval) {
-      ptrobj = this.getPtr(jsobj);
-      var idkey = Module.hiwire.new_value(jskey);
-      var idval = Module.hiwire.new_value(jsval);
-      var idresult = __pyproxy_set(ptrobj, idkey, idval);
-      var jsresult = Module.hiwire.get_value(idresult);
-      Module.hiwire.decref(idkey);
-      Module.hiwire.decref(idval);
-      Module.hiwire.decref(idresult);
-      return jsresult;
-    },
-    deleteProperty: function (jsobj, jskey) {
-      ptrobj = this.getPtr(jsobj);
-      var idkey = Module.hiwire.new_value(jskey);
-      var idresult = __pyproxy_deleteProperty(ptrobj, idkey);
-      var jsresult = Module.hiwire.get_value(idresult);
-      Module.hiwire.decref(idresult);
-      Module.hiwire.decref(idkey);
-      return jsresult;
-    },
-    ownKeys: function (jsobj) {
-      ptrobj = this.getPtr(jsobj);
-      var idresult = __pyproxy_ownKeys(ptrobj);
-      var jsresult = Module.hiwire.get_value(idresult);
-      Module.hiwire.decref(idresult);
-      this.addExtraKeys(jsresult);
->>>>>>> 47878173
       return jsresult;
     }
   };
@@ -516,7 +429,6 @@
     length : function(jsobj){
       return __pymapping_length(jsobj._getPtr());
     },
-<<<<<<< HEAD
     hasitem : function(jsobj, jskey){
       let ptrobj = jsobj._getPtr();
       let idkey = Module.hiwire.new_value(jskey);
@@ -568,7 +480,7 @@
     toString : function() {
       if (self.pyodide.repr === undefined) {
         self.pyodide.repr = self.pyodide.pyimport('repr');
-      }      
+      }
       return self.pyodide.repr(this);
     },
     destroy : function() {
@@ -604,9 +516,9 @@
     delete : function (jskey, jsval) {
       return pyprotos.mapping.delitem(this, jskey);
     },
-    // Cannot call this length, causes 
+    // Cannot call this length, causes
     // "TypeError: Cannot assign to read only property 'length' of function ..."
-    len : function(){ 
+    len : function(){
       return pyprotos.mapping.length(this);
     }
   };
@@ -630,7 +542,7 @@
   function isStrInteger(str){
     return !Number.isNaN(str) && Number.isInteger(Number.parseFloat(str));
   }
-  
+
   function shouldIndexSequence (jsobj, jskey){
     return jsobj["$$"].index_type === 2 && isStrInteger(jskey);
   };
@@ -672,7 +584,7 @@
     set : function (jsobj, jskey, jsval) {
       if(jskey === "length" || jskey === "size"){
         throw new Error(`Cannot change builtin field "${jskey}"`);
-      }      
+      }
       if(Reflect.has(jsobj, jskey)){
         throw new Error(`Cannot change builtin field "${jskey}"`);
       }
@@ -684,32 +596,15 @@
     deleteProperty : function (jsobj, jskey) {
       if(Reflect.has(jsobj, jskey)){
         throw new Error(`Cannot change builtin field "${jskey}"`);
-      }      
+      }
       if(shouldIndexSequence(jsobj, jskey)){
         return pyprotos.mapping.delitem(jsobj, Number.parseInt(jskey));
-      }      
+      }
       return pyprotos.object.delattr(jsobj, jskey);
     },
     ownKeys : function (jsobj) {
       let jsresult = pyprotos.object.dir(jsobj);
       jsresult.push(...Reflect.ownKeys(jsobj));
-=======
-    enumerate: function (jsobj) {
-      ptrobj = this.getPtr(jsobj);
-      var idresult = __pyproxy_enumerate(ptrobj);
-      var jsresult = Module.hiwire.get_value(idresult);
-      Module.hiwire.decref(idresult);
-      this.addExtraKeys(jsresult);
-      return jsresult;
-    },
-    apply: function (jsobj, jsthis, jsargs) {
-      ptrobj = this.getPtr(jsobj);
-      var idargs = Module.hiwire.new_value(jsargs);
-      var idresult = __pyproxy_apply(ptrobj, idargs);
-      var jsresult = Module.hiwire.get_value(idresult);
-      Module.hiwire.decref(idresult);
-      Module.hiwire.decref(idargs);
->>>>>>> 47878173
       return jsresult;
     },
     apply : function (jsobj, jsthis, jsargs) {
@@ -729,7 +624,7 @@
         return undefined;
       }
       let value = this.get(target, prop);
-      // "enumerable" controls which properties appear when we loop using 
+      // "enumerable" controls which properties appear when we loop using
       // for(let x in py_object), and also which properties appear in Object.keys(py_object)
       let enumerable = true; // !prop.startsWith("_")??
       let writable = true;
