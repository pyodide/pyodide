--- conflicted
+++ resolved
@@ -32,11 +32,7 @@
 _convert_bool(char* data)
 {
   char v = *((char*)data);
-<<<<<<< HEAD
-  return hiwire_bool(v);
-=======
   return hiwire_bool((int)v);
->>>>>>> 47878173
 }
 
 static int
