--- conflicted
+++ resolved
@@ -467,16 +467,11 @@
   JsRef result;
 
   if (shareable != NOT_SHAREABLE) {
-<<<<<<< HEAD
-    int idarr = _python2js_buffer_to_typed_array(buff);
+    JsRef idarr = _python2js_buffer_to_typed_array(buff);
     if (idarr == HW_ERROR) {
       // HC: I don't think this is the right way to communicate an error
       // message? Seems like it may cause Python to throw unexpected PyErr state
       // errors.
-=======
-    JsRef idarr = _python2js_buffer_to_typed_array(buff);
-    if (idarr == Js_ERROR) {
->>>>>>> aacaac84
       PyErr_SetString(
         PyExc_TypeError,
         "Internal error: Invalid type to convert to array buffer.");
