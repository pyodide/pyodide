#include "js2python.h"

#include <emscripten.h>

#include "jsproxy.h"
#include "pyproxy.h"

// Since we're going *to* Python, just let any Python exceptions at conversion
// bubble out to Python

int
_js2python_allocate_string(int size, int max_code_point)
{
  return (int)PyUnicode_New(size, max_code_point);
}

EM_JS(int, _js2python_string, (int id), {
  // clang-format off
  var value = Module.hiwire.get_value(id);
  // The general idea here is to allocate a Python string and then
  // have Javascript write directly into its buffer.  We first need
  // to determine if is needs to be a 1-, 2- or 4-byte string, since
  // Python handles all 3.
  var max_code_point = 0;
  var length = value.length;
  for (var i = 0; i < value.length; i++) {
    code_point = value.codePointAt(i);
    max_code_point = Math.max(max_code_point, code_point);
    if (code_point > 0xffff) {
      // If we have a code point requiring UTF-16 surrogate pairs, the
      // number of characters (codePoints) is less than value.length,
      // so skip the next charCode and subtract 1 from the length.
      i++;
      length--;
    }
  }

  var result = __js2python_allocate_string(length, max_code_point);
  if (result == 0) {
    return 0;
  }

  var ptr = __js2python_get_ptr(result);
  if (max_code_point > 0xffff) {
    ptr = ptr / 4;
    for (var i = 0, j = 0; j < length; i++, j++) {
      var code_point = value.codePointAt(i);
      Module.HEAPU32[ptr + j] = code_point;
      if (code_point > 0xffff) {
        i++;
      }
    }
  } else if (max_code_point > 0xff) {
    ptr = ptr / 2;
    for (var i = 0; i < length; i++) {
      Module.HEAPU16[ptr + i] = value.codePointAt(i);
    }
  } else {
    for (var i = 0; i < length; i++) {
      Module.HEAPU8[ptr + i] = value.codePointAt(i);
    }
  }

  return result;
  // clang-format on
});

int
_js2python_get_ptr(int obj)
{
  return (int)PyUnicode_DATA((PyObject*)obj);
}

int
_js2python_number(double val)
{
  double i;

  if (modf(val, &i) == 0.0)
    return (int)PyLong_FromDouble(i);

  return (int)PyFloat_FromDouble(val);
}

int
_js2python_none()
{
  Py_INCREF(Py_None);
  return (int)Py_None;
}

int
_js2python_true()
{
  Py_INCREF(Py_True);
  return (int)Py_True;
}

int
_js2python_false()
{
  Py_INCREF(Py_False);
  return (int)Py_False;
}

int
_js2python_pyproxy(PyObject* val)
{
  Py_INCREF(val);
  return (int)val;
}

int
_js2python_memoryview(int id)
{
  PyObject* jsproxy = JsProxy_cnew(id);
  return (int)PyMemoryView_FromObject(jsproxy);
}

int
_js2python_jsproxy(int id)
{
  return (int)JsProxy_cnew(id);
}

int
_js2python_error(int id)
{
  return (int)JsProxy_new_error(id);
}

// TODO: Add some meaningful order

EM_JS(int, __js2python, (int id), {
<<<<<<< HEAD
=======
  function __js2python_string(value)
  {
    // The general idea here is to allocate a Python string and then
    // have Javascript write directly into its buffer.  We first need
    // to determine if is needs to be a 1-, 2- or 4-byte string, since
    // Python handles all 3.
    var max_code_point = 0;
    var length = value.length;
    for (var i = 0; i < value.length; i++) {
      code_point = value.codePointAt(i);
      max_code_point = Math.max(max_code_point, code_point);
      if (code_point > 0xffff) {
        // If we have a code point requiring UTF-16 surrogate pairs, the
        // number of characters (codePoints) is less than value.length,
        // so skip the next charCode and subtract 1 from the length.
        i++;
        length--;
      }
    }

    var result = __js2python_allocate_string(length, max_code_point);
    if (result == 0) {
      return 0;
    }

    var ptr = __js2python_get_ptr(result);
    if (max_code_point > 0xffff) {
      ptr = ptr / 4;
      for (var i = 0, j = 0; j < length; i++, j++) {
        var code_point = value.codePointAt(i);
        Module.HEAPU32[ptr + j] = code_point;
        if (code_point > 0xffff) {
          i++;
        }
      }
    } else if (max_code_point > 0xff) {
      ptr = ptr / 2;
      for (var i = 0; i < length; i++) {
        Module.HEAPU16[ptr + i] = value.codePointAt(i);
      }
    } else {
      for (var i = 0; i < length; i++) {
        Module.HEAPU8[ptr + i] = value.codePointAt(i);
      }
    }

    return result;
  }

  // From https://stackoverflow.com/a/45496068
  function is_error(value) { return value && value.stack && value.message; }

>>>>>>> 47878173
  // clang-format off
  var value = Module.hiwire.get_value(id);
  var type = typeof value;
  if (type === 'string') {
<<<<<<< HEAD
    return __js2python_string(id);
=======
    return __js2python_string(value);
>>>>>>> 47878173
  } else if (type === 'number') {
    return __js2python_number(value);
  } else if (value === undefined || value === null) {
    return __js2python_none();
  } else if (value === true) {
    return __js2python_true();
  } else if (value === false) {
    return __js2python_false();
  } else if (Module.PyProxy.isPyProxy(value)) {
    return __js2python_pyproxy(value._getPtr());
  } else if (value['byteLength'] !== undefined) {
    return __js2python_memoryview(id);
  } else if (is_error(value)) { 
    return __js2python_error(id);
  } else {
    return __js2python_jsproxy(id);
  }
  // clang-format on
});

PyObject*
js2python(int id)
{
  return (PyObject*)__js2python(id);
}

int
js2python_init()
{
  return 0;
}<|MERGE_RESOLUTION|>--- conflicted
+++ resolved
@@ -132,70 +132,11 @@
 // TODO: Add some meaningful order
 
 EM_JS(int, __js2python, (int id), {
-<<<<<<< HEAD
-=======
-  function __js2python_string(value)
-  {
-    // The general idea here is to allocate a Python string and then
-    // have Javascript write directly into its buffer.  We first need
-    // to determine if is needs to be a 1-, 2- or 4-byte string, since
-    // Python handles all 3.
-    var max_code_point = 0;
-    var length = value.length;
-    for (var i = 0; i < value.length; i++) {
-      code_point = value.codePointAt(i);
-      max_code_point = Math.max(max_code_point, code_point);
-      if (code_point > 0xffff) {
-        // If we have a code point requiring UTF-16 surrogate pairs, the
-        // number of characters (codePoints) is less than value.length,
-        // so skip the next charCode and subtract 1 from the length.
-        i++;
-        length--;
-      }
-    }
-
-    var result = __js2python_allocate_string(length, max_code_point);
-    if (result == 0) {
-      return 0;
-    }
-
-    var ptr = __js2python_get_ptr(result);
-    if (max_code_point > 0xffff) {
-      ptr = ptr / 4;
-      for (var i = 0, j = 0; j < length; i++, j++) {
-        var code_point = value.codePointAt(i);
-        Module.HEAPU32[ptr + j] = code_point;
-        if (code_point > 0xffff) {
-          i++;
-        }
-      }
-    } else if (max_code_point > 0xff) {
-      ptr = ptr / 2;
-      for (var i = 0; i < length; i++) {
-        Module.HEAPU16[ptr + i] = value.codePointAt(i);
-      }
-    } else {
-      for (var i = 0; i < length; i++) {
-        Module.HEAPU8[ptr + i] = value.codePointAt(i);
-      }
-    }
-
-    return result;
-  }
-
-  // From https://stackoverflow.com/a/45496068
-  function is_error(value) { return value && value.stack && value.message; }
-
->>>>>>> 47878173
   // clang-format off
   var value = Module.hiwire.get_value(id);
   var type = typeof value;
   if (type === 'string') {
-<<<<<<< HEAD
     return __js2python_string(id);
-=======
-    return __js2python_string(value);
->>>>>>> 47878173
   } else if (type === 'number') {
     return __js2python_number(value);
   } else if (value === undefined || value === null) {
@@ -208,7 +149,7 @@
     return __js2python_pyproxy(value._getPtr());
   } else if (value['byteLength'] !== undefined) {
     return __js2python_memoryview(id);
-  } else if (is_error(value)) { 
+  } else if (is_error(value)) {
     return __js2python_error(id);
   } else {
     return __js2python_jsproxy(id);
