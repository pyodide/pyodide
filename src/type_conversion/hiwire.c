--- conflicted
+++ resolved
@@ -324,17 +324,13 @@
   // clang-format on
 });
 
-<<<<<<< HEAD
-EM_JS(int, hiwire_bind, (int idobj, int idthis), {
+EM_JS(JsRef, hiwire_bind, (JsRef idobj, JsRef idthis), {
   // clang-format off
   return Module.hiwire.new_value(Module.hiwire.get_value(idobj).bind(Module.hiwire.get_value(idthis)));
   // clang-format on
 });
 
-EM_JS(int, hiwire_to_string, (int idobj), {
-=======
 EM_JS(JsRef, hiwire_to_string, (JsRef idobj), {
->>>>>>> 4e39fd39
   return Module.hiwire.new_value(Module.hiwire.get_value(idobj).toString());
 });
 
