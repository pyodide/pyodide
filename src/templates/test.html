--- conflicted
+++ resolved
@@ -20,21 +20,6 @@
     window.languagePluginUrl = './';
   </script>
   <script src="./pyodide.js"></script>
-<<<<<<< HEAD
-  <script type="text/javascript">
-    async function main(){
-      try {
-        await languagePluginLoader;
-        pyodide.Tests = pyodide._module.Tests;
-        window.PYODIDE_READY = true;
-      } catch(e) {
-        window.PYODIDE_ERROR = e;
-      }
-    }
-    main();
-  </script>
-=======
->>>>>>> 1bfe31a4
 </head>
 <body></body>
 </html>