<!-- Bootstrap HTML for running the unit tests. -->
<html>
<<<<<<< HEAD
    <head>
        <meta charset="utf-8"/>
        <script>
         window.logs = [];
         console.log = function(message) {
             window.logs.push(message);
         }
         console.warn = function(message) {
             window.logs.push(message);
         }
         console.info = function(message) {
             window.logs.push(message);
         }
         console.error = function(message) {
             window.logs.push(message);
         }
        </script>
        <script type="text/javascript">
            // set the pyodide files URL (packages.json, pyodide.asm.data etc)
            window.languagePluginUrl = './';
            window.TEST_PYODIDE = true;
        </script>
        <script src="./pyodide.js"></script>
    </head>
    <body></body>
=======
  <head>
  <meta charset="utf-8"/>
  <script type="text/javascript">
    window.logs = [];
    console.log = function(message) {
      window.logs.push(message);
    };
    console.warn = function(message) {
      window.logs.push(message);
    };
    console.info = function(message) {
      window.logs.push(message);
    };
    console.error = function(message) {
      window.logs.push(message);
    };
    // set the pyodide files URL (packages.json, pyodide.asm.data etc)
    window.languagePluginUrl = './';
  </script>
  <script src="./pyodide.js"></script>
  <script type="text/javascript">
    async function main(){
      try {
        await languagePluginLoader;
        window.PYODIDE_READY = true;
      } catch(e) {
        window.PYODIDE_ERROR = e;
      }
    }
    main();
  </script>
</head>
<body></body>
>>>>>>> 11550775
</html><|MERGE_RESOLUTION|>--- conflicted
+++ resolved
@@ -1,32 +1,5 @@
 <!-- Bootstrap HTML for running the unit tests. -->
 <html>
-<<<<<<< HEAD
-    <head>
-        <meta charset="utf-8"/>
-        <script>
-         window.logs = [];
-         console.log = function(message) {
-             window.logs.push(message);
-         }
-         console.warn = function(message) {
-             window.logs.push(message);
-         }
-         console.info = function(message) {
-             window.logs.push(message);
-         }
-         console.error = function(message) {
-             window.logs.push(message);
-         }
-        </script>
-        <script type="text/javascript">
-            // set the pyodide files URL (packages.json, pyodide.asm.data etc)
-            window.languagePluginUrl = './';
-            window.TEST_PYODIDE = true;
-        </script>
-        <script src="./pyodide.js"></script>
-    </head>
-    <body></body>
-=======
   <head>
   <meta charset="utf-8"/>
   <script type="text/javascript">
@@ -48,6 +21,7 @@
   </script>
   <script src="./pyodide.js"></script>
   <script type="text/javascript">
+    window.TEST_PYODIDE = true;
     async function main(){
       try {
         await languagePluginLoader;
@@ -60,5 +34,4 @@
   </script>
 </head>
 <body></body>
->>>>>>> 11550775
 </html>