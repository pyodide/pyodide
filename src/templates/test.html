--- conflicted
+++ resolved
@@ -20,10 +20,6 @@
         <script type="text/javascript">
             // set the pyodide files URL (packages.json, pyodide.asm.data etc)
             window.languagePluginUrl = './';
-<<<<<<< HEAD
-            // Expose test entrypoints
-=======
->>>>>>> 7aa9f24a
             window.TEST_PYODIDE = true;
         </script>
         <script src="./pyodide.js"></script>
