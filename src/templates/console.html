<!DOCTYPE html>
<html>
  <head>
    <meta charset="UTF-8" />
    <script src="https://cdn.jsdelivr.net/npm/jquery"></script>
    <script src="https://cdn.jsdelivr.net/npm/jquery.terminal@2.23.0/js/jquery.terminal.min.js"></script>
    <link
      href="https://cdn.jsdelivr.net/npm/jquery.terminal@2.23.0/css/jquery.terminal.min.css"
      rel="stylesheet"
    />
    <script src="{{ PYODIDE_BASE_URL }}pyodide.js"></script>
    <style>
      .terminal {
        --size: 1.5;
        --color: rgba(255, 255, 255, 0.8);
      }
    </style>
  </head>
  <body>
    <script>
      "use strict";
      function sleep(s) {
        return new Promise((resolve) => setTimeout(resolve, s));
      }

      async function main() {
        globalThis.pyodide = await loadPyodide({
          indexURL: "{{ PYODIDE_BASE_URL }}",
        });
        let namespace = pyodide.globals.get("dict")();
        pyodide.runPython(
          `
            import sys
            from pyodide import to_js
            from pyodide.console import PyodideConsole, repr_shorten, BANNER
            import __main__
            BANNER = "Welcome to the Pyodide terminal emulator 🐍\\n" + BANNER
            pyconsole = PyodideConsole(__main__.__dict__)
            async def await_fut(fut):
<<<<<<< HEAD
              return to_js([await fut]);
            def clear_console():
              pyconsole.buffer = []
=======
              return to_js([await fut], depth=1)
>>>>>>> bb2f5943
        `,
          namespace
        );
        let repr_shorten = namespace.get("repr_shorten");
        let banner = namespace.get("BANNER");
        let await_fut = namespace.get("await_fut");
        let pyconsole = namespace.get("pyconsole");
        let clear_console = namespace.get("clear_console");
        namespace.destroy();

        let ps1 = ">>> ",
          ps2 = "... ";

        async function lock() {
          let resolve;
          let ready = term.ready;
          term.ready = new Promise((res) => (resolve = res));
          await ready;
          return resolve;
        }

        async function interpreter(command) {
          let unlock = await lock();
          term.pause();
          // multiline should be splitted (useful when pasting)
          for (const c of command.split("\n")) {
            let fut = pyconsole.push(c);
            term.set_prompt(fut.syntax_check === "incomplete" ? ps2 : ps1);
            switch (fut.syntax_check) {
              case "syntax-error":
                term.error(fut.formatted_error.trimEnd());
                continue;
              case "incomplete":
                continue;
              case "complete":
                break;
              default:
                throw new Error(`Unexpected type ${ty}`);
            }
            // In Javascript, await automatically also awaits any results of
            // awaits, so if an async function returns a future, it will await
            // the inner future too. This is not what we want so we
            // temporarily put it into a list to protect it.
            let wrapped = await_fut(fut);
            // complete case, get result / error and print it.
            try {
              let [value] = await wrapped;
              if (value !== undefined) {
                term.echo(
                  repr_shorten.callKwargs(value, {
                    separator: "\\n[[;orange;]<long output truncated>]\\n",
                  })
                );
              }
              if (pyodide.isPyProxy(value)) {
                value.destroy();
              }
            } catch (e) {
              if (e.constructor.name === "PythonError") {
                term.error(fut.formatted_error.trimEnd());
              } else {
                throw e;
              }
            } finally {
              fut.destroy();
              wrapped.destroy();
            }
          }
          term.resume();
          await sleep(10);
          unlock();
        }

        let term = $("body").terminal(interpreter, {
          greetings: banner,
          prompt: ps1,
          completionEscape: false,
          completion: function (command, callback) {
            callback(pyconsole.complete(command).toJs()[0]);
          },
          keymap: {
            "CTRL+C": async function (event, original) {
              clear_console();
              term.echo_command();
              term.echo("KeyboardInterrupt");
              term.set_command("");
              term.set_prompt(ps1);
            },
          },
        });
        window.term = term;
        pyconsole.stdout_callback = (s) => term.echo(s, { newline: false });
        pyconsole.stderr_callback = (s) => {
          term.error(s.trimEnd());
        };
        term.ready = Promise.resolve();
        pyodide._module.on_fatal = async (e) => {
          term.error(
            "Pyodide has suffered a fatal error. Please report this to the Pyodide maintainers."
          );
          term.error("The cause of the fatal error was:");
          term.error(e);
          term.error("Look in the browser console for more details.");
          await term.ready;
          term.pause();
          await sleep(15);
          term.pause();
        };
      }
      window.console_ready = main();
    </script>
  </body>
</html><|MERGE_RESOLUTION|>--- conflicted
+++ resolved
@@ -37,13 +37,9 @@
             BANNER = "Welcome to the Pyodide terminal emulator 🐍\\n" + BANNER
             pyconsole = PyodideConsole(__main__.__dict__)
             async def await_fut(fut):
-<<<<<<< HEAD
-              return to_js([await fut]);
+              return to_js([await fut], depth=1)
             def clear_console():
               pyconsole.buffer = []
-=======
-              return to_js([await fut], depth=1)
->>>>>>> bb2f5943
         `,
           namespace
         );
