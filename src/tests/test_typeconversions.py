--- conflicted
+++ resolved
@@ -384,22 +384,14 @@
     assert selenium.run("t.jspython is open")
     assert selenium.run(
         """
-<<<<<<< HEAD
-        jsbytes = t.jsbytes.new_copy()
-=======
         jsbytes = t.jsbytes.to_py()
->>>>>>> b4b3225b
         ((jsbytes.tolist() == [1, 2, 3])
          and (jsbytes.tobytes() == b"\x01\x02\x03"))
         """
     )
     assert selenium.run(
         """
-<<<<<<< HEAD
-        jsfloats = t.jsfloats.new_copy()
-=======
         jsfloats = t.jsfloats.to_py()
->>>>>>> b4b3225b
         import struct
         expected = struct.pack("fff", 1, 2, 3)
         (jsfloats.tolist() == [1, 2, 3]) and (jsfloats.tobytes() == expected)
@@ -452,11 +444,7 @@
         window.array = new {jstype}([1, 2, 3, 4]);
         return pyodide.runPython(`
             from js import array
-<<<<<<< HEAD
-            array = array.new_copy()
-=======
             array = array.to_py()
->>>>>>> b4b3225b
             import struct
             expected = struct.pack("{pytype*4}", 1, 2, 3, 4)
             print(array.format, array.tolist(), array.tobytes())
@@ -476,11 +464,7 @@
             window.array = new ArrayBuffer(100);
             return pyodide.runPython(`
                 from js import array
-<<<<<<< HEAD
-                array = array.new_copy()
-=======
                 array = array.to_py()
->>>>>>> b4b3225b
                 len(array.tobytes())
             `);
             """
