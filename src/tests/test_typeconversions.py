# See also test_pyproxy, test_jsproxy, and test_python.
import pytest
from hypothesis import given
from hypothesis.strategies import text
from conftest import selenium_context_manager


@given(s=text())
def test_string_conversion(selenium_module_scope, s):
    with selenium_context_manager(selenium_module_scope) as selenium:
        # careful string escaping here -- hypothesis will fuzz it.
        sbytes = list(s.encode())
        selenium.run_js(
            f"""
            window.sjs = (new TextDecoder("utf8")).decode(new Uint8Array({sbytes}));
            pyodide.runPython('spy = bytes({sbytes}).decode()');
            """
        )
        assert selenium.run_js(f"""return pyodide.runPython('spy') === sjs;""")
        assert selenium.run(
            """
            from js import sjs
            sjs == spy
            """
        )


def test_python2js(selenium):
    assert selenium.run_js('return pyodide.runPython("None") === undefined')
    assert selenium.run_js('return pyodide.runPython("True") === true')
    assert selenium.run_js('return pyodide.runPython("False") === false')
    assert selenium.run_js('return pyodide.runPython("42") === 42')
    assert selenium.run_js('return pyodide.runPython("3.14") === 3.14')
    # Need to test all three internal string representations in Python: UCS1,
    # UCS2 and UCS4
    assert selenium.run_js('return pyodide.runPython("\'ascii\'") === "ascii"')
    assert selenium.run_js('return pyodide.runPython("\'ιωδιούχο\'") === "ιωδιούχο"')
    assert selenium.run_js('return pyodide.runPython("\'碘化物\'") === "碘化物"')
    assert selenium.run_js('return pyodide.runPython("\'🐍\'") === "🐍"')
    # TODO: replace with suitable test for the behavior of bytes objects once we
    # get the new behavior specified.
    # assert selenium.run_js(
    #     "let x = pyodide.runPython(\"b'bytes'\");\n"
    #     "return (x instanceof window.Uint8ClampedArray) && "
    #     "(x.length === 5) && "
    #     "(x[0] === 98)"
    # )
    assert selenium.run_js(
        """
        let proxy = pyodide.runPython("[1, 2, 3]");
        let typename = proxy.type;
        let x = proxy.toJs();
        proxy.destroy();
        return ((typename === "list") && (x instanceof window.Array) &&
                (x.length === 3) && (x[0] == 1) && (x[1] == 2) && (x[2] == 3));
        """
    )
    assert selenium.run_js(
        """
        let proxy = pyodide.runPython("{42: 64}");
        let typename = proxy.type;
        let x = proxy.toJs();
        proxy.destroy();
        return (typename === "dict") && (x.constructor.name === "Map") && (x.get(42) === 64)
        """
    )
    assert selenium.run_js(
        """
        let x = pyodide.runPython("open('/foo.txt', 'wb')")
        return (x.tell() === 0)
        """
    )


def test_python2js_long_ints(selenium):
    assert selenium.run("2**30") == 2 ** 30
    assert selenium.run("2**31") == 2 ** 31
    assert selenium.run("2**30 - 1 + 2**30") == (2 ** 30 - 1 + 2 ** 30)
    assert selenium.run("2**32 / 2**4") == (2 ** 32 / 2 ** 4)
    assert selenium.run("-2**30") == -(2 ** 30)
    assert selenium.run("-2**31") == -(2 ** 31)


def test_pythonexc2js(selenium):
    msg = "ZeroDivisionError"
    with pytest.raises(selenium.JavascriptException, match=msg):
        selenium.run_js('return pyodide.runPython("5 / 0")')


def test_run_python_simple_error(selenium):
    msg = "ZeroDivisionError"
    with pytest.raises(selenium.JavascriptException, match=msg):
        selenium.run_js("return pyodide._module.runPythonSimple('5 / 0');")


def test_js2python(selenium):
    selenium.run_js(
        """
        window.test_objects = {
            jsstring_ucs1 : "pyodidé",
            jsstring_ucs2 : "碘化物",
            jsstring_ucs4 : "🐍",
            jsnumber0 : 42,
            jsnumber1 : 42.5,
            jsundefined : undefined,
            jsnull : null,
            jstrue : true,
            jsfalse : false,
            jsarray0 : [],
            jsarray1 : [1, 2, 3],
            jspython : pyodide.globals.get("open"),
            jsbytes : new Uint8Array([1, 2, 3]),
            jsfloats : new Float32Array([1, 2, 3]),
            jsobject : new XMLHttpRequest(),
        };
        Object.assign(window, test_objects);
        """
    )
    selenium.run("from js import test_objects as t")
    assert selenium.run('t.jsstring_ucs1 == "pyodidé"')
    assert selenium.run('t.jsstring_ucs2 == "碘化物"')
    assert selenium.run('t.jsstring_ucs4 == "🐍"')
    assert selenium.run("t.jsnumber0 == 42 and isinstance(t.jsnumber0, int)")
    assert selenium.run("t.jsnumber1 == 42.5 and isinstance(t.jsnumber1, float)")
    assert selenium.run("t.jsundefined is None")
    assert selenium.run("t.jsnull is None")
    assert selenium.run("t.jstrue is True")
    assert selenium.run("t.jsfalse is False")
    assert selenium.run("t.jspython is open")
    assert selenium.run(
        """
<<<<<<< HEAD
        from js import jsbytes
        jsbytes = jsbytes.new_copy()
        ((jsbytes.tolist() == [1, 2, 3])
         and (jsbytes.tobytes() == b"\x01\x02\x03"))
=======
        ((t.jsbytes.tolist() == [1, 2, 3])
         and (t.jsbytes.tobytes() == b"\x01\x02\x03"))
>>>>>>> 8cdd45b0
        """
    )
    assert selenium.run(
        """
<<<<<<< HEAD
        from js import jsfloats
        jsfloats = jsfloats.new_copy()
=======
>>>>>>> 8cdd45b0
        import struct
        expected = struct.pack("fff", 1, 2, 3)
        (t.jsfloats.tolist() == [1, 2, 3]) and (t.jsfloats.tobytes() == expected)
        """
    )
    assert selenium.run('str(t.jsobject) == "[object XMLHttpRequest]"')
    assert selenium.run("bool(t.jsobject) == True")
    assert selenium.run("bool(t.jsarray0) == False")
    assert selenium.run("bool(t.jsarray1) == True")


def test_js2python_bool(selenium):
    selenium.run_js(
        """
        window.f = ()=>{}
        window.m0 = new Map();
        window.m1 = new Map([[0, 1]]);
        window.s0 = new Set();
        window.s1 = new Set([0]);
        """
    )
    assert (
        selenium.run(
            """
            from js import window, f, m0, m1, s0, s1
            [bool(x) for x in [f, m0, m1, s0, s1]]
            """
        )
        == [True, False, True, False, True]
    )


@pytest.mark.parametrize(
    "jstype, pytype",
    (
        ("Int8Array", "b"),
        ("Uint8Array", "B"),
        ("Uint8ClampedArray", "B"),
        ("Int16Array", "h"),
        ("Uint16Array", "H"),
        ("Int32Array", "i"),
        ("Uint32Array", "I"),
        ("Float32Array", "f"),
        ("Float64Array", "d"),
    ),
)
def test_typed_arrays(selenium, jstype, pytype):
    assert selenium.run_js(
        f"""
        window.array = new {jstype}([1, 2, 3, 4]);
        return pyodide.runPython(`
            from js import array
            array = array.new_copy()
            import struct
            expected = struct.pack("{pytype*4}", 1, 2, 3, 4)
            print(array.format, array.tolist(), array.tobytes())
            # Result:
            ((array.format == "{pytype}")
            and array.tolist() == [1, 2, 3, 4]
            and array.tobytes() == expected)
        `);
        """
    )


def test_array_buffer(selenium):
    assert (
        selenium.run_js(
            """
            window.array = new ArrayBuffer(100);
            return pyodide.runPython(`
                from js import array
                array = array.new_copy()
                len(array.tobytes())
            `);
            """
<<<<<<< HEAD
=======
            from js import array
            len(array.tobytes())
            """
>>>>>>> 8cdd45b0
        )
        == 100
    )


def assert_js_to_py_to_js(selenium, name):
    selenium.run_js(f"window.obj = {name};")
    selenium.run("from js import obj")
    assert selenium.run_js("return pyodide.globals.get('obj') === obj;")


def assert_py_to_js_to_py(selenium, name):
    selenium.run_js(f"window.obj = pyodide.globals.get('{name}');")
    assert selenium.run(
        f"""
        from js import obj
        obj is {name}
        """
    )


def test_recursive_list_to_js(selenium_standalone):
    selenium_standalone.run(
        """
        x = []
        x.append(x)
        """
    )
    selenium_standalone.run_js("x = pyodide.globals.get('x').toJs();")


def test_recursive_dict_to_js(selenium_standalone):
    selenium_standalone.run(
        """
        x = {}
        x[0] = x
        """
    )
    selenium_standalone.run_js("x = pyodide.globals.get('x').toJs();")


def test_list_js2py2js(selenium):
    selenium.run_js("window.x = [1,2,3];")
    assert_js_to_py_to_js(selenium, "x")


def test_dict_js2py2js(selenium):
    selenium.run_js("window.x = { a : 1, b : 2, 0 : 3 };")
    assert_js_to_py_to_js(selenium, "x")


def test_error_js2py2js(selenium):
    selenium.run_js("window.err = new Error('hello there?');")
    assert_js_to_py_to_js(selenium, "err")


def test_error_py2js2py(selenium):
    selenium.run("err = Exception('hello there?');")
    assert_py_to_js_to_py(selenium, "err")


def test_list_py2js2py(selenium):
    selenium.run("x = ['a', 'b']")
    assert_py_to_js_to_py(selenium, "x")


def test_dict_py2js2py(selenium):
    selenium.run("x = {'a' : 5, 'b' : 1}")
    assert_py_to_js_to_py(selenium, "x")


def test_jsproxy_attribute_error(selenium):
    selenium.run_js(
        """
        class Point {
            constructor(x, y) {
                this.x = x;
                this.y = y;
            }
        }
        window.point = new Point(42, 43);
        """
    )
    selenium.run(
        """
        from js import point
        assert point.y == 43
        """
    )

    msg = "AttributeError: z"
    with pytest.raises(selenium.JavascriptException, match=msg):
        selenium.run("point.z")

    selenium.run("del point.y")
    msg = "AttributeError: y"
    with pytest.raises(selenium.JavascriptException, match=msg):
        selenium.run("point.y")
    assert selenium.run_js("return point.y;") is None


def test_javascript_error(selenium):
    msg = "JsException: Error: This is a js error"
    with pytest.raises(selenium.JavascriptException, match=msg):
        selenium.run(
            """
            from js import Error
            err = Error.new("This is a js error")
            err2 = Error.new("This is another js error")
            raise err
            """
        )


def test_javascript_error_back_to_js(selenium):
    selenium.run_js(
        """
        window.err = new Error("This is a js error");
        """
    )
    assert (
        selenium.run(
            """
            from js import err
            py_err = err
            type(py_err).__name__
            """
        )
        == "JsException"
    )
    assert selenium.run_js(
        """
        return pyodide.globals.get("py_err") === err;
        """
    )


def test_memoryview_conversion(selenium):
    selenium.run(
        """
        import array
        a = array.array("Q", [1,2,3])
        b = array.array("u", "123")
        """
    )
    selenium.run_js(
        """
        pyodide.globals.get("a")
        // Implicit assertion: this doesn't leave python error indicator set
        // (automatically checked in conftest.py)
        """
    )

    selenium.run_js(
        """
        pyodide.globals.get("b")
        // Implicit assertion: this doesn't leave python error indicator set
        // (automatically checked in conftest.py)
        """
    )


def test_python2js_with_depth(selenium):
    assert selenium.run_js(
        """
        pyodide.runPython("a = [1, 2, 3]");
        let res = pyodide.globals.get("a").toJs();
        return (Array.isArray(res)) && JSON.stringify(res) === "[1,2,3]";
        """
    )

    assert selenium.run_js(
        """
        pyodide.runPython("a = (1, 2, 3)");
        let res = pyodide.globals.get("a").toJs();
        return (Array.isArray(res)) && JSON.stringify(res) === "[1,2,3]";
        """
    )

    assert selenium.run_js(
        """
        pyodide.runPython("a = [(1,2), (3,4), [5, 6], { 2 : 3,  4 : 9}]")
        let res = pyodide.globals.get("a").toJs();
        return Array.isArray(res) && \
            JSON.stringify(res) === `[[1,2],[3,4],[5,6],{}]` && \
            JSON.stringify(Array.from(res[3].entries())) === "[[2,3],[4,9]]";
        """
    )

    selenium.run_js(
        """
        window.assert = function assert(x, msg){
            if(x !== true){
                throw new Error(`Assertion failed: ${msg}`);
            }
        }
        """
    )

    selenium.run_js(
        """
        pyodide.runPython("a = [1,[2,[3,[4,[5,[6,[7]]]]]]]")
        let a = pyodide.globals.get("a");
        for(let i=0; i < 7; i++){
            let x = a.toJs(i);
            for(let j=0; j < i; j++){
                assert(Array.isArray(x), `i: ${i}, j: ${j}`);
                x = x[1];
            }
            assert(pyodide._module.PyProxy.isPyProxy(x), `i: ${i}, j: ${i}`);
        }
        """
    )

    selenium.run_js(
        """
        pyodide.runPython("a = [1, (2, (3, [4, (5, (6, [7]))]))]")
        function assert(x, msg){
            if(x !== true){
                throw new Error(`Assertion failed: ${msg}`);
            }
        }
        let a = pyodide.globals.get("a");
        for(let i=0; i < 7; i++){
            let x = a.toJs(i);
            for(let j=0; j < i; j++){
                assert(Array.isArray(x), `i: ${i}, j: ${j}`);
                x = x[1];
            }
            assert(pyodide._module.PyProxy.isPyProxy(x), `i: ${i}, j: ${i}`);
        }
        """
    )

    selenium.run_js(
        """
        pyodide.runPython(`
            a = [1, 2, 3, 4, 5]
            b = [a, a, a, a, a]
            c = [b, b, b, b, b]
        `);
        let total_refs = pyodide._module.hiwire.num_keys();
        let res = pyodide.globals.get("c").toJs();
        let new_total_refs = pyodide._module.hiwire.num_keys();
        assert(total_refs === new_total_refs);
        assert(res[0] === res[1]);
        assert(res[0][0] === res[1][1]);
        assert(res[4][0] === res[1][4]);
        """
    )

    selenium.run_js(
        """
        pyodide.runPython(`
            a = [["b"]]
            b = [1,2,3, a[0]]
            a[0].append(b)
            a.append(b)
        `);
        let total_refs = pyodide._module.hiwire.num_keys();
        let res = pyodide.globals.get("a").toJs();
        let new_total_refs = pyodide._module.hiwire.num_keys();
        assert(total_refs === new_total_refs);
        assert(res[0][0] === "b");
        assert(res[1][2] === 3);
        assert(res[1][3] === res[0]);
        assert(res[0][1] === res[1]);
        """
    )
    msg = "pyodide.ConversionError"
    with pytest.raises(selenium.JavascriptException, match=msg):
        selenium.run_js(
            """
            pyodide.runPython(`
                { (2,2) : 0 }
            `).toJs()
            """
        )

    with pytest.raises(selenium.JavascriptException, match=msg):
        selenium.run_js(
            """
            pyodide.runPython(`
                { (2,2) }
            `).toJs()
            """
        )

    assert (
        set(
            selenium.run_js(
                """
        return Array.from(pyodide.runPython(`
            { 1, "1" }
        `).toJs().values())
        """
            )
        )
        == {1, "1"}
    )

    assert (
        dict(
            selenium.run_js(
                """
        return Array.from(pyodide.runPython(`
            { 1 : 7, "1" : 9 }
        `).toJs().entries())
        """
            )
        )
        == {1: 7, "1": 9}
    )


def test_to_py(selenium):
    result = selenium.run_js(
        """
        window.a = new Map([[1, [1,2,new Set([1,2,3])]], [2, new Map([[1,2],[2,7]])]]);
        a.get(2).set("a", a);
        let result = [];
        for(let i = 0; i < 4; i++){
            result.push(pyodide.runPython(`
                from js import a
                repr(a.to_py(${i}))
            `));
        }
        return result;
        """
    )
    assert result == [
        "[object Map]",
        "{1: 1,2,[object Set], 2: [object Map]}",
        "{1: [1, 2, [object Set]], 2: {1: 2, 2: 7, 'a': [object Map]}}",
        "{1: [1, 2, {1, 2, 3}], 2: {1: 2, 2: 7, 'a': {...}}}",
    ]

    result = selenium.run_js(
        """
        window.a = { "x" : 2, "y" : 7, "z" : [1,2] };
        a.z.push(a);
        let result = [];
        for(let i = 0; i < 4; i++){
            result.push(pyodide.runPython(`
                from js import a
                repr(a.to_py(${i}))
            `));
        }
        return result;
        """
    )
    assert result == [
        "[object Object]",
        "{'x': 2, 'y': 7, 'z': 1,2,[object Object]}",
        "{'x': 2, 'y': 7, 'z': [1, 2, [object Object]]}",
        "{'x': 2, 'y': 7, 'z': [1, 2, {...}]}",
    ]

    result = selenium.run_js(
        """
        class Temp {
            constructor(){
                this.x = 2;
                this.y = 7;
            }
        }
        window.a = new Temp();
        let result = pyodide.runPython(`
            from js import a
            b = a.to_py()
            repr(type(b))
        `);
        return result;
        """
    )
    assert result == "<class 'pyodide.JsProxy'>"

    msg = "Cannot use key of type Array as a key to a Python dict"
    with pytest.raises(selenium.JavascriptException, match=msg):
        selenium.run_js(
            """
            window.a = new Map([[[1,1], 2]]);
            pyodide.runPython(`
                from js import a
                a.to_py()
            `);
            """
        )

    msg = "Cannot use key of type Array as a key to a Python set"
    with pytest.raises(selenium.JavascriptException, match=msg):
        selenium.run_js(
            """
            window.a = new Set([[1,1]]);
            pyodide.runPython(`
                from js import a
                a.to_py()
            `);
            """
        )

    msg = "contains both 0 and false"
    with pytest.raises(selenium.JavascriptException, match=msg):
        selenium.run_js(
            """
            window.a = new Map([[0, 2], [false, 3]]);
            pyodide.runPython(`
                from js import a
                a.to_py()
            `);
            """
        )

    msg = "contains both 1 and true"
    with pytest.raises(selenium.JavascriptException, match=msg):
        selenium.run_js(
            """
            window.a = new Map([[1, 2], [true, 3]]);
            pyodide.runPython(`
                from js import a
                a.to_py()
            `);
            """
        )

    msg = "contains both 0 and false"
    with pytest.raises(selenium.JavascriptException, match=msg):
        selenium.run_js(
            """
            window.a = new Set([0, false]);
            pyodide.runPython(`
                from js import a
                a.to_py()
            `);
            """
        )

    msg = "contains both 1 and true"
    with pytest.raises(selenium.JavascriptException, match=msg):
        selenium.run_js(
            """
            window.a = new Set([1, true]);
            pyodide.runPython(`
                from js import a
                a.to_py()
            `);
            """
        )


def test_pyimport_deprecation(selenium):
    selenium.run_js("pyodide.runPython('x = 1')")
    assert selenium.run_js("return pyodide.pyimport('x') === 1")
    assert "pyodide.pyimport is deprecated and will be removed" in selenium.logs<|MERGE_RESOLUTION|>--- conflicted
+++ resolved
@@ -129,27 +129,17 @@
     assert selenium.run("t.jspython is open")
     assert selenium.run(
         """
-<<<<<<< HEAD
-        from js import jsbytes
-        jsbytes = jsbytes.new_copy()
+        jsbytes = t.jsbytes.new_copy()
         ((jsbytes.tolist() == [1, 2, 3])
          and (jsbytes.tobytes() == b"\x01\x02\x03"))
-=======
-        ((t.jsbytes.tolist() == [1, 2, 3])
-         and (t.jsbytes.tobytes() == b"\x01\x02\x03"))
->>>>>>> 8cdd45b0
         """
     )
     assert selenium.run(
         """
-<<<<<<< HEAD
-        from js import jsfloats
-        jsfloats = jsfloats.new_copy()
-=======
->>>>>>> 8cdd45b0
+        jsfloats = t.jsfloats.new_copy()
         import struct
         expected = struct.pack("fff", 1, 2, 3)
-        (t.jsfloats.tolist() == [1, 2, 3]) and (t.jsfloats.tobytes() == expected)
+        (jsfloats.tolist() == [1, 2, 3]) and (jsfloats.tobytes() == expected)
         """
     )
     assert selenium.run('str(t.jsobject) == "[object XMLHttpRequest]"')
@@ -223,12 +213,6 @@
                 len(array.tobytes())
             `);
             """
-<<<<<<< HEAD
-=======
-            from js import array
-            len(array.tobytes())
-            """
->>>>>>> 8cdd45b0
         )
         == 100
     )
