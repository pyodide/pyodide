# See also test_pyproxy, test_jsproxy, and test_python.
import pytest


def test_python2js(selenium):
    assert selenium.run_js('return pyodide.runPython("None") === undefined')
    assert selenium.run_js('return pyodide.runPython("True") === true')
    assert selenium.run_js('return pyodide.runPython("False") === false')
    assert selenium.run_js('return pyodide.runPython("42") === 42')
    assert selenium.run_js('return pyodide.runPython("3.14") === 3.14')
    # Need to test all three internal string representations in Python: UCS1,
    # UCS2 and UCS4
    assert selenium.run_js('return pyodide.runPython("\'ascii\'") === "ascii"')
    assert selenium.run_js('return pyodide.runPython("\'ιωδιούχο\'") === "ιωδιούχο"')
    assert selenium.run_js('return pyodide.runPython("\'碘化物\'") === "碘化物"')
    assert selenium.run_js('return pyodide.runPython("\'🐍\'") === "🐍"')
    # TODO: replace with suitable test for the behavior of bytes objects once we
    # get the new behavior specified.
    # assert selenium.run_js(
    #     "let x = pyodide.runPython(\"b'bytes'\");\n"
    #     "return (x instanceof window.Uint8ClampedArray) && "
    #     "(x.length === 5) && "
    #     "(x[0] === 98)"
    # )
    assert selenium.run_js(
        """
        let proxy = pyodide.runPython("[1, 2, 3]");
        let typename = proxy.type;
        let x = proxy.toJs();
        proxy.destroy();
        return ((typename === "list") && (x instanceof window.Array) && 
                (x.length === 3) && (x[0] == 1) && (x[1] == 2) && (x[2] == 3));
        """
    )
    assert selenium.run_js(
        """
        let proxy = pyodide.runPython("{42: 64}");
        let typename = proxy.type;
        let x = proxy.toJs();
        proxy.destroy();
        return (typename === "dict") && (x.constructor.name === "Map") && (x.get(42) === 64)
        """
    )
    assert selenium.run_js(
        """
        let x = pyodide.runPython("open('/foo.txt', 'wb')")
        return (x.tell() === 0)
        """
    )


def test_python2js_long_ints(selenium):
    assert selenium.run("2**30") == 2 ** 30
    assert selenium.run("2**31") == 2 ** 31
    assert selenium.run("2**30 - 1 + 2**30") == (2 ** 30 - 1 + 2 ** 30)
    assert selenium.run("2**32 / 2**4") == (2 ** 32 / 2 ** 4)
    assert selenium.run("-2**30") == -(2 ** 30)
    assert selenium.run("-2**31") == -(2 ** 31)


def test_pythonexc2js(selenium):
    msg = "ZeroDivisionError"
    with pytest.raises(selenium.JavascriptException, match=msg):
        selenium.run_js('return pyodide.runPython("5 / 0")')


def test_run_python_simple_error(selenium):
    msg = "ZeroDivisionError"
    with pytest.raises(selenium.JavascriptException, match=msg):
        selenium.run_js("return pyodide._module.runPythonSimple('5 / 0');")


def test_js2python(selenium):
    selenium.run_js(
        """
        window.jsstring_ucs1 = "pyodidé";
        window.jsstring_ucs2 = "碘化物";
        window.jsstring_ucs4 = "🐍";
        window.jsnumber0 = 42;
        window.jsnumber1 = 42.5;
        window.jsundefined = undefined;
        window.jsnull = null;
        window.jstrue = true;
        window.jsfalse = false;
        window.jsarray0 = [];
        window.jsarray1 = [1, 2, 3];
        window.jspython = pyodide.pyimport("open");
        window.jsbytes = new Uint8Array([1, 2, 3]);
        window.jsfloats = new Float32Array([1, 2, 3]);
        window.jsobject = new XMLHttpRequest();
        """
    )
    assert selenium.run("from js import jsstring_ucs1\n" 'jsstring_ucs1 == "pyodidé"')
    assert selenium.run("from js import jsstring_ucs2\n" 'jsstring_ucs2 == "碘化物"')
    assert selenium.run("from js import jsstring_ucs4\n" 'jsstring_ucs4 == "🐍"')
    assert selenium.run(
        "from js import jsnumber0\n" "jsnumber0 == 42 and isinstance(jsnumber0, int)"
    )
    assert selenium.run(
        "from js import jsnumber1\n"
        "jsnumber1 == 42.5 and isinstance(jsnumber1, float)"
    )
    assert selenium.run("from js import jsundefined\n" "jsundefined is None")
    assert selenium.run("from js import jstrue\n" "jstrue is True")
    assert selenium.run("from js import jsfalse\n" "jsfalse is False")
    assert selenium.run("from js import jspython\n" "jspython is open")
    assert selenium.run(
        """
        from js import jsbytes
        ((jsbytes.tolist() == [1, 2, 3])
         and (jsbytes.tobytes() == b"\x01\x02\x03"))
        """
    )
    assert selenium.run(
        """
        from js import jsfloats
        import struct
        expected = struct.pack("fff", 1, 2, 3)
        (jsfloats.tolist() == [1, 2, 3]) and (jsfloats.tobytes() == expected)
        """
    )
    assert selenium.run(
        """
        from js import jsobject
        str(jsobject) == "[object XMLHttpRequest]"
        """
    )
    assert selenium.run(
        """
        from js import jsobject
        bool(jsobject) == True
        """
    )
    assert selenium.run(
        """
        from js import jsarray0
        bool(jsarray0) == False
        """
    )
    assert selenium.run(
        """
        from js import jsarray1
        bool(jsarray1) == True
        """
    )


def test_js2python_bool(selenium):
    selenium.run_js(
        """
        window.f = ()=>{}
        window.m0 = new Map();
        window.m1 = new Map([[0, 1]]);
        window.s0 = new Set();
        window.s1 = new Set([0]);
        """
    )
    assert (
        selenium.run(
            """
        from js import window, f, m0, m1, s0, s1
        [bool(x) for x in [f, m0, m1, s0, s1]]
        """
        )
        == [True, False, True, False, True]
    )


@pytest.mark.parametrize("wasm_heap", (False, True))
@pytest.mark.parametrize(
    "jstype, pytype",
    (
        ("Int8Array", "b"),
        ("Uint8Array", "B"),
        ("Uint8ClampedArray", "B"),
        ("Int16Array", "h"),
        ("Uint16Array", "H"),
        ("Int32Array", "i"),
        ("Uint32Array", "I"),
        ("Float32Array", "f"),
        ("Float64Array", "d"),
    ),
)
def test_typed_arrays(selenium, wasm_heap, jstype, pytype):
    if not wasm_heap:
        selenium.run_js(f"window.array = new {jstype}([1, 2, 3, 4]);\n")
    else:
        selenium.run_js(
            f"""
             let buffer = pyodide._module._malloc(
                   4 * {jstype}.BYTES_PER_ELEMENT);
             window.array = new {jstype}(
                   pyodide._module.HEAPU8.buffer, buffer, 4);
             window.array[0] = 1;
             window.array[1] = 2;
             window.array[2] = 3;
             window.array[3] = 4;
             """
        )
    assert selenium.run(
        f"""
         from js import array
         import struct
         expected = struct.pack("{pytype*4}", 1, 2, 3, 4)
         print(array.format, array.tolist(), array.tobytes())
         ((array.format == "{pytype}")
          and array.tolist() == [1, 2, 3, 4]
          and array.tobytes() == expected
          and array.obj._has_bytes() is {not wasm_heap})
         """
    )


def test_array_buffer(selenium):
    selenium.run_js("window.array = new ArrayBuffer(100);\n")
    assert (
        selenium.run(
            """
        from js import array
        len(array.tobytes())
        """
        )
        == 100
    )


def assert_js_to_py_to_js(selenium, name):
    selenium.run_js(f"window.obj = {name};")
    selenium.run("from js import obj")
    assert selenium.run_js("return pyodide.globals.get('obj') === obj;")


def assert_py_to_js_to_py(selenium, name):
    selenium.run_js(f"window.obj = pyodide.globals.get('{name}');")
    assert selenium.run(
        f"""
        from js import obj
        obj is {name}
        """
    )


def test_recursive_list_to_js(selenium_standalone):
    selenium_standalone.run(
        """
        x = []
        x.append(x)
        """
    )
    selenium_standalone.run_js("x = pyodide.pyimport('x').toJs();")


def test_recursive_dict_to_js(selenium_standalone):
    selenium_standalone.run(
        """
        x = {}
        x[0] = x
        """
    )
    selenium_standalone.run_js("x = pyodide.pyimport('x').toJs();")


def test_list_js2py2js(selenium):
    selenium.run_js("window.x = [1,2,3];")
    assert_js_to_py_to_js(selenium, "x")


def test_dict_js2py2js(selenium):
    selenium.run_js("window.x = { a : 1, b : 2, 0 : 3 };")
    assert_js_to_py_to_js(selenium, "x")


def test_error_js2py2js(selenium):
    selenium.run_js("window.err = new Error('hello there?');")
    assert_js_to_py_to_js(selenium, "err")


def test_error_py2js2py(selenium):
    selenium.run("err = Exception('hello there?');")
    assert_py_to_js_to_py(selenium, "err")


def test_list_py2js2py(selenium):
    selenium.run("x = ['a', 'b']")
    assert_py_to_js_to_py(selenium, "x")


def test_dict_py2js2py(selenium):
    selenium.run("x = {'a' : 5, 'b' : 1}")
    assert_py_to_js_to_py(selenium, "x")


def test_jsproxy_attribute_error(selenium):
    selenium.run_js(
        """
        class Point {
            constructor(x, y) {
                this.x = x;
                this.y = y;
            }
        }
        window.point = new Point(42, 43);
        """
    )
    selenium.run(
        """
        from js import point
        assert point.y == 43
        """
    )

    msg = "AttributeError: z"
    with pytest.raises(selenium.JavascriptException, match=msg):
        selenium.run("point.z")

    selenium.run("del point.y")
    msg = "AttributeError: y"
    with pytest.raises(selenium.JavascriptException, match=msg):
        selenium.run("point.y")
    assert selenium.run_js("return point.y;") is None


def test_javascript_error(selenium):
    msg = "JsException: Error: This is a js error"
    with pytest.raises(selenium.JavascriptException, match=msg):
        selenium.run(
            """
            from js import Error
            err = Error.new("This is a js error")
            err2 = Error.new("This is another js error")
            raise err
            """
        )


def test_javascript_error_back_to_js(selenium):
    selenium.run_js(
        """
        window.err = new Error("This is a js error");
        """
    )
    assert (
        selenium.run(
            """
            from js import err
            py_err = err
            type(py_err).__name__
            """
        )
        == "JsException"
    )
    assert selenium.run_js(
        """
        return pyodide.globals.get("py_err") === err;
        """
    )


def test_memoryview_conversion(selenium):
    selenium.run(
        """
        import array
        a = array.array("Q", [1,2,3])
        b = array.array("u", "123")
        """
    )
    selenium.run_js(
        """
        pyodide.globals.get("a")
        // Implicit assertion: this doesn't leave python error indicator set
        // (automatically checked in conftest.py)
        """
    )

    selenium.run_js(
        """
        pyodide.globals.get("b")
        // Implicit assertion: this doesn't leave python error indicator set
        // (automatically checked in conftest.py)
        """
    )


def test_python2js_with_depth(selenium):
    assert selenium.run_js(
        """
        pyodide.runPython("a = [1, 2, 3]");
        let res = pyodide.pyimport("a").toJs();
        return (Array.isArray(res)) && JSON.stringify(res) === "[1,2,3]";
        """
    )

    assert selenium.run_js(
        """
        pyodide.runPython("a = (1, 2, 3)");
        let res = pyodide.pyimport("a").toJs();
        return (Array.isArray(res)) && JSON.stringify(res) === "[1,2,3]";
        """
    )

    assert selenium.run_js(
        """
        pyodide.runPython("a = [(1,2), (3,4), [5, 6], { 2 : 3,  4 : 9}]")
        let res = pyodide.pyimport("a").toJs();
        return Array.isArray(res) && \
            JSON.stringify(res) === `[[1,2],[3,4],[5,6],{}]` && \
            JSON.stringify(Array.from(res[3].entries())) === "[[2,3],[4,9]]";
        """
    )

    selenium.run_js(
        """
        window.assert = function assert(x, msg){
            if(x !== true){
                throw new Error(`Assertion failed: ${msg}`);
            }
        }
        """
    )

    selenium.run_js(
        """
        pyodide.runPython("a = [1,[2,[3,[4,[5,[6,[7]]]]]]]")
        let a = pyodide.pyimport("a");
        for(let i=0; i < 7; i++){
            let x = a.toJs(i);
            for(let j=0; j < i; j++){
                assert(Array.isArray(x), `i: ${i}, j: ${j}`);
                x = x[1];
            }
            assert(pyodide._module.PyProxy.isPyProxy(x), `i: ${i}, j: ${i}`);
        }
        """
    )

    selenium.run_js(
        """
        pyodide.runPython("a = [1, (2, (3, [4, (5, (6, [7]))]))]")
        function assert(x, msg){
            if(x !== true){
                throw new Error(`Assertion failed: ${msg}`);
            }
        }
        let a = pyodide.pyimport("a");
        for(let i=0; i < 7; i++){
            let x = a.toJs(i);
            for(let j=0; j < i; j++){
                assert(Array.isArray(x), `i: ${i}, j: ${j}`);
                x = x[1];
            }
            assert(pyodide._module.PyProxy.isPyProxy(x), `i: ${i}, j: ${i}`);
        }
        """
    )

    selenium.run_js(
        """
        pyodide.runPython(`
            a = [1, 2, 3, 4, 5]
            b = [a, a, a, a, a]
            c = [b, b, b, b, b]
        `);
        let total_refs = pyodide._module.hiwire.num_keys();
        let res = pyodide.pyimport("c").toJs();
        let new_total_refs = pyodide._module.hiwire.num_keys();
        assert(total_refs === new_total_refs);
        assert(res[0] === res[1]);
        assert(res[0][0] === res[1][1]);
        assert(res[4][0] === res[1][4]);
        """
    )

    selenium.run_js(
        """
        pyodide.runPython(`
            a = [["b"]]
            b = [1,2,3, a[0]]
            a[0].append(b)
            a.append(b)
        `);
        let total_refs = pyodide._module.hiwire.num_keys();
        let res = pyodide.pyimport("a").toJs();
        let new_total_refs = pyodide._module.hiwire.num_keys();
        assert(total_refs === new_total_refs);
        assert(res[0][0] === "b");
        assert(res[1][2] === 3);
        assert(res[1][3] === res[0]);
        assert(res[0][1] === res[1]);
        """
    )
    msg = "pyodide.ConversionError"
    with pytest.raises(selenium.JavascriptException, match=msg):
        selenium.run_js(
            """
            pyodide.runPython(`
                { (2,2) : 0 }
            `).toJs()
            """
        )

    with pytest.raises(selenium.JavascriptException, match=msg):
        selenium.run_js(
            """
            pyodide.runPython(`
                { (2,2) }
            `).toJs()
            """
        )

    assert (
        set(
            selenium.run_js(
                """
        return Array.from(pyodide.runPython(`
            { 1, "1" }
        `).toJs().values())
        """
            )
        )
        == {1, "1"}
    )

    assert (
        dict(
            selenium.run_js(
                """
        return Array.from(pyodide.runPython(`
            { 1 : 7, "1" : 9 }
        `).toJs().entries())
        """
            )
        )
        == {1: 7, "1": 9}
    )


<<<<<<< HEAD
=======
def test_to_py(selenium):
    result = selenium.run_js(
        """
        window.a = new Map([[1, [1,2,new Set([1,2,3])]], [2, new Map([[1,2],[2,7]])]]);
        a.get(2).set("a", a);
        let result = [];
        for(let i = 0; i < 4; i++){
            result.push(pyodide.runPython(`
                from js import a
                repr(a.to_py(${i}))
            `));
        }
        return result;
        """
    )
    assert result == [
        "[object Map]",
        "{1: 1,2,[object Set], 2: [object Map]}",
        "{1: [1, 2, [object Set]], 2: {1: 2, 2: 7, 'a': [object Map]}}",
        "{1: [1, 2, {1, 2, 3}], 2: {1: 2, 2: 7, 'a': {...}}}",
    ]

    result = selenium.run_js(
        """
        window.a = { "x" : 2, "y" : 7, "z" : [1,2] };
        a.z.push(a);
        let result = [];
        for(let i = 0; i < 4; i++){
            result.push(pyodide.runPython(`
                from js import a
                repr(a.to_py(${i}))
            `));
        }
        return result;
        """
    )
    assert result == [
        "[object Object]",
        "{'x': 2, 'y': 7, 'z': 1,2,[object Object]}",
        "{'x': 2, 'y': 7, 'z': [1, 2, [object Object]]}",
        "{'x': 2, 'y': 7, 'z': [1, 2, {...}]}",
    ]

    result = selenium.run_js(
        """
        class Temp {
            constructor(){
                this.x = 2;
                this.y = 7;
            }
        }
        window.a = new Temp();
        let result = pyodide.runPython(`
            from js import a
            b = a.to_py()
            repr(type(b))
        `);
        return result;
        """
    )
    assert result == "<class 'JsProxy'>"

    msg = "Cannot use key of type Array as a key to a Python dict"
    with pytest.raises(selenium.JavascriptException, match=msg):
        selenium.run_js(
            """
            window.z = new Map([[[1,1], 2]]);
            pyodide.runPython(`
                from js import z
                z.to_py()
            `);
            """
        )

    msg = "Cannot use key of type Array as a key to a Python set"
    with pytest.raises(selenium.JavascriptException, match=msg):
        selenium.run_js(
            """
            window.z = new Set([[1,1]]);
            pyodide.runPython(`
                from js import z
                z.to_py()
            `);
            """
        )

    msg = "contains both 0 and false"
    with pytest.raises(selenium.JavascriptException, match=msg):
        selenium.run_js(
            """
            window.m = new Map([[0, 2], [false, 3]]);
            pyodide.runPython(`
                from js import m
                m.to_py()
            `);
            """
        )

    msg = "contains both 1 and true"
    with pytest.raises(selenium.JavascriptException, match=msg):
        selenium.run_js(
            """
            window.m = new Map([[1, 2], [true, 3]]);
            pyodide.runPython(`
                from js import m
                m.to_py()
            `);
            """
        )

    msg = "contains both 0 and false"
    with pytest.raises(selenium.JavascriptException, match=msg):
        selenium.run_js(
            """
            window.m = new Set([0, false]);
            pyodide.runPython(`
                from js import m
                m.to_py()
            `);
            """
        )

    msg = "contains both 1 and true"
    with pytest.raises(selenium.JavascriptException, match=msg):
        selenium.run_js(
            """
            window.m = new Set([1, true]);
            pyodide.runPython(`
                from js import m
                m.to_py()
            `);
            """
        )


@pytest.mark.xfail
>>>>>>> fadbaf1c
def test_py2js_set(selenium):
    assert selenium.run_js(
        """
        pyodide.runPython("a = {1, 2, 3}")
        let res = pyodide.pyimport("a").toJs();
        return res.constructor.name === "Set";
        """
    )<|MERGE_RESOLUTION|>--- conflicted
+++ resolved
@@ -534,8 +534,6 @@
     )
 
 
-<<<<<<< HEAD
-=======
 def test_to_py(selenium):
     result = selenium.run_js(
         """
@@ -670,14 +668,3 @@
             """
         )
 
-
-@pytest.mark.xfail
->>>>>>> fadbaf1c
-def test_py2js_set(selenium):
-    assert selenium.run_js(
-        """
-        pyodide.runPython("a = {1, 2, 3}")
-        let res = pyodide.pyimport("a").toJs();
-        return res.constructor.name === "Set";
-        """
-    )