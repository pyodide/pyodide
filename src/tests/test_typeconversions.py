# See also test_pyproxy, test_jsproxy, and test_python.
import io
import pickle
from typing import Any

import pytest
from hypothesis import example, given, settings
from hypothesis import strategies as st
from hypothesis.strategies import text
from pytest_pyodide import run_in_pyodide
from pytest_pyodide.fixture import selenium_context_manager
from pytest_pyodide.hypothesis import (
    any_equal_to_self_strategy,
    any_strategy,
    std_hypothesis_settings,
)


class NoHypothesisUnpickler(pickle.Unpickler):
    def find_class(self, module, name):
        # Only allow safe classes from builtins.
        if module == "hypothesis":
            raise pickle.UnpicklingError()
        return super().find_class(module, name)


def no_hypothesis(x):
    try:
        NoHypothesisUnpickler(io.BytesIO(pickle.dumps(x))).load()
        return True
    except Exception:
        return False


@given(s=text())
@settings(deadline=10000)
@example("\ufeff")
def test_string_conversion(selenium_module_scope, s):
    @run_in_pyodide
    def main(selenium, sbytes):
        from pyodide.code import run_js

        run_js("self.encoder = new TextEncoder()")
        run_js("self.decoder = new TextDecoder('utf8', {ignoreBOM: true})")

        spy = bytes(sbytes).decode()
        sjs = run_js(
            """
            (sbytes) => {
                self.sjs = self.decoder.decode(new Uint8Array(sbytes));
                return sjs;
            }
            """
        )(sbytes)
        assert sjs == spy
        assert run_js("(spy) => spy === self.sjs")(spy)

    with selenium_context_manager(selenium_module_scope) as selenium:
        sbytes = list(s.encode())
        main(selenium, sbytes)


@given(s=text())
@std_hypothesis_settings
@example("\ufeff")
@run_in_pyodide
def test_string_conversion2(selenium, s):
    from pyodide.code import run_js

    run_js("self.encoder = new TextEncoder()")
    run_js("self.decoder = new TextDecoder('utf8', {ignoreBOM: true})")

    s_encoded = s.encode()
    sjs = run_js(
        """
        (s_encoded) => {
            let buf = s_encoded.getBuffer();
            self.sjs = self.decoder.decode(buf.data);
            buf.release();
            return sjs
        }
        """
    )(s_encoded)
    assert sjs == s
    assert run_js("""(spy) => spy === self.sjs""")(s)


def blns():
    import base64
    import json

    with open("./src/tests/blns.base64.json") as f:
        BLNS = json.load(f)
    for s in BLNS:
        yield base64.b64decode(s).decode(errors="ignore")


@pytest.mark.driver_timeout(60)
def test_string_conversion_blns(selenium):
    @run_in_pyodide
    def _string_conversion_blns_internal(selenium, s):
        from pyodide.code import run_js

        run_js("self.encoder = new TextEncoder()")
        run_js("self.decoder = new TextDecoder('utf8', {ignoreBOM: true})")

        s_encoded = s.encode()
        sjs = run_js(
            """
            (s_encoded) => {
                let buf = s_encoded.getBuffer();
                self.sjs = self.decoder.decode(buf.data);
                buf.release();
                return sjs
            }
            """
        )(s_encoded)
        assert sjs == s
        assert run_js("""(spy) => spy === self.sjs""")(s)

    strings = blns()
    for s in strings:
        _string_conversion_blns_internal(selenium, s)


@run_in_pyodide
def test_large_string_conversion(selenium):
    from pyodide.code import run_js

    longstr = run_js('"ab".repeat(200_000)')
    res = longstr.count("ab")
    assert res == 200_000
    run_js(
        """
        (s) => {
            assert(() => s.length === 40_000);
            for(let n = 0; n < 20_000; n++){
                assert(() => s.slice(2*n, 2*n+2) === "ab");
            }
        }
        """
    )("ab" * 20_000)


@given(
    n=st.one_of(
        st.integers(),
        st.floats(allow_nan=False),
    )
)
@std_hypothesis_settings
@example(2**53)
@example(2**53 - 1)
@example(2**53 + 1)
@example(-(2**53))
@example(-(2**53) - 1)
@example(-(2**53) + 1)
@run_in_pyodide
def test_number_conversions(selenium_module_scope, n):
    import json

    from pyodide.code import run_js

    x_js = run_js("(s) => self.x_js = eval(s)")(json.dumps(n))
    run_js("(x_py) => Number(x_py) === x_js")(n)

    if type(x_js) is float:
        assert x_js == float(n)
    else:
        assert x_js == n


@given(n=st.floats())
@std_hypothesis_settings
@run_in_pyodide
def test_number_conversions_2(selenium_module_scope, n):
    from pyodide.code import run_js

    assert run_js("(n) => typeof n")(n) == "number"
    from math import isinf, isnan

    if isnan(n):
        return
    import json

    n_js = run_js("(s) => eval(s)")(json.dumps(n))
    if not isinf(n) and float(int(n)) == n and -(2**53) < n < 2**53:
        assert isinstance(n_js, int)
    else:
        assert isinstance(n_js, float)


@given(n=st.integers())
@std_hypothesis_settings
@example(2**53)
@example(2**53 - 1)
@example(2**53 + 1)
@example(-(2**53))
@example(-(2**53) - 1)
@example(-(2**53) + 1)
@run_in_pyodide
def test_number_conversions_3(selenium_module_scope, n):
    from pyodide.code import run_js

    jsty = run_js("(n) => typeof n")(n)
    if -(2**53) + 1 < n < 2**53 - 1:
        assert jsty == "number"
    else:
        assert jsty == "bigint"
    import json

    n_js = run_js("(s) => eval(s)")(json.dumps(n))
    if -(2**53) < n < 2**53:
        assert isinstance(n_js, int)
    else:
        assert isinstance(n_js, float)


@run_in_pyodide
def test_nan_conversions(selenium):
    from pyodide.code import run_js

    jsnan = run_js("NaN")
    from math import isnan

    assert isnan(jsnan)
    assert run_js(
        """
        let mathmod = pyodide.pyimport("math");
        const res = Number.isNaN(mathmod.nan);
        mathmod.destroy();
        res
        """
    )


@given(n=st.integers())
@std_hypothesis_settings
def test_bigint_conversions(selenium_module_scope, n):
    with selenium_context_manager(selenium_module_scope) as selenium:
        h = hex(n)
        selenium.run_js(f"self.h = {h!r};")
        selenium.run_js(
            """
            let negative = false;
            let h2 = h;
            if(h2.startsWith('-')){
                h2 = h2.slice(1);
                negative = true;
            }
            self.n = BigInt(h2);
            if(negative){
                self.n = -n;
            }
            pyodide.runPython(`
                from js import n, h
                n2 = int(h, 16)
                assert n == n2
            `);
            let n2 = pyodide.globals.get("n2");
            let n3 = Number(n2);
            if(Number.isSafeInteger(n3)){
                assert(() => typeof n2 === "number");
                assert(() => n2 === Number(n));
            } else {
                assert(() => typeof n2 === "bigint");
                assert(() => n2 === n);
            }
            """
        )


@given(
    n=st.one_of(
        st.integers(min_value=2**53 + 1),
        st.integers(max_value=-(2**53) - 1),
    )
)
@std_hypothesis_settings
def test_big_int_conversions2(selenium_module_scope, n):
    @run_in_pyodide
    def main(selenium, s):
        import json

        from pyodide.code import run_js

        x_py = json.loads(s)
        x_js, check = run_js(
            """
            (s, x_py) => {
                let x_js = eval(s + 'n');

                return [x_js, x_py === x_js];
            }
            """
        )(s, x_py)
        assert check
        assert x_js == x_py

    with selenium_context_manager(selenium_module_scope) as selenium:
        import json

        s = json.dumps(n)
        main(selenium, s)


@given(
    n=st.integers(),
    exp=st.integers(min_value=1, max_value=10),
)
@std_hypothesis_settings
def test_big_int_conversions3(selenium_module_scope, n, exp):
    @run_in_pyodide
    def main(selenium, s):
        import json

        from pyodide.code import run_js

        x_py = json.loads(s)
        x_js = run_js(
            f"""
            self.x_js = eval('{s}n'); // JSON.parse apparently doesn't work
            """
        )
        [x1, x2] = run_js(
            """
            (x_py) => [x_py.toString(), x_js.toString()]
            """
        )(x_py)
        assert x1 == x2

        check = run_js(
            """
            (x) => {
                const [a, b] = x.toJs();
                return a === b;
            }
            """
        )([str(x_js), str(x_py)])
        assert check

    with selenium_context_manager(selenium_module_scope) as selenium:
        val = 2 ** (32 * exp) - n
        import json

        s = json.dumps(val)
        main(selenium, s)


@given(obj=any_equal_to_self_strategy.filter(no_hypothesis))
@std_hypothesis_settings
@run_in_pyodide
def test_hyp_py2js2py(selenium, obj):
    import __main__

    from pyodide.code import run_js

    __main__.obj = obj

    try:
        run_js('self.obj2 = pyodide.globals.get("obj"); 0;')
        from js import obj2  # type:ignore[attr-defined]

        assert obj2 == obj
        run_js(
            """
            if(self.obj2 && self.obj2.destroy){
                self.obj2.destroy();
            }
            delete self.obj2
            """
        )
    finally:
        del __main__.obj


@given(obj=any_equal_to_self_strategy.filter(no_hypothesis))
@std_hypothesis_settings
@run_in_pyodide
def test_hyp_py2js2py_2(selenium, obj):
    import __main__

    from pyodide.code import run_js

    __main__.o = obj
    try:
        assert obj == run_js("pyodide.globals.get('o')")
    finally:
        del __main__.o


@pytest.mark.parametrize("a", [9992361673228537, -9992361673228537])
@run_in_pyodide
def test_big_integer_py2js2py(selenium, a):
    import __main__

    from pyodide.code import run_js

    __main__.a = a
    try:
        b = run_js("pyodide.globals.get('a')")
        assert a == b
    finally:
        del __main__.a


# Generate an object of any type
@pytest.mark.skip_refcount_check
@pytest.mark.skip_pyproxy_check
@given(obj=any_strategy.filter(no_hypothesis))
@std_hypothesis_settings
@run_in_pyodide
def test_hyp_tojs_no_crash(selenium, obj):
    import __main__

    from pyodide.code import run_js

    __main__.x = obj
    try:
        run_js(
            """
            let x = pyodide.globals.get("x");
            if(x && x.toJs){
                x.toJs();
            }
            """
        )
    finally:
        del __main__.x


@pytest.mark.skip_refcount_check
@pytest.mark.skip_pyproxy_check
@given(obj=any_strategy.filter(no_hypothesis))
@example(obj=range(0, 2147483648))  # length is too big to fit in ssize_t
@settings(
    std_hypothesis_settings,
    max_examples=25,
)
@run_in_pyodide
def test_hypothesis(selenium_standalone, obj):
    from pyodide.ffi import to_js

    to_js(obj)


@pytest.mark.parametrize(
    "py,js",
    [
        (None, "undefined"),
        (True, "true"),
        (False, "false"),
        (42, "42"),
        (3.14, "3.14"),
        # Need to test all three internal string representations in Python:
        # UCS1, UCS2 and UCS4
        ("ascii", "'ascii'"),
        ("ιωδιούχο", "'ιωδιούχο'"),
        ("碘化物", "'碘化物'"),
        ("🐍", "'🐍'"),
    ],
)
@run_in_pyodide
def test_python2js1(selenium, py, js):
    from pyodide.code import run_js

    assert run_js(
        f"""
        (py) => py === {js}
        """
    )(py)


@run_in_pyodide
def test_python2js2(selenium):
    from pyodide.code import run_js

    assert (
        list(
            run_js(
                """
                (x) => {
                    x = x.toJs();
                    return [x.constructor.name, x.length, x[0]];
                }
                """
            )(b"bytes")
        )
        == ["Uint8Array", 5, 98]
    )


@run_in_pyodide
def test_python2js3(selenium):
    from pyodide.code import run_js

    l = [7, 9, 13]
    result = run_js(
        """
        (proxy) => {
            x = proxy.toJs();
            return [proxy.type, x.constructor.name, x.length, x[0], x[1], x[2]]
        }
        """
    )(l)
    assert list(result) == ["list", "Array", 3, *l]


@run_in_pyodide
def test_python2js4(selenium):
    from pyodide.code import run_js

    assert (
        list(
            run_js(
                """
                (proxy) => {
                    let typename = proxy.type;
                    let x = proxy.toJs();
                    return [proxy.type, x.constructor.name, x.get(42)];
                }
                """
            )({42: 64})
        )
        == ["dict", "Map", 64]
    )


@run_in_pyodide
def test_python2js5(selenium):
    from pyodide.code import run_js

    assert run_js("(x) => x.tell()")(open("/foo.txt", "wb")) == 0

    from tempfile import TemporaryFile

    with TemporaryFile(mode="w+") as f:
        contents = ["a\n", "b\n", "hello there!\n"]
        f.writelines(contents)
        assert run_js("(f) => f.tell()")(f) == 17

        assert (
            run_js(
                """
                (f) => {
                    f.seek(0);
                    return [f.readline(), f.readline(), f.readline()];
                }
                """
            )(f).to_py()
            == contents
        )


def test_python2js_track_proxies(selenium):
    selenium.run_js(
        """
        let x = pyodide.runPython(`
            class T:
                pass
            [[T()],[T()], [[[T()],[T()]],[T(), [], [[T()]], T()], T(), T()], T()]
        `);
        let proxies = [];
        let result = x.toJs({ pyproxies : proxies });
        assert(() => proxies.length === 10);
        for(let x of proxies){
            x.destroy();
        }
        function check(l){
            for(let x of l){
                if(x instanceof pyodide.ffi.PyProxy){
                    assert(() => !pyodide._api.pyproxyIsAlive(x));
                } else {
                    check(x);
                }
            }
        }
        check(result);
        assertThrows(() => x.toJs({create_pyproxies : false}), "PythonError", "pyodide.ffi.ConversionError");
        x.destroy();
        """
    )


@run_in_pyodide
def test_wrong_way_track_proxies(selenium):
    from pyodide.code import run_js

    checkDestroyed = run_js(
        """
        function checkDestroyed(l){
            for(let e of l){
                if(e instanceof pyodide.ffi.PyProxy){
                    assert(() => !pyodide._api.pyproxyIsAlive(e));
                } else {
                    checkDestroyed(e);
                }
            }
        };
        checkDestroyed
        """
    )
    from unittest import TestCase

    from js import Array, Object
    from pyodide.ffi import ConversionError, destroy_proxies, to_js

    raises = TestCase().assertRaises

    class T:
        pass

    x = [[T()], [T()], [[[T()], [T()]], [T(), [], [[T()]], T()], T(), T()], T()]
    proxylist = Array.new()
    r = to_js(x, pyproxies=proxylist)
    assert len(proxylist) == 10
    destroy_proxies(proxylist)
    checkDestroyed(r)
    with raises(TypeError):
        to_js(x, pyproxies=[])  # type:ignore[call-overload]
    with raises(TypeError):
        to_js(x, pyproxies=Object.new())
    with raises(ConversionError):
        to_js(x, create_pyproxies=False)


def test_wrong_way_conversions1(selenium):
    selenium.run_js(
        """
        assert(() => pyodide.toPy(5) === 5);
        assert(() => pyodide.toPy(5n) === 5n);
        assert(() => pyodide.toPy("abc") === "abc");
        class Test {};
        let t = new Test();
        assert(() => pyodide.toPy(t) === t);

        self.a1 = [1,2,3];
        self.b1 = pyodide.toPy(a1);
        self.a2 = { a : 1, b : 2, c : 3};
        self.b2 = pyodide.toPy(a2);
        pyodide.runPython(`
            from js import a1, b1, a2, b2
            assert a1.to_py() == b1
            assert a2.to_py() == b2
        `);
        self.b1.destroy();
        self.b2.destroy();
        """
    )


@run_in_pyodide
def test_wrong_way_conversions2(selenium):
    from pyodide.code import run_js
    from pyodide.ffi import to_js

    [astr, bstr] = run_js(
        """
        (a) => {
            b = [1,2,3];
            return [JSON.stringify(a), JSON.stringify(b)]
        }
        """
    )(to_js([1, 2, 3]))
    assert astr == bstr


@run_in_pyodide
def test_wrong_way_conversions3(selenium):
    from pyodide.code import run_js
    from pyodide.ffi import to_js

    class Test:
        pass

    t1 = Test()
    t2 = to_js(t1)
    t3 = run_js("(t2) => t2.copy()")(t2)

    assert t1 is t3
    t2.destroy()


@run_in_pyodide
def test_wrong_way_conversions4(selenium):
    from pyodide.ffi import to_js

    s = "avafhjpa"
    t = 55
    assert to_js(s) is s
    assert to_js(t) is t


@run_in_pyodide
def test_dict_converter1(selenium):
    import json

    from pyodide.code import run_js
    from pyodide.ffi import to_js

    arrayFrom = run_js("Array.from")
    d = {x: x + 2 for x in range(5)}
    res = to_js(d, dict_converter=arrayFrom)
    constructor, serialized = run_js(
        """
        (res) => {
            return [res.constructor.name, JSON.stringify(res)];
        }
        """
    )(res)

    assert constructor == "Array"
    assert json.loads(serialized) == [list(x) for x in d.items()]


@run_in_pyodide
def test_dict_converter2(selenium):
    import json

    from pyodide.code import run_js

    d = {x: x + 2 for x in range(5)}
    constructor, serialized = run_js(
        """
        (d) => {
            const res = d.toJs({dict_converter : Array.from});
            return [res.constructor.name, JSON.stringify(res)];
        }
        """
    )(d)

    assert constructor == "Array"
    assert json.loads(serialized) == [list(x) for x in d.items()]


@run_in_pyodide
def test_dict_converter3(selenium):
    import json

    from js import Object
    from pyodide.code import run_js
    from pyodide.ffi import to_js

    d = {x: x + 2 for x in range(5)}

    res = to_js(d, dict_converter=Object.fromEntries)
    constructor, serialized = run_js(
        """
        (res) => [res.constructor.name, JSON.stringify(res)]
        """
    )(res)

    assert constructor == "Object"
    assert json.loads(serialized) == {str(k): v for k, v in d.items()}


@run_in_pyodide
def test_dict_converter4(selenium):
    import json

    from pyodide.code import run_js

    d = {x: x + 2 for x in range(5)}

    constructor, serialized = run_js(
        """
        (px) => {
            let res = px.toJs({dict_converter : Object.fromEntries});
            return [res.constructor.name, JSON.stringify(res)];
        }
        """
    )(d)

    assert constructor == "Object"
    assert json.loads(serialized) == {str(k): v for k, v in d.items()}


@pytest.mark.parametrize(
    "formula",
    ["2**30", "2**31", "2**30 - 1 + 2**30", "2**32 / 2**4", "-2**30", "-2**31"],
)
def test_python2js_long_ints(selenium, formula):
    assert selenium.run(formula) == eval(formula)


@run_in_pyodide
def test_python2js_long_ints2(selenium):
    from pyodide.code import run_js

    assert run_js(
        """
        (x) => x === 2n**64n;
        """
    )(2**64)

    assert run_js(
        """
        (x) => x === -(2n**64n);
        """
    )(-(2**64))


def test_pythonexc2js(selenium):
    msg = "ZeroDivisionError"
    with pytest.raises(selenium.JavascriptException, match=msg):
        selenium.run_js('return pyodide.runPython("5 / 0")')


@run_in_pyodide
def test_js2python_null(selenium):
    from pyodide.code import run_js

    assert run_js("null") is None
    assert run_js("[null]")[0] is None
    assert run_js("() => null")() is None
    assert run_js("({a: null})").a is None
    assert run_js("new Map([['a', null]])")["a"] is None
    assert run_js("[null, null, null]").to_py() == [None, None, None]
    assert run_js("new Map([['a', null]])").to_py() == {"a": None}


@run_in_pyodide
def test_js2python_basic(selenium):
    from pyodide.code import run_js

    t = run_js(
        """
        ({
            jsstring_ucs1 : "pyodidé",
            jsstring_ucs2 : "碘化物",
            jsstring_ucs4 : "🐍",
            jsnumber0 : 42,
            jsnumber1 : 42.5,
            jsundefined : undefined,
            jsnull : null,
            jstrue : true,
            jsfalse : false,
            jsarray0 : [],
            jsarray1 : [1, 2, 3],
            jspython : pyodide.globals.get("open"),
            jsbytes : new Uint8Array([1, 2, 3]),
            jsfloats : new Float32Array([1, 2, 3]),
            jsobject : new TextDecoder(),
        });
        """
    )
    assert t.jsstring_ucs1 == "pyodidé"
    assert t.jsstring_ucs2 == "碘化物"
    assert t.jsstring_ucs4 == "🐍"
    assert t.jsnumber0 == 42 and isinstance(t.jsnumber0, int)
    assert t.jsnumber1 == 42.5 and isinstance(t.jsnumber1, float)
    assert t.jsundefined is None
    assert t.jsnull is None
    assert t.jstrue is True
    assert t.jsfalse is False
    assert t.jspython is open

    jsbytes = t.jsbytes.to_py()
    assert (jsbytes.tolist() == [1, 2, 3]) and (jsbytes.tobytes() == b"\x01\x02\x03")

    jsfloats = t.jsfloats.to_py()
    import struct

    expected = struct.pack("fff", 1, 2, 3)
    assert (jsfloats.tolist() == [1, 2, 3]) and (jsfloats.tobytes() == expected)
    assert str(t.jsobject) == "[object TextDecoder]"
    assert bool(t.jsobject) is True
    assert bool(t.jsarray0) is False
    assert bool(t.jsarray1) is True
    run_js("(t) => t.jspython.destroy()")(t)


@pytest.mark.parametrize(
    "jsval, is_truthy",
    [
        ("()=>{}", True),
        ("new Map()", False),
        ("new Map([[0, 1]])", True),
        ("new Set()", False),
        ("new Set([0])", True),
    ],
)
@run_in_pyodide
def test_js2python_bool(selenium, jsval, is_truthy):
    from pyodide.code import run_js

    assert bool(run_js(jsval)) is is_truthy


@pytest.mark.parametrize(
    "jstype, pytype",
    (
        ("Int8Array", "b"),
        ("Uint8Array", "B"),
        ("Uint8ClampedArray", "B"),
        ("Int16Array", "h"),
        ("Uint16Array", "H"),
        ("Int32Array", "i"),
        ("Uint32Array", "I"),
        ("Float32Array", "f"),
        ("Float64Array", "d"),
    ),
)
@run_in_pyodide
def test_typed_arrays(selenium, jstype, pytype):
    from pyodide.code import run_js

    array = run_js(f"new {jstype}([1, 2, 3, 4]);").to_py()
    print(array.format, array.tolist(), array.tobytes())
    assert array.format == pytype
    assert array.tolist() == [1, 2, 3, 4]
    import struct

    assert array.tobytes() == struct.pack(pytype * 4, 1, 2, 3, 4)


@run_in_pyodide
def test_array_buffer(selenium):
    from pyodide.code import run_js

    array = run_js("new ArrayBuffer(100);").to_py()
    assert len(array.tobytes()) == 100


def assert_js_to_py_to_js(selenium, name):
    selenium.run_js(f"self.obj = {name};")
    selenium.run("from js import obj")
    assert selenium.run_js(
        """
        let pyobj = pyodide.globals.get("obj");
        return pyobj === obj;
        """
    )


def assert_py_to_js_to_py(selenium, name):
    selenium.run_js(
        f"""
        self.obj = pyodide.runPython('{name}');
        pyodide.runPython(`
            from js import obj
            assert obj is {name}
        `);
        obj.destroy();
        """
    )


@run_in_pyodide
def test_recursive_list_to_js(selenium):
    x: Any = []
    x.append(x)
    from pyodide.ffi import to_js

    to_js(x)


@run_in_pyodide
def test_recursive_dict_to_js(selenium):
    x: Any = {}
    x[0] = x
    from pyodide.ffi import to_js

    to_js(x)


def test_list_js2py2js(selenium):
    selenium.run_js("self.x = [1,2,3];")
    assert_js_to_py_to_js(selenium, "x")


def test_dict_js2py2js(selenium):
    selenium.run_js("self.x = { a : 1, b : 2, 0 : 3 };")
    assert_js_to_py_to_js(selenium, "x")


def test_error_js2py2js(selenium):
    selenium.run_js("self.err = new Error('hello there?');")
    assert_js_to_py_to_js(selenium, "err")
    if selenium.browser == "node":
        return
    selenium.run_js("self.err = new DOMException('hello there?');")
    assert_js_to_py_to_js(selenium, "err")


def test_error_py2js2py(selenium):
    selenium.run("err = Exception('hello there?');")
    assert_py_to_js_to_py(selenium, "err")


def test_list_py2js2py(selenium):
    selenium.run("x = ['a', 'b']")
    assert_py_to_js_to_py(selenium, "x")


def test_dict_py2js2py(selenium):
    selenium.run("x = {'a' : 5, 'b' : 1}")
    assert_py_to_js_to_py(selenium, "x")


@run_in_pyodide
def test_jsproxy_attribute_error(selenium):
    import pytest

    from pyodide.code import run_js

    point = run_js(
        """
        class Point {
            constructor(x, y) {
                this.x = x;
                this.y = y;
            }
        }
        new Point(42, 43);
        """
    )
    assert point.y == 43

    with pytest.raises(AttributeError, match="z"):
        point.z

    del point.y
    with pytest.raises(AttributeError, match="y"):
        point.y

    assert run_js("(point) => point.y;")(point) is None


def test_javascript_error(selenium):
    msg = "JsException: Error: This is a js error"
    with pytest.raises(selenium.JavascriptException, match=msg):
        selenium.run(
            """
            from js import Error
            err = Error.new("This is a js error")
            err2 = Error.new("This is another js error")
            raise err
            """
        )


@run_in_pyodide
def test_javascript_error_back_to_js(selenium):
    from pyodide.code import run_js

    err = run_js('self.err = new Error("This is a js error"); err')
    assert type(err).__name__ == "JsException"
    assert run_js(
        """
        (py_err) => py_err === err;
        """
    )(err)


def test_memoryview_conversion(selenium):
    selenium.run(
        """
        import array
        a = array.array("Q", [1,2,3])
        b = array.array("u", "123")
        """
    )
    selenium.run_js(
        """
        pyodide.runPython("a").destroy()
        // Implicit assertion: this doesn't leave python error indicator set
        // (automatically checked in conftest.py)
        """
    )

    selenium.run_js(
        """
        pyodide.runPython("b").destroy()
        // Implicit assertion: this doesn't leave python error indicator set
        // (automatically checked in conftest.py)
        """
    )


def test_python2js_with_depth(selenium):
    selenium.run_js(
        """
        const x = pyodide.runPython(`
            class Test: pass
            [Test(), [Test(), [Test(), [Test()]]]]
        `);
        const Module = pyodide._module;
        const proxies = [];
        const result = Module._python2js_with_depth(Module.PyProxy_getPtr(x), -1, proxies);
        assert(() => proxies.length === 4);
        const result_proxies = [result[0], result[1][0], result[1][1][0], result[1][1][1][0]];
        const sortFunc = (x, y) => Module.PyProxy_getPtr(x) < Module.PyProxy_getPtr(y);
        proxies.sort(sortFunc);
        result_proxies.sort(sortFunc);
        for(let i = 0; i < 4; i++){
            assert(() => proxies[i] == result_proxies[i]);
        }
        x.destroy();
        for(const px of proxies){
            px.destroy();
        }
        """
    )


@pytest.mark.parametrize("ty", [list, tuple])
@run_in_pyodide
def test_tojs1(selenium, ty):
    import json

    from pyodide.code import run_js

    l = [1, 2, 3]
    x = ty(l)
    assert run_js("x => Array.isArray(x.toJs())")(x)
    serialized = run_js("x => JSON.stringify(x.toJs())")(x)
    assert l == json.loads(serialized)


@run_in_pyodide
def test_tojs2(selenium):
    import json

    from pyodide.code import run_js

    o = [(1, 2), (3, 4), [5, 6], {2: 3, 4: 9}]

    assert run_js("(o) => Array.isArray(o.toJs())")(o)
    serialized = run_js("(o) => JSON.stringify(o.toJs())")(o)
    assert json.loads(serialized) == [[1, 2], [3, 4], [5, 6], {}]
    serialized = run_js("(o) => JSON.stringify(Array.from(o.toJs()[3].entries()))")(o)
    assert json.loads(serialized) == [[2, 3], [4, 9]]


def test_tojs4(selenium):
    selenium.run_js(
        """
        let a = pyodide.runPython("[1,[2,[3,[4,[5,[6,[7]]]]]]]")
        for(let i=0; i < 7; i++){
            let x = a.toJs({depth : i});
            for(let j=0; j < i; j++){
                assert(() => Array.isArray(x), `i: ${i}, j: ${j}`);
                x = x[1];
            }
            assert(() => x instanceof pyodide.ffi.PyProxy, `i: ${i}, j: ${i}`);
            x.destroy();
        }
        a.destroy()
        """
    )


def test_tojs5(selenium):
    selenium.run_js(
        """
        let a = pyodide.runPython("[1, (2, (3, [4, (5, (6, [7]))]))]")
        for(let i=0; i < 7; i++){
            let x = a.toJs({depth : i});
            for(let j=0; j < i; j++){
                assert(() => Array.isArray(x), `i: ${i}, j: ${j}`);
                x = x[1];
            }
            assert(() => x instanceof pyodide.ffi.PyProxy, `i: ${i}, j: ${i}`);
            x.destroy();
        }
        a.destroy()
        """
    )


def test_tojs6(selenium):
    selenium.run_js(
        """
        let respy = pyodide.runPython(`
            a = [1, 2, 3, 4, 5]
            b = [a, a, a, a, a]
            [b, b, b, b, b]
        `);
        let total_refs = pyodide._module._hiwire_num_refs();
        let res = respy.toJs();
        let new_total_refs = pyodide._module._hiwire_num_refs();
        respy.destroy();
        assert(() => total_refs === new_total_refs);
        assert(() => res[0] === res[1]);
        assert(() => res[0][0] === res[1][1]);
        assert(() => res[4][0] === res[1][4]);
        """
    )


def test_tojs7(selenium):
    selenium.run_js(
        """
        let respy = pyodide.runPython(`
            a = [["b"]]
            b = [1,2,3, a[0]]
            a[0].append(b)
            a.append(b)
            a
        `);
        let total_refs = pyodide._module._hiwire_num_refs();
        let res = respy.toJs();
<<<<<<< HEAD
=======
        let new_total_refs = pyodide._module._hiwire_num_refs();
>>>>>>> efe22df5
        respy.destroy();
        pyodide.runPython("del a, b; import gc; gc.collect()");
        let new_total_refs = pyodide._module.hiwire.num_keys();
        assert(() => new_total_refs === total_refs );
        assert(() => res[0][0] === "b");
        assert(() => res[1][2] === 3);
        assert(() => res[1][3] === res[0]);
        assert(() => res[0][1] === res[1]);
        """
    )


@pytest.mark.skip_pyproxy_check
@run_in_pyodide
def test_tojs8(selenium):
    import pytest

    from pyodide.ffi import ConversionError, to_js

    msg = r"Cannot use \(2, 2\) as a key for a Javascript"
    with pytest.raises(ConversionError, match=msg):
        to_js({(2, 2): 0})

    with pytest.raises(ConversionError, match=msg):
        to_js({(2, 2)})


def test_tojs9(selenium):
    assert (
        set(
            selenium.run_js(
                """
                return Array.from(pyodide.runPython(`
                    from pyodide.ffi import to_js
                    to_js({ 1, "1" })
                `).values())
                """
            )
        )
        == {1, "1"}
    )

    assert (
        dict(
            selenium.run_js(
                """
                return Array.from(pyodide.runPython(`
                    from pyodide.ffi import to_js
                    to_js({ 1 : 7, "1" : 9 })
                `).entries())
                """
            )
        )
        == {1: 7, "1": 9}
    )


@run_in_pyodide
def test_to_py1(selenium):
    from pyodide.code import run_js

    a = run_js(
        """
        let a = new Map([[1, [1,2,new Set([1,2,3])]], [2, new Map([[1,2],[2,7]])]]);
        a.get(2).set("a", a);
        a;
        """
    )
    result = [repr(a.to_py(depth=i)) for i in range(4)]
    assert result == [
        "[object Map]",
        "{1: 1,2,[object Set], 2: [object Map]}",
        "{1: [1, 2, [object Set]], 2: {1: 2, 2: 7, 'a': [object Map]}}",
        "{1: [1, 2, {1, 2, 3}], 2: {1: 2, 2: 7, 'a': {...}}}",
    ]


@run_in_pyodide
def test_to_py2(selenium):
    from pyodide.code import run_js

    a = run_js(
        """
        let a = { "x" : 2, "y" : 7, "z" : [1,2] };
        a.z.push(a);
        a
        """
    )
    result = [repr(a.to_py(depth=i)) for i in range(4)]
    assert result == [
        "[object Object]",
        "{'x': 2, 'y': 7, 'z': 1,2,[object Object]}",
        "{'x': 2, 'y': 7, 'z': [1, 2, [object Object]]}",
        "{'x': 2, 'y': 7, 'z': [1, 2, {...}]}",
    ]


@run_in_pyodide
def test_to_py3(selenium):
    from pyodide.code import run_js

    a = run_js(
        """
        class Temp {
            constructor(){
                this.x = 2;
                this.y = 7;
            }
        }
        new Temp();
        """
    )
    assert repr(type(a.to_py())) == "<class 'pyodide.ffi.JsProxy'>"


@pytest.mark.parametrize(
    "obj, msg",
    [
        ("Map([[[1,1], 2]])", "Cannot use key of type Array as a key to a Python dict"),
        ("Set([[1,1]])", "Cannot use key of type Array as a key to a Python set"),
        ("Map([[0, 2], [false, 3]])", "contains both 0 and false"),
        ("Set([0, false])", "contains both 0 and false"),
        ("Map([[1, 2], [true, 3]])", "contains both 1 and true"),
        ("Set([1, true])", "contains both 1 and true"),
    ],
)
@run_in_pyodide
def test_to_py4(selenium, obj, msg):
    import pytest

    from pyodide.code import run_js
    from pyodide.ffi import ConversionError, JsException

    a = run_js(f"new {obj}")

    with pytest.raises((ConversionError, JsException), match=msg):
        a.to_py()


@run_in_pyodide
def test_to_py_default_converter(selenium):
    from pyodide.code import run_js

    [r1, r2] = run_js(
        """
        class Pair {
            constructor(first, second){
                this.first = first;
                this.second = second;
            }
        }
        let l = [1,2,3];
        const r1 = new Pair(l, [l]);
        const r2 = new Pair(l, [l]);
        r2.first = r2;
        const opts = {defaultConverter(value, converter, cache){
            if(value.constructor.name !== "Pair"){
                return value;
            }
            let list = pyodide.globals.get("list");
            l = list();
            list.destroy();
            cache(value, l);
            const first = converter(value.first);
            const second = converter(value.second);
            l.append(first);
            l.append(second);
            first.destroy();
            second.destroy();
            return l;
        }};
        pyodide.toPy([r1, r2], opts);
        """
    )

    assert isinstance(r1, list)
    assert r1[0] is r1[1][0]
    assert r1[0] == [1, 2, 3]
    assert r2[0] is r2


@run_in_pyodide
def test_to_py_default_converter2(selenium):
    from typing import Any

    from pyodide.code import run_js

    [p1, p2] = run_js(
        """
        class Pair {
            constructor(first, second){
                this.first = first;
                this.second = second;
            }
        }
        const l = [1,2,3];
        const r1 = new Pair(l, [l]);
        const r2 = new Pair(l, [l]);
        r2.first = r2;
        [r1, r2]
        """
    )

    def default_converter(value, converter, cache):
        if value.constructor.name != "Pair":
            return value
        l: list[Any] = []
        cache(value, l)
        l.append(converter(value.first))
        l.append(converter(value.second))
        return l

    r1 = p1.to_py(default_converter=default_converter)
    assert isinstance(r1, list)
    assert r1[0] is r1[1][0]
    assert r1[0] == [1, 2, 3]

    r2 = p2.to_py(default_converter=default_converter)
    assert r2[0] is r2


def test_to_js_default_converter(selenium):
    selenium.run_js(
        """
        p = pyodide.runPython(`
        class Pair:
            def __init__(self, first, second):
                self.first = first
                self.second = second
        p = Pair(1,2)
        p
        `);
        let res = p.toJs({ default_converter(x, convert, cacheConversion){
            let result = [];
            cacheConversion(x, result);
            result.push(convert(x.first));
            result.push(convert(x.second));
            return result;
        }});
        assert(() => res[0] === 1);
        assert(() => res[1] === 2);
        p.first = p;
        let res2 = p.toJs({ default_converter(x, convert, cacheConversion){
            let result = [];
            cacheConversion(x, result);
            result.push(convert(x.first));
            result.push(convert(x.second));
            return result;
        }});
        assert(() => res2[0] === res2);
        assert(() => res2[1] === 2);
        p.destroy();
        """
    )


@run_in_pyodide
def test_to_js_default_converter2(selenium):
    import json

    import pytest

    from js import JSON, Array
    from pyodide.code import run_js
    from pyodide.ffi import JsException, to_js

    class Pair:
        __slots__ = ("first", "second")

        def __init__(self, first, second):
            self.first = first
            self.second = second

    p1 = Pair(1, 2)
    p2 = Pair(1, 2)
    p2.first = p2

    def default_converter(value, convert, cacheConversion):
        result = Array.new()
        cacheConversion(value, result)
        result.push(convert(value.first))
        result.push(convert(value.second))
        return result

    p1js = to_js(p1, default_converter=default_converter)
    p2js = to_js(p2, default_converter=default_converter)

    assert json.loads(JSON.stringify(p1js)) == [1, 2]

    with pytest.raises(JsException, match="TypeError"):
        JSON.stringify(p2js)

    assert run_js("(x) => x[0] === x")(p2js)
    assert run_js("(x) => x[1] === 2")(p2js)


def test_buffer_format_string(selenium):
    errors = [
        ["aaa", "Expected format string to have length <= 2, got 'aaa'"],
        ["II", "Unrecognized alignment character I."],
        ["x", "Unrecognized format character 'x'."],
        ["x", "Unrecognized format character 'x'."],
        ["e", "Javascript has no Float16 support."],
    ]
    for fmt, msg in errors:
        with pytest.raises(selenium.JavascriptException, match=msg):
            selenium.run_js(
                f"""
                pyodide._module.processBufferFormatString({fmt!r});
                """
            )

    format_tests = [
        ("c", "Uint8"),
        ("b", "Int8"),
        ("B", "Uint8"),
        ("?", "Uint8"),
        ("h", "Int16"),
        ("H", "Uint16"),
        ("i", "Int32"),
        ("I", "Uint32"),
        ("l", "Int32"),
        ("L", "Uint32"),
        ("n", "Int32"),
        ("N", "Uint32"),
        ("q", "BigInt64"),
        ("Q", "BigUint64"),
        ("f", "Float32"),
        ("d", "Float64"),
        ("s", "Uint8"),
        ("p", "Uint8"),
        ("P", "Uint32"),
    ]

    def process_fmt_string(fmt):
        return selenium.run_js(
            f"""
            let [array, is_big_endian] = pyodide._module.processBufferFormatString({fmt!r});
            if(!array || typeof array.name !== "string" || !array.name.endsWith("Array")){{
                throw new Error("Unexpected output on input {fmt}: " + array);
            }}
            let arrayName = array.name.slice(0, -"Array".length);
            return [arrayName, is_big_endian];
            """
        )

    for fmt, expected_array_name in format_tests:
        [array_name, is_big_endian] = process_fmt_string(fmt)
        assert not is_big_endian
        assert array_name == expected_array_name

    endian_tests = [
        ("@h", "Int16", False),
        ("=H", "Uint16", False),
        ("<i", "Int32", False),
        (">I", "Uint32", True),
        ("!l", "Int32", True),
    ]

    for fmt, expected_array_name, expected_is_big_endian in endian_tests:
        [array_name, is_big_endian] = process_fmt_string(fmt)
        assert is_big_endian == expected_is_big_endian
        assert array_name == expected_array_name


def test_dict_converter_cache1(selenium):
    selenium.run_js(
        """
        let d1 = pyodide.runPython('d={0: {1: 2}}; d[1]=d[0]; d');
        let d = d1.toJs({dict_converter: Object.fromEntries});
        d1.destroy();
        assert(() => d[0] === d[1]);
        """
    )


@pytest.mark.xfail(reason="TODO: Fix me")
def test_dict_converter_cache2(selenium):
    selenium.run_js(
        """
        let d1 = pyodide.runPython('d={0: {1: 2}}; d[1]=d[0]; d[2] = d; d');
        let d = d1.toJs({dict_converter: Object.fromEntries});
        assert(() => d[2] === d);
        """
    )


@run_in_pyodide
def test_dict_and_default_converter(selenium):
    from js import Object
    from pyodide.ffi import to_js

    def default_converter(_obj, c, _):
        return c({"a": 2})

    class A:
        pass

    res = to_js(
        A, dict_converter=Object.fromEntries, default_converter=default_converter
    )
    assert res.a == 2


@pytest.mark.parametrize("n", [1 << 31, 1 << 32, 1 << 33, 1 << 63, 1 << 64, 1 << 65])
@run_in_pyodide
def test_very_large_length(selenium, n):
    from unittest import TestCase

    from pyodide.code import run_js

    raises = TestCase().assertRaises(
        OverflowError, msg=f"length {n} of object is larger than INT_MAX (2147483647)"
    )

    o = run_js(f"({{length : {n}}})")
    with raises:
        len(o)

    # 1. Set toStringTag to NodeList to force JsProxy to feature detect this object
    # as an array
    # 2. Return a very large length
    # 3. JsProxy_subscript_array should successfully handle this and propagate the error.
    a = run_js(f"({{[Symbol.toStringTag] : 'NodeList', length: {n}}})")
    with raises:
        a[-1]


@pytest.mark.parametrize(
    "n", [-1, -2, -3, -100, -1 << 31, -1 << 32, -1 << 33, -1 << 63, -1 << 64, -1 << 65]
)
@run_in_pyodide
def test_negative_length(selenium, n):
    from unittest import TestCase

    from pyodide.code import run_js

    raises = TestCase().assertRaises(
        ValueError, msg=f"length {n} of object is negative"
    )

    o = run_js(f"({{length : {n}}})")
    with raises:
        len(o)

    # 1. Set toStringTag to NodeList to force JsProxy to feature detect this object
    # as an array
    # 2. Return a negative length
    # 3. JsProxy_subscript_array should successfully handle this and propagate the error.
    a = run_js(f"({{[Symbol.toStringTag] : 'NodeList', length: {n}}})")
    with raises:
        a[-1]


@std_hypothesis_settings
@given(l=st.lists(st.integers()), slice=st.slices(50))
@example(l=[0, 1], slice=slice(None, None, -1))
@example(l=list(range(4)), slice=slice(None, None, -2))
@example(l=list(range(10)), slice=slice(-1, 12))
@example(l=list(range(10)), slice=slice(12, -1))
@example(l=list(range(10)), slice=slice(12, -1, -1))
@example(l=list(range(10)), slice=slice(-1, 12, 2))
@example(l=list(range(10)), slice=slice(12, -1, -1))
@example(l=list(range(10)), slice=slice(12, -1, -2))
@run_in_pyodide
def test_array_slices(selenium, l, slice):
    expected = l[slice]
    from pyodide.ffi import JsArray, to_js

    jsl = to_js(l)
    assert isinstance(jsl, JsArray)
    result = jsl[slice]
    assert result.to_py() == expected


@std_hypothesis_settings
@given(l=st.lists(st.integers()), slice=st.slices(50))
@example(l=[0, 1], slice=slice(None, None, -1))
@example(l=list(range(4)), slice=slice(None, None, -2))
@example(l=list(range(10)), slice=slice(-1, 12))
@example(l=list(range(10)), slice=slice(12, -1))
@example(l=list(range(10)), slice=slice(12, -1, -1))
@example(l=list(range(10)), slice=slice(-1, 12, 2))
@example(l=list(range(10)), slice=slice(12, -1, -1))
@example(l=list(range(10)), slice=slice(12, -1, -2))
@run_in_pyodide
def test_array_slice_del(selenium, l, slice):
    from pyodide.ffi import JsArray, to_js

    jsl = to_js(l)
    assert isinstance(jsl, JsArray)
    del l[slice]
    del jsl[slice]
    assert jsl.to_py() == l


@st.composite
def list_slice_and_value(draw):
    l = draw(st.lists(st.integers()))
    step_one = draw(st.booleans())
    if step_one:
        start = draw(st.integers(0, max(len(l) - 1, 0)) | st.none())
        stop = draw(st.integers(start, len(l)) | st.none())
        if draw(st.booleans()) and start is not None:
            start -= len(l)
        if draw(st.booleans()) and stop is not None:
            stop -= len(l)
        s = slice(start, stop)
        vals = draw(st.lists(st.integers()))
    else:
        s = draw(st.slices(50))
        vals_len = len(l[s])
        vals = draw(st.lists(st.integers(), min_size=vals_len, max_size=vals_len))
    return (l, s, vals)


@std_hypothesis_settings
@given(lsv=list_slice_and_value())
@example(lsv=(list(range(5)), slice(5, 2), []))
@example(lsv=(list(range(5)), slice(2, 5, -1), []))
@example(lsv=(list(range(5)), slice(5, 2), [-1, -2, -3]))
@run_in_pyodide
def test_array_slice_assign_1(selenium, lsv):
    from pyodide.ffi import JsArray, to_js

    [l, s, v] = lsv
    jsl = to_js(l)
    assert isinstance(jsl, JsArray)
    l[s] = v
    jsl[s] = v
    assert jsl.to_py() == l


@run_in_pyodide
def test_array_slice_assign_2(selenium):
    import pytest

    from pyodide.ffi import JsArray, to_js

    l = list(range(10))
    with pytest.raises(ValueError) as exc_info_1a:
        l[0:4:2] = [1, 2, 3, 4]

    jsl = to_js(l)
    assert isinstance(jsl, JsArray)
    with pytest.raises(ValueError) as exc_info_1b:
        jsl[0:4:2] = [1, 2, 3, 4]

    l = list(range(10))
    with pytest.raises(ValueError) as exc_info_2a:
        l[0:4:2] = []

    with pytest.raises(ValueError) as exc_info_2b:
        jsl[0:4:2] = []

    with pytest.raises(TypeError) as exc_info_3a:
        l[:] = 1  # type: ignore[call-overload]

    with pytest.raises(TypeError) as exc_info_3b:
        jsl[:] = 1

    assert exc_info_1a.value.args == exc_info_1b.value.args
    assert exc_info_2a.value.args == exc_info_2b.value.args
    assert exc_info_3a.value.args == exc_info_3b.value.args


@std_hypothesis_settings
@given(l1=st.lists(st.integers()), l2=st.lists(st.integers()))
@example(l1=[], l2=[])
@example(l1=[], l2=[1])
@run_in_pyodide
def test_array_extend(selenium_module_scope, l1, l2):
    from pyodide.ffi import to_js

    l1js1 = to_js(l1)
    l1js1.extend(l2)

    l1js2 = to_js(l1)
    l1js2 += l2

    l1.extend(l2)

    assert l1 == l1js1.to_py()
    assert l1 == l1js2.to_py()


@run_in_pyodide
def test_typed_array(selenium):
    from pyodide.code import run_js

    a = run_js("self.a = new Uint8Array([1,2,3,4]); a")
    assert a[0] == 1
    assert a[-1] == 4
    a[-2] = 7
    assert run_js("self.a[2]") == 7

    import pytest

    with pytest.raises(TypeError, match="does ?n[o']t support item deletion"):
        del a[0]

    msg = "Slice subscripting isn't implemented for typed arrays"
    with pytest.raises(NotImplementedError, match=msg):
        a[:]

    msg = "Slice assignment isn't implemented for typed arrays"
    with pytest.raises(NotImplementedError, match=msg):
        a[:] = [-1, -2, -3, -4]

    assert not hasattr(a, "extend")
    with pytest.raises(TypeError):
        a += [1, 2, 3]


@pytest.mark.xfail_browsers(node="No document in node")
@run_in_pyodide
def test_html_array(selenium):
    from pyodide.code import run_js

    x = run_js("document.querySelectorAll('*')")
    assert run_js("(a, b) => a === b[0]")(x[0], x)
    assert run_js("(a, b) => a === Array.from(b).pop()")(x[-1], x)

    import pytest

    with pytest.raises(TypeError, match="does ?n[o']t support item assignment"):
        x[0] = 0

    with pytest.raises(TypeError, match="does ?n[o']t support item deletion"):
        del x[0]<|MERGE_RESOLUTION|>--- conflicted
+++ resolved
@@ -1201,10 +1201,7 @@
         `);
         let total_refs = pyodide._module._hiwire_num_refs();
         let res = respy.toJs();
-<<<<<<< HEAD
-=======
         let new_total_refs = pyodide._module._hiwire_num_refs();
->>>>>>> efe22df5
         respy.destroy();
         pyodide.runPython("del a, b; import gc; gc.collect()");
         let new_total_refs = pyodide._module.hiwire.num_keys();
