--- conflicted
+++ resolved
@@ -287,27 +287,10 @@
         res = shell.push(input)
         assert res.syntax_check == "complete"
         return await res
-
-<<<<<<< HEAD
-        shell = _InteractiveConsole()
-        shell.display = display
-        """
-    )
-    selenium.run("shell.push('from js import fetch')")
-    time.sleep(0.2)
-    selenium.run("""shell.push("(await (await fetch('packages.json')).json())")""")
-    time.sleep(0.2)
-    res = selenium.run("result")
-    assert isinstance(res, dict)
-    assert res["packages"]["micropip"]["depends"] == [
-        "pyparsing",
-        "packaging",
-        "distutils",
-    ]
-=======
+      
     assert await get_result("import pytz") == None
     assert await get_result("pytz.utc.zone") == "UTC"
->>>>>>> 986016a9
+
 
 
 @pytest.fixture(params=["firefox", "chrome"], scope="function")
