import asyncio
import pytest
from pathlib import Path
import sys

from pyodide_build.testing import run_in_pyodide
from conftest import selenium_common

sys.path.append(str(Path(__file__).resolve().parents[2] / "src" / "py"))

<<<<<<< HEAD
from pyodide import console  # noqa: E402
from pyodide.console import (
    Console,
    _CodeRunnerCompile,
    _CodeRunnerCommandCompiler,
)
from pyodide import CodeRunner
=======
from pyodide import console, CodeRunner  # noqa: E402
from pyodide.console import _CodeRunnerCompile, _CodeRunnerCommandCompiler  # noqa: E402
>>>>>>> c8436c33


def test_command_compiler():
    c = _CodeRunnerCompile()
    with pytest.raises(SyntaxError, match="unexpected EOF while parsing"):
        c("def test():\n   1", "<input>", "single")
    assert isinstance(c("def test():\n   1\n", "<input>", "single"), CodeRunner)
    with pytest.raises(SyntaxError, match="invalid syntax"):
        c("1<>2", "<input>", "single")
    assert isinstance(
        c("from __future__ import barry_as_FLUFL", "<input>", "single"), CodeRunner
    )
    assert isinstance(c("1<>2", "<input>", "single"), CodeRunner)

    c = _CodeRunnerCommandCompiler()
    assert c("def test():\n   1", "<input>", "single") is None
    assert isinstance(c("def test():\n   1\n", "<input>", "single"), CodeRunner)
    with pytest.raises(SyntaxError, match="invalid syntax"):
        c("1<>2", "<input>", "single")
    assert isinstance(
        c("from __future__ import barry_as_FLUFL", "<input>", "single"), CodeRunner
    )
    assert isinstance(c("1<>2", "<input>", "single"), CodeRunner)


def test_write_stream():
    my_buffer = ""

    def callback(string):
        nonlocal my_buffer
        my_buffer += string

    my_stream = console._WriteStream(callback)

    print("foo", file=my_stream)
    assert my_buffer == "foo\n"
    print("bar", file=my_stream)
    assert my_buffer == "foo\nbar\n"


def test_repr():
    sep = "..."
    for string in ("x" * 10 ** 5, "x" * (10 ** 5 + 1)):
        for limit in (9, 10, 100, 101):
            assert len(
                console.repr_shorten(string, limit=limit, separator=sep)
            ) == 2 * (limit // 2) + len(sep)


def test_completion():
    shell = Console({"a_variable": 7})
    shell.complete("a") == (
        [
            "and ",
            "as ",
            "assert ",
            "async ",
            "await ",
            "abs(",
            "all(",
            "any(",
            "ascii(",
            "a_variable",
        ],
        0,
    )

    assert shell.complete("a = 0 ; print.__g") == (
        [
            "print.__ge__(",
            "print.__getattribute__(",
            "print.__gt__(",
        ],
        8,
    )


def test_interactive_console():
    shell = Console()

    def assert_incomplete(input):
        res = shell.push(input)
        assert res == ("incomplete", None)

    async def get_result(input):
        res = shell.push(input)
        [status, fut] = res
        assert status == "complete"
        [status, value] = await fut
        assert status == "success"
        return value

    async def test():
        assert await get_result("x = 5") == None
        assert await get_result("x") == 5
        assert await get_result("x ** 2") == 25

        assert_incomplete("def f(x):")
        assert_incomplete("    return x*x + 1")
        assert await get_result("") == None
        assert await get_result("[f(x) for x in range(5)]") == [1, 2, 5, 10, 17]

        assert_incomplete("def factorial(n):")
        assert_incomplete("    if n < 2:")
        assert_incomplete("        return 1")
        assert_incomplete("    else:")
        assert_incomplete("        return n * factorial(n - 1)")
        assert await get_result("") == None
        assert await get_result("factorial(10)") == 3628800

        assert await get_result("import pytz") == None
        assert await get_result("pytz.utc.zone") == "UTC"

        [status, val] = shell.push("1+")
        assert status == "syntax-error"
        assert (
            val
            == '  File "<console>", line 1\n    1+\n     ^\nSyntaxError: invalid syntax\n'
        )

        [state, fut] = shell.push("raise Exception('hi')")
        assert state == "complete"
        assert await fut == (
            "exception",
            'Traceback (most recent call last):\n  File "<console>", line 1, in <module>\nException: hi\n',
        )

    asyncio.get_event_loop().run_until_complete(test())


def test_top_level_await():
    from asyncio import Queue, sleep, get_event_loop

    q = Queue()
    shell = Console(locals())
    (_, fut) = shell.push("await q.get()")

    async def test():
        await sleep(0.3)
        assert not fut.done()
        await q.put(5)
        assert await fut == ("success", 5)

    get_event_loop().run_until_complete(test())


@pytest.fixture
def safe_sys_redirections():
    redirected = sys.stdout, sys.stderr, sys.displayhook
    try:
        yield
    finally:
        sys.stdout, sys.stderr, sys.displayhook = redirected


def test_persistent_redirection(safe_sys_redirections):
    my_stdout = ""
    my_stderr = ""
    orig_stdout = sys.stdout
    orig_stderr = sys.stderr

    def stdout_callback(string):
        nonlocal my_stdout
        my_stdout += string

    def stderr_callback(string):
        nonlocal my_stderr
        my_stderr += string

    shell = Console(
        stdout_callback=stdout_callback,
        stderr_callback=stderr_callback,
        persistent_stream_redirection=True,
    )

    # std names
    assert sys.stdout.name == orig_stdout.name
    assert sys.stderr.name == orig_stderr.name

    # std redirections
    print("foo")
    assert my_stdout == "foo\n"
    print("bar", file=sys.stderr)
    assert my_stderr == "bar\n"
    my_stderr = ""

    async def get_result(input):
        res = shell.push(input)
        [status, fut] = res
        assert status == "complete"
        [status, value] = await fut
        assert status == "success"
        return value

    async def test():
        assert await get_result("print('foobar')") == None
        assert my_stdout == "foo\nfoobar\n"

        assert await get_result("print('foobar')") == None
        assert my_stdout == "foo\nfoobar\nfoobar\n"

        assert await get_result("1+1") == 2
        assert my_stdout == "foo\nfoobar\nfoobar\n"

    asyncio.get_event_loop().run_until_complete(test())

    my_stderr = ""

    shell.persistent_restore_streams()
    my_stdout = ""
    my_stderr = ""
    print(sys.stdout, file=orig_stdout)
    print("bar")
    assert my_stdout == ""

    print("foo", file=sys.stdout)
    assert my_stderr == ""


def test_nonpersistent_redirection(safe_sys_redirections):
    my_stdout = ""
    my_stderr = ""

    def stdout_callback(string):
        nonlocal my_stdout
        my_stdout += string

    def stderr_callback(string):
        nonlocal my_stderr
        my_stderr += string

    async def get_result(input):
        res = shell.push(input)
        [status, fut] = res
        assert status == "complete"
        [status, value] = await fut
        assert status == "success"
        return value

    shell = Console(
        stdout_callback=stdout_callback,
        stderr_callback=stderr_callback,
        persistent_stream_redirection=False,
    )

    print("foo")
    assert my_stdout == ""

    async def test():
        assert await get_result("print('foobar')") == None
        assert my_stdout == "foobar\n"

        print("bar")
        assert my_stdout == "foobar\n"

        assert await get_result("print('foobar')") == None
        assert my_stdout == "foobar\nfoobar\n"

        assert await get_result("import sys") == None
        assert await get_result("print('foobar', file=sys.stderr)") == None
        assert my_stderr == "foobar\n"

        assert await get_result("1+1") == 2

    asyncio.get_event_loop().run_until_complete(test())


@pytest.mark.skip_refcount_check
@run_in_pyodide
async def test_console_imports():
    from pyodide.console import PyodideConsole

    shell = PyodideConsole()

    async def get_result(input):
        res = shell.push(input)
        [status, fut] = res
        assert status == "complete"
        [status, value] = await fut
        assert status == "success"
        return value

    assert await get_result("import pytz") == None
    assert await get_result("pytz.utc.zone") == "UTC"


@pytest.fixture(params=["firefox", "chrome"], scope="function")
def console_html_fixture(request, web_server_main):
    with selenium_common(request, web_server_main, False) as selenium:
        selenium.driver.get(
            f"http://{selenium.server_hostname}:{selenium.server_port}/console.html"
        )
        selenium.javascript_setup()
        try:
            yield selenium
        finally:
            print(selenium.logs)


def test_console_html(console_html_fixture):
    selenium = console_html_fixture
    selenium.run_js(
        """
        await window.console_ready;
        """
    )
    result = selenium.run_js(
        r"""
        let result = [];
        assert(() => term.get_output().startsWith("Welcome to the Pyodide terminal emulator 🐍"))

        term.clear();
        term.exec("1+1");
        await term.ready;
        assert(() => term.get_output().trim() === ">>> 1+1\n2", term.get_output().trim());


        term.clear();
        term.exec("1+");
        await term.ready;
        result.push([term.get_output(),
`>>> 1+
[[;;;terminal-error]  File "<console>", line 1
    1+
      ^
SyntaxError: invalid syntax]`
        ]);

        term.clear();
        term.exec("raise Exception('hi')");
        await term.ready;
        result.push([term.get_output(),
`>>> raise Exception('hi')
[[;;;terminal-error]Traceback (most recent call last):
  File "<console>", line 1, in <module>
Exception: hi]`
        ]);

        term.clear();
        term.exec("from _pyodide_core import trigger_fatal_error; trigger_fatal_error()");
        await sleep(100);
        result.push([term.get_output(),
`>>> from _pyodide_core import trigger_fatal_error; trigger_fatal_error()
[[;;;terminal-error]Pyodide has suffered a fatal error. Please report this to the Pyodide maintainers.]
[[;;;terminal-error]The cause of the fatal error was:]
[[;;;terminal-error]Error: intentionally triggered fatal error!]
[[;;;terminal-error]Look in the browser console for more details.]`
        ]);

        assert(() => term.paused());
        return result;
        """
    )
    for [x, y] in result:
        assert x == y<|MERGE_RESOLUTION|>--- conflicted
+++ resolved
@@ -8,18 +8,13 @@
 
 sys.path.append(str(Path(__file__).resolve().parents[2] / "src" / "py"))
 
-<<<<<<< HEAD
-from pyodide import console  # noqa: E402
+from pyodide import console, CodeRunner  # noqa: E402
 from pyodide.console import (
     Console,
     _CodeRunnerCompile,
-    _CodeRunnerCommandCompiler,
-)
-from pyodide import CodeRunner
-=======
-from pyodide import console, CodeRunner  # noqa: E402
-from pyodide.console import _CodeRunnerCompile, _CodeRunnerCommandCompiler  # noqa: E402
->>>>>>> c8436c33
+    _CodeRunnerCommandCompiler
+) # noqa: E402
+
 
 
 def test_command_compiler():
