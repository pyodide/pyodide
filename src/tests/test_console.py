--- conflicted
+++ resolved
@@ -9,10 +9,11 @@
 sys.path.append(str(Path(__file__).resolve().parents[2] / "src" / "py"))
 
 from pyodide import console  # noqa: E402
-<<<<<<< HEAD
-from pyodide.console import Console
-=======
-from pyodide.console import _CodeRunnerCompile, _CodeRunnerCommandCompiler  # noqa: E402
+from pyodide.console import (
+    Console,
+    _CodeRunnerCompile,
+    _CodeRunnerCommandCompiler,
+)
 from pyodide import CodeRunner
 
 
@@ -37,7 +38,6 @@
         c("from __future__ import barry_as_FLUFL", "<input>", "exec"), CodeRunner
     )
     assert isinstance(c("1<>2", "<input>", "exec"), CodeRunner)
->>>>>>> 14afda91
 
 
 def test_write_stream():
