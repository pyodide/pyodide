import re
import shutil
import subprocess
import sys
from contextlib import contextmanager
from pathlib import Path
from textwrap import dedent

import pytest

import pyodide
from pyodide_build.common import emscripten_version, get_pyodide_root

<<<<<<< HEAD
only_node = pytest.mark.xfail_browsers(chrome="node only", firefox="node only")
=======
mark = pytest.mark.xfail_browsers(
    chrome="node only", firefox="node only", safari="node only"
)
>>>>>>> f3ba7865

pyodide_root = get_pyodide_root()
script_path = pyodide_root / "tools/python"


@only_node
def test_python_version(selenium):
    result = subprocess.run([script_path, "-V"], capture_output=True, encoding="utf8")
    assert result.returncode == 0
    assert result.stdout.strip() == "Python " + sys.version.partition(" ")[0]
    assert result.stderr == ""


@only_node
def test_dash_c(selenium):
    result = subprocess.run(
        [
            script_path,
            "-c",
            "from pyodide import __version__; print(__version__)",
        ],
        capture_output=True,
        encoding="utf8",
    )
    assert result.returncode == 0
    assert result.stdout.strip() == pyodide.__version__
    assert result.stderr == ""


@only_node
def test_ensure_future(selenium):
    result = subprocess.run(
        [
            script_path,
            "-c",
            """\
import asyncio
async def test():
    await asyncio.sleep(0.5)
    print("done")
asyncio.ensure_future(test())
""",
        ],
        capture_output=True,
        encoding="utf8",
    )
    assert result.returncode == 0
    assert result.stderr == ""
    assert result.stdout.strip() == "done"


@only_node
def test_flush_on_exit(selenium):
    result = subprocess.run(
        [
            script_path,
            "-c",
            """\
print("a", end="")
print("b", end="")
print("c", end="")
""",
        ],
        capture_output=True,
        encoding="utf8",
    )
    assert result.returncode == 0
    assert result.stderr == ""
    assert result.stdout.strip() == "abc"


@only_node
def test_dash_m(selenium):
    result = subprocess.run(
        [script_path, "-m", "platform"],
        capture_output=True,
        encoding="utf8",
    )
    assert result.returncode == 0
    assert result.stderr == ""
    assert result.stdout.strip() == f"Emscripten-{emscripten_version()}-wasm32-32bit"


@only_node
def test_invalid_cmdline_option(selenium):
    result = subprocess.run([script_path, "-c"], capture_output=True, encoding="utf8")
    assert result.returncode != 0
    assert result.stdout == ""
    assert (
        re.sub("/[/a-z]*/tools/python", "<...>/tools/python", result.stderr)
        == """\
Argument expected for the -c option
usage: <...>/tools/python [option] ... [-c cmd | -m mod | file | -] [arg] ...
Try `python -h' for more information.
"""
    )


@contextmanager
def venv_ctxmgr(path):
    import importlib

    # Make sure mypy doesn't understand and follow this import because it forces
    # venv.py to be processed in both mypy and mypy-tests which have
    # contradictory settings
    venv = importlib.import_module("pyodide_build.out_of_tree.venv")
    create_pyodide_venv = venv.create_pyodide_venv

    create_pyodide_venv(path)
    try:
        yield path
    finally:
        shutil.rmtree(path, ignore_errors=True)


@pytest.fixture(scope="module")
def venv():
    path = Path(".venv-pyodide-tmp-test")
    with venv_ctxmgr(path) as venv:
        yield venv


@only_node
def test_venv_success_log(selenium, capsys):
    with venv_ctxmgr(Path(".venv-pyodide-tmp-test")):
        msg = dedent(
            """
            Creating Pyodide virtualenv at .venv-pyodide-tmp-test
            ... Configuring virtualenv
            ... Installing standard library
            Successfully created Pyodide virtual environment!
        """
        ).strip()
    captured = capsys.readouterr()
    assert captured.out.strip() == msg
    assert captured.err == ""


@only_node
def test_venv_fail_log(selenium, capsys):
    path = Path(".venv-pyodide-tmp-test")
    try:
        path.mkdir()
        with pytest.raises(SystemExit, match="1"):
            with venv_ctxmgr(path):
                pass
    finally:
        shutil.rmtree(path, ignore_errors=True)
    msg = dedent("Creating Pyodide virtualenv at .venv-pyodide-tmp-test")
    captured = capsys.readouterr()
    assert captured.out.strip() == msg
    assert (
        captured.err
        == "ERROR: dest directory '.venv-pyodide-tmp-test' already exists\n"
    )


@only_node
def test_venv_version(selenium, venv):
    result = subprocess.run(
        [venv / "bin/python", "--version"], capture_output=True, encoding="utf8"
    )
    assert result.returncode == 0
    assert result.stdout.strip() == "Python " + sys.version.partition(" ")[0]
    assert result.stderr == ""


@only_node
def test_venv_pyodide_version(selenium, venv):
    result = subprocess.run(
        [
            venv / "bin/python",
            "-c",
            "from pyodide import __version__; print(__version__)",
        ],
        capture_output=True,
        encoding="utf8",
    )
    assert result.returncode == 0
    assert result.stdout.strip() == pyodide.__version__
    assert result.stderr == ""


def install_pkg(venv, pkgname):
    return subprocess.run(
        [
            venv / "bin/pip",
            "install",
            pkgname,
        ],
        capture_output=True,
        encoding="utf8",
    )


def clean_pkg_install_stdout(stdout: str) -> str:
    # delete lines indicating whether package was downloaded or used from cache
    # since these don't reproduce.
    stdout = re.sub(r"^  .*?\n", "", stdout, flags=re.MULTILINE)
    # Remove version numbers
    stdout = re.sub(r"(?<=[<>=-])([\d+]\.?)+", "*", stdout)
    return stdout.strip()


def test_pip_install_from_pypi_nodeps(selenium, venv):
    """pure Python package with no dependencies from pypi"""
    result = install_pkg(venv, "more-itertools")
    assert result.returncode == 0
    assert (
        clean_pkg_install_stdout(result.stdout)
        == dedent(
            """
            Looking in links: /src/dist
            Collecting more-itertools
            Installing collected packages: more-itertools
            Successfully installed more-itertools-*
            """
        ).strip()
    )

    result = subprocess.run(
        [
            venv / "bin/python",
            "-c",
            dedent(
                """
                from more_itertools import chunked
                iterable = range(9)
                print(list(chunked(iterable, 3)))
                """
            ),
        ],
        capture_output=True,
        encoding="utf-8",
    )
    assert result.returncode == 0
    assert result.stdout == str([[0, 1, 2], [3, 4, 5], [6, 7, 8]]) + "\n"


def test_pip_install_from_pypi_deps(selenium, venv):
    """pure Python package with dependencies from pypi"""
    result = install_pkg(venv, "requests==2.28.1")
    assert result.returncode == 0
    cleaned_stdout = clean_pkg_install_stdout(result.stdout)
    # Sort packages since they don't come in a consistent order
    cleaned_stdout = "\n".join(sorted(cleaned_stdout.split("\n")))
    assert (
        cleaned_stdout
        == dedent(
            """
            Collecting certifi>=*
            Collecting charset-normalizer<*,>=*
            Collecting idna<*,>=*
            Collecting requests==*
            Collecting urllib3<*,>=*
            Installing collected packages: urllib3, idna, charset-normalizer, certifi, requests
            Looking in links: /src/dist
            Successfully installed certifi-* charset-normalizer-* idna-* requests-* urllib3-*
            """
        ).strip()
    )


def test_pip_install_impure(selenium, venv):
    """impure python package from pypi"""
    result = install_pkg(venv, "psutil")
    assert result.returncode != 0
    assert result.stdout == "Looking in links: /src/dist\n"
    assert (
        result.stderr.strip()
        == dedent(
            """
            ERROR: Could not find a version that satisfies the requirement psutil (from versions: none)
            ERROR: No matching distribution found for psutil
            """
        ).strip()
    )


def test_pip_install_deps_impure(selenium, venv):
    """pure python package from pypi that depends on impure package"""
    result = install_pkg(venv, "psutil-extra")
    assert result.returncode != 0


def test_pip_install_from_pyodide(selenium, venv):
    """impure Python package built with Pyodide"""
    result = install_pkg(venv, "regex")
    assert result.returncode == 0
    assert (
        clean_pkg_install_stdout(result.stdout)
        == dedent(
            """
            Looking in links: /src/dist
            Processing ./dist/regex-*-cp310-cp310-emscripten_3_1_20_wasm32.whl
            Installing collected packages: regex
            Successfully installed regex-*
            """
        ).strip()
    )

    result = subprocess.run(
        [
            venv / "bin/python",
            "-c",
            dedent(
                r"""
                import regex
                m = regex.match(r"(?:(?P<word>\w+) (?P<digits>\d+)\n)+", "one 1\ntwo 2\nthree 3\n")
                print(m.capturesdict())
                """
            ),
        ],
        capture_output=True,
        encoding="utf-8",
    )
    assert result.returncode == 0
    assert (
        result.stdout
        == "{'word': ['one', 'two', 'three'], 'digits': ['1', '2', '3']}" + "\n"
    )<|MERGE_RESOLUTION|>--- conflicted
+++ resolved
@@ -11,13 +11,9 @@
 import pyodide
 from pyodide_build.common import emscripten_version, get_pyodide_root
 
-<<<<<<< HEAD
-only_node = pytest.mark.xfail_browsers(chrome="node only", firefox="node only")
-=======
-mark = pytest.mark.xfail_browsers(
+only_node = pytest.mark.xfail_browsers(
     chrome="node only", firefox="node only", safari="node only"
 )
->>>>>>> f3ba7865
 
 pyodide_root = get_pyodide_root()
 script_path = pyodide_root / "tools/python"
