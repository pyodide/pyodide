import pytest

from conftest import requires_jspi


def test_make_snapshot_requires_arg(selenium):
    match = "Can only use pyodide.makeMemorySnapshot if the _makeSnapshot option is passed to loadPyodide"
    with pytest.raises(selenium.JavascriptException, match=match):
        selenium.run_js(
            """
            pyodide.makeMemorySnapshot();
            """
        )


def test_snapshot_bad_magic(selenium_standalone_noload):
    selenium = selenium_standalone_noload
    match = "Snapshot has invalid magic number"
    with pytest.raises(selenium.JavascriptException, match=match):
        selenium.run_js(
            """
            const pyodide = await loadPyodide({_loadSnapshot: new Uint8Array(20 * (1<<20))});
            """
        )


def test_snapshot_bad_build_id(selenium_standalone_noload):
    selenium = selenium_standalone_noload
    match = r"\s*".join(
        [
            "Snapshot build id mismatch",
            "expected: [0-9a-f]*",
            "got     : 404142435051525360616263707172738081828390919293a0a1a2a3b0b1b2b3",
        ]
    )
    with pytest.raises(selenium.JavascriptException, match=match):
        selenium.run_js(
            """
            const snp = new Uint8Array(20 * (1<<20));
            const snp32 = new Uint32Array(snp.buffer);
            snp32[0] =  0x706e7300; // snapshot magic

            snp32[4] =  0x40414243;
            snp32[5] =  0x50515253;
            snp32[6] =  0x60616263;
            snp32[7] =  0x70717273;
            snp32[8] =  0x80818283;
            snp32[9] =  0x90919293;
            snp32[10] = 0xa0a1a2a3;
            snp32[11] = 0xb0b1b2b3;
            snp32[12] = 0xc0c1c2c3;
            const pyodide = await loadPyodide({_loadSnapshot: snp});
            """
        )


def test_snapshot_simple(selenium_standalone_noload):
    selenium = selenium_standalone_noload
    selenium.run_js(
        """
        const py1 = await loadPyodide({_makeSnapshot: true});
        py1.runPython(`
            from js import Headers, URL
            createObjectURL = URL.createObjectURL
        `);
        const snapshot = py1.makeMemorySnapshot();
        const py2 = await loadPyodide({_loadSnapshot: snapshot});
        assert(() => py2.globals.get("Headers") === Headers);
        assert(() => py2.globals.get("URL") === URL);
        assert(() => py2.globals.get("createObjectURL") === URL.createObjectURL);
        """
    )


def test_snapshot_cannot_serialize(selenium_standalone_noload):
    selenium = selenium_standalone_noload
    match = "Can't serialize object at index"
    with pytest.raises(selenium.JavascriptException, match=match):
        selenium.run_js(
            """
            const py1 = await loadPyodide({_makeSnapshot: true});
            py1.runPython(`
                from js import Headers, URL

                a = Headers.new()
            `);
            py1.makeMemorySnapshot();
            """
        )


def test_snapshot_deleted_proxy(selenium_standalone_noload):
    """In previous test, we fail to make the snapshot because we have a proxy of
    a Headers which we don't know how to serialize.

    In this test, we delete the headers proxy and should be able to successfully
    create the snapshot.
    """
    selenium = selenium_standalone_noload
    selenium.run_js(
        """
        const py1 = await loadPyodide({_makeSnapshot: true});
        py1.runPython(`
            from js import Headers, URL
            from pyodide.code import run_js

            assert run_js("1+1") == 2
            assert run_js("(x) => x.get('a')")({'a': 7}) == 7

            a = Headers.new()
            del a # delete non-serializable JsProxy
        `);
        const snapshot = py1.makeMemorySnapshot();
        const py2 = await loadPyodide({_loadSnapshot: snapshot});
        py2.runPython(`
            assert run_js("1+1") == 2
            assert run_js("(x) => x.get('a')")({'a': 7}) == 7

            a = Headers.new()
        `);
        """
    )


def test_snapshot_stacked(selenium_standalone_noload):
    selenium = selenium_standalone_noload
    selenium.run_js(
        """
        const py1 = await loadPyodide({_makeSnapshot: true});
        py1.runPython(`
            from js import Headers
            from pyodide.code import run_js

            assert run_js("1+1") == 2
            assert run_js("(x) => x.get('a')")({'a': 7}) == 7

            a = Headers.new()
            del a
        `);
        const snapshot = py1.makeMemorySnapshot();
        const py2 = await loadPyodide({_loadSnapshot: snapshot, _makeSnapshot: true});
        py2.runPython(`
            assert run_js("1+1") == 2
            assert run_js("(x) => x.get('a')")({'a': 7}) == 7
            from js import URL

            t = URL.new("http://a.com/z?t=2").searchParams["t"]
            assert t == "2"

            a = Headers.new()
            del a
        `);
        const snapshot2 = py2.makeMemorySnapshot();
        const py3 = await loadPyodide({_loadSnapshot: snapshot2, _makeSnapshot: true});
        py3.runPython(`
            assert run_js("1+1") == 2
            assert run_js("(x) => x.get('a')")({'a': 7}) == 7

            t = URL.new("http://a.com/z?t=2").searchParams["t"]
            assert t == "2"

            a = Headers.new()
        `);
        """
    )


def test_snapshot_serializer1(selenium_standalone_noload):
    selenium = selenium_standalone_noload
    selenium.run_js(
        """
        const py1 = await loadPyodide({_makeSnapshot: true});
        py1.runPython(`
            from js import Headers, URL

            a = Headers.new([["X", "1"], ["Y", "2"]])
        `);
        const snapshot = py1.makeMemorySnapshot({serializer(obj) {
            if (obj.constructor.name === "Headers") {
                return {type: "Headers", value: Array.from(obj)};
            }
            throw new Error("Not implemented");
        }});
        const py2 = await loadPyodide({_loadSnapshot: snapshot, _snapshotDeserializer(obj) {
            if (obj.type === "Headers") {
                return new Headers(obj.value);
            }
        }});
        py2.runPython(`
            assert a.constructor.name == "Headers"
            assert a["X"] == "1"
            assert a["Y"] == "2"
        `);
        """
    )


def test_snapshot_serializer_not_serializable1(selenium_standalone_noload):
    selenium = selenium_standalone_noload
    match = "Serializer returned result that cannot be JSON.stringify'd at index"
    with pytest.raises(selenium.JavascriptException, match=match):
        selenium.run_js(
            """
            const py1 = await loadPyodide({_makeSnapshot: true});
            py1.runPython(`
                from pyodide.code import run_js

                a = run_js("(o = {}, o.o = o)")
            `);
            const snapshot = py1.makeMemorySnapshot({serializer: (obj) => obj});
            """
        )


def test_snapshot_serializer_not_serializable2(selenium_standalone_noload):
    selenium = selenium_standalone_noload
    match = "Comes from user serializer"
    with pytest.raises(selenium.JavascriptException, match=match):
        selenium.run_js(
            """
            const py1 = await loadPyodide({_makeSnapshot: true});
            py1.runPython(`
                from pyodide.code import run_js

                a = run_js("(p = Proxy.revocable({}, {}), p.revoke(), p.proxy)")
            `);
            const snapshot = py1.makeMemorySnapshot({serializer: (obj) => {throw new Error("Comes from user serializer")}});
            """
        )


def test_snapshot_serializer_need_deserializer(selenium_standalone_noload):
    selenium = selenium_standalone_noload
    match = "You must pass an appropriate deserializer as _snapshotDeserializer"
    with pytest.raises(selenium.JavascriptException, match=match):
        selenium.run_js(
            """
            const py1 = await loadPyodide({_makeSnapshot: true});
            py1.runPython(`
                from js import Headers, URL

                a = Headers.new([["X", "1"], ["Y", "2"]])
            `);
            const snapshot = py1.makeMemorySnapshot({serializer(obj) {
                if (obj.constructor.name === "Headers") {
                    return {type: "Headers", value: Array.from(obj)};
                }
                throw new Error("Not implemented");
            }});
            const py2 = await loadPyodide({_loadSnapshot: snapshot });
            """
        )


@requires_jspi
def test_syncify_in_snapshot_load(selenium_standalone_noload):
    selenium = selenium_standalone_noload
    selenium.run_js(
        """
        const py1 = await loadPyodide({_makeSnapshot: true});
        py1.runPython(`
            from asyncio import sleep
            from pyodide.ffi import run_sync
        `);
        const snapshot = py1.makeMemorySnapshot();
        const py2 = await loadPyodide({_loadSnapshot: snapshot});
        await py2.runPythonAsync(`
            async def func():
                await sleep(0.2)
                return 7
            assert run_sync(func()) == 7
        `)
        """
    )


<<<<<<< HEAD
def test_make_snapshot_fetch(selenium_standalone_noload):
    selenium = selenium_standalone_noload
    # It's okay for the fetch to succeed (node) or fail with TypeError: Failed to fetch ()
    # TypeError: Failed to execute 'fetch' on 'Window': Illegal invocation
    try:
        selenium.run_js(
            """
            const py1 = await loadPyodide({_makeSnapshot: true});
            await py1.runPythonAsync(`
                from js import fetch

                await fetch("https://example.com")
            `);
            """
        )
    except selenium.JavascriptException as e:
        # Chrome
        assert "Illegal invocation" not in str(e)
        # Firefox
        assert "an object that does not implement interface Window." not in str(e)
=======
def test_snapshot_pyfetch(selenium_standalone_noload):
    selenium = selenium_standalone_noload
    selenium.run_js(
        """
        const py1 = await loadPyodide({_makeSnapshot: true});
        py1.runPython(`
            from pyodide.http import pyfetch
        `);
        const snapshot = py1.makeMemorySnapshot();
        const py2 = await loadPyodide({_loadSnapshot: snapshot});
        """
    )
>>>>>>> f1de0a1a
<|MERGE_RESOLUTION|>--- conflicted
+++ resolved
@@ -274,7 +274,6 @@
     )
 
 
-<<<<<<< HEAD
 def test_make_snapshot_fetch(selenium_standalone_noload):
     selenium = selenium_standalone_noload
     # It's okay for the fetch to succeed (node) or fail with TypeError: Failed to fetch ()
@@ -295,7 +294,8 @@
         assert "Illegal invocation" not in str(e)
         # Firefox
         assert "an object that does not implement interface Window." not in str(e)
-=======
+
+
 def test_snapshot_pyfetch(selenium_standalone_noload):
     selenium = selenium_standalone_noload
     selenium.run_js(
@@ -307,5 +307,4 @@
         const snapshot = py1.makeMemorySnapshot();
         const py2 = await loadPyodide({_loadSnapshot: snapshot});
         """
-    )
->>>>>>> f1de0a1a
+    )