import re
from textwrap import dedent
from typing import Any

import pytest

from pyodide import CodeRunner, eval_code, find_imports, should_quiet  # noqa: E402
from pyodide_build.testing import PYVERSION, run_in_pyodide


def test_find_imports():

    res = find_imports(
        """
        import numpy as np
        from scipy import sparse
        import matplotlib.pyplot as plt
        """
    )
    assert set(res) == {"numpy", "scipy", "matplotlib"}

    # If there is a syntax error in the code, find_imports should return empty
    # list.
    res = find_imports(
        """
        import numpy as np
        from scipy import sparse
        import matplotlib.pyplot as plt
        for x in [1,2,3]
        """
    )
    assert res == []


def test_pyimport(selenium):
    selenium.run_js(
        """
        let platform = pyodide.pyimport("platform");
        assert(() => platform.machine() === "wasm32");
        assert(() => !pyodide.globals.has("platform"))
        assertThrows(() => pyodide.pyimport("platform;"), "PythonError", "ModuleNotFoundError: No module named 'platform;'");
        platform.destroy();
        """
    )


def test_code_runner():
    assert should_quiet("1+1;")
    assert not should_quiet("1+1#;")
    assert not should_quiet("5-2  # comment with trailing semicolon ;")

    # Normal usage
    assert CodeRunner("1+1").compile().run() == 2
    assert CodeRunner("1+1\n1+1").compile().run() == 2
    assert CodeRunner("x + 7").compile().run({"x": 3}) == 10
    cr = CodeRunner("x + 7")

    # Ast transform
    import ast

    l = cr.ast.body[0].value.left  # type: ignore[attr-defined]
    cr.ast.body[0].value.left = ast.BinOp(  # type: ignore[attr-defined]
        left=l, op=ast.Mult(), right=ast.Constant(value=2)
    )
    assert cr.compile().run({"x": 3}) == 13

    # Code transform
    cr.code = cr.code.replace(co_consts=(0, 3, 5, None))
    assert cr.run({"x": 4}) == 17


def test_code_runner_mode():
    from codeop import PyCF_DONT_IMPLY_DEDENT  # type: ignore[attr-defined]

    assert CodeRunner("1+1\n1+1", mode="exec").compile().run() == 2
    with pytest.raises(SyntaxError, match="invalid syntax"):
        CodeRunner("1+1\n1+1", mode="eval").compile().run()
    with pytest.raises(
        SyntaxError,
        match="multiple statements found while compiling a single statement",
    ):
        CodeRunner("1+1\n1+1", mode="single").compile().run()
    with pytest.raises(SyntaxError, match="invalid syntax"):
        CodeRunner(
            "def f():\n  1", mode="single", flags=PyCF_DONT_IMPLY_DEDENT
        ).compile().run()


def test_eval_code():
    ns: dict[str, Any] = {}
    assert (
        eval_code(
            """
        def f(x):
            return 2*x + 5
        f(77)
    """,
            ns,
        )
        == 2 * 77 + 5
    )
    assert ns["f"](7) == 2 * 7 + 5

    assert eval_code("(x:=4)", ns) == 4
    assert ns["x"] == 4
    assert eval_code("x=7", ns) is None
    assert ns["x"] == 7

    # default return_mode ('last_expr'), semicolon
    assert eval_code("1+1;", ns) is None
    assert eval_code("1+1#;", ns) == 2
    assert eval_code("5-2  # comment with trailing semicolon ;", ns) == 3
    assert eval_code("4//2\n", ns) == 2
    assert eval_code("2**1\n\n", ns) == 2
    assert eval_code("4//2;\n", ns) is None
    assert eval_code("2**1;\n\n", ns) is None

    # 'last_expr_or_assign' return_mode, semicolon
    assert eval_code("1 + 1", ns, return_mode="last_expr_or_assign") == 2
    assert eval_code("x = 1 + 1", ns, return_mode="last_expr_or_assign") == 2
    assert eval_code("a = 5 ; a += 1", ns, return_mode="last_expr_or_assign") == 6
    assert eval_code("a = 5 ; a += 1;", ns, return_mode="last_expr_or_assign") is None
    assert (
        eval_code("l = [1, 1, 2] ; l[0] = 0", ns, return_mode="last_expr_or_assign")
        is None
    )
    assert eval_code("a = b = 2", ns, return_mode="last_expr_or_assign") == 2

    # 'none' return_mode, (useless) semicolon
    assert eval_code("1 + 1", ns, return_mode="none") is None
    assert eval_code("x = 1 + 1", ns, return_mode="none") is None
    assert eval_code("a = 5 ; a += 1", ns, return_mode="none") is None
    assert eval_code("a = 5 ; a += 1;", ns, return_mode="none") is None
    assert eval_code("l = [1, 1, 2] ; l[0] = 0", ns, return_mode="none") is None

    # with 'quiet_trailing_semicolon' set to False
    assert eval_code("1+1;", ns, quiet_trailing_semicolon=False) == 2
    assert eval_code("1+1#;", ns, quiet_trailing_semicolon=False) == 2
    assert (
        eval_code(
            "5-2  # comment with trailing semicolon ;",
            ns,
            quiet_trailing_semicolon=False,
        )
        == 3
    )
    assert eval_code("4//2\n", ns, quiet_trailing_semicolon=False) == 2
    assert eval_code("2**1\n\n", ns, quiet_trailing_semicolon=False) == 2
    assert eval_code("4//2;\n", ns, quiet_trailing_semicolon=False) == 2
    assert eval_code("2**1;\n\n", ns, quiet_trailing_semicolon=False) == 2


def test_eval_code_locals():
    globals: dict[str, Any] = {}
    eval_code("x=2", globals, {})
    with pytest.raises(NameError):
        eval_code("x", globals, {})

    locals: dict[str, Any] = {}
    eval_code("import sys; sys.getrecursionlimit()", globals, locals)
    with pytest.raises(NameError):
        eval_code("sys.getrecursionlimit()", globals, {})
    eval_code("sys.getrecursionlimit()", globals, locals)

    eval_code(
        "from importlib import invalidate_caches; invalidate_caches()", globals, locals
    )
    with pytest.raises(NameError):
        eval_code("invalidate_caches()", globals, globals)
    eval_code("invalidate_caches()", globals, locals)


@run_in_pyodide
def test_dup_pipe():
    # See https://github.com/emscripten-core/emscripten/issues/14640
    import os

    [fdr1, fdw1] = os.pipe()
    fdr2 = os.dup(fdr1)
    fdw2 = os.dup2(fdw1, 50)
    # Closing any of fdr, fdr2, fdw, or fdw2 will currently destroy the pipe.
    # This bug is fixed upstream:
    # https://github.com/emscripten-core/emscripten/pull/14685
    s1 = b"some stuff"
    s2 = b"other stuff to write"
    os.write(fdw1, s1)
    assert os.read(fdr2, 100) == s1
    os.write(fdw2, s2)
    assert os.read(fdr1, 100) == s2


@run_in_pyodide
def test_dup_temp_file():
    # See https://github.com/emscripten-core/emscripten/issues/15012
    import os
    from tempfile import TemporaryFile

    tf = TemporaryFile(buffering=0)
    fd1 = os.dup(tf.fileno())
    os.dup2(tf.fileno(), 50)
    s = b"hello there!"
    tf.write(s)
    tf2 = open(fd1, "w+")
    assert tf2.tell() == len(s)
    # This next assertion actually demonstrates a bug in dup: the correct value
    # to return should be b"".
    assert os.read(fd1, 50) == b""
    tf2.seek(1)
    assert tf.tell() == 1
    assert tf.read(100) == b"ello there!"


@run_in_pyodide
def test_dup_stdout():
    # Test redirecting stdout using low level os.dup operations.
    # This sort of redirection is used in pytest.
    import os
    import sys
    from tempfile import TemporaryFile

    tf = TemporaryFile(buffering=0)
    save_stdout = os.dup(sys.stdout.fileno())
    os.dup2(tf.fileno(), sys.stdout.fileno())
    print("hi!!")
    print("there...")
    assert tf.tell() == len("hi!!\nthere...\n")
    os.dup2(save_stdout, sys.stdout.fileno())
    print("not captured")
    os.dup2(tf.fileno(), sys.stdout.fileno())
    print("captured")
    assert tf.tell() == len("hi!!\nthere...\ncaptured\n")
    os.dup2(save_stdout, sys.stdout.fileno())
    os.close(save_stdout)
    tf.seek(0)
    assert tf.read(1000).decode() == "hi!!\nthere...\ncaptured\n"


@pytest.mark.skip_pyproxy_check
def test_monkeypatch_eval_code(selenium):
    try:
        selenium.run(
            """
            import pyodide
            old_eval_code = pyodide.eval_code
            x = 3
            def eval_code(code, ns):
                return [ns["x"], old_eval_code(code, ns)]
            pyodide.eval_code = eval_code
            """
        )
        assert selenium.run("x = 99; 5") == [3, 5]
        assert selenium.run("7") == [99, 7]
    finally:
        selenium.run(
            """
            pyodide.eval_code = old_eval_code
            """
        )


def test_hiwire_is_promise(selenium):
    for s in [
        "0",
        "1",
        "'x'",
        "''",
        "false",
        "undefined",
        "null",
        "NaN",
        "0n",
        "[0,1,2]",
        "[]",
        "{}",
        "{a : 2}",
        "(()=>{})",
        "((x) => x*x)",
        "(function(x, y){ return x*x + y*y; })",
        "Array",
        "Map",
        "Set",
        "Promise",
        "new Array()",
        "new Map()",
        "new Set()",
    ]:
        assert selenium.run_js(
            f"return pyodide._module.hiwire.isPromise({s}) === false;"
        )

    if not selenium.browser == "node":
        assert selenium.run_js(
            "return pyodide._module.hiwire.isPromise(document.all) === false;"
        )

    assert selenium.run_js(
        "return pyodide._module.hiwire.isPromise(Promise.resolve()) === true;"
    )

    assert selenium.run_js(
        """
        return pyodide._module.hiwire.isPromise(new Promise((resolve, reject) => {}));
        """
    )

    assert not selenium.run_js(
        """
        let d = pyodide.runPython("{}");
        try {
            return pyodide._module.hiwire.isPromise(d);
        } finally {
            d.destroy();
        }
        """
    )


def test_keyboard_interrupt(selenium):
    x = selenium.run_js(
        """
        let x = new Int8Array(1);
        pyodide.setInterruptBuffer(x);
        self.triggerKeyboardInterrupt = function(){
            x[0] = 2;
        }
        try {
            pyodide.runPython(`
                from js import triggerKeyboardInterrupt
                def f():
                    pass
                for x in range(100000):
                    if x == 2000:
                        triggerKeyboardInterrupt()
                    f()
            `);
        } catch(e){}
        pyodide.setInterruptBuffer(undefined);
        return pyodide.globals.get('x');
        """
    )
    assert 2000 < x < 2500


def test_run_python_async_toplevel_await(selenium):
    selenium.run_js(
        """
        await pyodide.runPythonAsync(`
            from js import fetch
            resp = await fetch("packages.json")
            json = (await resp.json()).to_py()["packages"]
            assert "micropip" in json
        `);
        """
    )


def test_run_python_proxy_leak(selenium):
    selenium.run_js(
        """
        pyodide.runPython("")
        await pyodide.runPythonAsync("")
        """
    )


def test_run_python_last_exc(selenium):
    selenium.run_js(
        """
        try {
            pyodide.runPython("x = ValueError(77); raise x");
        } catch(e){}
        pyodide.runPython(`
            import sys
            assert sys.last_value is x
            assert sys.last_type is type(x)
            assert sys.last_traceback is x.__traceback__
        `);
        """
    )


def test_check_interrupt(selenium):
    assert selenium.run_js(
        """
        let buffer = new Uint8Array(1);
        let x = 0;
        pyodide.setInterruptBuffer(buffer);
        function test(){
            buffer[0] = 2;
            pyodide.checkInterrupt();
            x = 1;
        }
        self.test = test;
        let err;
        try {
            pyodide.runPython(`
                from js import test;
                test();
            `);
        } catch(e){
            err = e;
        }
        return x === 0 && err.message.includes("KeyboardInterrupt");
        """
    )

    assert selenium.run_js(
        """
        let buffer = new Uint8Array(1);
        pyodide.setInterruptBuffer(buffer);
        buffer[0] = 2;
        let err_code = 0;
        for(let i = 0; i < 1000; i++){
            err_code = err_code || pyodide._module._PyErr_CheckSignals();
        }
        let err_occurred = pyodide._module._PyErr_Occurred();
        console.log({err_code, err_occurred});
        pyodide._module._PyErr_Clear();
        return buffer[0] === 0 && err_code === -1 && err_occurred !== 0;
        """
    )


def test_check_interrupt_custom_signal_handler(selenium):
    try:
        selenium.run_js(
            """
            pyodide.runPython(`
                import signal
                interrupt_occurred = False
                def signal_handler(*args):
                    global interrupt_occurred
                    interrupt_occurred = True
                signal.signal(signal.SIGINT, signal_handler)
                None
            `);
            """
        )
        selenium.run_js(
            """
            let buffer = new Uint8Array(1);
            let x = 0;
            pyodide.setInterruptBuffer(buffer);
            function test(){
                buffer[0] = 2;
                pyodide.checkInterrupt();
                x = 1;
            }
            self.test = test;
            let err;
            pyodide.runPython(`
                interrupt_occurred = False
                from js import test
                test()
                assert interrupt_occurred == True
                del test
            `);
            """
        )
        assert selenium.run_js(
            """
            pyodide.runPython(`
                interrupt_occurred = False
            `);
            let buffer = new Uint8Array(1);
            pyodide.setInterruptBuffer(buffer);
            buffer[0] = 2;
            let err_code = 0;
            for(let i = 0; i < 1000; i++){
                err_code = err_code || pyodide._module._PyErr_CheckSignals();
            }
            let interrupt_occurred = pyodide.globals.get("interrupt_occurred");

            return buffer[0] === 0 && err_code === 0 && interrupt_occurred;
            """
        )
    finally:
        # Restore signal handler
        selenium.run_js(
            """
            pyodide.runPython(`
                import signal
                signal.signal(signal.SIGINT, signal.default_int_handler)
                None
            `);
            """
        )


def test_async_leak(selenium):
    assert 0 == selenium.run_js(
        """
        pyodide.runPython(`d = 888.888`);
        pyodide.runPython(`async def test(): return d`);
        async function test(){
            let t = pyodide.runPython(`test()`);
            await t;
            t.destroy();
        }
        await test();
        let init_refcount = pyodide.runPython(`from sys import getrefcount; getrefcount(d)`);
        await test(); await test(); await test(); await test();
        let new_refcount = pyodide.runPython(`getrefcount(d)`);
        return new_refcount - init_refcount;
        """
    )


def test_run_python_js_error(selenium):
    selenium.run_js(
        """
        function throwError(){
            throw new Error("blah!");
        }
        self.throwError = throwError;
        pyodide.runPython(`
            from js import throwError
            from unittest import TestCase
            from pyodide import JsException
            raises = TestCase().assertRaisesRegex
            with raises(JsException, "blah!"):
                throwError()
        `);
        """
    )


def test_create_once_callable(selenium):
    selenium.run_js(
        """
        self.call7 = function call7(f){
            return f(7);
        }
        pyodide.runPython(`
            from pyodide import create_once_callable, JsException
            from js import call7;
            from unittest import TestCase
            raises = TestCase().assertRaisesRegex
            class Square:
                def __call__(self, x):
                    return x*x

                def __del__(self):
                    global destroyed
                    destroyed = True

            f = Square()
            import sys
            assert sys.getrefcount(f) == 2
            proxy = create_once_callable(f)
            assert sys.getrefcount(f) == 3
            assert call7(proxy) == 49
            assert sys.getrefcount(f) == 2
            with raises(JsException, "can only be called once"):
                call7(proxy)
            destroyed = False
            del f
            assert destroyed == True
            del proxy
        `);
        """
    )


def test_create_proxy(selenium):
    selenium.run_js(
        """
        self.testAddListener = function(f){
            self.listener = f;
        }
        self.testCallListener = function(f){
            return self.listener();
        }
        self.testRemoveListener = function(f){
            return self.listener === f;
        }
        pyodide.runPython(`
            from pyodide import create_proxy
            from js import testAddListener, testCallListener, testRemoveListener;
            class Test:
                def __call__(self):
                    return 7

                def __del__(self):
                    global destroyed
                    destroyed = True

            f = Test()
            import sys
            assert sys.getrefcount(f) == 2
            proxy = create_proxy(f)
            assert sys.getrefcount(f) == 3
            assert proxy() == 7
            testAddListener(proxy)
            assert sys.getrefcount(f) == 3
            assert testCallListener() == 7
            assert sys.getrefcount(f) == 3
            assert testCallListener() == 7
            assert sys.getrefcount(f) == 3
            assert testRemoveListener(proxy)
            assert sys.getrefcount(f) == 3
            proxy.destroy()
            assert sys.getrefcount(f) == 2
            destroyed = False
            del f
            assert destroyed == True
        `);
        """
    )


def test_return_destroyed_value(selenium):
    selenium.run_js(
        r"""
        self.f = function(x){ return x };
        pyodide.runPython(`
            from pyodide import create_proxy, JsException
            from js import f
            p = create_proxy([])
            p.destroy()
            try:
                f(p)
            except JsException as e:
                assert str(e) == (
                    "Error: Object has already been destroyed\\n"
                    'The object was of type "list" and had repr "[]"'
                )
        `);
        """
    )


def test_docstrings_a():
    from _pyodide.docstring import dedent_docstring, get_cmeth_docstring
    from pyodide import JsProxy

    jsproxy = JsProxy()
    c_docstring = get_cmeth_docstring(jsproxy.then)
    assert c_docstring == "then(onfulfilled, onrejected)\n--\n\n" + dedent_docstring(
        jsproxy.then.__doc__
    )


def test_docstrings_b(selenium):
    from _pyodide.docstring import dedent_docstring
    from pyodide import JsProxy, create_once_callable

    jsproxy = JsProxy()
    ds_then_should_equal = dedent_docstring(jsproxy.then.__doc__)
    sig_then_should_equal = "(onfulfilled, onrejected)"
    ds_once_should_equal = dedent_docstring(create_once_callable.__doc__)
    sig_once_should_equal = "(obj)"
    selenium.run_js("self.a = Promise.resolve();")
    [ds_then, sig_then, ds_once, sig_once] = selenium.run(
        """
        from js import a
        from pyodide import create_once_callable as b
        [
            a.then.__doc__, a.then.__text_signature__,
            b.__doc__, b.__text_signature__
        ]
        """
    )
    assert ds_then == ds_then_should_equal
    assert sig_then == sig_then_should_equal
    assert ds_once == ds_once_should_equal
    assert sig_once == sig_once_should_equal


@pytest.mark.skip_refcount_check
@pytest.mark.skip_pyproxy_check
def test_restore_state(selenium):
    selenium.run_js(
        """
        pyodide.registerJsModule("a", {somefield : 82});
        pyodide.registerJsModule("b", { otherfield : 3 });
        pyodide.runPython("x = 7; from a import somefield");
        let state = pyodide._api.saveState();

        pyodide.registerJsModule("c", { thirdfield : 9 });
        pyodide.runPython("y = 77; from b import otherfield; import c;");
        pyodide._api.restoreState(state);
        state.destroy();
        """
    )

    selenium.run(
        """
        from unittest import TestCase
        raises = TestCase().assertRaises
        import sys

        assert x == 7
        assert "a" in sys.modules
        assert somefield == 82
        with raises(NameError):
            y
        with raises(NameError):
            otherfield
        assert "b" not in sys.modules
        import b
        with raises(ModuleNotFoundError):
            import c
        """
    )


@pytest.mark.skip_refcount_check
def test_fatal_error(selenium_standalone):
    assert selenium_standalone.run_js(
        """
        try {
            pyodide.runPython(`
                from _pyodide_core import trigger_fatal_error
                def f():
                    g()
                def g():
                    h()
                def h():
                    trigger_fatal_error()
                f()
            `);
        } catch(e){
            return e.toString();
        }
        """
    )
    import re

    def strip_stack_trace(x):
        x = re.sub("\n.*site-packages.*", "", x)
        x = re.sub("/lib/python.*/", "", x)
        x = re.sub("/lib/python.*/", "", x)
        x = re.sub("warning: no [bB]lob.*\n", "", x)
        x = re.sub("Error: intentionally triggered fatal error!\n", "", x)
        x = re.sub(" +at .*\n", "", x)
        x = re.sub(".*@https?://[0-9.:]*/.*\n", "", x)
        x = x.replace("\n\n", "\n")
        return x

    assert (
        strip_stack_trace(selenium_standalone.logs)
        == dedent(
            strip_stack_trace(
                """
                Python initialization complete
                Pyodide has suffered a fatal error. Please report this to the Pyodide maintainers.
                The cause of the fatal error was:
                Stack (most recent call first):
                  File "<exec>", line 8 in h
                  File "<exec>", line 6 in g
                  File "<exec>", line 4 in f
                  File "<exec>", line 9 in <module>
                  File "/lib/pythonxxx/site-packages/pyodide/_base.py", line 242 in run
                  File "/lib/pythonxxx/site-packages/pyodide/_base.py", line 344 in eval_code
                """
            )
        ).strip()
    )
    selenium_standalone.run_js(
        """
        assertThrows(() => pyodide.runPython, "Error", "Pyodide already fatally failed and can no longer be used.")
        assertThrows(() => pyodide.globals, "Error", "Pyodide already fatally failed and can no longer be used.")
        assert(() => pyodide._api.runPython("1+1") === 2);
        """
    )


def test_reentrant_error(selenium):
    caught = selenium.run_js(
        """
        function raisePythonKeyboardInterrupt(){
            pyodide.globals.get("pyfunc")();
        }
        let caught = false;
        try {
            pyodide.runPython(`
                def pyfunc():
                    raise KeyboardInterrupt
                from js import raisePythonKeyboardInterrupt
                try:
                    raisePythonKeyboardInterrupt()
                except Exception as e:
                    pass
            `);
        } catch(e){
            caught = true;
        }
        return caught;
        """
    )
    assert caught


def test_js_stackframes(selenium):
    res = selenium.run_js(
        """
        self.b = function b(){
            pyodide.pyimport("???");
        }
        self.d1 = function d1(){
            pyodide.runPython("c2()");
        }
        self.d2 = function d2(){
            d1();
        }
        self.d3 = function d3(){
            d2();
        }
        self.d4 = function d4(){
            d3();
        }
        pyodide.runPython(`
            def c1():
                from js import b
                b()
            def c2():
                c1()
            def e():
                from js import d4
                from pyodide import to_js
                from traceback import extract_tb
                try:
                    d4()
                except Exception as ex:
                    return to_js([[x.filename, x.name] for x in extract_tb(ex.__traceback__)])
        `);
        let e = pyodide.globals.get("e");
        let res = e();
        e.destroy();
        return res;
        """
    )

    def normalize_tb(t):
        res = []
        for [file, name] in t:
            if file.endswith(".js") or file.endswith(".html"):
                file = file.rpartition("/")[-1]
            if re.fullmatch(r"\:[0-9]*", file) or file == "evalmachine.<anonymous>":
                file = "test.html"
            res.append([file, name])
        return res

    frames = [
        ["<exec>", "e"],
        ["test.html", "d4"],
        ["test.html", "d3"],
        ["test.html", "d2"],
        ["test.html", "d1"],
        ["pyodide.js", "runPython"],
<<<<<<< HEAD
        ["/lib/python3.10/site-packages/_pyodide/_base.py", "eval_code"],
        ["/lib/python3.10/site-packages/_pyodide/_base.py", "run"],
=======
        [f"/lib/{PYVERSION}/site-packages/_pyodide/_base.py", "eval_code"],
        [f"/lib/{PYVERSION}/site-packages/_pyodide/_base.py", "run"],
>>>>>>> e118b5a9
        ["<exec>", "<module>"],
        ["<exec>", "c2"],
        ["<exec>", "c1"],
        ["test.html", "b"],
        ["pyodide.js", "pyimport"],
<<<<<<< HEAD
        ["/lib/python3.10/importlib/__init__.py", "import_module"],
=======
        [f"/lib/{PYVERSION}/importlib/__init__.py", "import_module"],
>>>>>>> e118b5a9
    ]
    assert normalize_tb(res[: len(frames)]) == frames


def test_reentrant_fatal(selenium_standalone):
    selenium = selenium_standalone
    assert selenium.run_js(
        """
        function f(){
            pyodide.globals.get("trigger_fatal_error")();
        }
        self.success = true;
        try {
            pyodide.runPython(`
                from _pyodide_core import trigger_fatal_error
                from js import f
                try:
                    f()
                except Exception as e:
                    # This code shouldn't be executed
                    import js
                    js.success = False
            `);
        } catch(e){}
        return success;
        """
    )


def test_restore_error(selenium):
    # See PR #1816.
    selenium.run_js(
        """
        self.f = function(){
            pyodide.runPython(`
                err = Exception('hi')
                raise err
            `);
        }
        pyodide.runPython(`
            from js import f
            import sys
            try:
                f()
            except Exception as e:
                assert err == e
                assert e == sys.last_value
            finally:
                del err
            assert sys.getrefcount(sys.last_value) == 2
        `);
        """
    )


@pytest.mark.skip_refcount_check
@pytest.mark.skip_pyproxy_check
def test_custom_stdin_stdout(selenium_standalone_noload):
    selenium = selenium_standalone_noload
    strings = [
        "hello world",
        "hello world\n",
        "This has a \x00 null byte in the middle...",
        "several\nlines\noftext",
        "pyodidé",
        "碘化物",
        "🐍",
    ]
    selenium.run_js(
        """
        function* stdinStrings(){
            for(let x of %s){
                yield x;
            }
        }
        let stdinStringsGen = stdinStrings();
        function stdin(){
            return stdinStringsGen.next().value;
        }
        self.stdin = stdin;
        """
        % strings
    )
    selenium.run_js(
        """
        self.stdoutStrings = [];
        self.stderrStrings = [];
        function stdout(s){
            stdoutStrings.push(s);
        }
        function stderr(s){
            stderrStrings.push(s);
        }
        let pyodide = await loadPyodide({
            indexURL : './',
            fullStdLib: false,
            jsglobals : self,
            stdin,
            stdout,
            stderr,
        });
        self.pyodide = pyodide;
        globalThis.pyodide = pyodide;
        """
    )
    outstrings: list[str] = sum((s.removesuffix("\n").split("\n") for s in strings), [])
    print(outstrings)
    assert (
        selenium.run_js(
            f"""
        return pyodide.runPython(`
            [input() for x in range({len(outstrings)})]
            # ... test more stuff
        `).toJs();
        """
        )
        == outstrings
    )

    [stdoutstrings, stderrstrings] = selenium.run_js(
        """
        pyodide.runPython(`
            import sys
            print("something to stdout")
            print("something to stderr",file=sys.stderr)
        `);
        return [self.stdoutStrings, self.stderrStrings];
        """
    )
    assert stdoutstrings == ["Python initialization complete", "something to stdout"]
    assert stderrstrings == ["something to stderr"]


def test_home_directory(selenium_standalone_noload):
    selenium = selenium_standalone_noload
    home = "/home/custom_home"
    selenium.run_js(
        """
        let pyodide = await loadPyodide({
            indexURL : './',
            homedir : "%s",
        });
        return pyodide.runPython(`
            import os
            os.getcwd() == "%s"
        `)
        """
        % (home, home)
    )


def test_sys_path0(selenium):
    selenium.run_js(
        """
        pyodide.runPython(`
            import sys
            import os
            assert os.getcwd() == sys.path[0]
        `)
        """
    )<|MERGE_RESOLUTION|>--- conflicted
+++ resolved
@@ -849,23 +849,14 @@
         ["test.html", "d2"],
         ["test.html", "d1"],
         ["pyodide.js", "runPython"],
-<<<<<<< HEAD
-        ["/lib/python3.10/site-packages/_pyodide/_base.py", "eval_code"],
-        ["/lib/python3.10/site-packages/_pyodide/_base.py", "run"],
-=======
         [f"/lib/{PYVERSION}/site-packages/_pyodide/_base.py", "eval_code"],
         [f"/lib/{PYVERSION}/site-packages/_pyodide/_base.py", "run"],
->>>>>>> e118b5a9
         ["<exec>", "<module>"],
         ["<exec>", "c2"],
         ["<exec>", "c1"],
         ["test.html", "b"],
         ["pyodide.js", "pyimport"],
-<<<<<<< HEAD
-        ["/lib/python3.10/importlib/__init__.py", "import_module"],
-=======
         [f"/lib/{PYVERSION}/importlib/__init__.py", "import_module"],
->>>>>>> e118b5a9
     ]
     assert normalize_tb(res[: len(frames)]) == frames
 
