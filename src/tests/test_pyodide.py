import pytest
from pathlib import Path
import sys
from textwrap import dedent

sys.path.append(str(Path(__file__).parents[2] / "src" / "pyodide-py"))

from pyodide import find_imports, eval_code  # noqa: E402
from pyodide._base import CodeRunner  # noqa: E402


def test_find_imports():

    res = find_imports(
        dedent(
            """
           import numpy as np
           from scipy import sparse
           import matplotlib.pyplot as plt
           """
        )
    )
    assert set(res) == {"numpy", "scipy", "matplotlib"}


def test_code_runner():
    runner = CodeRunner()
    assert runner.quiet("1+1;")
    assert not runner.quiet("1+1#;")
    assert not runner.quiet("5-2  # comment with trailing semicolon ;")
    assert runner.run("4//2\n") == 2
    assert runner.run("4//2;") is None
    assert runner.run("x = 2\nx") == 2
    assert runner.run("def f(x):\n    return x*x+1\n[f(x) for x in range(6)]") == [
        1,
        2,
        5,
        10,
        17,
        26,
    ]

    # with 'quiet_trailing_semicolon' set to False
    runner = CodeRunner(quiet_trailing_semicolon=False)
    assert not runner.quiet("1+1;")
    assert not runner.quiet("1+1#;")
    assert not runner.quiet("5-2  # comment with trailing semicolon ;")
    assert runner.run("4//2\n") == 2
    assert runner.run("4//2;") == 2


def test_eval_code():
    ns = {}
    assert (
        eval_code(
            """
        def f(x):
            return 2*x + 5
        f(77)
    """,
            ns,
        )
        == 2 * 77 + 5
    )
    assert ns["f"](7) == 2 * 7 + 5

    assert eval_code("(x:=4)", ns) == 4
    assert ns["x"] == 4
    assert eval_code("x=7", ns) is None
    assert ns["x"] == 7

    # default return_mode ('last_expr'), semicolon
    assert eval_code("1+1;", ns) is None
    assert eval_code("1+1#;", ns) == 2
    assert eval_code("5-2  # comment with trailing semicolon ;", ns) == 3
    assert eval_code("4//2\n", ns) == 2
    assert eval_code("2**1\n\n", ns) == 2
    assert eval_code("4//2;\n", ns) is None
    assert eval_code("2**1;\n\n", ns) is None

    # 'last_expr_or_assign' return_mode, semicolon
    assert eval_code("1 + 1", ns, return_mode="last_expr_or_assign") == 2
    assert eval_code("x = 1 + 1", ns, return_mode="last_expr_or_assign") == 2
    assert eval_code("a = 5 ; a += 1", ns, return_mode="last_expr_or_assign") == 6
    assert eval_code("a = 5 ; a += 1;", ns, return_mode="last_expr_or_assign") is None
    assert (
        eval_code("l = [1, 1, 2] ; l[0] = 0", ns, return_mode="last_expr_or_assign")
        is None
    )
    assert eval_code("a = b = 2", ns, return_mode="last_expr_or_assign") == 2

    # 'none' return_mode, (useless) semicolon
    assert eval_code("1 + 1", ns, return_mode="none") is None
    assert eval_code("x = 1 + 1", ns, return_mode="none") is None
    assert eval_code("a = 5 ; a += 1", ns, return_mode="none") is None
    assert eval_code("a = 5 ; a += 1;", ns, return_mode="none") is None
    assert eval_code("l = [1, 1, 2] ; l[0] = 0", ns, return_mode="none") is None

    # with 'quiet_trailing_semicolon' set to False
    assert eval_code("1+1;", ns, quiet_trailing_semicolon=False) == 2
    assert eval_code("1+1#;", ns, quiet_trailing_semicolon=False) == 2
    assert (
        eval_code(
            "5-2  # comment with trailing semicolon ;",
            ns,
            quiet_trailing_semicolon=False,
        )
        == 3
    )
    assert eval_code("4//2\n", ns, quiet_trailing_semicolon=False) == 2
    assert eval_code("2**1\n\n", ns, quiet_trailing_semicolon=False) == 2
    assert eval_code("4//2;\n", ns, quiet_trailing_semicolon=False) == 2
    assert eval_code("2**1;\n\n", ns, quiet_trailing_semicolon=False) == 2


def test_eval_code_locals():
    globals = {}
    eval_code("x=2", globals, {})
    with pytest.raises(NameError):
        eval_code("x", globals, {})

    locals = {}
    eval_code("import sys; sys.getrecursionlimit()", globals, locals)
    with pytest.raises(NameError):
        eval_code("sys.getrecursionlimit()", globals, {})
    eval_code("sys.getrecursionlimit()", globals, locals)

    eval_code(
        "from importlib import invalidate_caches; invalidate_caches()", globals, locals
    )
    with pytest.raises(NameError):
        eval_code("invalidate_caches()", globals, globals)
    eval_code("invalidate_caches()", globals, locals)


def test_monkeypatch_eval_code(selenium):
    try:
        selenium.run(
            """
            import pyodide
            old_eval_code = pyodide.eval_code
            x = 3
            def eval_code(code, ns):
                return [ns["x"], old_eval_code(code, ns)]
            pyodide.eval_code = eval_code
            """
        )
        assert selenium.run("x = 99; 5") == [3, 5]
        assert selenium.run("7") == [99, 7]
    finally:
        selenium.run(
            """
            pyodide.eval_code = old_eval_code
            """
        )


def test_hiwire_is_promise(selenium):
    for s in [
        "0",
        "1",
        "'x'",
        "''",
        "document.all",
        "false",
        "undefined",
        "null",
        "NaN",
        "0n",
        "[0,1,2]",
        "[]",
        "{}",
        "{a : 2}",
        "(()=>{})",
        "((x) => x*x)",
        "(function(x, y){ return x*x + y*y; })",
        "Array",
        "Map",
        "Set",
        "Promise",
        "new Array()",
        "new Map()",
        "new Set()",
    ]:
        assert selenium.run_js(
            f"return pyodide._module.hiwire.isPromise({s}) === false;"
        )

    assert selenium.run_js(
        "return pyodide._module.hiwire.isPromise(Promise.resolve()) === true;"
    )

    assert selenium.run_js(
        """
        return pyodide._module.hiwire.isPromise(new Promise((resolve, reject) => {}));
        """
    )

    assert not selenium.run_js(
        """
        return pyodide._module.hiwire.isPromise(pyodide.globals);
        """
    )


def test_keyboard_interrupt(selenium):
    x = selenium.run_js(
        """
        x = new Int8Array(1)
        pyodide._module.setInterruptBuffer(x)
        window.triggerKeyboardInterrupt = function(){
            x[0] = 2;
        }
        try { 
            pyodide.runPython(`
                from js import triggerKeyboardInterrupt
                x = 0
                while True:
                    x += 1
                    if x == 2000:
                        triggerKeyboardInterrupt()
            `)
        } catch(e){}
        return pyodide.runPython('x')
        """
    )
    assert 2000 < x < 2500
    selenium.run("del triggerKeyboardInterrupt")


def test_run_python_async_toplevel_await(selenium):
    selenium.run_js(
        """
        await pyodide.runPythonAsync(`
            from js import fetch
            resp = await fetch("packages.json")
            json = await resp.json()
            assert hasattr(json, "dependencies")
        `);
        """
    )


def test_run_python_last_exc(selenium):
    selenium.run_js(
        """
        try {
            pyodide.runPython("x = ValueError(77); raise x");
        } catch(e){}
        pyodide.runPython(`
            import sys
            assert sys.last_value is x
            assert sys.last_type is type(x)
            assert sys.last_traceback is x.__traceback__
        `);
        """
    )


<<<<<<< HEAD
def test_async_leak(selenium):
    assert 0 == selenium.run_js(
        """
        pyodide.runPython(`d = 888.888`);
        pyodide.runPython(`async def test(): return d`);
        async function test(){
            let t = pyodide.runPython(`test()`);
            await t;
            t.destroy();
        }
        await test();
        let init_refcount = pyodide.runPython(`from sys import getrefcount; getrefcount(d)`);
        await test(); await test(); await test(); await test();
        let new_refcount = pyodide.runPython(`getrefcount(d)`);
        return new_refcount - init_refcount;
        """
    )


def test_run_python_js_error(selenium):
    selenium.run_js(
        """
        function throwError(){
            throw new Error("blah!");
        }
        window.throwError = throwError;
        pyodide.runPython(`
            from js import throwError
            from unittest import TestCase
            from pyodide import JsException
            raises = TestCase().assertRaisesRegex
            with raises(JsException, "blah!"):
                throwError()
        `);
        """
    )


def test_create_once_callback(selenium):
=======
def test_create_once_callable(selenium):
>>>>>>> 2d7a9f28
    selenium.run_js(
        """
        window.call7 = function call7(f){
            return f(7);
        }
        pyodide.runPython(`
<<<<<<< HEAD
            from pyodide import create_once_callback, JsException
=======
            from pyodide import create_once_callable, JsException
>>>>>>> 2d7a9f28
            from js import call7;
            from unittest import TestCase
            raises = TestCase().assertRaisesRegex
            class Square:
                def __call__(self, x):
                    return x*x

                def __del__(self):
                    global destroyed
                    destroyed = True

            f = Square()
            import sys
            assert sys.getrefcount(f) == 2
<<<<<<< HEAD
            proxy = create_once_callback(f)
=======
            proxy = create_once_callable(f)
>>>>>>> 2d7a9f28
            assert sys.getrefcount(f) == 3
            assert call7(proxy) == 49
            assert sys.getrefcount(f) == 2
            with raises(JsException, "can only be called once"):
                call7(proxy)
            destroyed = False
            del f
            assert destroyed == True
<<<<<<< HEAD
            del proxy
=======
            del proxy # causes a fatal error =(
>>>>>>> 2d7a9f28
        `);
        """
    )


def test_create_proxy(selenium):
    selenium.run_js(
        """
        window.testAddListener = function(f){
            window.listener = f;
        }
        window.testCallListener = function(f){
            return window.listener();
        }
        window.testRemoveListener = function(f){
            return window.listener === f;
        }
        pyodide.runPython(`
            from pyodide import create_proxy
            from js import testAddListener, testCallListener, testRemoveListener;
            class Test:
                def __call__(self):
                    return 7

                def __del__(self):
                    global destroyed
                    destroyed = True

            f = Test()
            import sys
            assert sys.getrefcount(f) == 2
            proxy = create_proxy(f)
            assert sys.getrefcount(f) == 3
            assert proxy() == 7
            testAddListener(proxy)
            assert sys.getrefcount(f) == 3
            assert testCallListener() == 7
            assert sys.getrefcount(f) == 3
            assert testCallListener() == 7
            assert sys.getrefcount(f) == 3
            assert testRemoveListener(f)
            assert sys.getrefcount(f) == 3
            proxy.destroy()
            assert sys.getrefcount(f) == 2
            destroyed = False
            del f
            assert destroyed == True
        `);
        """
    )<|MERGE_RESOLUTION|>--- conflicted
+++ resolved
@@ -257,7 +257,6 @@
     )
 
 
-<<<<<<< HEAD
 def test_async_leak(selenium):
     assert 0 == selenium.run_js(
         """
@@ -296,21 +295,14 @@
     )
 
 
-def test_create_once_callback(selenium):
-=======
 def test_create_once_callable(selenium):
->>>>>>> 2d7a9f28
     selenium.run_js(
         """
         window.call7 = function call7(f){
             return f(7);
         }
         pyodide.runPython(`
-<<<<<<< HEAD
-            from pyodide import create_once_callback, JsException
-=======
             from pyodide import create_once_callable, JsException
->>>>>>> 2d7a9f28
             from js import call7;
             from unittest import TestCase
             raises = TestCase().assertRaisesRegex
@@ -325,11 +317,7 @@
             f = Square()
             import sys
             assert sys.getrefcount(f) == 2
-<<<<<<< HEAD
-            proxy = create_once_callback(f)
-=======
             proxy = create_once_callable(f)
->>>>>>> 2d7a9f28
             assert sys.getrefcount(f) == 3
             assert call7(proxy) == 49
             assert sys.getrefcount(f) == 2
@@ -338,11 +326,7 @@
             destroyed = False
             del f
             assert destroyed == True
-<<<<<<< HEAD
             del proxy
-=======
-            del proxy # causes a fatal error =(
->>>>>>> 2d7a9f28
         `);
         """
     )
