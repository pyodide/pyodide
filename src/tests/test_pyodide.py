--- conflicted
+++ resolved
@@ -4,14 +4,9 @@
 import sys
 from textwrap import dedent
 
-<<<<<<< HEAD
-sys.path.append(str(Path(__file__).parents[2] / "src"))
-from pyodide import find_imports, _adjust_ast_to_store_result, eval_code  # noqa: E402
-=======
 sys.path.append(str(Path(__file__).parents[2] / "src" / "pyodide-py"))
 
-from pyodide import find_imports  # noqa: E402
->>>>>>> 41592637
+from pyodide import find_imports, _adjust_ast_to_store_result, eval_code  # noqa: E402
 
 
 def test_find_imports():
