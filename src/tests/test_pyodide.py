--- conflicted
+++ resolved
@@ -1262,7 +1262,6 @@
             finder.find_spec(lib, None)
 
 
-<<<<<<< HEAD
 def test_args(selenium_standalone_noload):
     selenium = selenium_standalone_noload
     assert (
@@ -1291,7 +1290,8 @@
         )
         == repr([x * x + 1 for x in range(10)])
     )
-=======
+
+
 @pytest.mark.xfail_browsers(chrome="Node only", firefox="Node only")
 def test_relative_index_url(selenium, tmp_path):
     tmp_dir = Path(tmp_path)
@@ -1345,5 +1345,4 @@
     try:
         assert result.stdout.strip().split("\n")[-1] == str(ROOT_PATH / "dist") + "/"
     finally:
-        print_result(result)
->>>>>>> b64c32c2
+        print_result(result)