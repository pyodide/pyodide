import re
<<<<<<< HEAD
import subprocess
=======
import shutil
>>>>>>> fbed5b0c
from collections.abc import Sequence
from pathlib import Path
from textwrap import dedent
from typing import Any

import pytest
from pytest_pyodide import run_in_pyodide

from conftest import DIST_PATH, ROOT_PATH
from pyodide.code import CodeRunner, eval_code, find_imports, should_quiet  # noqa: E402
from pyodide_build.common import get_pyodide_root


def _strip_assertions_stderr(messages: Sequence[str]) -> list[str]:
    """Strip additional messages on stderr included when ASSERTIONS=1"""
    res = []
    for msg in messages:
        if msg.strip() in [
            "sigaction: signal type not supported: this is a no-op.",
            "Calling stub instead of siginterrupt()",
            "warning: no blob constructor, cannot create blobs with mimetypes",
            "warning: no BlobBuilder",
        ]:
            continue
        res.append(msg)
    return res


def test_find_imports():

    res = find_imports(
        """
        import numpy as np
        from scipy import sparse
        import matplotlib.pyplot as plt
        """
    )
    assert set(res) == {"numpy", "scipy", "matplotlib"}

    # If there is a syntax error in the code, find_imports should return empty
    # list.
    res = find_imports(
        """
        import numpy as np
        from scipy import sparse
        import matplotlib.pyplot as plt
        for x in [1,2,3]
        """
    )
    assert res == []


def test_pyimport(selenium):
    selenium.run_js(
        """
        let platform = pyodide.pyimport("platform");
        assert(() => platform.machine() === "wasm32");
        assert(() => !pyodide.globals.has("platform"))
        assertThrows(() => pyodide.pyimport("platform;"), "PythonError", "ModuleNotFoundError: No module named 'platform;'");
        platform.destroy();
        """
    )


def test_code_runner():
    assert should_quiet("1+1;")
    assert not should_quiet("1+1#;")
    assert not should_quiet("5-2  # comment with trailing semicolon ;")

    # Normal usage
    assert CodeRunner("1+1").compile().run() == 2
    assert CodeRunner("1+1\n1+1").compile().run() == 2
    assert CodeRunner("x + 7").compile().run({"x": 3}) == 10
    cr = CodeRunner("x + 7")

    # Ast transform
    import ast

    l = cr.ast.body[0].value.left  # type: ignore[attr-defined]
    cr.ast.body[0].value.left = ast.BinOp(  # type: ignore[attr-defined]
        left=l, op=ast.Mult(), right=ast.Constant(value=2)
    )
    assert cr.compile().run({"x": 3}) == 13

    # Code transform
    cr.code = cr.code.replace(co_consts=(0, 3, 5, None))
    assert cr.run({"x": 4}) == 17


def test_code_runner_mode():
    from codeop import PyCF_DONT_IMPLY_DEDENT  # type: ignore[attr-defined]

    assert CodeRunner("1+1\n1+1", mode="exec").compile().run() == 2
    with pytest.raises(SyntaxError, match="invalid syntax"):
        CodeRunner("1+1\n1+1", mode="eval").compile().run()
    with pytest.raises(
        SyntaxError,
        match="multiple statements found while compiling a single statement",
    ):
        CodeRunner("1+1\n1+1", mode="single").compile().run()
    with pytest.raises(SyntaxError, match="invalid syntax"):
        CodeRunner(
            "def f():\n  1", mode="single", flags=PyCF_DONT_IMPLY_DEDENT
        ).compile().run()


def test_eval_code():
    ns: dict[str, Any] = {}
    assert (
        eval_code(
            """
        def f(x):
            return 2*x + 5
        f(77)
    """,
            ns,
        )
        == 2 * 77 + 5
    )
    assert ns["f"](7) == 2 * 7 + 5

    assert eval_code("(x:=4)", ns) == 4
    assert ns["x"] == 4
    assert eval_code("x=7", ns) is None
    assert ns["x"] == 7

    # default return_mode ('last_expr'), semicolon
    assert eval_code("1+1;", ns) is None
    assert eval_code("1+1#;", ns) == 2
    assert eval_code("5-2  # comment with trailing semicolon ;", ns) == 3
    assert eval_code("4//2\n", ns) == 2
    assert eval_code("2**1\n\n", ns) == 2
    assert eval_code("4//2;\n", ns) is None
    assert eval_code("2**1;\n\n", ns) is None

    # 'last_expr_or_assign' return_mode, semicolon
    assert eval_code("1 + 1", ns, return_mode="last_expr_or_assign") == 2
    assert eval_code("x = 1 + 1", ns, return_mode="last_expr_or_assign") == 2
    assert eval_code("a = 5 ; a += 1", ns, return_mode="last_expr_or_assign") == 6
    assert eval_code("a = 5 ; a += 1;", ns, return_mode="last_expr_or_assign") is None
    assert (
        eval_code("l = [1, 1, 2] ; l[0] = 0", ns, return_mode="last_expr_or_assign")
        is None
    )
    assert eval_code("a = b = 2", ns, return_mode="last_expr_or_assign") == 2

    # 'none' return_mode, (useless) semicolon
    assert eval_code("1 + 1", ns, return_mode="none") is None
    assert eval_code("x = 1 + 1", ns, return_mode="none") is None
    assert eval_code("a = 5 ; a += 1", ns, return_mode="none") is None
    assert eval_code("a = 5 ; a += 1;", ns, return_mode="none") is None
    assert eval_code("l = [1, 1, 2] ; l[0] = 0", ns, return_mode="none") is None

    # with 'quiet_trailing_semicolon' set to False
    assert eval_code("1+1;", ns, quiet_trailing_semicolon=False) == 2
    assert eval_code("1+1#;", ns, quiet_trailing_semicolon=False) == 2
    assert (
        eval_code(
            "5-2  # comment with trailing semicolon ;",
            ns,
            quiet_trailing_semicolon=False,
        )
        == 3
    )
    assert eval_code("4//2\n", ns, quiet_trailing_semicolon=False) == 2
    assert eval_code("2**1\n\n", ns, quiet_trailing_semicolon=False) == 2
    assert eval_code("4//2;\n", ns, quiet_trailing_semicolon=False) == 2
    assert eval_code("2**1;\n\n", ns, quiet_trailing_semicolon=False) == 2


def test_eval_code_locals():
    globals: dict[str, Any] = {}
    eval_code("x=2", globals, {})
    with pytest.raises(NameError):
        eval_code("x", globals, {})

    locals: dict[str, Any] = {}
    eval_code("import sys; sys.getrecursionlimit()", globals, locals)
    with pytest.raises(NameError):
        eval_code("sys.getrecursionlimit()", globals, {})
    eval_code("sys.getrecursionlimit()", globals, locals)

    eval_code(
        "from importlib import invalidate_caches; invalidate_caches()", globals, locals
    )
    with pytest.raises(NameError):
        eval_code("invalidate_caches()", globals, globals)
    eval_code("invalidate_caches()", globals, locals)


def test_unpack_archive(selenium_standalone):
    selenium = selenium_standalone
    js_error = selenium.run_js(
        """
        var error = "";
        try {
            pyodide.unpackArchive([1, 2, 3], "zip", "abc");
        } catch (te) {
            error = te.toString();
        }
        return error
        """
    )
    expected_err_msg = "TypeError: Expected argument 'buffer' to be an ArrayBuffer or an ArrayBuffer view"
    assert js_error == expected_err_msg


@run_in_pyodide
def test_dup_pipe(selenium):
    # See https://github.com/emscripten-core/emscripten/issues/14640
    import os

    [fdr1, fdw1] = os.pipe()
    fdr2 = os.dup(fdr1)
    fdw2 = os.dup2(fdw1, 50)
    # Closing any of fdr, fdr2, fdw, or fdw2 will currently destroy the pipe.
    # This bug is fixed upstream:
    # https://github.com/emscripten-core/emscripten/pull/14685
    s1 = b"some stuff"
    s2 = b"other stuff to write"
    os.write(fdw1, s1)
    assert os.read(fdr2, 100) == s1
    os.write(fdw2, s2)
    assert os.read(fdr1, 100) == s2


@run_in_pyodide
def test_dup_temp_file(selenium):
    # See https://github.com/emscripten-core/emscripten/issues/15012
    import os
    from tempfile import TemporaryFile

    tf = TemporaryFile(buffering=0)
    fd1 = os.dup(tf.fileno())
    os.dup2(tf.fileno(), 50)
    s = b"hello there!"
    tf.write(s)
    tf2 = open(fd1, "w+")
    assert tf2.tell() == len(s)
    # This next assertion actually demonstrates a bug in dup: the correct value
    # to return should be b"".
    assert os.read(fd1, 50) == b""
    tf2.seek(1)
    assert tf.tell() == 1
    assert tf.read(100) == b"ello there!"


@run_in_pyodide
def test_dup_stdout(selenium):
    # Test redirecting stdout using low level os.dup operations.
    # This sort of redirection is used in pytest.
    import os
    import sys
    from tempfile import TemporaryFile

    tf = TemporaryFile(buffering=0)
    save_stdout = os.dup(sys.stdout.fileno())
    os.dup2(tf.fileno(), sys.stdout.fileno())
    print("hi!!")
    print("there...")
    assert tf.tell() == len("hi!!\nthere...\n")
    os.dup2(save_stdout, sys.stdout.fileno())
    print("not captured")
    os.dup2(tf.fileno(), sys.stdout.fileno())
    print("captured")
    assert tf.tell() == len("hi!!\nthere...\ncaptured\n")
    os.dup2(save_stdout, sys.stdout.fileno())
    os.close(save_stdout)
    tf.seek(0)
    assert tf.read(1000).decode() == "hi!!\nthere...\ncaptured\n"


@pytest.mark.skip_pyproxy_check
def test_monkeypatch_eval_code(selenium):
    try:
        selenium.run(
            """
            import pyodide
            old_eval_code = pyodide.code.eval_code
            x = 3
            def eval_code(code, ns):
                return [ns["x"], old_eval_code(code, ns)]
            pyodide.code.eval_code = eval_code
            """
        )
        assert selenium.run("x = 99; 5") == [3, 5]
        assert selenium.run("7") == [99, 7]
    finally:
        selenium.run(
            """
            pyodide.code.eval_code = old_eval_code
            """
        )


def test_hiwire_is_promise(selenium):
    for s in [
        "0",
        "1",
        "'x'",
        "''",
        "false",
        "undefined",
        "null",
        "NaN",
        "0n",
        "[0,1,2]",
        "[]",
        "{}",
        "{a : 2}",
        "(()=>{})",
        "((x) => x*x)",
        "(function(x, y){ return x*x + y*y; })",
        "Array",
        "Map",
        "Set",
        "Promise",
        "new Array()",
        "new Map()",
        "new Set()",
    ]:
        assert selenium.run_js(
            f"return pyodide._module.hiwire.isPromise({s}) === false;"
        )

    if not selenium.browser == "node":
        assert selenium.run_js(
            "return pyodide._module.hiwire.isPromise(document.all) === false;"
        )

    assert selenium.run_js(
        "return pyodide._module.hiwire.isPromise(Promise.resolve()) === true;"
    )

    assert selenium.run_js(
        """
        return pyodide._module.hiwire.isPromise(new Promise((resolve, reject) => {}));
        """
    )

    assert not selenium.run_js(
        """
        let d = pyodide.runPython("{}");
        try {
            return pyodide._module.hiwire.isPromise(d);
        } finally {
            d.destroy();
        }
        """
    )


def test_keyboard_interrupt(selenium):
    x = selenium.run_js(
        """
        let x = new Int8Array(1);
        pyodide.setInterruptBuffer(x);
        self.triggerKeyboardInterrupt = function(){
            x[0] = 2;
        }
        try {
            pyodide.runPython(`
                from js import triggerKeyboardInterrupt
                for x in range(100000):
                    if x == 2000:
                        triggerKeyboardInterrupt()
            `);
        } catch(e){}
        pyodide.setInterruptBuffer(undefined);
        return pyodide.globals.get('x');
        """
    )
    assert 2000 < x < 2500


def test_run_python_async_toplevel_await(selenium):
    selenium.run_js(
        """
        await pyodide.runPythonAsync(`
            from js import fetch
            resp = await fetch("repodata.json")
            json = (await resp.json()).to_py()["packages"]
            assert "micropip" in json
        `);
        """
    )


def test_run_python_proxy_leak(selenium):
    selenium.run_js(
        """
        pyodide.runPython("")
        await pyodide.runPythonAsync("")
        """
    )


def test_run_python_last_exc(selenium):
    selenium.run_js(
        """
        try {
            pyodide.runPython("x = ValueError(77); raise x");
        } catch(e){}
        pyodide.runPython(`
            import sys
            assert sys.last_value is x
            assert sys.last_type is type(x)
            assert sys.last_traceback is x.__traceback__
        `);
        """
    )


def test_check_interrupt(selenium):
    assert selenium.run_js(
        """
        let buffer = new Uint8Array(1);
        let x = 0;
        pyodide.setInterruptBuffer(buffer);
        function test(){
            buffer[0] = 2;
            pyodide.checkInterrupt();
            x = 1;
        }
        self.test = test;
        let err;
        try {
            pyodide.runPython(`
                from js import test;
                test();
            `);
        } catch(e){
            err = e;
        }
        return x === 0 && err.message.includes("KeyboardInterrupt");
        """
    )

    assert selenium.run_js(
        """
        let buffer = new Uint8Array(1);
        pyodide.setInterruptBuffer(buffer);
        buffer[0] = 2;
        let err_code = 0;
        for(let i = 0; i < 1000; i++){
            err_code = err_code || pyodide._module._PyErr_CheckSignals();
        }
        let err_occurred = pyodide._module._PyErr_Occurred();
        console.log({err_code, err_occurred});
        pyodide._module._PyErr_Clear();
        return buffer[0] === 0 && err_code === -1 && err_occurred !== 0;
        """
    )


def test_check_interrupt_custom_signal_handler(selenium):
    try:
        selenium.run_js(
            """
            pyodide.runPython(`
                import signal
                interrupt_occurred = False
                def signal_handler(*args):
                    global interrupt_occurred
                    interrupt_occurred = True
                signal.signal(signal.SIGINT, signal_handler)
                None
            `);
            """
        )
        selenium.run_js(
            """
            let buffer = new Uint8Array(1);
            let x = 0;
            pyodide.setInterruptBuffer(buffer);
            function test(){
                buffer[0] = 2;
                pyodide.checkInterrupt();
                x = 1;
            }
            self.test = test;
            let err;
            pyodide.runPython(`
                interrupt_occurred = False
                from js import test
                test()
                assert interrupt_occurred == True
                del test
            `);
            """
        )
        assert selenium.run_js(
            """
            pyodide.runPython(`
                interrupt_occurred = False
            `);
            let buffer = new Uint8Array(1);
            pyodide.setInterruptBuffer(buffer);
            buffer[0] = 2;
            let err_code = 0;
            for(let i = 0; i < 1000; i++){
                err_code = err_code || pyodide._module._PyErr_CheckSignals();
            }
            let interrupt_occurred = pyodide.globals.get("interrupt_occurred");

            return buffer[0] === 0 && err_code === 0 && interrupt_occurred;
            """
        )
    finally:
        # Restore signal handler
        selenium.run_js(
            """
            pyodide.runPython(`
                import signal
                signal.signal(signal.SIGINT, signal.default_int_handler)
                None
            `);
            """
        )


def test_async_leak(selenium):
    assert 0 == selenium.run_js(
        """
        pyodide.runPython(`d = 888.888`);
        pyodide.runPython(`async def test(): return d`);
        async function test(){
            let t = pyodide.runPython(`test()`);
            await t;
            t.destroy();
        }
        await test();
        let init_refcount = pyodide.runPython(`from sys import getrefcount; getrefcount(d)`);
        await test(); await test(); await test(); await test();
        let new_refcount = pyodide.runPython(`getrefcount(d)`);
        return new_refcount - init_refcount;
        """
    )


def test_run_python_js_error(selenium):
    selenium.run_js(
        """
        function throwError(){
            throw new Error("blah!");
        }
        self.throwError = throwError;
        pyodide.runPython(`
            from js import throwError
            from unittest import TestCase
            from pyodide.ffi import JsException
            raises = TestCase().assertRaisesRegex
            with raises(JsException, "blah!"):
                throwError()
        `);
        """
    )


def test_create_once_callable(selenium):
    selenium.run_js(
        """
        self.call7 = function call7(f){
            return f(7);
        }
        pyodide.runPython(`
            from pyodide.ffi import create_once_callable, JsException
            from js import call7;
            from unittest import TestCase
            raises = TestCase().assertRaisesRegex
            class Square:
                def __call__(self, x):
                    return x*x

                def __del__(self):
                    global destroyed
                    destroyed = True

            f = Square()
            import sys
            assert sys.getrefcount(f) == 2
            proxy = create_once_callable(f)
            assert sys.getrefcount(f) == 3
            assert call7(proxy) == 49
            assert sys.getrefcount(f) == 2
            with raises(JsException, "can only be called once"):
                call7(proxy)
            destroyed = False
            del f
            assert destroyed == True
            del proxy
        `);
        """
    )


def test_create_proxy(selenium):
    selenium.run_js(
        """
        self.testAddListener = function(f){
            self.listener = f;
        }
        self.testCallListener = function(f){
            return self.listener();
        }
        self.testRemoveListener = function(f){
            return self.listener === f;
        }
        pyodide.runPython(`
            from pyodide.ffi import create_proxy
            from js import testAddListener, testCallListener, testRemoveListener;
            class Test:
                def __call__(self):
                    return 7

                def __del__(self):
                    global destroyed
                    destroyed = True

            f = Test()
            import sys
            assert sys.getrefcount(f) == 2
            proxy = create_proxy(f)
            assert sys.getrefcount(f) == 3
            assert proxy() == 7
            testAddListener(proxy)
            assert sys.getrefcount(f) == 3
            assert testCallListener() == 7
            assert sys.getrefcount(f) == 3
            assert testCallListener() == 7
            assert sys.getrefcount(f) == 3
            assert testRemoveListener(proxy)
            assert sys.getrefcount(f) == 3
            proxy.destroy()
            assert sys.getrefcount(f) == 2
            destroyed = False
            del f
            assert destroyed == True
        `);
        """
    )


def test_return_destroyed_value(selenium):
    selenium.run_js(
        r"""
        self.f = function(x){ return x };
        pyodide.runPython(`
            from pyodide.ffi import create_proxy, JsException
            from js import f
            p = create_proxy([])
            p.destroy()
            try:
                f(p)
            except JsException as e:
                assert str(e) == (
                    "Error: Object has already been destroyed\\n"
                    'The object was of type "list" and had repr "[]"'
                )
        `);
        """
    )


def test_docstrings_a():
    from _pyodide.docstring import dedent_docstring, get_cmeth_docstring
    from pyodide.ffi import JsProxy

    jsproxy = JsProxy()
    c_docstring = get_cmeth_docstring(jsproxy.then)
    assert c_docstring == "then(onfulfilled, onrejected)\n--\n\n" + dedent_docstring(
        jsproxy.then.__doc__
    )


def test_docstrings_b(selenium):
    from _pyodide.docstring import dedent_docstring
    from pyodide.ffi import JsProxy, create_once_callable

    jsproxy = JsProxy()
    ds_then_should_equal = dedent_docstring(jsproxy.then.__doc__)
    sig_then_should_equal = "(onfulfilled, onrejected)"
    ds_once_should_equal = dedent_docstring(create_once_callable.__doc__)
    sig_once_should_equal = "(obj, /)"
    selenium.run_js("self.a = Promise.resolve();")
    [ds_then, sig_then, ds_once, sig_once] = selenium.run(
        """
        from js import a
        from pyodide.ffi import create_once_callable as b
        [
            a.then.__doc__, a.then.__text_signature__,
            b.__doc__, b.__text_signature__
        ]
        """
    )
    assert ds_then == ds_then_should_equal
    assert sig_then == sig_then_should_equal
    assert ds_once == ds_once_should_equal
    assert sig_once == sig_once_should_equal


@pytest.mark.skip_refcount_check
@pytest.mark.skip_pyproxy_check
def test_restore_state(selenium):
    selenium.run_js(
        """
        pyodide.registerJsModule("a", {somefield : 82});
        pyodide.registerJsModule("b", { otherfield : 3 });
        pyodide.runPython("x = 7; from a import somefield");
        let state = pyodide._api.saveState();

        pyodide.registerJsModule("c", { thirdfield : 9 });
        pyodide.runPython("y = 77; from b import otherfield; import c;");
        pyodide._api.restoreState(state);
        state.destroy();
        """
    )

    selenium.run(
        """
        from unittest import TestCase
        raises = TestCase().assertRaises
        import sys

        assert x == 7
        assert "a" in sys.modules
        assert somefield == 82
        with raises(NameError):
            y
        with raises(NameError):
            otherfield
        assert "b" not in sys.modules
        import b
        with raises(ModuleNotFoundError):
            import c
        """
    )


@pytest.mark.xfail_browsers(safari="TODO: traceback is not the same on Safari")
@pytest.mark.skip_refcount_check
def test_fatal_error(selenium_standalone):
    assert selenium_standalone.run_js(
        """
        try {
            pyodide.runPython(`
                from _pyodide_core import trigger_fatal_error
                def f():
                    g()
                def g():
                    h()
                def h():
                    trigger_fatal_error()
                f()
            `);
        } catch(e){
            return e.toString();
        }
        """
    )
    import re

    def strip_stack_trace(x):
        x = re.sub("\n.*site-packages.*", "", x)
        x = re.sub("/lib/python.*/", "", x)
        x = re.sub("/lib/python.*/", "", x)
        x = re.sub("warning: no [bB]lob.*\n", "", x)
        x = re.sub("Error: intentionally triggered fatal error!\n", "", x)
        x = re.sub(" +at .*\n", "", x)
        x = re.sub(".*@https?://[0-9.:]*/.*\n", "", x)
        x = re.sub(".*@debugger.*\n", "", x)
        x = re.sub(".*@chrome.*\n", "", x)
        x = re.sub("line [0-9]*", "line xxx", x)
        x = x.replace("\n\n", "\n")
        return x

    err_msg = strip_stack_trace(selenium_standalone.logs)
    err_msg = "".join(_strip_assertions_stderr(err_msg.splitlines(keepends=True)))
    assert (
        err_msg
        == dedent(
            strip_stack_trace(
                """
                Python initialization complete
                Pyodide has suffered a fatal error. Please report this to the Pyodide maintainers.
                The cause of the fatal error was:
                Stack (most recent call first):
                  File "<exec>", line 8 in h
                  File "<exec>", line 6 in g
                  File "<exec>", line 4 in f
                  File "<exec>", line 9 in <module>
                  File "/lib/pythonxxx/pyodide/_base.py", line 242 in run
                  File "/lib/pythonxxx/pyodide/_base.py", line 344 in eval_code
                """
            )
        ).strip()
    )
    selenium_standalone.run_js(
        """
        assertThrows(() => pyodide.runPython, "Error", "Pyodide already fatally failed and can no longer be used.")
        assertThrows(() => pyodide.globals, "Error", "Pyodide already fatally failed and can no longer be used.")
        assert(() => pyodide._api.runPython("1+1") === 2);
        """
    )


def test_reentrant_error(selenium):
    caught = selenium.run_js(
        """
        function raisePythonKeyboardInterrupt(){
            pyodide.globals.get("pyfunc")();
        }
        let caught = false;
        try {
            pyodide.runPython(`
                def pyfunc():
                    raise KeyboardInterrupt
                from js import raisePythonKeyboardInterrupt
                try:
                    raisePythonKeyboardInterrupt()
                except Exception as e:
                    pass
            `);
        } catch(e){
            caught = true;
        }
        return caught;
        """
    )
    assert caught


@pytest.mark.xfail_browsers(safari="TODO: traceback is not exactly the same on Safari")
def test_js_stackframes(selenium):
    res = selenium.run_js(
        """
        self.b = function b(){
            pyodide.pyimport("???");
        }
        self.d1 = function d1(){
            pyodide.runPython("c2()");
        }
        self.d2 = function d2(){
            d1();
        }
        self.d3 = function d3(){
            d2();
        }
        self.d4 = function d4(){
            d3();
        }
        pyodide.runPython(`
            def c1():
                from js import b
                b()
            def c2():
                c1()
            def e():
                from js import d4
                from pyodide.ffi import to_js
                from traceback import extract_tb
                try:
                    d4()
                except Exception as ex:
                    return to_js([[x.filename, x.name] for x in extract_tb(ex.__traceback__)])
        `);
        let e = pyodide.globals.get("e");
        let res = e();
        e.destroy();
        return res;
        """
    )

    def normalize_tb(t):
        res = []
        for [file, name] in t:
            if file.endswith((".js", ".html")):
                file = file.rpartition("/")[-1]
            if file.endswith(".py"):
                file = "/".join(file.split("/")[-2:])
            if (
                re.fullmatch(r"\:[0-9]*", file)
                or file == "evalmachine.<anonymous>"
                or file == "debugger eval code"
            ):
                file = "test.html"
            res.append([file, name])
        return res

    frames = [
        ["<exec>", "e"],
        ["test.html", "d4"],
        ["test.html", "d3"],
        ["test.html", "d2"],
        ["test.html", "d1"],
        ["pyodide.asm.js", "runPython"],
        ["_pyodide/_base.py", "eval_code"],
        ["_pyodide/_base.py", "run"],
        ["<exec>", "<module>"],
        ["<exec>", "c2"],
        ["<exec>", "c1"],
        ["test.html", "b"],
        ["pyodide.asm.js", "pyimport"],
        ["importlib/__init__.py", "import_module"],
    ]
    assert normalize_tb(res[: len(frames)]) == frames


def test_reentrant_fatal(selenium_standalone):
    selenium = selenium_standalone
    assert selenium.run_js(
        """
        function f(){
            pyodide.globals.get("trigger_fatal_error")();
        }
        self.success = true;
        try {
            pyodide.runPython(`
                from _pyodide_core import trigger_fatal_error
                from js import f
                try:
                    f()
                except Exception as e:
                    # This code shouldn't be executed
                    import js
                    js.success = False
            `);
        } catch(e){}
        return success;
        """
    )


def test_weird_throws(selenium):
    """Throw strange Javascript garbage and make sure we survive."""
    selenium.run_js(
        '''
        self.funcs = {
            null(){ throw null; },
            undefined(){ throw undefined; },
            obj(){ throw {}; },
            obj_null_proto(){ throw Object.create(null); },
            string(){ throw "abc"; },
            func(){ throw self.funcs.func; },
            number(){ throw 12; },
            bigint(){ throw 12n; },
        };
        pyodide.runPython(`
            from js import funcs
            from unittest import TestCase
            from pyodide.ffi import JsException
            raises = TestCase().assertRaisesRegex
            msgs = {
                "null" : ['type object .* tag .object Null.', '"""null"""',  'fails'],
                "undefined" : ['type undefined .* tag .object Undefined.', '"""undefined"""',  'fails'],
                "obj" : ['type object .* tag .object Object.', '""".object Object."""',  '""".object Object."""'],
                "obj_null_proto" : ['type object .* tag .object Object.', 'fails',  'fails'],
                "string" : ["Error: abc"],
                "func" : ['type function .* tag .object Function.', 'throw self.funcs.func',  'throw self.funcs.func'],
                "number" : ['type number .* tag .object Number.'],
                "bigint" : ['type bigint .* tag .object BigInt.'],
            }
            for name, f in funcs.object_entries():
                msg = '.*\\\\n.*'.join(msgs.get(name, ["xx"]))
                with raises(JsException, msg):
                    f()
        `);
        '''
    )


@pytest.mark.skip_refcount_check
@pytest.mark.skip_pyproxy_check
@pytest.mark.parametrize("to_throw", ["Object.create(null);", "'Some message'", "null"])
def test_weird_fatals(selenium_standalone, to_throw):
    expected_message = {
        "Object.create(null);": "Error: A value of type object with tag [object Object] was thrown as an error!",
        "'Some message'": "Error: Some message",
        "null": "Error: A value of type object with tag [object Null] was thrown as an error!",
    }[to_throw]
    msg = selenium_standalone.run_js(
        f"""
        self.f = function(){{ throw {to_throw} }};
        """
        """
        try {
            pyodide.runPython(`
                from _pyodide_core import raw_call
                from js import f
                raw_call(f)
            `);
        } catch(e){
            return e.toString();
        }
        """
    )
    print("msg", msg[: len(expected_message)])
    print("expected_message", expected_message)
    assert msg[: len(expected_message)] == expected_message


def test_restore_error(selenium):
    # See PR #1816.
    selenium.run_js(
        """
        self.f = function(){
            pyodide.runPython(`
                err = Exception('hi')
                raise err
            `);
        }
        pyodide.runPython(`
            from js import f
            import sys
            try:
                f()
            except Exception as e:
                assert err == e
                assert e == sys.last_value
            finally:
                del err
            assert sys.getrefcount(sys.last_value) == 2
        `);
        """
    )


@pytest.mark.skip_refcount_check
@pytest.mark.skip_pyproxy_check
def test_custom_stdin_stdout(selenium_standalone_noload):
    selenium = selenium_standalone_noload
    strings = [
        "hello world",
        "hello world\n",
        "This has a \x00 null byte in the middle...",
        "several\nlines\noftext",
        "pyodidé",
        "碘化物",
        "🐍",
    ]
    selenium.run_js(
        """
        function* stdinStrings(){
            for(let x of %s){
                yield x;
            }
        }
        let stdinStringsGen = stdinStrings();
        function stdin(){
            return stdinStringsGen.next().value;
        }
        self.stdin = stdin;
        """
        % strings
    )
    selenium.run_js(
        """
        self.stdoutStrings = [];
        self.stderrStrings = [];
        function stdout(s){
            stdoutStrings.push(s);
        }
        function stderr(s){
            stderrStrings.push(s);
        }
        let pyodide = await loadPyodide({
            fullStdLib: false,
            jsglobals : self,
            stdin,
            stdout,
            stderr,
        });
        self.pyodide = pyodide;
        globalThis.pyodide = pyodide;
        """
    )
    outstrings: list[str] = sum((s.removesuffix("\n").split("\n") for s in strings), [])
    print(outstrings)
    assert (
        selenium.run_js(
            f"""
        return pyodide.runPython(`
            [input() for x in range({len(outstrings)})]
            # ... test more stuff
        `).toJs();
        """
        )
        == outstrings
    )

    [stdoutstrings, stderrstrings] = selenium.run_js(
        """
        pyodide.runPython(`
            import sys
            print("something to stdout")
            print("something to stderr",file=sys.stderr)
        `);
        return [self.stdoutStrings, self.stderrStrings];
        """
    )
    assert stdoutstrings[-2:] == [
        "Python initialization complete",
        "something to stdout",
    ]
    stderrstrings = _strip_assertions_stderr(stderrstrings)
    assert stderrstrings == ["something to stderr"]


def test_home_directory(selenium_standalone_noload):
    selenium = selenium_standalone_noload
    home = "/home/custom_home"
    selenium.run_js(
        """
        let pyodide = await loadPyodide({
            homedir : "%s",
        });
        return pyodide.runPython(`
            import os
            os.getcwd() == "%s"
        `)
        """
        % (home, home)
    )


def test_sys_path0(selenium):
    selenium.run_js(
        """
        pyodide.runPython(`
            import sys
            import os
            assert os.getcwd() == sys.path[0]
        `)
        """
    )


def test_fullstdlib(selenium_standalone_noload):
    selenium = selenium_standalone_noload
    selenium.run_js(
        """
        let pyodide = await loadPyodide({
            fullStdLib: true,
        });

        await pyodide.loadPackage("micropip");

        pyodide.runPython(`
            import _pyodide
            import micropip
            loaded_packages = micropip.list()
            print(loaded_packages)
            assert all((lib in micropip.list()) for lib in _pyodide._importhook.UNVENDORED_STDLIBS)
        `);
        """
    )


def test_loadPyodide_relative_index_url(selenium_standalone_noload):
    """Check that loading Pyodide with a relative URL works"""
    selenium_standalone_noload.run_js(
        """
        self.pyodide = await loadPyodide({ indexURL: "./" });
        """
    )


@run_in_pyodide
def test_run_js(selenium):
    from unittest import TestCase

    from pyodide.code import run_js

    raises = TestCase().assertRaises

    with raises(TypeError, msg="argument should have type 'string' not type 'int'"):
        run_js(3)  # type: ignore[arg-type]

    assert run_js("(x)=> x+1")(7) == 8
    assert run_js("[1,2,3]")[2] == 3
    run_js("globalThis.x = 77")
    from js import x

    assert x == 77


@run_in_pyodide
def test_pickle_jsexception(selenium):
    import pickle

    from pyodide.code import run_js

    pickle.dumps(run_js("new Error('hi');"))


def test_raises_jsexception(selenium):
    from pyodide.ffi import JsException

    @run_in_pyodide
    def raise_jsexception(selenium):
        from pyodide.code import run_js

        run_js("throw new Error('hi');")

    with pytest.raises(JsException, match="Error: hi"):
        raise_jsexception(selenium)


@run_in_pyodide(packages=["pytest"])
def test_moved_deprecation_warnings(selenium_standalone):
    import pytest

    import pyodide
    from pyodide import DEPRECATED_LIST, code, ffi, http  # noqa: F401

    for func, mod in DEPRECATED_LIST.items():
        getattr(getattr(pyodide, mod), func)

    for func, mod in DEPRECATED_LIST.items():
        with pytest.warns(FutureWarning, match=mod):
            getattr(pyodide, func)

    import warnings

    with warnings.catch_warnings():
        warnings.simplefilter("error")
        for func in DEPRECATED_LIST.keys():
            getattr(pyodide, func)


@run_in_pyodide(packages=["pytest"])
def test_unvendored_stdlib(selenium_standalone):
    import importlib

    import pytest

    unvendored_stdlibs = ["test", "ssl", "lzma", "sqlite3"]
    removed_stdlibs = ["pwd", "turtle", "tkinter"]

    for lib in unvendored_stdlibs:
        with pytest.raises(
            ModuleNotFoundError, match="unvendored from the Python standard library"
        ):
            importlib.import_module(lib)

    for lib in removed_stdlibs:
        with pytest.raises(
            ModuleNotFoundError, match="removed from the Python standard library"
        ):
            importlib.import_module(lib)

    with pytest.raises(ModuleNotFoundError, match="No module named"):
        importlib.import_module("urllib.there_is_no_such_module")

    from _pyodide._importhook import UnvendoredStdlibFinder

    finder = UnvendoredStdlibFinder()

    assert finder.find_spec("os", None) is None
    assert finder.find_spec("os.path", None) is None
    assert finder.find_spec("os.no_such_module", None) is None

    for lib in unvendored_stdlibs:
        with pytest.raises(
            ModuleNotFoundError, match="unvendored from the Python standard library"
        ):
            finder.find_spec(lib, None)

    for lib in removed_stdlibs:
        with pytest.raises(
            ModuleNotFoundError, match="removed from the Python standard library"
        ):
            finder.find_spec(lib, None)


def test_args(selenium_standalone_noload):
    selenium = selenium_standalone_noload
    assert (
        selenium.run_js(
            """
            self.stdoutStrings = [];
            self.stderrStrings = [];
            function stdout(s){
                stdoutStrings.push(s);
            }
            function stderr(s){
                stderrStrings.push(s);
            }
            let pyodide = await loadPyodide({
                fullStdLib: false,
                jsglobals : self,
                stdout,
                stderr,
                args: ['-c', 'print([x*x+1 for x in range(10)])']
            });
            self.pyodide = pyodide;
            globalThis.pyodide = pyodide;
            pyodide._module._run_main();
            return stdoutStrings.pop()
            """
        )
        == repr([x * x + 1 for x in range(10)])
    )


@pytest.mark.xfail_browsers(chrome="Node only", firefox="Node only", safari="Node only")
def test_relative_index_url(selenium, tmp_path):
    tmp_dir = Path(tmp_path)
    version_result = subprocess.run(
        ["node", "-v"], capture_output=True, encoding="utf8"
    )
    extra_node_args = []
    if version_result.stdout.startswith("v14"):
        extra_node_args.append("--experimental-wasm-bigint")

    shutil.copy(ROOT_PATH / "dist/pyodide.js", tmp_dir / "pyodide.js")
    shutil.copytree(ROOT_PATH / "dist/node_modules", tmp_dir / "node_modules")

    result = subprocess.run(
        [
            "node",
            *extra_node_args,
            "-e",
            rf"""
            const loadPyodide = require("{tmp_dir / "pyodide.js"}").loadPyodide;
            async function main(){{
                py = await loadPyodide({{indexURL: "./dist"}});
                console.log("\n");
                console.log(py._module.API.config.indexURL);
            }}
            main();
            """,
        ],
        cwd=ROOT_PATH,
        capture_output=True,
        encoding="utf8",
    )
    import textwrap

    def print_result(result):
        if result.stdout:
            print("  stdout:")
            print(textwrap.indent(result.stdout, "    "))
        if result.stderr:
            print("  stderr:")
            print(textwrap.indent(result.stderr, "    "))

    if result.returncode:
        print_result(result)
        result.check_returncode()

    try:
        assert result.stdout.strip().split("\n")[-1] == str(ROOT_PATH / "dist") + "/"
    finally:
        print_result(result)


<<<<<<< HEAD
@pytest.mark.xfail_browsers(chrome="Node only", firefox="Node only", safari="Node only")
def test_index_url_calculation_source_map(selenium):
    import os

    node_options = ["--enable-source-maps"]

    result = subprocess.run(["node", "-v"], capture_output=True, encoding="utf8")
    if result.stdout.startswith("v14"):
        node_options.append("--experimental-wasm-bigint")

    DIST_DIR = str(Path.cwd() / "dist")

    env = os.environ.copy()
    env["DIST_DIR"] = DIST_DIR
    result = subprocess.run(
        [
            "node",
            *node_options,
            "-e",
            """
            const { loadPyodide } = require(`${process.env.DIST_DIR}/pyodide`);
            async function main() {
                const py = await loadPyodide();
                console.log("indexURL:", py._module.API.config.indexURL);
            }
            main();
            """,
        ],
        env=env,
        capture_output=True,
        encoding="utf8",
    )

    assert f"indexURL: {DIST_DIR}" in result.stdout
=======
@pytest.mark.xfail_browsers(
    node="Browser only", safari="Safari doesn't support wasm-unsafe-eval"
)
def test_csp(selenium_standalone_noload):
    selenium = selenium_standalone_noload
    target_path = DIST_PATH / "test_csp.html"
    try:
        shutil.copy(get_pyodide_root() / "src/templates/test_csp.html", target_path)
        selenium.goto(f"{selenium.base_url}/test_csp.html")
        selenium.javascript_setup()
        selenium.load_pyodide()
    finally:
        target_path.unlink()
>>>>>>> fbed5b0c
<|MERGE_RESOLUTION|>--- conflicted
+++ resolved
@@ -1,9 +1,6 @@
 import re
-<<<<<<< HEAD
+import shutil
 import subprocess
-=======
-import shutil
->>>>>>> fbed5b0c
 from collections.abc import Sequence
 from pathlib import Path
 from textwrap import dedent
@@ -1361,7 +1358,6 @@
         print_result(result)
 
 
-<<<<<<< HEAD
 @pytest.mark.xfail_browsers(chrome="Node only", firefox="Node only", safari="Node only")
 def test_index_url_calculation_source_map(selenium):
     import os
@@ -1396,7 +1392,8 @@
     )
 
     assert f"indexURL: {DIST_DIR}" in result.stdout
-=======
+
+
 @pytest.mark.xfail_browsers(
     node="Browser only", safari="Safari doesn't support wasm-unsafe-eval"
 )
@@ -1409,5 +1406,4 @@
         selenium.javascript_setup()
         selenium.load_pyodide()
     finally:
-        target_path.unlink()
->>>>>>> fbed5b0c
+        target_path.unlink()