import pytest
from pathlib import Path
import sys
from textwrap import dedent

sys.path.append(str(Path(__file__).parents[2] / "src" / "pyodide-py"))

from pyodide import find_imports, eval_code  # noqa: E402
from pyodide._base import CodeRunner  # noqa: E402


def test_find_imports():

    res = find_imports(
        dedent(
            """
           import numpy as np
           from scipy import sparse
           import matplotlib.pyplot as plt
           """
        )
    )
    assert set(res) == {"numpy", "scipy", "matplotlib"}


def test_code_runner():
    runner = CodeRunner()
    assert runner.quiet("1+1;")
    assert not runner.quiet("1+1#;")
    assert not runner.quiet("5-2  # comment with trailing semicolon ;")
    assert runner.run("4//2\n") == 2
    assert runner.run("4//2;") is None
    assert runner.run("x = 2\nx") == 2
    assert runner.run("def f(x):\n    return x*x+1\n[f(x) for x in range(6)]") == [
        1,
        2,
        5,
        10,
        17,
        26,
    ]

    # with 'quiet_trailing_semicolon' set to False
    runner = CodeRunner(quiet_trailing_semicolon=False)
    assert not runner.quiet("1+1;")
    assert not runner.quiet("1+1#;")
    assert not runner.quiet("5-2  # comment with trailing semicolon ;")
    assert runner.run("4//2\n") == 2
    assert runner.run("4//2;") == 2


def test_eval_code():
    ns = {}
    assert (
        eval_code(
            """
        def f(x):
            return 2*x + 5
        f(77)
    """,
            ns,
        )
        == 2 * 77 + 5
    )
    assert ns["f"](7) == 2 * 7 + 5

    assert eval_code("(x:=4)", ns) == 4
    assert ns["x"] == 4
    assert eval_code("x=7", ns) is None
    assert ns["x"] == 7

    # default return_mode ('last_expr'), semicolon
    assert eval_code("1+1;", ns) is None
    assert eval_code("1+1#;", ns) == 2
    assert eval_code("5-2  # comment with trailing semicolon ;", ns) == 3
    assert eval_code("4//2\n", ns) == 2
    assert eval_code("2**1\n\n", ns) == 2
    assert eval_code("4//2;\n", ns) is None
    assert eval_code("2**1;\n\n", ns) is None

    # 'last_expr_or_assign' return_mode, semicolon
    assert eval_code("1 + 1", ns, return_mode="last_expr_or_assign") == 2
    assert eval_code("x = 1 + 1", ns, return_mode="last_expr_or_assign") == 2
    assert eval_code("a = 5 ; a += 1", ns, return_mode="last_expr_or_assign") == 6
    assert eval_code("a = 5 ; a += 1;", ns, return_mode="last_expr_or_assign") is None
    assert (
        eval_code("l = [1, 1, 2] ; l[0] = 0", ns, return_mode="last_expr_or_assign")
        is None
    )
    assert eval_code("a = b = 2", ns, return_mode="last_expr_or_assign") == 2

    # 'none' return_mode, (useless) semicolon
    assert eval_code("1 + 1", ns, return_mode="none") is None
    assert eval_code("x = 1 + 1", ns, return_mode="none") is None
    assert eval_code("a = 5 ; a += 1", ns, return_mode="none") is None
    assert eval_code("a = 5 ; a += 1;", ns, return_mode="none") is None
    assert eval_code("l = [1, 1, 2] ; l[0] = 0", ns, return_mode="none") is None

    # with 'quiet_trailing_semicolon' set to False
    assert eval_code("1+1;", ns, quiet_trailing_semicolon=False) == 2
    assert eval_code("1+1#;", ns, quiet_trailing_semicolon=False) == 2
    assert (
        eval_code(
            "5-2  # comment with trailing semicolon ;",
            ns,
            quiet_trailing_semicolon=False,
        )
        == 3
    )
    assert eval_code("4//2\n", ns, quiet_trailing_semicolon=False) == 2
    assert eval_code("2**1\n\n", ns, quiet_trailing_semicolon=False) == 2
    assert eval_code("4//2;\n", ns, quiet_trailing_semicolon=False) == 2
    assert eval_code("2**1;\n\n", ns, quiet_trailing_semicolon=False) == 2


def test_eval_code_locals():
    globals = {}
    eval_code("x=2", globals, {})
    with pytest.raises(NameError):
        eval_code("x", globals, {})

    locals = {}
    eval_code("import sys; sys.getrecursionlimit()", globals, locals)
    with pytest.raises(NameError):
        eval_code("sys.getrecursionlimit()", globals, {})
    eval_code("sys.getrecursionlimit()", globals, locals)

    eval_code(
        "from importlib import invalidate_caches; invalidate_caches()", globals, locals
    )
    with pytest.raises(NameError):
        eval_code("invalidate_caches()", globals, globals)
    eval_code("invalidate_caches()", globals, locals)


def test_monkeypatch_eval_code(selenium):
    try:
        selenium.run(
            """
            import pyodide
            old_eval_code = pyodide.eval_code
            x = 3
            def eval_code(code, ns):
                return [ns["x"], old_eval_code(code, ns)]
            pyodide.eval_code = eval_code
            """
        )
        assert selenium.run("x = 99; 5") == [3, 5]
        assert selenium.run("7") == [99, 7]
    finally:
        selenium.run(
            """
            pyodide.eval_code = old_eval_code
            """
        )


def test_hiwire_is_promise(selenium):
    for s in [
        "0",
        "1",
        "'x'",
        "''",
        "document.all",
        "false",
        "undefined",
        "null",
        "NaN",
        "0n",
        "[0,1,2]",
        "[]",
        "{}",
        "{a : 2}",
        "(()=>{})",
        "((x) => x*x)",
        "(function(x, y){ return x*x + y*y; })",
        "Array",
        "Map",
        "Set",
        "Promise",
        "new Array()",
        "new Map()",
        "new Set()",
    ]:
        assert selenium.run_js(
            f"return pyodide._module.hiwire.isPromise({s}) === false;"
        )

    assert selenium.run_js(
        "return pyodide._module.hiwire.isPromise(Promise.resolve()) === true;"
    )

    assert selenium.run_js(
        """
        return pyodide._module.hiwire.isPromise(new Promise((resolve, reject) => {}));
        """
    )

    assert not selenium.run_js(
        """
        return pyodide._module.hiwire.isPromise(pyodide.globals);
        """
    )


def test_keyboard_interrupt(selenium):
    x = selenium.run_js(
        """
        x = new Int8Array(1)
        pyodide._module.setInterruptBuffer(x)
        window.triggerKeyboardInterrupt = function(){
            x[0] = 2;
        }
        try {
            pyodide.runPython(`
                from js import triggerKeyboardInterrupt
                x = 0
                while True:
                    x += 1
                    if x == 2000:
                        triggerKeyboardInterrupt()
            `)
        } catch(e){}
        return pyodide.runPython('x')
        """
    )
    assert 2000 < x < 2500


def test_run_python_async_toplevel_await(selenium):
    selenium.run_js(
        """
        await pyodide.runPythonAsync(`
            from js import fetch
            resp = await fetch("packages.json")
            json = await resp.json()
            assert hasattr(json, "dependencies")
        `);
        """
    )


def test_run_python_last_exc(selenium):
    selenium.run_js(
        """
        try {
            pyodide.runPython("x = ValueError(77); raise x");
        } catch(e){}
        pyodide.runPython(`
            import sys
            assert sys.last_value is x
            assert sys.last_type is type(x)
            assert sys.last_traceback is x.__traceback__
        `);
        """
    )


<<<<<<< HEAD
def test_check_interrupt(selenium):
    assert selenium.run_js(
        """
        let buffer = new Uint8Array(1);
        let x = 0;
        pyodide.setInterruptBuffer(buffer);
        function test(){
            buffer[0] = 2;
            pyodide.checkInterrupt();
            x = 1;
        }
        window.test = test;
        let err;
        try {
            pyodide.runPython(`
                from js import test;
                test();
            `);
        } catch(e){
            err = e;
        }
        return x === 0 && err.message.includes("KeyboardInterrupt");
        """
    )

    assert selenium.run_js(
        """
        let buffer = new Uint8Array(1);
        pyodide.setInterruptBuffer(buffer);
        buffer[0] = 2;
        let errcode = pyodide._module._PyErr_CheckSignals();
        let err_occurred = pyodide._module._PyErr_Occurred();
        pyodide._module._PyErr_Clear();
        return buffer[0] === 0 && errcode === -1 && err_occurred !== 0;
=======
def test_async_leak(selenium):
    assert 0 == selenium.run_js(
        """
        pyodide.runPython(`d = 888.888`);
        pyodide.runPython(`async def test(): return d`);
        async function test(){
            let t = pyodide.runPython(`test()`);
            await t;
            t.destroy();
        }
        await test();
        let init_refcount = pyodide.runPython(`from sys import getrefcount; getrefcount(d)`);
        await test(); await test(); await test(); await test();
        let new_refcount = pyodide.runPython(`getrefcount(d)`);
        return new_refcount - init_refcount;
        """
    )


def test_run_python_js_error(selenium):
    selenium.run_js(
        """
        function throwError(){
            throw new Error("blah!");
        }
        window.throwError = throwError;
        pyodide.runPython(`
            from js import throwError
            from unittest import TestCase
            from pyodide import JsException
            raises = TestCase().assertRaisesRegex
            with raises(JsException, "blah!"):
                throwError()
        `);
        """
    )


def test_create_once_callable(selenium):
    selenium.run_js(
        """
        window.call7 = function call7(f){
            return f(7);
        }
        pyodide.runPython(`
            from pyodide import create_once_callable, JsException
            from js import call7;
            from unittest import TestCase
            raises = TestCase().assertRaisesRegex
            class Square:
                def __call__(self, x):
                    return x*x

                def __del__(self):
                    global destroyed
                    destroyed = True

            f = Square()
            import sys
            assert sys.getrefcount(f) == 2
            proxy = create_once_callable(f)
            assert sys.getrefcount(f) == 3
            assert call7(proxy) == 49
            assert sys.getrefcount(f) == 2
            with raises(JsException, "can only be called once"):
                call7(proxy)
            destroyed = False
            del f
            assert destroyed == True
            del proxy
        `);
        """
    )


def test_create_proxy(selenium):
    selenium.run_js(
        """
        window.testAddListener = function(f){
            window.listener = f;
        }
        window.testCallListener = function(f){
            return window.listener();
        }
        window.testRemoveListener = function(f){
            return window.listener === f;
        }
        pyodide.runPython(`
            from pyodide import create_proxy
            from js import testAddListener, testCallListener, testRemoveListener;
            class Test:
                def __call__(self):
                    return 7

                def __del__(self):
                    global destroyed
                    destroyed = True

            f = Test()
            import sys
            assert sys.getrefcount(f) == 2
            proxy = create_proxy(f)
            assert sys.getrefcount(f) == 3
            assert proxy() == 7
            testAddListener(proxy)
            assert sys.getrefcount(f) == 3
            assert testCallListener() == 7
            assert sys.getrefcount(f) == 3
            assert testCallListener() == 7
            assert sys.getrefcount(f) == 3
            assert testRemoveListener(f)
            assert sys.getrefcount(f) == 3
            proxy.destroy()
            assert sys.getrefcount(f) == 2
            destroyed = False
            del f
            assert destroyed == True
        `);
        """
    )


def test_docstrings_a():
    from _pyodide.docstring import get_cmeth_docstring, dedent_docstring
    from pyodide import JsProxy

    jsproxy = JsProxy()
    c_docstring = get_cmeth_docstring(jsproxy.then)
    assert c_docstring == "then(onfulfilled, onrejected)\n--\n\n" + dedent_docstring(
        jsproxy.then.__doc__
    )


def test_docstrings_b(selenium):
    from pyodide import create_once_callable, JsProxy
    from _pyodide.docstring import dedent_docstring

    jsproxy = JsProxy()
    ds_then_should_equal = dedent_docstring(jsproxy.then.__doc__)
    sig_then_should_equal = "(onfulfilled, onrejected)"
    ds_once_should_equal = dedent_docstring(create_once_callable.__doc__)
    sig_once_should_equal = "(obj)"
    selenium.run_js("window.a = Promise.resolve();")
    [ds_then, sig_then, ds_once, sig_once] = selenium.run(
        """
        from js import a
        from pyodide import create_once_callable as b
        [
            a.then.__doc__, a.then.__text_signature__,
            b.__doc__, b.__text_signature__
        ]
        """
    )
    assert ds_then == ds_then_should_equal
    assert sig_then == sig_then_should_equal
    assert ds_once == ds_once_should_equal
    assert sig_once == sig_once_should_equal


@pytest.mark.skip_refcount_check
def test_restore_state(selenium):
    selenium.run_js(
        """
        pyodide.registerJsModule("a", {somefield : 82});
        pyodide.registerJsModule("b", { otherfield : 3 });
        pyodide.runPython("x = 7; from a import somefield");
        let state = pyodide._module.saveState();

        pyodide.registerJsModule("c", { thirdfield : 9 });
        pyodide.runPython("y = 77; from b import otherfield; import c;");
        pyodide._module.restoreState(state);
        state.destroy();
        """
    )

    selenium.run(
        """
        from unittest import TestCase
        raises = TestCase().assertRaises
        import sys

        assert x == 7
        assert "a" in sys.modules
        assert somefield == 82
        with raises(NameError):
            y
        with raises(NameError):
            otherfield
        assert "b" not in sys.modules
        import b
        with raises(ModuleNotFoundError):
            import c
>>>>>>> c95c771d
        """
    )<|MERGE_RESOLUTION|>--- conflicted
+++ resolved
@@ -256,7 +256,6 @@
     )
 
 
-<<<<<<< HEAD
 def test_check_interrupt(selenium):
     assert selenium.run_js(
         """
@@ -291,7 +290,10 @@
         let err_occurred = pyodide._module._PyErr_Occurred();
         pyodide._module._PyErr_Clear();
         return buffer[0] === 0 && errcode === -1 && err_occurred !== 0;
-=======
+        """
+    )
+
+
 def test_async_leak(selenium):
     assert 0 == selenium.run_js(
         """
@@ -484,6 +486,5 @@
         import b
         with raises(ModuleNotFoundError):
             import c
->>>>>>> c95c771d
         """
     )