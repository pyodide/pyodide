import re
import shutil
import subprocess
from pathlib import Path
from textwrap import dedent
from typing import Any

import pytest
from pytest_pyodide import run_in_pyodide
from pytest_pyodide.server import spawn_web_server

from conftest import DIST_PATH, ROOT_PATH, strip_assertions_stderr
from pyodide.code import CodeRunner, eval_code, find_imports, should_quiet  # noqa: E402
from pyodide_build.build_env import get_pyodide_root


def test_find_imports():
    res = find_imports(
        """
        import numpy as np
        from scipy import sparse
        import matplotlib.pyplot as plt
        """
    )
    assert set(res) == {"numpy", "scipy", "matplotlib"}

    # If there is a syntax error in the code, find_imports should return empty
    # list.
    res = find_imports(
        """
        import numpy as np
        from scipy import sparse
        import matplotlib.pyplot as plt
        for x in [1,2,3]
        """
    )
    assert res == []


def test_ffi_import_star():
    exec("from pyodide.ffi import *", {})


def test_pyimport1():
    from _pyodide._base import pyimport_impl

    assert pyimport_impl("pyodide").__name__ == "pyodide"
    assert pyimport_impl("pyodide.console").__name__ == "pyodide.console"
    assert pyimport_impl("pyodide.console.BANNER").startswith("Python ")


def test_pyimport2(selenium):
    selenium.run_js(
        """
        let platform = pyodide.pyimport("platform");
        assert(() => platform.machine() === "wasm32");
        assert(() => !pyodide.globals.has("platform"))
        assertThrows(() => pyodide.pyimport("platform;"), "PythonError", "ModuleNotFoundError: No module named 'platform;'");
        platform.destroy();
        """
    )


def test_code_runner():
    assert should_quiet("1+1;")
    assert not should_quiet("1+1#;")
    assert not should_quiet("5-2  # comment with trailing semicolon ;")

    # Normal usage
    assert CodeRunner("1+1").compile().run() == 2
    assert CodeRunner("1+1\n1+1").compile().run() == 2
    assert CodeRunner("x + 7").compile().run({"x": 3}) == 10
    cr = CodeRunner("x + 7")

    # Ast transform
    import ast

    l = cr.ast.body[0].value.left  # type: ignore[attr-defined]
    cr.ast.body[0].value.left = ast.BinOp(  # type: ignore[attr-defined]
        left=l, op=ast.Mult(), right=ast.Constant(value=2)
    )
    assert cr.compile().run({"x": 3}) == 13

    # Code transform
    assert cr.code
    cr.code = cr.code.replace(co_consts=(0, 3, 5, None))
    assert cr.run({"x": 4}) == 17


def test_code_runner_mode():
    from codeop import PyCF_DONT_IMPLY_DEDENT  # type: ignore[attr-defined]

    assert CodeRunner("1+1\n1+1", mode="exec").compile().run() == 2
    with pytest.raises(SyntaxError, match="invalid syntax"):
        CodeRunner("1+1\n1+1", mode="eval").compile().run()
    with pytest.raises(
        SyntaxError,
        match="multiple statements found while compiling a single statement",
    ):
        CodeRunner("1+1\n1+1", mode="single").compile().run()
    with pytest.raises(SyntaxError, match="invalid syntax"):
        CodeRunner(
            "def f():\n  1", mode="single", flags=PyCF_DONT_IMPLY_DEDENT
        ).compile().run()


def test_eval_code():
    ns: dict[str, Any] = {}
    assert (
        eval_code(
            """
        def f(x):
            return 2*x + 5
        f(77)
    """,
            ns,
        )
        == 2 * 77 + 5
    )
    assert ns["f"](7) == 2 * 7 + 5

    assert eval_code("(x:=4)", ns) == 4
    assert ns["x"] == 4
    assert eval_code("x=7", ns) is None
    assert ns["x"] == 7

    # default return_mode ('last_expr'), semicolon
    assert eval_code("1+1;", ns) is None
    assert eval_code("1+1#;", ns) == 2
    assert eval_code("5-2  # comment with trailing semicolon ;", ns) == 3
    assert eval_code("4//2\n", ns) == 2
    assert eval_code("2**1\n\n", ns) == 2
    assert eval_code("4//2;\n", ns) is None
    assert eval_code("2**1;\n\n", ns) is None

    # 'last_expr_or_assign' return_mode, semicolon
    assert eval_code("1 + 1", ns, return_mode="last_expr_or_assign") == 2
    assert eval_code("x = 1 + 1", ns, return_mode="last_expr_or_assign") == 2
    assert eval_code("a = 5 ; a += 1", ns, return_mode="last_expr_or_assign") == 6
    assert eval_code("a = 5 ; a += 1;", ns, return_mode="last_expr_or_assign") is None
    assert (
        eval_code("l = [1, 1, 2] ; l[0] = 0", ns, return_mode="last_expr_or_assign")
        is None
    )
    assert eval_code("a = b = 2", ns, return_mode="last_expr_or_assign") == 2

    # 'none' return_mode, (useless) semicolon
    assert eval_code("1 + 1", ns, return_mode="none") is None
    assert eval_code("x = 1 + 1", ns, return_mode="none") is None
    assert eval_code("a = 5 ; a += 1", ns, return_mode="none") is None
    assert eval_code("a = 5 ; a += 1;", ns, return_mode="none") is None
    assert eval_code("l = [1, 1, 2] ; l[0] = 0", ns, return_mode="none") is None

    # with 'quiet_trailing_semicolon' set to False
    assert eval_code("1+1;", ns, quiet_trailing_semicolon=False) == 2
    assert eval_code("1+1#;", ns, quiet_trailing_semicolon=False) == 2
    assert (
        eval_code(
            "5-2  # comment with trailing semicolon ;",
            ns,
            quiet_trailing_semicolon=False,
        )
        == 3
    )
    assert eval_code("4//2\n", ns, quiet_trailing_semicolon=False) == 2
    assert eval_code("2**1\n\n", ns, quiet_trailing_semicolon=False) == 2
    assert eval_code("4//2;\n", ns, quiet_trailing_semicolon=False) == 2
    assert eval_code("2**1;\n\n", ns, quiet_trailing_semicolon=False) == 2


def test_eval_code_locals():
    globals: dict[str, Any] = {}
    eval_code("x=2", globals, {})
    with pytest.raises(NameError):
        eval_code("x", globals, {})

    locals: dict[str, Any] = {}
    eval_code("import sys; sys.getrecursionlimit()", globals, locals)
    with pytest.raises(NameError):
        eval_code("sys.getrecursionlimit()", globals, {})
    eval_code("sys.getrecursionlimit()", globals, locals)

    eval_code(
        "from importlib import invalidate_caches; invalidate_caches()", globals, locals
    )
    with pytest.raises(NameError):
        eval_code("invalidate_caches()", globals, globals)
    eval_code("invalidate_caches()", globals, locals)

    # See https://github.com/pyodide/pyodide/issues/3578
    with pytest.raises(NameError):
        eval_code("print(self)")

    res = eval_code(
        """
        var = "Hello"
        def test():
            return var
        test()
        """
    )
    assert res == "Hello"


def test_relaxed_call():
    from pyodide.code import relaxed_call

    assert relaxed_call(int, "7") == 7

    def f1(a, b):
        return [a, b]

    assert relaxed_call(f1, 1, 2) == [1, 2]
    assert relaxed_call(f1, 1, 2, 3) == [1, 2]
    assert relaxed_call(f1, 1, b=7) == [1, 7]
    assert relaxed_call(f1, a=2, b=7) == [2, 7]
    assert relaxed_call(f1, 1, b=7, c=9) == [1, 7]
    assert relaxed_call(f1, 1, 2, 3, c=9) == [1, 2]
    with pytest.raises(TypeError, match="missing a required argument: 'b'"):
        relaxed_call(f1, 1)
    with pytest.raises(TypeError, match="multiple values for argument 'b'"):
        relaxed_call(f1, 1, 2, b=3)

    def f2(a, b=7):
        return [a, b]

    assert relaxed_call(f2, 1, 2) == [1, 2]
    assert relaxed_call(f2, 1, 2, 3) == [1, 2]
    assert relaxed_call(f2, 1, b=7) == [1, 7]
    assert relaxed_call(f2, a=2, b=7) == [2, 7]
    assert relaxed_call(f2, 1, b=7, c=9) == [1, 7]
    assert relaxed_call(f2, 1, 2, 3, c=9) == [1, 2]
    assert relaxed_call(f2, 1) == [1, 7]
    with pytest.raises(TypeError, match="missing a required argument: 'a'"):
        relaxed_call(f2)

    def f3(a, *args, b=7):
        return [a, args, b]

    assert relaxed_call(f3, 1, 2) == [1, (2,), 7]
    assert relaxed_call(f3, 1, 2, 3) == [1, (2, 3), 7]
    assert relaxed_call(f3, 1, b=7) == [1, (), 7]
    assert relaxed_call(f3, a=2, b=7) == [2, (), 7]
    assert relaxed_call(f3, 1, b=7, c=9) == [1, (), 7]
    assert relaxed_call(f3, 1, 2, 3, c=9) == [1, (2, 3), 7]
    assert relaxed_call(f3, 1) == [1, (), 7]

    def f4(a, /, *args, b=7):
        return [a, args, b]

    with pytest.raises(
        TypeError, match="'a' parameter is positional only, but was passed as a keyword"
    ):
        relaxed_call(f4, a=2, b=7)

    def f5(a, *args, b=7, **kwargs):
        return [a, args, b, kwargs]

    assert relaxed_call(f5, 1, 2, 3, 4, b=7, c=9) == [1, (2, 3, 4), 7, {"c": 9}]


def test_relaxed_wrap():
    from pyodide.code import relaxed_wrap

    with pytest.raises(TypeError, match="Cannot wrap function"):
        relaxed_wrap(int)

    @relaxed_wrap
    def f1(a, b):
        return [a, b]

    assert f1(1, 2) == [1, 2]
    assert f1(1, 2, 3) == [1, 2]
    assert f1(1, b=7) == [1, 7]
    assert f1(a=2, b=7) == [2, 7]
    assert f1(1, b=7, c=9) == [1, 7]
    assert f1(1, 2, 3, c=9) == [1, 2]
    with pytest.raises(TypeError, match="missing a required argument: 'b'"):
        f1(1)
    with pytest.raises(TypeError, match="multiple values for argument 'b'"):
        f1(1, 2, b=3)

    @relaxed_wrap
    def f2(a, b=7):
        return [a, b]

    assert f2(1, 2) == [1, 2]
    assert f2(1, 2, 3) == [1, 2]
    assert f2(1, b=7) == [1, 7]
    assert f2(a=2, b=7) == [2, 7]
    assert f2(1, b=7, c=9) == [1, 7]
    assert f2(1, 2, 3, c=9) == [1, 2]
    assert f2(1) == [1, 7]
    with pytest.raises(TypeError, match="missing a required argument: 'a'"):
        f2()

    @relaxed_wrap
    def f3(a, *args, b=7):
        return [a, args, b]

    assert f3(1, 2) == [1, (2,), 7]
    assert f3(1, 2, 3) == [1, (2, 3), 7]
    assert f3(1, b=7) == [1, (), 7]
    assert f3(a=2, b=7) == [2, (), 7]
    assert f3(1, b=7, c=9) == [1, (), 7]
    assert f3(1, 2, 3, c=9) == [1, (2, 3), 7]
    assert f3(1) == [1, (), 7]

    @relaxed_wrap
    def f4(a, /, *args, b=7):
        return [a, args, b]

    with pytest.raises(
        TypeError, match="'a' parameter is positional only, but was passed as a keyword"
    ):
        f4(a=2, b=7)

    @relaxed_wrap
    def f5(a, *args, b=7, **kwargs):
        return [a, args, b, kwargs]

    assert f5(1, 2, 3, 4, b=7, c=9) == [1, (2, 3, 4), 7, {"c": 9}]


def test_unpack_archive(selenium_standalone):
    selenium = selenium_standalone
    js_error = selenium.run_js(
        """
        var error = "";
        try {
            pyodide.unpackArchive([1, 2, 3], "zip", "abc");
        } catch (te) {
            error = te.toString();
        }
        return error
        """
    )
    expected_err_msg = "TypeError: Expected argument 'buffer' to be an ArrayBuffer or an ArrayBuffer view"
    assert js_error == expected_err_msg


@run_in_pyodide
def test_dup_pipe(selenium):
    # See https://github.com/emscripten-core/emscripten/issues/14640
    import os

    [fdr1, fdw1] = os.pipe()
    fdr2 = os.dup(fdr1)
    fdw2 = os.dup2(fdw1, 50)
    # Closing any of fdr, fdr2, fdw, or fdw2 will currently destroy the pipe.
    # This bug is fixed upstream:
    # https://github.com/emscripten-core/emscripten/pull/14685
    s1 = b"some stuff"
    s2 = b"other stuff to write"
    os.write(fdw1, s1)
    assert os.read(fdr2, 100) == s1
    os.write(fdw2, s2)
    assert os.read(fdr1, 100) == s2


@run_in_pyodide
def test_dup_temp_file(selenium):
    # See https://github.com/emscripten-core/emscripten/issues/15012
    import os
    from tempfile import TemporaryFile

    tf = TemporaryFile(buffering=0)
    fd1 = os.dup(tf.fileno())
    os.dup2(tf.fileno(), 50)
    s = b"hello there!"
    tf.write(s)
    tf2 = open(fd1, "w+")
    assert tf2.tell() == len(s)
    # This next assertion actually demonstrates a bug in dup: the correct value
    # to return should be b"".
    assert os.read(fd1, 50) == b""
    tf2.seek(1)
    assert tf.tell() == 1
    assert tf.read(100) == b"ello there!"


@run_in_pyodide
def test_dup_stdout(selenium):
    # Test redirecting stdout using low level os.dup operations.
    # This sort of redirection is used in pytest.
    import os
    import sys
    from tempfile import TemporaryFile

    tf = TemporaryFile(buffering=0)
    save_stdout = os.dup(sys.stdout.fileno())
    os.dup2(tf.fileno(), sys.stdout.fileno())
    print("hi!!")
    print("there...")
    assert tf.tell() == len("hi!!\nthere...\n")
    os.dup2(save_stdout, sys.stdout.fileno())
    print("not captured")
    os.dup2(tf.fileno(), sys.stdout.fileno())
    print("captured")
    assert tf.tell() == len("hi!!\nthere...\ncaptured\n")
    os.dup2(save_stdout, sys.stdout.fileno())
    os.close(save_stdout)
    tf.seek(0)
    assert tf.read(1000).decode() == "hi!!\nthere...\ncaptured\n"


@pytest.mark.skip_pyproxy_check
def test_monkeypatch_eval_code(selenium):
    try:
        selenium.run(
            """
            import pyodide
            old_eval_code = pyodide.code.eval_code
            x = 3
            def eval_code(code, globals=None, locals=None):
                return [globals["x"], old_eval_code(code, globals, locals)]
            pyodide.code.eval_code = eval_code
            """
        )
        assert selenium.run("x = 99; 5") == [3, 5]
        assert selenium.run("7") == [99, 7]
    finally:
        selenium.run(
            """
            pyodide.code.eval_code = old_eval_code
            """
        )


def test_promise_check(selenium):
    for s in [
        "0",
        "1",
        "'x'",
        "''",
        "false",
        "undefined",
        "null",
        "NaN",
        "0n",
        "[0,1,2]",
        "[]",
        "{}",
        "{a : 2}",
        "(()=>{})",
        "((x) => x*x)",
        "(function(x, y){ return x*x + y*y; })",
        "Array",
        "Map",
        "Set",
        "Promise",
        "new Array()",
        "new Map()",
        "new Set()",
    ]:
        assert selenium.run_js(f"return pyodide._api.isPromise({s}) === false;")

    if not selenium.browser == "node":
        assert selenium.run_js("return pyodide._api.isPromise(document.all) === false;")

    assert selenium.run_js("return pyodide._api.isPromise(Promise.resolve()) === true;")

    assert selenium.run_js(
        """
        return pyodide._api.isPromise(new Promise((resolve, reject) => {}));
        """
    )

    assert not selenium.run_js(
        """
        let d = pyodide.runPython("{}");
        try {
            return pyodide._api.isPromise(d);
        } finally {
            d.destroy();
        }
        """
    )


def test_keyboard_interrupt(selenium):
    x = selenium.run_js(
        """
        let x = new Int8Array(1);
        pyodide.setInterruptBuffer(x);
        self.triggerKeyboardInterrupt = function(){
            x[0] = 2;
        }
        try {
            pyodide.runPython(`
                from js import triggerKeyboardInterrupt
                for x in range(100000):
                    if x == 2000:
                        triggerKeyboardInterrupt()
            `);
        } catch(e){}
        pyodide.setInterruptBuffer(undefined);
        return pyodide.globals.get('x');
        """
    )
    assert 2000 < x < 2500


def test_run_python_async_toplevel_await(selenium):
    selenium.run_js(
        """
        await pyodide.runPythonAsync(`
            from js import fetch
            resp = await fetch("pyodide-lock.json")
            json = (await resp.json()).to_py()["packages"]
            assert "micropip" in json
        `);
        """
    )


def test_run_python_proxy_leak(selenium):
    selenium.run_js(
        """
        pyodide.runPython("")
        await pyodide.runPythonAsync("")
        """
    )


def test_run_python_last_exc(selenium):
    selenium.run_js(
        """
        try {
            pyodide.runPython("x = ValueError(77); raise x");
        } catch(e){}
        pyodide.runPython(`
            import sys
            assert sys.last_exc is x
            assert sys.last_value is x
            assert sys.last_type is type(x)
            assert sys.last_traceback is x.__traceback__
        `);
        """
    )


def test_check_interrupt(selenium):
    # First make sure checkInterrupt works when interrupt buffer is undefined.
    # It should just do nothing in this case.
    selenium.run_js(
        """
        pyodide.setInterruptBuffer(undefined);
        pyodide.checkInterrupt();
        """
    )

    assert selenium.run_js(
        """
        let buffer = new Uint8Array(1);
        let x = 0;
        pyodide.setInterruptBuffer(buffer);
        function test(){
            buffer[0] = 2;
            pyodide.checkInterrupt();
            x = 1;
        }
        self.test = test;
        let err;
        try {
            pyodide.runPython(`
                from js import test;
                try:
                    test();
                finally:
                    del test
            `);
        } catch(e){
            err = e;
        }
        return x === 0 && err.message.includes("KeyboardInterrupt");
        """
    )

    assert selenium.run_js(
        """
        let buffer = new Uint8Array(1);
        pyodide.setInterruptBuffer(buffer);
        buffer[0] = 2;
        let err_code = 0;
        for(let i = 0; i < 1000; i++){
            err_code = err_code || pyodide._module._PyErr_CheckSignals();
        }
        let err_occurred = pyodide._module._PyErr_Occurred();
        console.log({err_code, err_occurred});
        pyodide._module._PyErr_Clear();
        return buffer[0] === 0 && err_code === -1 && err_occurred !== 0;
        """
    )


def test_check_interrupt_no_gil(selenium):
    """Check interrupt has a special case for GIL not held.
    Make sure that it works.
    """
    selenium.run_js(
        """
        // release GIL
        const tstate = pyodide._module._PyEval_SaveThread();

        try {
            // check that checkInterrupt works when interrupt buffer not defined
            // it should do nothing.
            pyodide.setInterruptBuffer(undefined);
            pyodide.checkInterrupt();
            ib = new Int32Array(1);
            pyodide.setInterruptBuffer(ib);
            pyodide.checkInterrupt();

            ib[0] = 2;
            let err;
            try {
                pyodide.checkInterrupt();
            } catch(e) {
                err = e;
            }
            assert(() => err instanceof pyodide.FS.ErrnoError);
            assert(() => err.errno === pyodide.ERRNO_CODES.EINTR);
            assert(() => ib[0] === 2);
            ib[0] = 0;
        } finally {
            // acquire GIL
            pyodide._module._PyEval_RestoreThread(tstate)
        }
        """
    )


def test_check_interrupt_custom_signal_handler(selenium):
    try:
        selenium.run_js(
            """
            pyodide.runPython(`
                import signal
                interrupt_occurred = False
                def signal_handler(*args):
                    global interrupt_occurred
                    interrupt_occurred = True
                signal.signal(signal.SIGINT, signal_handler)
                None
            `);
            """
        )
        selenium.run_js(
            """
            let buffer = new Uint8Array(1);
            let x = 0;
            pyodide.setInterruptBuffer(buffer);
            function test(){
                buffer[0] = 2;
                pyodide.checkInterrupt();
                x = 1;
            }
            self.test = test;
            let err;
            pyodide.runPython(`
                interrupt_occurred = False
                from js import test
                test()
                assert interrupt_occurred == True
                del test
            `);
            """
        )
        assert selenium.run_js(
            """
            pyodide.runPython(`
                interrupt_occurred = False
            `);
            let buffer = new Uint8Array(1);
            pyodide.setInterruptBuffer(buffer);
            buffer[0] = 2;
            let err_code = 0;
            for(let i = 0; i < 1000; i++){
                err_code = err_code || pyodide._module._PyErr_CheckSignals();
            }
            let interrupt_occurred = pyodide.globals.get("interrupt_occurred");

            return buffer[0] === 0 && err_code === 0 && interrupt_occurred;
            """
        )
    finally:
        # Restore signal handler
        selenium.run_js(
            """
            pyodide.runPython(`
                import signal
                signal.signal(signal.SIGINT, signal.default_int_handler)
                None
            `);
            """
        )


def test_async_leak(selenium):
    assert 0 == selenium.run_js(
        """
        pyodide.runPython(`d = 888.888`);
        pyodide.runPython(`async def test(): return d`);
        async function test(){
            let t = pyodide.runPython(`test()`);
            await t;
            t.destroy();
        }
        await test();
        let init_refcount = pyodide.runPython(`from sys import getrefcount; getrefcount(d)`);
        await test(); await test(); await test(); await test();
        let new_refcount = pyodide.runPython(`getrefcount(d)`);
        return new_refcount - init_refcount;
        """
    )


def test_run_python_js_error(selenium):
    selenium.run_js(
        """
        function throwError(){
            throw new Error("blah!");
        }
        self.throwError = throwError;
        pyodide.runPython(`
            from js import throwError
            from unittest import TestCase
            from pyodide.ffi import JsException
            raises = TestCase().assertRaisesRegex
            with raises(JsException, "blah!"):
                throwError()
        `);
        """
    )


@pytest.mark.xfail_browsers(node="No DOMException in node")
@run_in_pyodide
def test_run_python_dom_error(selenium):
    import pytest

    from js import DOMException
    from pyodide.ffi import JsException

    with pytest.raises(JsException, match="oops"):
        raise DOMException.new("oops")


def test_run_python_locals(selenium):
    selenium.run_js(
        """
        let dict = pyodide.globals.get("dict");
        let locals = dict([["x", 7]]);
        let globals = dict([["x", 5], ["y", 29]]);
        dict.destroy();
        let result = pyodide.runPython("z = 13; x + y", {locals, globals});
        assert(() => locals.get("z") === 13);
        assert(() => locals.has("x"));
        let result2 = pyodide.runPython("del x; x + y", {locals, globals});
        assert(() => !locals.has("x"));
        assert(() => result === 7 + 29);
        assert(() => result2 === 5 + 29);
        locals.destroy();
        globals.destroy();
        """
    )


@run_in_pyodide
def test_create_once_callable(selenium):
    import sys

    from pytest import raises

    from pyodide.code import run_js
    from pyodide.ffi import JsException, create_once_callable

    destroyed = False

    class Square:
        def __call__(self, x):
            return x * x

        def __del__(self):
            nonlocal destroyed
            destroyed = True

    f = Square()
    assert sys.getrefcount(f) == 2
    proxy = create_once_callable(f)
    assert sys.getrefcount(f) == 3

    call7 = run_js("(f) => f(7)")
    assert call7(proxy) == 49
    assert sys.getrefcount(f) == 2
    with raises(JsException, match="can only be called once"):
        call7(proxy)
    del f
    assert destroyed


@run_in_pyodide
def test_create_proxy(selenium):
    from pyodide.code import run_js
    from pyodide.ffi import create_proxy

    [testAddListener, testCallListener, testRemoveListener] = run_js(
        """
        function testAddListener(f){
            self.listener = f;
        }
        function testCallListener(f){
            return self.listener();
        }
        function testRemoveListener(f){
            return self.listener === f;
        }
        [testAddListener, testCallListener, testRemoveListener]
        """
    )

    destroyed = False

    class Test:
        def __call__(self):
            return 7

        def __del__(self):
            nonlocal destroyed
            destroyed = True

    f = Test()
    import sys

    assert sys.getrefcount(f) == 2
    proxy = create_proxy(f)
    assert sys.getrefcount(f) == 3
    assert proxy() == 7
    testAddListener(proxy)
    assert sys.getrefcount(f) == 3
    assert testCallListener() == 7
    assert sys.getrefcount(f) == 3
    assert testCallListener() == 7
    assert sys.getrefcount(f) == 3
    assert testRemoveListener(proxy)
    assert sys.getrefcount(f) == 3
    proxy.destroy()
    assert sys.getrefcount(f) == 2
    destroyed = False
    del f
    assert destroyed


@run_in_pyodide
def test_create_proxy_capture_this(selenium):
    from pyodide.code import run_js
    from pyodide.ffi import create_proxy

    o = run_js("({})")

    def f(self):
        assert self == o

    o.f = create_proxy(f, capture_this=True)
    run_js("(o) => { o.f(); o.f.destroy(); }")(o)


@run_in_pyodide
def test_create_proxy_roundtrip(selenium):
    from pyodide.code import run_js
    from pyodide.ffi import JsDoubleProxy, create_proxy

    f = {}  # type: ignore[var-annotated]
    o = run_js("({})")
    o.f = create_proxy(f, roundtrip=True)
    assert isinstance(o.f, JsDoubleProxy)
    assert o.f.unwrap() is f
    o.f.destroy()
    o.f = create_proxy(f, roundtrip=False)
    assert o.f is f  # type: ignore[comparison-overlap]
    run_js("(o) => { o.f.destroy(); }")(o)


@run_in_pyodide
def test_return_destroyed_value(selenium):
    import pytest

    from pyodide.code import run_js
    from pyodide.ffi import JsException, create_proxy

    f = run_js("(function(x){ return x; })")
    p = create_proxy([])  # type: ignore[var-annotated]
    p.destroy()
    with pytest.raises(JsException, match="Object has already been destroyed"):
        f(p)


def test_docstrings_a():
    from _pyodide._core_docs import _instantiate_token
    from _pyodide.docstring import dedent_docstring, get_cmeth_docstring
    from pyodide.ffi import JsPromise

    jsproxy: JsPromise[Any] = JsPromise(_instantiate_token)
    c_docstring = get_cmeth_docstring(jsproxy.then)
    assert (
        c_docstring
        == "then(onfulfilled, onrejected=None)\n--\n\n"
        + dedent_docstring(jsproxy.then.__doc__)
    )


def test_docstrings_b(selenium):
    from _pyodide._core_docs import _instantiate_token
    from _pyodide.docstring import dedent_docstring
    from pyodide.ffi import JsPromise, create_once_callable

    jsproxy: JsPromise[Any] = JsPromise(_instantiate_token)
    ds_then_should_equal = dedent_docstring(jsproxy.then.__doc__)
    sig_then_should_equal = "(onfulfilled, onrejected=None)"
    ds_once_should_equal = dedent_docstring(create_once_callable.__doc__)
    sig_once_should_equal = "(obj, /, *, _may_syncify=False)"
    selenium.run_js("self.a = Promise.resolve();")
    [ds_then, sig_then, ds_once, sig_once] = selenium.run(
        """
        from js import a
        from pyodide.ffi import create_once_callable as b
        [
            a.then.__doc__, a.then.__text_signature__,
            b.__doc__, b.__text_signature__
        ]
        """
    )
    assert ds_then == ds_then_should_equal
    assert sig_then == sig_then_should_equal
    assert ds_once == ds_once_should_equal
    assert sig_once == sig_once_should_equal


@pytest.mark.skip_refcount_check
@pytest.mark.skip_pyproxy_check
def test_restore_state(selenium):
    selenium.run_js(
        """
        pyodide.registerJsModule("a", {somefield : 82});
        pyodide.registerJsModule("b", { otherfield : 3 });
        pyodide.runPython("x = 7; from a import somefield");
        let state = pyodide._api.saveState();

        pyodide.registerJsModule("c", { thirdfield : 9 });
        pyodide.runPython("y = 77; from b import otherfield; import c;");
        pyodide._api.restoreState(state);
        state.destroy();
        """
    )

    selenium.run(
        """
        from unittest import TestCase
        raises = TestCase().assertRaises
        import sys

        assert x == 7
        assert "a" in sys.modules
        assert somefield == 82
        with raises(NameError):
            y
        with raises(NameError):
            otherfield
        assert "b" not in sys.modules
        import b
        with raises(ModuleNotFoundError):
            import c
        """
    )


@pytest.mark.xfail_browsers(safari="TODO: traceback is not the same on Safari")
@pytest.mark.skip_refcount_check
def test_fatal_error(selenium_standalone):
    assert selenium_standalone.run_js(
        """
        try {
            pyodide.runPython(`
                from _pyodide_core import trigger_fatal_error
                def f():
                    g()
                def g():
                    h()
                def h():
                    trigger_fatal_error()
                f()
            `);
        } catch(e){
            return e.toString();
        }
        """
    )
    import re

    def strip_stack_trace(x):
        x = re.sub("\n.*site-packages.*", "", x)
        x = re.sub("/lib/python.*/", "", x)
        x = re.sub("/lib/python.*/", "", x)
        x = re.sub("warning: no [bB]lob.*\n", "", x)
        x = re.sub("Error: intentionally triggered fatal error!\n", "", x)
        x = re.sub(" +at .*\n", "", x)
        x = re.sub(".*@https?://[0-9.:]*/.*\n", "", x)
        x = re.sub(".*@debugger.*\n", "", x)
        x = re.sub(".*@chrome.*\n", "", x)
        x = re.sub("line [0-9]*", "line xxx", x)
        x = x.replace("\n\n", "\n")
        return x

    err_msg = strip_stack_trace(selenium_standalone.logs)
    err_msg = "".join(strip_assertions_stderr(err_msg.splitlines(keepends=True)))
    assert (
        err_msg
        == dedent(
            strip_stack_trace(
                """
                Pyodide has suffered a fatal error. Please report this to the Pyodide maintainers.
                The cause of the fatal error was:
                Stack (most recent call first):
                  File "<exec>", line 8 in h
                  File "<exec>", line 6 in g
                  File "<exec>", line 4 in f
                  File "<exec>", line 9 in <module>
                  File "/lib/pythonxxx/pyodide/_base.py", line 242 in run
                  File "/lib/pythonxxx/pyodide/_base.py", line 344 in eval_code
                """
            )
        ).strip()
    )
    selenium_standalone.run_js(
        """
        assertThrows(() => pyodide.runPython, "Error", "Pyodide already fatally failed and can no longer be used.")
        assertThrows(() => pyodide.globals, "Error", "Pyodide already fatally failed and can no longer be used.")
        """
    )


@pytest.mark.skip_refcount_check
def test_exit_error(selenium_standalone):
    x = selenium_standalone.run_js(
        """
        try {
            pyodide.runPython(`
                import os
                def f():
                    g()
                def g():
                    h()
                def h():
                    os._exit(0)
                f()
            `);
        } catch(e){
            return e.toString();
        }
        """
    )
    assert x == "Exit: Program terminated with exit(0)"


def test_reentrant_error(selenium):
    caught = selenium.run_js(
        """
        function raisePythonKeyboardInterrupt(){
            pyodide.globals.get("pyfunc")();
        }
        let caught = false;
        try {
            pyodide.runPython(`
                def pyfunc():
                    raise KeyboardInterrupt
                from js import raisePythonKeyboardInterrupt
                try:
                    raisePythonKeyboardInterrupt()
                except Exception as e:
                    pass
            `);
        } catch(e){
            caught = true;
        }
        return caught;
        """
    )
    assert caught


@pytest.mark.xfail_browsers(safari="TODO: traceback is not exactly the same on Safari")
def test_js_stackframes(selenium):
    res = selenium.run_js(
        """
        self.b = function b(){
            pyodide.pyimport("???");
        }
        self.d1 = function d1(){
            pyodide.runPython("c2()");
        }
        self.d2 = function d2(){
            d1();
        }
        self.d3 = function d3(){
            d2();
        }
        self.d4 = function d4(){
            d3();
        }
        pyodide.runPython(`
            def c1():
                from js import b
                b()
            def c2():
                c1()
            def e():
                from js import d4
                from pyodide.ffi import to_js
                from traceback import extract_tb
                try:
                    d4()
                except Exception as ex:
                    return to_js([[x.filename, x.name] for x in extract_tb(ex.__traceback__)])
        `);
        let e = pyodide.globals.get("e");
        let res = e();
        e.destroy();
        return res;
        """
    )

    def normalize_tb(t):
        res = []
        for [file, name] in t:
            if file.endswith((".js", ".html")):
                file = file.rpartition("/")[-1]
            if file.endswith(".py"):
                file = "/".join(file.split("/")[-2:])
            if (
                re.fullmatch(r"\:[0-9]*", file)
                or file == "evalmachine.<anonymous>"
                or file == "debugger eval code"
            ):
                file = "test.html"
            res.append([file, name])
        return res

    frames = [
        ["<exec>", "e"],
        ["test.html", "d4"],
        ["test.html", "d3"],
        ["test.html", "d2"],
        ["test.html", "d1"],
        ["pyodide.asm.js", "runPython"],
        ["_pyodide/_base.py", "eval_code"],
        ["_pyodide/_base.py", "run"],
        ["<exec>", "<module>"],
        ["<exec>", "c2"],
        ["<exec>", "c1"],
        ["test.html", "b"],
        ["pyodide.asm.js", "pyimport"],
        ["_pyodide/_base.py", "pyimport_impl"],
    ]
    assert normalize_tb(res[: len(frames)]) == frames


def test_reentrant_fatal(selenium_standalone):
    selenium = selenium_standalone
    assert selenium.run_js(
        """
        function f(){
            pyodide.globals.get("trigger_fatal_error")();
        }
        self.success = true;
        try {
            pyodide.runPython(`
                from _pyodide_core import trigger_fatal_error
                from js import f
                try:
                    f()
                except Exception as e:
                    # This code shouldn't be executed
                    import js
                    js.success = False
            `);
        } catch(e){}
        return success;
        """
    )


def test_weird_throws(selenium):
    """Throw strange Javascript garbage and make sure we survive."""
    selenium.run_js(
        '''
        self.funcs = {
            null(){ throw null; },
            undefined(){ throw undefined; },
            obj(){ throw {}; },
            obj_null_proto(){ throw Object.create(null); },
            string(){ throw "abc"; },
            func(){ throw self.funcs.func; },
            number(){ throw 12; },
            bigint(){ throw 12n; },
        };
        pyodide.runPython(`
            from js import funcs
            from unittest import TestCase
            from pyodide.ffi import JsException
            raises = TestCase().assertRaisesRegex
            msgs = {
                "null" : ['type object .* tag .object Null.', '"""null"""',  'fails'],
                "undefined" : ['type undefined .* tag .object Undefined.', '"""undefined"""',  'fails'],
                "obj" : ['type object .* tag .object Object.', '""".object Object."""',  '""".object Object."""'],
                "obj_null_proto" : ['type object .* tag .object Object.', 'fails',  'fails'],
                "string" : ["Error: abc"],
                "func" : ['type function .* tag .object Function.', 'throw self.funcs.func',  'throw self.funcs.func'],
                "number" : ['type number .* tag .object Number.'],
                "bigint" : ['type bigint .* tag .object BigInt.'],
            }
            for name, f in funcs.object_entries():
                msg = '.*\\\\n.*'.join(msgs.get(name, ["xx"]))
                with raises(JsException, msg):
                    f()
        `);
        '''
    )


@pytest.mark.skip_refcount_check
@pytest.mark.parametrize("to_throw", ["Object.create(null);", "'Some message'", "null"])
def test_weird_fatals(selenium_standalone, to_throw):
    expected_message = {
        "Object.create(null);": "Error: A value of type object with tag [object Object] was thrown as an error!",
        "'Some message'": "Error: Some message",
        "null": "Error: A value of type object with tag [object Null] was thrown as an error!",
    }[to_throw]
    msg = selenium_standalone.run_js(
        f"""
        self.f = function(){{ throw {to_throw} }};
        """
        """
        try {
            pyodide.runPython(`
                from _pyodide_core import raw_call
                from js import f
                raw_call(f)
            `);
        } catch(e){
            return e.toString();
        }
        """
    )
    print("msg", msg[: len(expected_message)])
    print("expected_message", expected_message)
    assert msg[: len(expected_message)] == expected_message


def test_restore_error(selenium):
    # See PR #1816.
    selenium.run_js(
        """
        self.f = function(){
            pyodide.runPython(`
                err = Exception('hi')
                raise err
            `);
        }
        pyodide.runPython(`
            from js import f
            import sys
            try:
                f()
            except Exception as e:
                assert err == e
                assert e == sys.last_exc
                assert e == sys.last_value
            finally:
                del err
            assert sys.getrefcount(sys.last_exc) == 3
        `);
        """
    )


def test_env(selenium_standalone_noload):
    selenium = selenium_standalone_noload
    hashval = selenium.run_js(
        """
        let pyodide = await loadPyodide({
            env : {PYTHONHASHSEED : 1},
        });
        return pyodide.runPython(`
            hash((1,2,3))
        `)
        """
    )
    # This may need to be updated when the Python version changes.
    assert hashval == -2022708474


def test_version_variable(selenium):
    js_version = selenium.run_js(
        """
        return pyodide.version
        """
    )

    core_version = selenium.run_js(
        """
        return pyodide._api.version
        """
    )

    from pyodide import __version__ as py_version

    assert js_version == py_version == core_version


@run_in_pyodide
def test_default_sys_path(selenium):
    import sys
    from sys import version_info

    major = version_info[0]
    minor = version_info[1]
    prefix = sys.prefix
    platlibdir = sys.platlibdir
    paths = [
        f"{prefix}{platlibdir}/python{major}{minor}.zip",
        f"{prefix}{platlibdir}/python{major}.{minor}",
        f"{prefix}{platlibdir}/python{major}.{minor}/lib-dynload",
        f"{prefix}{platlibdir}/python{major}.{minor}/site-packages",
    ]

    for path in paths:
        assert path in sys.path


def test_sys_path0(selenium):
    selenium.run_js(
        """
        pyodide.runPython(`
            import sys
            import os
            assert os.getcwd() == sys.path[0]
        `)
        """
    )


@pytest.mark.requires_dynamic_linking
def test_fullstdlib(selenium_standalone_noload):
    selenium = selenium_standalone_noload
    selenium.run_js(
        """
        let pyodide = await loadPyodide({
            fullStdLib: true,
        });

        await pyodide.loadPackage("micropip");

        pyodide.runPython(`
            import pyodide_js
            import micropip
            loaded_packages = micropip.list()
            assert all((lib in micropip.list()) for lib in pyodide_js._api.lockfile_unvendored_stdlibs)
        `);
        """
    )


def test_loadPyodide_relative_index_url(selenium_standalone_noload):
    """Check that loading Pyodide with a relative URL works"""
    selenium_standalone_noload.run_js(
        """
        self.pyodide = await loadPyodide({ indexURL: "./" });
        """
    )


@run_in_pyodide
def test_run_js(selenium):
    from unittest import TestCase

    from pyodide.code import run_js

    raises = TestCase().assertRaises

    with raises(TypeError, msg="argument should have type 'string' not type 'int'"):
        run_js(3)  # type: ignore[arg-type]

    assert run_js("(x)=> x+1")(7) == 8
    assert run_js("[1,2,3]")[2] == 3
    run_js("globalThis.x = 77")
    from js import x  # type: ignore[attr-defined]

    assert x == 77


@run_in_pyodide
def test_pickle_jsexception(selenium):
    import pickle

    from pyodide.code import run_js

    pickle.dumps(run_js("new Error('hi');"))


def test_raises_jsexception(selenium):
    from pyodide.ffi import JsException

    @run_in_pyodide
    def raise_jsexception(selenium):
        from pyodide.code import run_js

        run_js("throw new Error('hi');")

    with pytest.raises(JsException, match="Error: hi"):
        raise_jsexception(selenium)


@run_in_pyodide(packages=["pytest"])
def test_module_not_found_note(selenium_standalone):
    import importlib

    import pytest

    from _pyodide._importhook import add_note_to_module_not_found_error
    from pyodide.code import run_js

    unvendored_stdlibs = ["test", "ssl", "lzma", "sqlite3", "_hashlib"]
    removed_stdlibs = ["pwd", "turtle", "tkinter"]
    lockfile_packages = ["micropip", "packaging", "regex"]

    # When error is wrapped, add_note_to_module_not_found_error is called
    with pytest.raises(ModuleNotFoundError) as e:
        run_js("(f) => f()")(lambda: importlib.import_module("test"))
    assert "unvendored from the Python standard library" in e.value.__notes__[0]
    assert len(e.value.__notes__) == 1

    for lib in unvendored_stdlibs:
        with pytest.raises(ModuleNotFoundError) as e:
            importlib.import_module(lib)
        add_note_to_module_not_found_error(e.value)
        add_note_to_module_not_found_error(e.value)
        assert "unvendored from the Python standard library" in e.value.__notes__[0]
        assert len(e.value.__notes__) == 1

    for lib in removed_stdlibs:
        with pytest.raises(ModuleNotFoundError) as e:
            importlib.import_module(lib)
        add_note_to_module_not_found_error(e.value)
        assert "removed from the Python standard library" in e.value.__notes__[0]

    with pytest.raises(ModuleNotFoundError, match="No module named"):
        importlib.import_module("urllib.there_is_no_such_module")

    for lib in lockfile_packages:
        with pytest.raises(
            ModuleNotFoundError,
        ) as e:
            importlib.import_module(lib)
        add_note_to_module_not_found_error(e.value)
        assert "included in the Pyodide distribution" in e.value.__notes__[0]

    with pytest.raises(ModuleNotFoundError, match="No module named") as e:
        importlib.import_module("pytest.there_is_no_such_module")
    add_note_to_module_not_found_error(e.value)
    assert getattr(e.value, "__notes__", None) is None

    # liblzma and openssl are libraries not python packages, so it should just fail.
    for pkg in ["liblzma", "openssl"]:
        with pytest.raises(ModuleNotFoundError, match="No module named") as e:
            importlib.import_module(pkg)
        add_note_to_module_not_found_error(e.value)
        assert getattr(e.value, "__notes__", None) is None

    with pytest.raises(ModuleNotFoundError) as e:
        importlib.import_module("_hashlib")
    add_note_to_module_not_found_error(e.value)
    add_note_to_module_not_found_error(e.value)
    assert 'loadPackage("hashlib")' in e.value.__notes__[0]
    assert len(e.value.__notes__) == 1


def test_args(selenium_standalone_noload):
    selenium = selenium_standalone_noload
    assert selenium.run_js(
        """
        self.stdoutStrings = [];
        self.stderrStrings = [];
        function stdout(s){
            stdoutStrings.push(s);
        }
        function stderr(s){
            stderrStrings.push(s);
        }
        let pyodide = await loadPyodide({
            fullStdLib: false,
            jsglobals : self,
            stdout,
            stderr,
            args: ['-c', 'print([x*x+1 for x in range(10)])'],
            _pythonInspect: false,
        });
        self.pyodide = pyodide;
        globalThis.pyodide = pyodide;
        pyodide._module._run_main();
        return stdoutStrings.pop()
        """
    ) == repr([x * x + 1 for x in range(10)])


def test_args_OO(selenium_standalone_noload):
    selenium = selenium_standalone_noload
    doc = selenium.run_js(
        """
        let pyodide = await loadPyodide({
            args: ['-OO']
        });
        pyodide.runPython(`import sys; sys.__doc__`)
        """
    )

    assert not doc


@pytest.mark.xfail_browsers(chrome="Node only", firefox="Node only", safari="Node only")
def test_relative_index_url(selenium, tmp_path):
    tmp_dir = Path(tmp_path)
    subprocess.run(["node", "-v"], capture_output=True, encoding="utf8")

    shutil.copy(ROOT_PATH / "dist/pyodide.js", tmp_dir / "pyodide.js")

    result = subprocess.run(
        [
            "node",
            "-e",
            rf"""
            const loadPyodide = require("{tmp_dir / "pyodide.js"}").loadPyodide;
            async function main(){{
                py = await loadPyodide({{indexURL: "./dist"}});
                console.log("\n");
                console.log(py._module.API.config.indexURL);
            }}
            main();
            """,
        ],
        cwd=ROOT_PATH,
        capture_output=True,
        encoding="utf8",
    )
    import textwrap

    def print_result(result):
        if result.stdout:
            print("  stdout:")
            print(textwrap.indent(result.stdout, "    "))
        if result.stderr:
            print("  stderr:")
            print(textwrap.indent(result.stderr, "    "))

    if result.returncode:
        print_result(result)
        result.check_returncode()

    try:
        assert result.stdout.strip().split("\n")[-1] == str(ROOT_PATH / "dist") + "/"
    finally:
        print_result(result)


@pytest.mark.xfail_browsers(chrome="Node only", firefox="Node only", safari="Node only")
def test_index_url_calculation_source_map(selenium):
    import os

    node_options = ["--enable-source-maps"]

    result = subprocess.run(["node", "-v"], capture_output=True, encoding="utf8")

    DIST_DIR = str(Path.cwd() / "dist")

    env = os.environ.copy()
    env["DIST_DIR"] = DIST_DIR
    result = subprocess.run(
        [
            "node",
            *node_options,
            "-e",
            """
            const { loadPyodide } = require(`${process.env.DIST_DIR}/pyodide`);
            async function main() {
                const py = await loadPyodide();
                console.log("indexURL:", py._module.API.config.indexURL);
            }
            main();
            """,
        ],
        env=env,
        capture_output=True,
        encoding="utf8",
    )

    assert f"indexURL: {DIST_DIR}" in result.stdout


@pytest.mark.xfail_browsers(chrome="Node only", firefox="Node only", safari="Node only")
@pytest.mark.parametrize(
    "filename, import_stmt",
    [
        ("index.js", "const { loadPyodide } = require('%s/pyodide.js')"),  # commonjs
        ("index.mjs", "import { loadPyodide } from '%s/pyodide.mjs'"),  # esm
    ],
)
def test_default_index_url_calculation_node(selenium, tmp_path, filename, import_stmt):
    Path(tmp_path / filename).write_text(
        (import_stmt % DIST_PATH)
        + "\n"
        + """
        async function main() {
            const py = await loadPyodide();
            console.log("indexURL:", py._module.API.config.indexURL);
        }
        main();
        """
    )

    result = subprocess.run(
        [
            "node",
            filename,
        ],
        capture_output=True,
        encoding="utf8",
        cwd=tmp_path,
    )

    assert f"indexURL: {DIST_PATH}" in result.stdout


@pytest.mark.xfail_browsers(
    node="Browser only", safari="Safari doesn't support wasm-unsafe-eval"
)
def test_csp(selenium_standalone_noload):
    selenium = selenium_standalone_noload
    target_path = DIST_PATH / "test_csp.html"
    try:
        shutil.copy(get_pyodide_root() / "src/templates/test_csp.html", target_path)
        selenium.goto(f"{selenium.base_url}/test_csp.html")
        selenium.javascript_setup()
        selenium.load_pyodide()
    finally:
        target_path.unlink()


@pytest.mark.xfail_browsers(node="static import test is browser-only")
def test_static_import(selenium_standalone_noload, tmp_path):
    selenium = selenium_standalone_noload

    # copy dist to tmp_path to perform file changes safely
    shutil.copytree(ROOT_PATH / "dist", tmp_path, dirs_exist_ok=True)

    # define the directory to hide the statically imported pyodide.asm.js in
    hiding_dir = "hide_pyodide_asm_for_test"

    # create the directory and move pyodide.asm.js to the directory
    # so that dynamic import won't find it
    (tmp_path / hiding_dir).mkdir()
    shutil.move(tmp_path / "pyodide.asm.js", tmp_path / hiding_dir / "pyodide.asm.js")

    # make sure the test html references the new directory when importing pyodide.asm.js
    test_html = (ROOT_PATH / "src/templates/module_static_import_test.html").read_text()
    test_html = test_html.replace("./pyodide.asm.js", f"./{hiding_dir}/pyodide.asm.js")
    (tmp_path / "module_static_import_test.html").write_text(test_html)

    with spawn_web_server(tmp_path) as web_server:
        server_hostname, server_port, _ = web_server
        base_url = f"http://{server_hostname}:{server_port}/"
        selenium.goto(f"{base_url}/module_static_import_test.html")
        selenium.javascript_setup()
        selenium.load_pyodide()
        selenium.run_js(
            """
            pyodide.runPython(`
                print('Static import works')
            `);
            """
        )


def test_python_error(selenium):
    [msg, ty] = selenium.run_js(
        """
        try {
            pyodide.runPython("raise TypeError('oops')");
        } catch(e) {
            return [e.message, e.type];
        }
        """
    )
    assert msg.endswith("TypeError: oops\n")
    assert ty == "TypeError"


def test_python_version(selenium):
    selenium.run_js(
        """
        sys = pyodide.pyimport("sys");
        assert(() => sys.version_info.major === pyodide._module._py_version_major());
        assert(() => sys.version_info.minor === pyodide._module._py_version_minor());
        assert(() => sys.version_info.micro === pyodide._module._py_version_micro());
        sys.destroy();
        """
    )


@pytest.mark.skip_refcount_check
@pytest.mark.skip_pyproxy_check
def test_custom_python_stdlib_URL(selenium_standalone_noload, runtime):
    selenium = selenium_standalone_noload
    stdlib_target_path = ROOT_PATH / "dist/python_stdlib2.zip"
    shutil.copy(ROOT_PATH / "dist/python_stdlib.zip", stdlib_target_path)

    try:
        selenium.run_js(
            """
            let pyodide = await loadPyodide({
                fullStdLib: false,
                stdLibURL: "./python_stdlib2.zip",
            });
            // Check that we can import stdlib library modules
            let statistics = pyodide.pyimport('statistics');
            assert(() => statistics.median([2, 3, 1]) === 2)
            """
        )
    finally:
        stdlib_target_path.unlink()


def test_pickle_internal_error(selenium):
    @run_in_pyodide
    def helper(selenium):
        from pyodide.ffi import InternalError

        raise InternalError("oops!")

    from pyodide.ffi import InternalError

    with pytest.raises(InternalError):
        helper(selenium)


@pytest.mark.parametrize(
    "run_python", ["pyodide.runPython", "await pyodide.runPythonAsync"]
)
def test_runpython_filename(selenium, run_python):
    msg = selenium.run_js(
        """
        try {
            %s(`
                def f1():
                    f2()

                def f2():
                    raise Exception("oops")

                f1()
            `, {filename: "a.py"});
        } catch(e) {
            return e.message
        }
        """
        % run_python
    )
    expected = dedent(
        """
        File "a.py", line 8, in <module>
          f1()
        File "a.py", line 3, in f1
          f2()
        File "a.py", line 6, in f2
          raise Exception("oops")
        """
    ).strip()

    assert dedent("\n".join(msg.splitlines()[-7:-1])) == expected
    msg = selenium.run_js(
        """
        let f1;
        try {
            f1 = pyodide.globals.get("f1");
            f1();
        } catch(e) {
            console.log(e);
            return e.message;
        } finally {
            f1.destroy();
        }
        """
    )
    assert dedent("\n".join(msg.splitlines()[1:-1])) == "\n".join(
        expected.splitlines()[2:]
    )


@pytest.mark.requires_dynamic_linking
@run_in_pyodide
def test_hiwire_invalid_ref(selenium):
    import pytest

    import pyodide_js
    from pyodide.code import run_js
    from pyodide.ffi import JsException

    _hiwire_get = pyodide_js._module._hiwire_get
    _hiwire_incref = pyodide_js._module._hiwire_incref
    _hiwire_decref = pyodide_js._module._hiwire_decref
    _api = pyodide_js._api

    _hiwire_incref(0)
    assert not _api.fail_test
    _hiwire_decref(0)
    assert not _api.fail_test
    expected = r"Pyodide internal error: Argument to hiwire_get is falsy \(but error indicator is not set\)\."
    with pytest.raises(JsException, match=expected):
        _hiwire_get(0)
    assert _api.fail_test
    _api.fail_test = False

    with pytest.raises(AssertionError, match="This is a message"):
        run_js(
            """
            const msgptr = pyodide._module.stringToNewUTF8("This is a message");
            const AssertionError = pyodide._module.HEAP32[pyodide._module._PyExc_AssertionError/4];
            pyodide._module._PyErr_SetString(AssertionError, msgptr);
            pyodide._module._free(msgptr);
            try {
                pyodide._module._hiwire_get(0);
            } finally {
                pyodide._module._PyErr_Clear();
            }
            """
        )
    msg = "hiwire_{} on invalid reference 77. This is most likely due to use after free. It may also be due to memory corruption."
    with pytest.raises(JsException, match=msg.format("get")):
        _hiwire_get(77)
    assert _api.fail_test
    _api.fail_test = False
    with pytest.raises(JsException, match=msg.format("incref")):
        _hiwire_incref(77)
    assert _api.fail_test
    _api.fail_test = False
    with pytest.raises(JsException, match=msg.format("decref")):
        _hiwire_decref(77)
    assert _api.fail_test
    _api.fail_test = False


<<<<<<< HEAD
def test_system_exit(selenium):
    """Make sure nothing weird happens when we throw SystemExit"""
    for _ in range(3):
        selenium.run_js(
            """
            assertThrows(
                () =>
                    pyodide.runPython(`
                        exit(1)
                    `),
                "PythonError",
                "SystemExit: 1",
            );
            """
        )
=======
@run_in_pyodide
async def test_bug_4861(selenium):
    """In version 0.26.1, there was a regression that makes this raise
    "KeyError: '__builtins__'".

    I don't really understand what this reproducer does, what the problem was,
    or why the fix prevents the problem.
    """
    import collections

    from pyodide.code import run_js

    class ChainMap(collections.ChainMap, dict):  # type:ignore[misc, type-arg]
        pass

    def g(x):
        return eval("x()", ChainMap({}, {"x": x}))

    await g(run_js("async () => {}"))
>>>>>>> 6e50cb55
<|MERGE_RESOLUTION|>--- conflicted
+++ resolved
@@ -1858,7 +1858,6 @@
     _api.fail_test = False
 
 
-<<<<<<< HEAD
 def test_system_exit(selenium):
     """Make sure nothing weird happens when we throw SystemExit"""
     for _ in range(3):
@@ -1874,7 +1873,8 @@
             );
             """
         )
-=======
+
+
 @run_in_pyodide
 async def test_bug_4861(selenium):
     """In version 0.26.1, there was a regression that makes this raise
@@ -1893,5 +1893,4 @@
     def g(x):
         return eval("x()", ChainMap({}, {"x": x}))
 
-    await g(run_js("async () => {}"))
->>>>>>> 6e50cb55
+    await g(run_js("async () => {}"))