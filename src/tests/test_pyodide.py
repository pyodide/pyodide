--- conflicted
+++ resolved
@@ -1173,28 +1173,28 @@
     assert x == 77
 
 
-<<<<<<< HEAD
 @run_in_pyodide
 def test_pickle_jsexception(selenium):
     import pickle
 
-    from pyodide import run_js
+    from pyodide.code import run_js
 
     pickle.dumps(run_js("new Error('hi');"))
 
 
 def test_raises_jsexception(selenium):
-    from pyodide import JsException
+    from pyodide.ffi import JsException
 
     @run_in_pyodide
     def raise_jsexception(selenium):
-        from pyodide import run_js
+        from pyodide.code import run_js
 
         run_js("throw new Error('hi');")
 
     with pytest.raises(JsException, match="Error: hi"):
         raise_jsexception(selenium)
-=======
+
+
 @run_in_pyodide(packages=["pytest"])
 def test_moved_deprecation_warnings(selenium_standalone):
     import pytest
@@ -1214,5 +1214,4 @@
     with warnings.catch_warnings():
         warnings.simplefilter("error")
         for func in DEPRECATED_LIST.keys():
-            getattr(pyodide, func)
->>>>>>> f209485e
+            getattr(pyodide, func)