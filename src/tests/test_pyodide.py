import pytest
from pathlib import Path
import sys
from textwrap import dedent

<<<<<<< HEAD
sys.path.append(str(Path(__file__).absolute().parents[2] / "src" / "pyodide-py"))
=======
sys.path.append(str(Path(__file__).resolve().parents[2] / "src" / "py"))
>>>>>>> b512d324

from pyodide import find_imports, eval_code  # noqa: E402
from pyodide._base import CodeRunner, should_quiet  # noqa: E402


def test_find_imports():

    res = find_imports(
        dedent(
            """
           import numpy as np
           from scipy import sparse
           import matplotlib.pyplot as plt
           """
        )
    )
    assert set(res) == {"numpy", "scipy", "matplotlib"}


def test_code_runner():
    assert should_quiet("1+1;")
    assert not should_quiet("1+1#;")
    assert not should_quiet("5-2  # comment with trailing semicolon ;")

    # Normal usage
    assert CodeRunner("1+1").compile().run() == 2
    assert CodeRunner("x + 7").compile().run({"x": 3}) == 10
    cr = CodeRunner("x + 7")

    # Ast transform
    import ast

    l = cr.ast.body[0].value.left
    cr.ast.body[0].value.left = ast.BinOp(
        left=l, op=ast.Mult(), right=ast.Constant(value=2)
    )
    assert cr.compile().run({"x": 3}) == 13

    # Code transform
    cr.code = cr.code.replace(co_consts=(0, 3, 5, None))
    assert cr.run({"x": 4}) == 17


def test_eval_code():
    ns = {}
    assert (
        eval_code(
            """
        def f(x):
            return 2*x + 5
        f(77)
    """,
            ns,
        )
        == 2 * 77 + 5
    )
    assert ns["f"](7) == 2 * 7 + 5

    assert eval_code("(x:=4)", ns) == 4
    assert ns["x"] == 4
    assert eval_code("x=7", ns) is None
    assert ns["x"] == 7

    # default return_mode ('last_expr'), semicolon
    assert eval_code("1+1;", ns) is None
    assert eval_code("1+1#;", ns) == 2
    assert eval_code("5-2  # comment with trailing semicolon ;", ns) == 3
    assert eval_code("4//2\n", ns) == 2
    assert eval_code("2**1\n\n", ns) == 2
    assert eval_code("4//2;\n", ns) is None
    assert eval_code("2**1;\n\n", ns) is None

    # 'last_expr_or_assign' return_mode, semicolon
    assert eval_code("1 + 1", ns, return_mode="last_expr_or_assign") == 2
    assert eval_code("x = 1 + 1", ns, return_mode="last_expr_or_assign") == 2
    assert eval_code("a = 5 ; a += 1", ns, return_mode="last_expr_or_assign") == 6
    assert eval_code("a = 5 ; a += 1;", ns, return_mode="last_expr_or_assign") is None
    assert (
        eval_code("l = [1, 1, 2] ; l[0] = 0", ns, return_mode="last_expr_or_assign")
        is None
    )
    assert eval_code("a = b = 2", ns, return_mode="last_expr_or_assign") == 2

    # 'none' return_mode, (useless) semicolon
    assert eval_code("1 + 1", ns, return_mode="none") is None
    assert eval_code("x = 1 + 1", ns, return_mode="none") is None
    assert eval_code("a = 5 ; a += 1", ns, return_mode="none") is None
    assert eval_code("a = 5 ; a += 1;", ns, return_mode="none") is None
    assert eval_code("l = [1, 1, 2] ; l[0] = 0", ns, return_mode="none") is None

    # with 'quiet_trailing_semicolon' set to False
    assert eval_code("1+1;", ns, quiet_trailing_semicolon=False) == 2
    assert eval_code("1+1#;", ns, quiet_trailing_semicolon=False) == 2
    assert (
        eval_code(
            "5-2  # comment with trailing semicolon ;",
            ns,
            quiet_trailing_semicolon=False,
        )
        == 3
    )
    assert eval_code("4//2\n", ns, quiet_trailing_semicolon=False) == 2
    assert eval_code("2**1\n\n", ns, quiet_trailing_semicolon=False) == 2
    assert eval_code("4//2;\n", ns, quiet_trailing_semicolon=False) == 2
    assert eval_code("2**1;\n\n", ns, quiet_trailing_semicolon=False) == 2


def test_eval_code_locals():
    globals = {}
    eval_code("x=2", globals, {})
    with pytest.raises(NameError):
        eval_code("x", globals, {})

    locals = {}
    eval_code("import sys; sys.getrecursionlimit()", globals, locals)
    with pytest.raises(NameError):
        eval_code("sys.getrecursionlimit()", globals, {})
    eval_code("sys.getrecursionlimit()", globals, locals)

    eval_code(
        "from importlib import invalidate_caches; invalidate_caches()", globals, locals
    )
    with pytest.raises(NameError):
        eval_code("invalidate_caches()", globals, globals)
    eval_code("invalidate_caches()", globals, locals)


def test_monkeypatch_eval_code(selenium):
    try:
        selenium.run(
            """
            import pyodide
            old_eval_code = pyodide.eval_code
            x = 3
            def eval_code(code, ns):
                return [ns["x"], old_eval_code(code, ns)]
            pyodide.eval_code = eval_code
            """
        )
        assert selenium.run("x = 99; 5") == [3, 5]
        assert selenium.run("7") == [99, 7]
    finally:
        selenium.run(
            """
            pyodide.eval_code = old_eval_code
            """
        )


def test_hiwire_is_promise(selenium):
    for s in [
        "0",
        "1",
        "'x'",
        "''",
        "document.all",
        "false",
        "undefined",
        "null",
        "NaN",
        "0n",
        "[0,1,2]",
        "[]",
        "{}",
        "{a : 2}",
        "(()=>{})",
        "((x) => x*x)",
        "(function(x, y){ return x*x + y*y; })",
        "Array",
        "Map",
        "Set",
        "Promise",
        "new Array()",
        "new Map()",
        "new Set()",
    ]:
        assert selenium.run_js(
            f"return pyodide._module.hiwire.isPromise({s}) === false;"
        )

    assert selenium.run_js(
        "return pyodide._module.hiwire.isPromise(Promise.resolve()) === true;"
    )

    assert selenium.run_js(
        """
        return pyodide._module.hiwire.isPromise(new Promise((resolve, reject) => {}));
        """
    )

    assert not selenium.run_js(
        """
        return pyodide._module.hiwire.isPromise(pyodide.globals);
        """
    )


def test_keyboard_interrupt(selenium):
    x = selenium.run_js(
        """
        x = new Int8Array(1)
        pyodide._module.setInterruptBuffer(x)
        window.triggerKeyboardInterrupt = function(){
            x[0] = 2;
        }
        try {
            pyodide.runPython(`
                from js import triggerKeyboardInterrupt
                x = 0
                while True:
                    x += 1
                    if x == 2000:
                        triggerKeyboardInterrupt()
            `)
        } catch(e){}
        return pyodide.runPython('x')
        """
    )
    assert 2000 < x < 2500


def test_run_python_async_toplevel_await(selenium):
    selenium.run_js(
        """
        await pyodide.runPythonAsync(`
            from js import fetch
            resp = await fetch("packages.json")
            json = await resp.json()
            assert hasattr(json, "dependencies")
        `);
        """
    )


def test_run_python_last_exc(selenium):
    selenium.run_js(
        """
        try {
            pyodide.runPython("x = ValueError(77); raise x");
        } catch(e){}
        pyodide.runPython(`
            import sys
            assert sys.last_value is x
            assert sys.last_type is type(x)
            assert sys.last_traceback is x.__traceback__
        `);
        """
    )


def test_async_leak(selenium):
    assert 0 == selenium.run_js(
        """
        pyodide.runPython(`d = 888.888`);
        pyodide.runPython(`async def test(): return d`);
        async function test(){
            let t = pyodide.runPython(`test()`);
            await t;
            t.destroy();
        }
        await test();
        let init_refcount = pyodide.runPython(`from sys import getrefcount; getrefcount(d)`);
        await test(); await test(); await test(); await test();
        let new_refcount = pyodide.runPython(`getrefcount(d)`);
        return new_refcount - init_refcount;
        """
    )


def test_run_python_js_error(selenium):
    selenium.run_js(
        """
        function throwError(){
            throw new Error("blah!");
        }
        window.throwError = throwError;
        pyodide.runPython(`
            from js import throwError
            from unittest import TestCase
            from pyodide import JsException
            raises = TestCase().assertRaisesRegex
            with raises(JsException, "blah!"):
                throwError()
        `);
        """
    )


def test_create_once_callable(selenium):
    selenium.run_js(
        """
        window.call7 = function call7(f){
            return f(7);
        }
        pyodide.runPython(`
            from pyodide import create_once_callable, JsException
            from js import call7;
            from unittest import TestCase
            raises = TestCase().assertRaisesRegex
            class Square:
                def __call__(self, x):
                    return x*x

                def __del__(self):
                    global destroyed
                    destroyed = True

            f = Square()
            import sys
            assert sys.getrefcount(f) == 2
            proxy = create_once_callable(f)
            assert sys.getrefcount(f) == 3
            assert call7(proxy) == 49
            assert sys.getrefcount(f) == 2
            with raises(JsException, "can only be called once"):
                call7(proxy)
            destroyed = False
            del f
            assert destroyed == True
            del proxy
        `);
        """
    )


def test_create_proxy(selenium):
    selenium.run_js(
        """
        window.testAddListener = function(f){
            window.listener = f;
        }
        window.testCallListener = function(f){
            return window.listener();
        }
        window.testRemoveListener = function(f){
            return window.listener === f;
        }
        pyodide.runPython(`
            from pyodide import create_proxy
            from js import testAddListener, testCallListener, testRemoveListener;
            class Test:
                def __call__(self):
                    return 7

                def __del__(self):
                    global destroyed
                    destroyed = True

            f = Test()
            import sys
            assert sys.getrefcount(f) == 2
            proxy = create_proxy(f)
            assert sys.getrefcount(f) == 3
            assert proxy() == 7
            testAddListener(proxy)
            assert sys.getrefcount(f) == 3
            assert testCallListener() == 7
            assert sys.getrefcount(f) == 3
            assert testCallListener() == 7
            assert sys.getrefcount(f) == 3
            assert testRemoveListener(proxy)
            assert sys.getrefcount(f) == 3
            proxy.destroy()
            assert sys.getrefcount(f) == 2
            destroyed = False
            del f
            assert destroyed == True
        `);
        """
    )


def test_docstrings_a():
    from _pyodide.docstring import get_cmeth_docstring, dedent_docstring
    from pyodide import JsProxy

    jsproxy = JsProxy()
    c_docstring = get_cmeth_docstring(jsproxy.then)
    assert c_docstring == "then(onfulfilled, onrejected)\n--\n\n" + dedent_docstring(
        jsproxy.then.__doc__
    )


def test_docstrings_b(selenium):
    from pyodide import create_once_callable, JsProxy
    from _pyodide.docstring import dedent_docstring

    jsproxy = JsProxy()
    ds_then_should_equal = dedent_docstring(jsproxy.then.__doc__)
    sig_then_should_equal = "(onfulfilled, onrejected)"
    ds_once_should_equal = dedent_docstring(create_once_callable.__doc__)
    sig_once_should_equal = "(obj)"
    selenium.run_js("window.a = Promise.resolve();")
    [ds_then, sig_then, ds_once, sig_once] = selenium.run(
        """
        from js import a
        from pyodide import create_once_callable as b
        [
            a.then.__doc__, a.then.__text_signature__,
            b.__doc__, b.__text_signature__
        ]
        """
    )
    assert ds_then == ds_then_should_equal
    assert sig_then == sig_then_should_equal
    assert ds_once == ds_once_should_equal
    assert sig_once == sig_once_should_equal


@pytest.mark.skip_refcount_check
def test_restore_state(selenium):
    selenium.run_js(
        """
        pyodide.registerJsModule("a", {somefield : 82});
        pyodide.registerJsModule("b", { otherfield : 3 });
        pyodide.runPython("x = 7; from a import somefield");
        let state = pyodide._module.saveState();

        pyodide.registerJsModule("c", { thirdfield : 9 });
        pyodide.runPython("y = 77; from b import otherfield; import c;");
        pyodide._module.restoreState(state);
        state.destroy();
        """
    )

    selenium.run(
        """
        from unittest import TestCase
        raises = TestCase().assertRaises
        import sys

        assert x == 7
        assert "a" in sys.modules
        assert somefield == 82
        with raises(NameError):
            y
        with raises(NameError):
            otherfield
        assert "b" not in sys.modules
        import b
        with raises(ModuleNotFoundError):
            import c
        """
    )


@pytest.mark.skip_refcount_check
def test_fatal_error(selenium_standalone):
    assert selenium_standalone.run_js(
        """
        try {
            pyodide.runPython(`
                from _pyodide_core import trigger_fatal_error
                def f():
                    g()
                def g():
                    h()
                def h():
                    trigger_fatal_error()
                f()
            `);
        } catch(e){
            return e.toString();
        }
        """
    )
    import re

    strip_stack_trace = lambda x: re.sub("\n.*site-packages.*", "", x)
    assert (
        strip_stack_trace(selenium_standalone.logs)
        == dedent(
            strip_stack_trace(
                """
            Python initialization complete
            Pyodide has suffered a fatal error. Please report this to the Pyodide maintainers.
            The cause of the fatal error was:
            {}
            Stack (most recent call first):
              File "<exec>", line 8 in h
              File "<exec>", line 6 in g
              File "<exec>", line 4 in f
              File "<exec>", line 9 in <module>
              File "/lib/python3.8/site-packages/pyodide/_base.py", line 242 in run
              File "/lib/python3.8/site-packages/pyodide/_base.py", line 344 in eval_code
            """
            )
        ).strip()
    )
    selenium_standalone.run_js(
        """
        assertThrows(() => pyodide.runPython, "Error", "Pyodide already fatally failed and can no longer be used.")
        assertThrows(() => pyodide.globals, "Error", "Pyodide already fatally failed and can no longer be used.")
        assert(() => pyodide._module.runPython("1+1") === 2);
        """
    )<|MERGE_RESOLUTION|>--- conflicted
+++ resolved
@@ -3,11 +3,7 @@
 import sys
 from textwrap import dedent
 
-<<<<<<< HEAD
-sys.path.append(str(Path(__file__).absolute().parents[2] / "src" / "pyodide-py"))
-=======
 sys.path.append(str(Path(__file__).resolve().parents[2] / "src" / "py"))
->>>>>>> b512d324
 
 from pyodide import find_imports, eval_code  # noqa: E402
 from pyodide._base import CodeRunner, should_quiet  # noqa: E402
