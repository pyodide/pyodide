import pytest
from pathlib import Path
import sys
from textwrap import dedent

sys.path.append(str(Path(__file__).parents[2] / "src" / "pyodide-py"))

from pyodide import find_imports, eval_code  # noqa: E402
from pyodide._base import CodeRunner  # noqa: E402


def test_find_imports():

    res = find_imports(
        dedent(
            """
           import numpy as np
           from scipy import sparse
           import matplotlib.pyplot as plt
           """
        )
    )
    assert set(res) == {"numpy", "scipy", "matplotlib"}


def test_code_runner():
    runner = CodeRunner()
    assert runner.quiet("1+1;")
    assert not runner.quiet("1+1#;")
    assert not runner.quiet("5-2  # comment with trailing semicolon ;")
    assert runner.run("4//2\n") == 2
    assert runner.run("4//2;") is None
    assert runner.run("x = 2\nx") == 2
    assert runner.run("def f(x):\n    return x*x+1\n[f(x) for x in range(6)]") == [
        1,
        2,
        5,
        10,
        17,
        26,
    ]

    # with 'quiet_trailing_semicolon' set to False
    runner = CodeRunner(quiet_trailing_semicolon=False)
    assert not runner.quiet("1+1;")
    assert not runner.quiet("1+1#;")
    assert not runner.quiet("5-2  # comment with trailing semicolon ;")
    assert runner.run("4//2\n") == 2
    assert runner.run("4//2;") == 2


def test_eval_code():
    ns = {}
    assert (
        eval_code(
            """
        def f(x):
            return 2*x + 5
        f(77)
    """,
            ns,
        )
        == 2 * 77 + 5
    )
    assert ns["f"](7) == 2 * 7 + 5

    assert eval_code("(x:=4)", ns) == 4
    assert ns["x"] == 4
    assert eval_code("x=7", ns) is None
    assert ns["x"] == 7

    # default return_mode ('last_expr'), semicolon
    assert eval_code("1+1;", ns) is None
    assert eval_code("1+1#;", ns) == 2
    assert eval_code("5-2  # comment with trailing semicolon ;", ns) == 3
    assert eval_code("4//2\n", ns) == 2
    assert eval_code("2**1\n\n", ns) == 2
    assert eval_code("4//2;\n", ns) is None
    assert eval_code("2**1;\n\n", ns) is None

    # 'last_expr_or_assign' return_mode, semicolon
    assert eval_code("1 + 1", ns, return_mode="last_expr_or_assign") == 2
    assert eval_code("x = 1 + 1", ns, return_mode="last_expr_or_assign") == 2
    assert eval_code("a = 5 ; a += 1", ns, return_mode="last_expr_or_assign") == 6
    assert eval_code("a = 5 ; a += 1;", ns, return_mode="last_expr_or_assign") is None
    assert (
        eval_code("l = [1, 1, 2] ; l[0] = 0", ns, return_mode="last_expr_or_assign")
        is None
    )
    assert eval_code("a = b = 2", ns, return_mode="last_expr_or_assign") == 2

    # 'none' return_mode, (useless) semicolon
    assert eval_code("1 + 1", ns, return_mode="none") is None
    assert eval_code("x = 1 + 1", ns, return_mode="none") is None
    assert eval_code("a = 5 ; a += 1", ns, return_mode="none") is None
    assert eval_code("a = 5 ; a += 1;", ns, return_mode="none") is None
    assert eval_code("l = [1, 1, 2] ; l[0] = 0", ns, return_mode="none") is None

    # with 'quiet_trailing_semicolon' set to False
    assert eval_code("1+1;", ns, quiet_trailing_semicolon=False) == 2
    assert eval_code("1+1#;", ns, quiet_trailing_semicolon=False) == 2
    assert (
        eval_code(
            "5-2  # comment with trailing semicolon ;",
            ns,
            quiet_trailing_semicolon=False,
        )
        == 3
    )
    assert eval_code("4//2\n", ns, quiet_trailing_semicolon=False) == 2
    assert eval_code("2**1\n\n", ns, quiet_trailing_semicolon=False) == 2
    assert eval_code("4//2;\n", ns, quiet_trailing_semicolon=False) == 2
    assert eval_code("2**1;\n\n", ns, quiet_trailing_semicolon=False) == 2


def test_eval_code_locals():
    globals = {}
    eval_code("x=2", globals, {})
    with pytest.raises(NameError):
        eval_code("x", globals, {})

    locals = {}
    eval_code("import sys; sys.getrecursionlimit()", globals, locals)
    with pytest.raises(NameError):
        eval_code("sys.getrecursionlimit()", globals, {})
    eval_code("sys.getrecursionlimit()", globals, locals)

    eval_code(
        "from importlib import invalidate_caches; invalidate_caches()", globals, locals
    )
    with pytest.raises(NameError):
        eval_code("invalidate_caches()", globals, globals)
    eval_code("invalidate_caches()", globals, locals)


def test_monkeypatch_eval_code(selenium):
    selenium.run(
        """
        import pyodide
        old_eval_code = pyodide.eval_code
        x = 3
        def eval_code(code, ns):
            return [ns["x"], old_eval_code(code, ns)]
        pyodide.eval_code = eval_code
        """
    )
    assert selenium.run("x = 99; 5") == [3, 5]
    assert selenium.run("7") == [99, 7]


def test_hiwire_is_promise(selenium):
    for s in [
        "0",
        "1",
        "'x'",
        "''",
        "document.all",
        "false",
        "undefined",
        "null",
        "NaN",
        "0n",
        "[0,1,2]",
        "[]",
        "{}",
        "{a : 2}",
        "(()=>{})",
        "((x) => x*x)",
        "(function(x, y){ return x*x + y*y; })",
        "Array",
        "Map",
        "Set",
        "Promise",
        "new Array()",
        "new Map()",
        "new Set()",
    ]:
        assert not selenium.run_js(f"return pyodide._module.hiwire.isPromise({s})")

    assert selenium.run_js(
        "return pyodide._module.hiwire.isPromise(Promise.resolve());"
    )

    assert selenium.run_js(
        """
        return pyodide._module.hiwire.isPromise(new Promise((resolve, reject) => {}));
        """
    )

    assert not selenium.run_js(
        """
        return pyodide._module.hiwire.isPromise(pyodide.globals);
        """
    )


<<<<<<< HEAD
def test_run_python_with_locals(selenium):
    msg = "NameError"
    with pytest.raises(selenium.JavascriptException, match=msg):
        selenium.run("_importlib")
    with pytest.raises(selenium.JavascriptException, match=msg):
        selenium.run("importlib")

    selenium.run_js(
        """
        pyodide._module.runPythonWithLocals(`
            x = 2
            global y
            y = 3
        `);
        """
    )
    with pytest.raises(selenium.JavascriptException, match=msg):
        selenium.run("x")
    assert selenium.run("y") == 3
=======
def test_keyboard_interrupt(selenium):
    assert selenium.run_js(
        """
        x = new Int8Array(1)
        pyodide._module.setInterruptBuffer(x)
        window.triggerKeyboardInterrupt = function(){
            x[0] = 2;
        }
        try { 
            pyodide.runPython(`
                from js import triggerKeyboardInterrupt
                x = 0
                while True:
                    x += 1
                    if x == 2000:
                        triggerKeyboardInterrupt()
            `)
        } catch(e){}
        return pyodide.runPython(`
            2000 < x < 2500
        `)
        """
    )
>>>>>>> f9f01be9
<|MERGE_RESOLUTION|>--- conflicted
+++ resolved
@@ -194,7 +194,6 @@
     )
 
 
-<<<<<<< HEAD
 def test_run_python_with_locals(selenium):
     msg = "NameError"
     with pytest.raises(selenium.JavascriptException, match=msg):
@@ -214,7 +213,8 @@
     with pytest.raises(selenium.JavascriptException, match=msg):
         selenium.run("x")
     assert selenium.run("y") == 3
-=======
+
+
 def test_keyboard_interrupt(selenium):
     assert selenium.run_js(
         """
@@ -237,5 +237,4 @@
             2000 < x < 2500
         `)
         """
-    )
->>>>>>> f9f01be9
+    )