import pytest
from pathlib import Path
import sys
from textwrap import dedent

sys.path.append(str(Path(__file__).parents[2] / "src" / "pyodide-py"))

from pyodide import find_imports, eval_code  # noqa: E402
from pyodide._base import CodeRunner  # noqa: E402


def test_find_imports():

    res = find_imports(
        dedent(
            """
           import numpy as np
           from scipy import sparse
           import matplotlib.pyplot as plt
           """
        )
    )
    assert set(res) == {"numpy", "scipy", "matplotlib"}


def test_code_runner():
    runner = CodeRunner()
    assert runner.quiet("1+1;")
    assert not runner.quiet("1+1#;")
    assert not runner.quiet("5-2  # comment with trailing semicolon ;")
    assert runner.run("4//2\n") == 2
    assert runner.run("4//2;") is None
    assert runner.run("x = 2\nx") == 2
    assert runner.run("def f(x):\n    return x*x+1\n[f(x) for x in range(6)]") == [
        1,
        2,
        5,
        10,
        17,
        26,
    ]

    # with 'quiet_trailing_semicolon' set to False
    runner = CodeRunner(quiet_trailing_semicolon=False)
    assert not runner.quiet("1+1;")
    assert not runner.quiet("1+1#;")
    assert not runner.quiet("5-2  # comment with trailing semicolon ;")
    assert runner.run("4//2\n") == 2
    assert runner.run("4//2;") == 2


def test_eval_code():
    ns = {}
    assert (
        eval_code(
            """
        def f(x):
            return 2*x + 5
        f(77)
    """,
            ns,
        )
        == 2 * 77 + 5
    )
    assert ns["f"](7) == 2 * 7 + 5

    assert eval_code("(x:=4)", ns) == 4
    assert ns["x"] == 4
    assert eval_code("x=7", ns) is None
    assert ns["x"] == 7

    # default return_mode ('last_expr'), semicolon
    assert eval_code("1+1;", ns) is None
    assert eval_code("1+1#;", ns) == 2
    assert eval_code("5-2  # comment with trailing semicolon ;", ns) == 3
    assert eval_code("4//2\n", ns) == 2
    assert eval_code("2**1\n\n", ns) == 2
    assert eval_code("4//2;\n", ns) is None
    assert eval_code("2**1;\n\n", ns) is None

    # 'last_expr_or_assign' return_mode, semicolon
    assert eval_code("1 + 1", ns, return_mode="last_expr_or_assign") == 2
    assert eval_code("x = 1 + 1", ns, return_mode="last_expr_or_assign") == 2
    assert eval_code("a = 5 ; a += 1", ns, return_mode="last_expr_or_assign") == 6
    assert eval_code("a = 5 ; a += 1;", ns, return_mode="last_expr_or_assign") is None
    assert (
        eval_code("l = [1, 1, 2] ; l[0] = 0", ns, return_mode="last_expr_or_assign")
        is None
    )
    assert eval_code("a = b = 2", ns, return_mode="last_expr_or_assign") == 2

    # 'none' return_mode, (useless) semicolon
    assert eval_code("1 + 1", ns, return_mode="none") is None
    assert eval_code("x = 1 + 1", ns, return_mode="none") is None
    assert eval_code("a = 5 ; a += 1", ns, return_mode="none") is None
    assert eval_code("a = 5 ; a += 1;", ns, return_mode="none") is None
    assert eval_code("l = [1, 1, 2] ; l[0] = 0", ns, return_mode="none") is None

    # with 'quiet_trailing_semicolon' set to False
    assert eval_code("1+1;", ns, quiet_trailing_semicolon=False) == 2
    assert eval_code("1+1#;", ns, quiet_trailing_semicolon=False) == 2
    assert (
        eval_code(
            "5-2  # comment with trailing semicolon ;",
            ns,
            quiet_trailing_semicolon=False,
        )
        == 3
    )
    assert eval_code("4//2\n", ns, quiet_trailing_semicolon=False) == 2
    assert eval_code("2**1\n\n", ns, quiet_trailing_semicolon=False) == 2
    assert eval_code("4//2;\n", ns, quiet_trailing_semicolon=False) == 2
    assert eval_code("2**1;\n\n", ns, quiet_trailing_semicolon=False) == 2


def test_eval_code_locals():
    globals = {}
    eval_code("x=2", globals, {})
    with pytest.raises(NameError):
        eval_code("x", globals, {})

    locals = {}
    eval_code("import sys; sys.getrecursionlimit()", globals, locals)
    with pytest.raises(NameError):
        eval_code("sys.getrecursionlimit()", globals, {})
    eval_code("sys.getrecursionlimit()", globals, locals)

    eval_code(
        "from importlib import invalidate_caches; invalidate_caches()", globals, locals
    )
    with pytest.raises(NameError):
        eval_code("invalidate_caches()", globals, globals)
    eval_code("invalidate_caches()", globals, locals)


def test_monkeypatch_eval_code(selenium):
    try:
        selenium.run(
            """
            import pyodide
            old_eval_code = pyodide.eval_code
            x = 3
            def eval_code(code, ns):
                return [ns["x"], old_eval_code(code, ns)]
            pyodide.eval_code = eval_code
            """
        )
        assert selenium.run("x = 99; 5") == [3, 5]
        assert selenium.run("7") == [99, 7]
    finally:
        selenium.run(
            """
            pyodide.eval_code = old_eval_code
            """
        )


def test_hiwire_is_promise(selenium):
    for s in [
        "0",
        "1",
        "'x'",
        "''",
        "document.all",
        "false",
        "undefined",
        "null",
        "NaN",
        "0n",
        "[0,1,2]",
        "[]",
        "{}",
        "{a : 2}",
        "(()=>{})",
        "((x) => x*x)",
        "(function(x, y){ return x*x + y*y; })",
        "Array",
        "Map",
        "Set",
        "Promise",
        "new Array()",
        "new Map()",
        "new Set()",
    ]:
        assert selenium.run_js(
            f"return pyodide._module.hiwire.isPromise({s}) === false;"
        )

    assert selenium.run_js(
        "return pyodide._module.hiwire.isPromise(Promise.resolve()) === true;"
    )

    assert selenium.run_js(
        """
        return pyodide._module.hiwire.isPromise(new Promise((resolve, reject) => {}));
        """
    )

    assert not selenium.run_js(
        """
        return pyodide._module.hiwire.isPromise(pyodide.globals);
        """
    )


def test_keyboard_interrupt(selenium):
    x = selenium.run_js(
        """
        x = new Int8Array(1)
        pyodide._module.setInterruptBuffer(x)
        window.triggerKeyboardInterrupt = function(){
            x[0] = 2;
        }
        try { 
            pyodide.runPython(`
                from js import triggerKeyboardInterrupt
                x = 0
                while True:
                    x += 1
                    if x == 2000:
                        triggerKeyboardInterrupt()
            `)
        } catch(e){}
        return pyodide.runPython('x')
        """
    )
    assert 2000 < x < 2500


def test_run_python_async_toplevel_await(selenium):
    selenium.run_js(
        """
        await pyodide.runPythonAsync(`
            from js import fetch
            resp = await fetch("packages.json")
            json = await resp.json()
            assert hasattr(json, "dependencies")
        `);
        """
    )


def test_run_python_last_exc(selenium):
    selenium.run_js(
        """
        try {
            pyodide.runPython("x = ValueError(77); raise x");
        } catch(e){}
        pyodide.runPython(`
            import sys
            assert sys.last_value is x
            assert sys.last_type is type(x)
            assert sys.last_traceback is x.__traceback__
        `);
        """
    )


def test_async_leak(selenium):
    assert 0 == selenium.run_js(
        """
        pyodide.runPython(`d = 888.888`);
        pyodide.runPython(`async def test(): return d`);
        async function test(){
            let t = pyodide.runPython(`test()`);
            await t;
            t.destroy();
        }
        await test();
        let init_refcount = pyodide.runPython(`from sys import getrefcount; getrefcount(d)`);
        await test(); await test(); await test(); await test();
        let new_refcount = pyodide.runPython(`getrefcount(d)`);
        return new_refcount - init_refcount;
        """
    )


def test_run_python_js_error(selenium):
    selenium.run_js(
        """
        function throwError(){
            throw new Error("blah!");
        }
        window.throwError = throwError;
        pyodide.runPython(`
            from js import throwError
            from unittest import TestCase
            from pyodide import JsException
            raises = TestCase().assertRaisesRegex
            with raises(JsException, "blah!"):
                throwError()
        `);
        """
    )


def test_create_once_callable(selenium):
    selenium.run_js(
        """
        window.call7 = function call7(f){
            return f(7);
        }
        pyodide.runPython(`
            from pyodide import create_once_callable, JsException
            from js import call7;
            from unittest import TestCase
            raises = TestCase().assertRaisesRegex
            class Square:
                def __call__(self, x):
                    return x*x

                def __del__(self):
                    global destroyed
                    destroyed = True

            f = Square()
            import sys
            assert sys.getrefcount(f) == 2
            proxy = create_once_callable(f)
            assert sys.getrefcount(f) == 3
            assert call7(proxy) == 49
            assert sys.getrefcount(f) == 2
            with raises(JsException, "can only be called once"):
                call7(proxy)
            destroyed = False
            del f
            assert destroyed == True
            del proxy
        `);
        """
    )


def test_create_proxy(selenium):
    selenium.run_js(
        """
        window.testAddListener = function(f){
            window.listener = f;
        }
        window.testCallListener = function(f){
            return window.listener();
        }
        window.testRemoveListener = function(f){
            return window.listener === f;
        }
        pyodide.runPython(`
            from pyodide import create_proxy
            from js import testAddListener, testCallListener, testRemoveListener;
            class Test:
                def __call__(self):
                    return 7

                def __del__(self):
                    global destroyed
                    destroyed = True

            f = Test()
            import sys
            assert sys.getrefcount(f) == 2
            proxy = create_proxy(f)
            assert sys.getrefcount(f) == 3
            assert proxy() == 7
            testAddListener(proxy)
            assert sys.getrefcount(f) == 3
            assert testCallListener() == 7
            assert sys.getrefcount(f) == 3
            assert testCallListener() == 7
            assert sys.getrefcount(f) == 3
            assert testRemoveListener(f)
            assert sys.getrefcount(f) == 3
            proxy.destroy()
            assert sys.getrefcount(f) == 2
            destroyed = False
            del f
            assert destroyed == True
        `);
        """
    )


<<<<<<< HEAD
@pytest.mark.norefs
=======
def test_docstrings_a():
    from _pyodide.docstring import get_cmeth_docstring, dedent_docstring
    from pyodide import JsProxy

    jsproxy = JsProxy()
    c_docstring = get_cmeth_docstring(jsproxy.then)
    assert c_docstring == "then(onfulfilled, onrejected)\n--\n\n" + dedent_docstring(
        jsproxy.then.__doc__
    )


def test_docstrings_b(selenium):
    from pyodide import create_once_callable, JsProxy
    from _pyodide.docstring import dedent_docstring

    jsproxy = JsProxy()
    ds_then_should_equal = dedent_docstring(jsproxy.then.__doc__)
    sig_then_should_equal = "(onfulfilled, onrejected)"
    ds_once_should_equal = dedent_docstring(create_once_callable.__doc__)
    sig_once_should_equal = "(obj)"
    selenium.run_js("window.a = Promise.resolve();")
    [ds_then, sig_then, ds_once, sig_once] = selenium.run(
        """
        from js import a
        from pyodide import create_once_callable as b
        [
            a.then.__doc__, a.then.__text_signature__,
            b.__doc__, b.__text_signature__
        ]
        """
    )
    assert ds_then == ds_then_should_equal
    assert sig_then == sig_then_should_equal
    assert ds_once == ds_once_should_equal
    assert sig_once == sig_once_should_equal


>>>>>>> d4525a18
def test_restore_state(selenium):
    selenium.run_js(
        """
        pyodide.registerJsModule("a", {somefield : 82});
        pyodide.registerJsModule("b", { otherfield : 3 });
        pyodide.runPython("x = 7; from a import somefield");
        let state = pyodide._module.saveState();

        pyodide.registerJsModule("c", { thirdfield : 9 });
        pyodide.runPython("y = 77; from b import otherfield; import c;");
        pyodide._module.restoreState(state);
        state.destroy();
        """
    )

    selenium.run(
        """
        from unittest import TestCase
        raises = TestCase().assertRaises
        import sys

        assert x == 7
        assert "a" in sys.modules
        assert somefield == 82
        with raises(NameError):
            y
        with raises(NameError):
            otherfield
        assert "b" not in sys.modules
        import b
        with raises(ModuleNotFoundError):
            import c
        """
    )<|MERGE_RESOLUTION|>--- conflicted
+++ resolved
@@ -211,7 +211,7 @@
         window.triggerKeyboardInterrupt = function(){
             x[0] = 2;
         }
-        try { 
+        try {
             pyodide.runPython(`
                 from js import triggerKeyboardInterrupt
                 x = 0
@@ -378,9 +378,6 @@
     )
 
 
-<<<<<<< HEAD
-@pytest.mark.norefs
-=======
 def test_docstrings_a():
     from _pyodide.docstring import get_cmeth_docstring, dedent_docstring
     from pyodide import JsProxy
@@ -418,7 +415,7 @@
     assert sig_once == sig_once_should_equal
 
 
->>>>>>> d4525a18
+@pytest.mark.norefs
 def test_restore_state(selenium):
     selenium.run_js(
         """
