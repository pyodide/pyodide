import re
from textwrap import dedent
from typing import Any, Sequence

import pytest
from pyodide_test_runner import run_in_pyodide

from pyodide import CodeRunner, eval_code, find_imports, should_quiet  # noqa: E402


def _strip_assertions_stderr(messages: Sequence[str]) -> list[str]:
    """Strip additional messages on stderr included when ASSERTIONS=1"""
    res = []
    for msg in messages:
        if msg.strip() in [
            "sigaction: signal type not supported: this is a no-op.",
            "Calling stub instead of siginterrupt()",
        ]:
            continue
        res.append(msg)
    return res


def test_find_imports():

    res = find_imports(
        """
        import numpy as np
        from scipy import sparse
        import matplotlib.pyplot as plt
        """
    )
    assert set(res) == {"numpy", "scipy", "matplotlib"}

    # If there is a syntax error in the code, find_imports should return empty
    # list.
    res = find_imports(
        """
        import numpy as np
        from scipy import sparse
        import matplotlib.pyplot as plt
        for x in [1,2,3]
        """
    )
    assert res == []


def test_pyimport(selenium):
    selenium.run_js(
        """
        let platform = pyodide.pyimport("platform");
        assert(() => platform.machine() === "wasm32");
        assert(() => !pyodide.globals.has("platform"))
        assertThrows(() => pyodide.pyimport("platform;"), "PythonError", "ModuleNotFoundError: No module named 'platform;'");
        platform.destroy();
        """
    )


def test_code_runner():
    assert should_quiet("1+1;")
    assert not should_quiet("1+1#;")
    assert not should_quiet("5-2  # comment with trailing semicolon ;")

    # Normal usage
    assert CodeRunner("1+1").compile().run() == 2
    assert CodeRunner("1+1\n1+1").compile().run() == 2
    assert CodeRunner("x + 7").compile().run({"x": 3}) == 10
    cr = CodeRunner("x + 7")

    # Ast transform
    import ast

    l = cr.ast.body[0].value.left  # type: ignore[attr-defined]
    cr.ast.body[0].value.left = ast.BinOp(  # type: ignore[attr-defined]
        left=l, op=ast.Mult(), right=ast.Constant(value=2)
    )
    assert cr.compile().run({"x": 3}) == 13

    # Code transform
    cr.code = cr.code.replace(co_consts=(0, 3, 5, None))
    assert cr.run({"x": 4}) == 17


def test_code_runner_mode():
    from codeop import PyCF_DONT_IMPLY_DEDENT  # type: ignore[attr-defined]

    assert CodeRunner("1+1\n1+1", mode="exec").compile().run() == 2
    with pytest.raises(SyntaxError, match="invalid syntax"):
        CodeRunner("1+1\n1+1", mode="eval").compile().run()
    with pytest.raises(
        SyntaxError,
        match="multiple statements found while compiling a single statement",
    ):
        CodeRunner("1+1\n1+1", mode="single").compile().run()
    with pytest.raises(SyntaxError, match="invalid syntax"):
        CodeRunner(
            "def f():\n  1", mode="single", flags=PyCF_DONT_IMPLY_DEDENT
        ).compile().run()


def test_eval_code():
    ns: dict[str, Any] = {}
    assert (
        eval_code(
            """
        def f(x):
            return 2*x + 5
        f(77)
    """,
            ns,
        )
        == 2 * 77 + 5
    )
    assert ns["f"](7) == 2 * 7 + 5

    assert eval_code("(x:=4)", ns) == 4
    assert ns["x"] == 4
    assert eval_code("x=7", ns) is None
    assert ns["x"] == 7

    # default return_mode ('last_expr'), semicolon
    assert eval_code("1+1;", ns) is None
    assert eval_code("1+1#;", ns) == 2
    assert eval_code("5-2  # comment with trailing semicolon ;", ns) == 3
    assert eval_code("4//2\n", ns) == 2
    assert eval_code("2**1\n\n", ns) == 2
    assert eval_code("4//2;\n", ns) is None
    assert eval_code("2**1;\n\n", ns) is None

    # 'last_expr_or_assign' return_mode, semicolon
    assert eval_code("1 + 1", ns, return_mode="last_expr_or_assign") == 2
    assert eval_code("x = 1 + 1", ns, return_mode="last_expr_or_assign") == 2
    assert eval_code("a = 5 ; a += 1", ns, return_mode="last_expr_or_assign") == 6
    assert eval_code("a = 5 ; a += 1;", ns, return_mode="last_expr_or_assign") is None
    assert (
        eval_code("l = [1, 1, 2] ; l[0] = 0", ns, return_mode="last_expr_or_assign")
        is None
    )
    assert eval_code("a = b = 2", ns, return_mode="last_expr_or_assign") == 2

    # 'none' return_mode, (useless) semicolon
    assert eval_code("1 + 1", ns, return_mode="none") is None
    assert eval_code("x = 1 + 1", ns, return_mode="none") is None
    assert eval_code("a = 5 ; a += 1", ns, return_mode="none") is None
    assert eval_code("a = 5 ; a += 1;", ns, return_mode="none") is None
    assert eval_code("l = [1, 1, 2] ; l[0] = 0", ns, return_mode="none") is None

    # with 'quiet_trailing_semicolon' set to False
    assert eval_code("1+1;", ns, quiet_trailing_semicolon=False) == 2
    assert eval_code("1+1#;", ns, quiet_trailing_semicolon=False) == 2
    assert (
        eval_code(
            "5-2  # comment with trailing semicolon ;",
            ns,
            quiet_trailing_semicolon=False,
        )
        == 3
    )
    assert eval_code("4//2\n", ns, quiet_trailing_semicolon=False) == 2
    assert eval_code("2**1\n\n", ns, quiet_trailing_semicolon=False) == 2
    assert eval_code("4//2;\n", ns, quiet_trailing_semicolon=False) == 2
    assert eval_code("2**1;\n\n", ns, quiet_trailing_semicolon=False) == 2


def test_eval_code_locals():
    globals: dict[str, Any] = {}
    eval_code("x=2", globals, {})
    with pytest.raises(NameError):
        eval_code("x", globals, {})

    locals: dict[str, Any] = {}
    eval_code("import sys; sys.getrecursionlimit()", globals, locals)
    with pytest.raises(NameError):
        eval_code("sys.getrecursionlimit()", globals, {})
    eval_code("sys.getrecursionlimit()", globals, locals)

    eval_code(
        "from importlib import invalidate_caches; invalidate_caches()", globals, locals
    )
    with pytest.raises(NameError):
        eval_code("invalidate_caches()", globals, globals)
    eval_code("invalidate_caches()", globals, locals)


def test_deprecations(selenium_standalone):
    selenium = selenium_standalone
    selenium.run_js(
        """
        let d = pyodide.runPython("{}");
        pyodide.runPython("x=2", d);
        pyodide.runPython("y=2", d);
        assert(() => d.get("x") === 2);
        d.destroy();
        """
    )
    dep_msg = "Passing a PyProxy as the second argument to runPython is deprecated and will be removed in v0.21. Use 'runPython(code, {globals : some_dict})' instead."
    assert selenium.logs.count(dep_msg) == 1
    selenium.run_js(
        """
        pyodide.runPython(`
            import shutil
            shutil.make_archive("blah", "zip")
        `);
        pyodide.unpackArchive(pyodide.FS.readFile("blah.zip"), "zip", "abc");
        pyodide.unpackArchive(pyodide.FS.readFile("blah.zip"), "zip", "abc");
        """
    )
    dep_msg = "Passing a string as the third argument to unpackArchive is deprecated and will be removed in v0.21. Instead use { extract_dir : 'some_path' }"
    assert selenium.logs.count(dep_msg) == 1


def test_unpack_archive(selenium_standalone):
    selenium = selenium_standalone
    js_error = selenium.run_js(
        """
        var error = "";
        try {
            pyodide.unpackArchive([1, 2, 3], "zip", "abc");
        } catch (te) {
            error = te.toString();
        }
        return error
        """
    )
    expected_err_msg = "TypeError: Expected argument 'buffer' to be an ArrayBuffer or an ArrayBuffer view"
    assert js_error == expected_err_msg


@run_in_pyodide
def test_dup_pipe(selenium):
    # See https://github.com/emscripten-core/emscripten/issues/14640
    import os

    [fdr1, fdw1] = os.pipe()
    fdr2 = os.dup(fdr1)
    fdw2 = os.dup2(fdw1, 50)
    # Closing any of fdr, fdr2, fdw, or fdw2 will currently destroy the pipe.
    # This bug is fixed upstream:
    # https://github.com/emscripten-core/emscripten/pull/14685
    s1 = b"some stuff"
    s2 = b"other stuff to write"
    os.write(fdw1, s1)
    assert os.read(fdr2, 100) == s1
    os.write(fdw2, s2)
    assert os.read(fdr1, 100) == s2


@run_in_pyodide
def test_dup_temp_file(selenium):
    # See https://github.com/emscripten-core/emscripten/issues/15012
    import os
    from tempfile import TemporaryFile

    tf = TemporaryFile(buffering=0)
    fd1 = os.dup(tf.fileno())
    os.dup2(tf.fileno(), 50)
    s = b"hello there!"
    tf.write(s)
    tf2 = open(fd1, "w+")
    assert tf2.tell() == len(s)
    # This next assertion actually demonstrates a bug in dup: the correct value
    # to return should be b"".
    assert os.read(fd1, 50) == b""
    tf2.seek(1)
    assert tf.tell() == 1
    assert tf.read(100) == b"ello there!"


@run_in_pyodide
def test_dup_stdout(selenium):
    # Test redirecting stdout using low level os.dup operations.
    # This sort of redirection is used in pytest.
    import os
    import sys
    from tempfile import TemporaryFile

    tf = TemporaryFile(buffering=0)
    save_stdout = os.dup(sys.stdout.fileno())
    os.dup2(tf.fileno(), sys.stdout.fileno())
    print("hi!!")
    print("there...")
    assert tf.tell() == len("hi!!\nthere...\n")
    os.dup2(save_stdout, sys.stdout.fileno())
    print("not captured")
    os.dup2(tf.fileno(), sys.stdout.fileno())
    print("captured")
    assert tf.tell() == len("hi!!\nthere...\ncaptured\n")
    os.dup2(save_stdout, sys.stdout.fileno())
    os.close(save_stdout)
    tf.seek(0)
    assert tf.read(1000).decode() == "hi!!\nthere...\ncaptured\n"


@pytest.mark.skip_pyproxy_check
def test_monkeypatch_eval_code(selenium):
    try:
        selenium.run(
            """
            import pyodide
            old_eval_code = pyodide.eval_code
            x = 3
            def eval_code(code, ns):
                return [ns["x"], old_eval_code(code, ns)]
            pyodide.eval_code = eval_code
            """
        )
        assert selenium.run("x = 99; 5") == [3, 5]
        assert selenium.run("7") == [99, 7]
    finally:
        selenium.run(
            """
            pyodide.eval_code = old_eval_code
            """
        )


def test_hiwire_is_promise(selenium):
    for s in [
        "0",
        "1",
        "'x'",
        "''",
        "false",
        "undefined",
        "null",
        "NaN",
        "0n",
        "[0,1,2]",
        "[]",
        "{}",
        "{a : 2}",
        "(()=>{})",
        "((x) => x*x)",
        "(function(x, y){ return x*x + y*y; })",
        "Array",
        "Map",
        "Set",
        "Promise",
        "new Array()",
        "new Map()",
        "new Set()",
    ]:
        assert selenium.run_js(
            f"return pyodide._module.hiwire.isPromise({s}) === false;"
        )

    if not selenium.browser == "node":
        assert selenium.run_js(
            "return pyodide._module.hiwire.isPromise(document.all) === false;"
        )

    assert selenium.run_js(
        "return pyodide._module.hiwire.isPromise(Promise.resolve()) === true;"
    )

    assert selenium.run_js(
        """
        return pyodide._module.hiwire.isPromise(new Promise((resolve, reject) => {}));
        """
    )

    assert not selenium.run_js(
        """
        let d = pyodide.runPython("{}");
        try {
            return pyodide._module.hiwire.isPromise(d);
        } finally {
            d.destroy();
        }
        """
    )


def test_keyboard_interrupt(selenium):
    x = selenium.run_js(
        """
        let x = new Int8Array(1);
        pyodide.setInterruptBuffer(x);
        self.triggerKeyboardInterrupt = function(){
            x[0] = 2;
        }
        try {
            pyodide.runPython(`
                from js import triggerKeyboardInterrupt
                for x in range(100000):
                    if x == 2000:
                        triggerKeyboardInterrupt()
            `);
        } catch(e){}
        pyodide.setInterruptBuffer(undefined);
        return pyodide.globals.get('x');
        """
    )
    assert 2000 < x < 2500


def test_run_python_async_toplevel_await(selenium):
    selenium.run_js(
        """
        await pyodide.runPythonAsync(`
            from js import fetch
            resp = await fetch("packages.json")
            json = (await resp.json()).to_py()["packages"]
            assert "micropip" in json
        `);
        """
    )


def test_run_python_proxy_leak(selenium):
    selenium.run_js(
        """
        pyodide.runPython("")
        await pyodide.runPythonAsync("")
        """
    )


def test_run_python_last_exc(selenium):
    selenium.run_js(
        """
        try {
            pyodide.runPython("x = ValueError(77); raise x");
        } catch(e){}
        pyodide.runPython(`
            import sys
            assert sys.last_value is x
            assert sys.last_type is type(x)
            assert sys.last_traceback is x.__traceback__
        `);
        """
    )


def test_check_interrupt(selenium):
    assert selenium.run_js(
        """
        let buffer = new Uint8Array(1);
        let x = 0;
        pyodide.setInterruptBuffer(buffer);
        function test(){
            buffer[0] = 2;
            pyodide.checkInterrupt();
            x = 1;
        }
        self.test = test;
        let err;
        try {
            pyodide.runPython(`
                from js import test;
                test();
            `);
        } catch(e){
            err = e;
        }
        return x === 0 && err.message.includes("KeyboardInterrupt");
        """
    )

    assert selenium.run_js(
        """
        let buffer = new Uint8Array(1);
        pyodide.setInterruptBuffer(buffer);
        buffer[0] = 2;
        let err_code = 0;
        for(let i = 0; i < 1000; i++){
            err_code = err_code || pyodide._module._PyErr_CheckSignals();
        }
        let err_occurred = pyodide._module._PyErr_Occurred();
        console.log({err_code, err_occurred});
        pyodide._module._PyErr_Clear();
        return buffer[0] === 0 && err_code === -1 && err_occurred !== 0;
        """
    )


def test_check_interrupt_custom_signal_handler(selenium):
    try:
        selenium.run_js(
            """
            pyodide.runPython(`
                import signal
                interrupt_occurred = False
                def signal_handler(*args):
                    global interrupt_occurred
                    interrupt_occurred = True
                signal.signal(signal.SIGINT, signal_handler)
                None
            `);
            """
        )
        selenium.run_js(
            """
            let buffer = new Uint8Array(1);
            let x = 0;
            pyodide.setInterruptBuffer(buffer);
            function test(){
                buffer[0] = 2;
                pyodide.checkInterrupt();
                x = 1;
            }
            self.test = test;
            let err;
            pyodide.runPython(`
                interrupt_occurred = False
                from js import test
                test()
                assert interrupt_occurred == True
                del test
            `);
            """
        )
        assert selenium.run_js(
            """
            pyodide.runPython(`
                interrupt_occurred = False
            `);
            let buffer = new Uint8Array(1);
            pyodide.setInterruptBuffer(buffer);
            buffer[0] = 2;
            let err_code = 0;
            for(let i = 0; i < 1000; i++){
                err_code = err_code || pyodide._module._PyErr_CheckSignals();
            }
            let interrupt_occurred = pyodide.globals.get("interrupt_occurred");

            return buffer[0] === 0 && err_code === 0 && interrupt_occurred;
            """
        )
    finally:
        # Restore signal handler
        selenium.run_js(
            """
            pyodide.runPython(`
                import signal
                signal.signal(signal.SIGINT, signal.default_int_handler)
                None
            `);
            """
        )


def test_async_leak(selenium):
    assert 0 == selenium.run_js(
        """
        pyodide.runPython(`d = 888.888`);
        pyodide.runPython(`async def test(): return d`);
        async function test(){
            let t = pyodide.runPython(`test()`);
            await t;
            t.destroy();
        }
        await test();
        let init_refcount = pyodide.runPython(`from sys import getrefcount; getrefcount(d)`);
        await test(); await test(); await test(); await test();
        let new_refcount = pyodide.runPython(`getrefcount(d)`);
        return new_refcount - init_refcount;
        """
    )


def test_run_python_js_error(selenium):
    selenium.run_js(
        """
        function throwError(){
            throw new Error("blah!");
        }
        self.throwError = throwError;
        pyodide.runPython(`
            from js import throwError
            from unittest import TestCase
            from pyodide import JsException
            raises = TestCase().assertRaisesRegex
            with raises(JsException, "blah!"):
                throwError()
        `);
        """
    )


def test_create_once_callable(selenium):
    selenium.run_js(
        """
        self.call7 = function call7(f){
            return f(7);
        }
        pyodide.runPython(`
            from pyodide import create_once_callable, JsException
            from js import call7;
            from unittest import TestCase
            raises = TestCase().assertRaisesRegex
            class Square:
                def __call__(self, x):
                    return x*x

                def __del__(self):
                    global destroyed
                    destroyed = True

            f = Square()
            import sys
            assert sys.getrefcount(f) == 2
            proxy = create_once_callable(f)
            assert sys.getrefcount(f) == 3
            assert call7(proxy) == 49
            assert sys.getrefcount(f) == 2
            with raises(JsException, "can only be called once"):
                call7(proxy)
            destroyed = False
            del f
            assert destroyed == True
            del proxy
        `);
        """
    )


def test_create_proxy(selenium):
    selenium.run_js(
        """
        self.testAddListener = function(f){
            self.listener = f;
        }
        self.testCallListener = function(f){
            return self.listener();
        }
        self.testRemoveListener = function(f){
            return self.listener === f;
        }
        pyodide.runPython(`
            from pyodide import create_proxy
            from js import testAddListener, testCallListener, testRemoveListener;
            class Test:
                def __call__(self):
                    return 7

                def __del__(self):
                    global destroyed
                    destroyed = True

            f = Test()
            import sys
            assert sys.getrefcount(f) == 2
            proxy = create_proxy(f)
            assert sys.getrefcount(f) == 3
            assert proxy() == 7
            testAddListener(proxy)
            assert sys.getrefcount(f) == 3
            assert testCallListener() == 7
            assert sys.getrefcount(f) == 3
            assert testCallListener() == 7
            assert sys.getrefcount(f) == 3
            assert testRemoveListener(proxy)
            assert sys.getrefcount(f) == 3
            proxy.destroy()
            assert sys.getrefcount(f) == 2
            destroyed = False
            del f
            assert destroyed == True
        `);
        """
    )


def test_return_destroyed_value(selenium):
    selenium.run_js(
        r"""
        self.f = function(x){ return x };
        pyodide.runPython(`
            from pyodide import create_proxy, JsException
            from js import f
            p = create_proxy([])
            p.destroy()
            try:
                f(p)
            except JsException as e:
                assert str(e) == (
                    "Error: Object has already been destroyed\\n"
                    'The object was of type "list" and had repr "[]"'
                )
        `);
        """
    )


def test_docstrings_a():
    from _pyodide.docstring import dedent_docstring, get_cmeth_docstring
    from pyodide import JsProxy

    jsproxy = JsProxy()
    c_docstring = get_cmeth_docstring(jsproxy.then)
    assert c_docstring == "then(onfulfilled, onrejected)\n--\n\n" + dedent_docstring(
        jsproxy.then.__doc__
    )


def test_docstrings_b(selenium):
    from _pyodide.docstring import dedent_docstring
    from pyodide import JsProxy, create_once_callable

    jsproxy = JsProxy()
    ds_then_should_equal = dedent_docstring(jsproxy.then.__doc__)
    sig_then_should_equal = "(onfulfilled, onrejected)"
    ds_once_should_equal = dedent_docstring(create_once_callable.__doc__)
    sig_once_should_equal = "(obj, /)"
    selenium.run_js("self.a = Promise.resolve();")
    [ds_then, sig_then, ds_once, sig_once] = selenium.run(
        """
        from js import a
        from pyodide import create_once_callable as b
        [
            a.then.__doc__, a.then.__text_signature__,
            b.__doc__, b.__text_signature__
        ]
        """
    )
    assert ds_then == ds_then_should_equal
    assert sig_then == sig_then_should_equal
    assert ds_once == ds_once_should_equal
    assert sig_once == sig_once_should_equal


@pytest.mark.skip_refcount_check
@pytest.mark.skip_pyproxy_check
def test_restore_state(selenium):
    selenium.run_js(
        """
        pyodide.registerJsModule("a", {somefield : 82});
        pyodide.registerJsModule("b", { otherfield : 3 });
        pyodide.runPython("x = 7; from a import somefield");
        let state = pyodide._api.saveState();

        pyodide.registerJsModule("c", { thirdfield : 9 });
        pyodide.runPython("y = 77; from b import otherfield; import c;");
        pyodide._api.restoreState(state);
        state.destroy();
        """
    )

    selenium.run(
        """
        from unittest import TestCase
        raises = TestCase().assertRaises
        import sys

        assert x == 7
        assert "a" in sys.modules
        assert somefield == 82
        with raises(NameError):
            y
        with raises(NameError):
            otherfield
        assert "b" not in sys.modules
        import b
        with raises(ModuleNotFoundError):
            import c
        """
    )


@pytest.mark.skip_refcount_check
def test_fatal_error(selenium_standalone):
    assert selenium_standalone.run_js(
        """
        try {
            pyodide.runPython(`
                from _pyodide_core import trigger_fatal_error
                def f():
                    g()
                def g():
                    h()
                def h():
                    trigger_fatal_error()
                f()
            `);
        } catch(e){
            return e.toString();
        }
        """
    )
    import re

    def strip_stack_trace(x):
        x = re.sub("\n.*site-packages.*", "", x)
        x = re.sub("/lib/python.*/", "", x)
        x = re.sub("/lib/python.*/", "", x)
        x = re.sub("warning: no [bB]lob.*\n", "", x)
        x = re.sub("Error: intentionally triggered fatal error!\n", "", x)
        x = re.sub(" +at .*\n", "", x)
        x = re.sub(".*@https?://[0-9.:]*/.*\n", "", x)
        x = re.sub(".*@debugger.*\n", "", x)
        x = re.sub(".*@chrome.*\n", "", x)
        x = x.replace("\n\n", "\n")
        return x

    err_msg = strip_stack_trace(selenium_standalone.logs)
    err_msg = "".join(_strip_assertions_stderr(err_msg.splitlines(keepends=True)))
    assert (
        err_msg
        == dedent(
            strip_stack_trace(
                """
                Python initialization complete
                Pyodide has suffered a fatal error. Please report this to the Pyodide maintainers.
                The cause of the fatal error was:
                Stack (most recent call first):
                  File "<exec>", line 8 in h
                  File "<exec>", line 6 in g
                  File "<exec>", line 4 in f
                  File "<exec>", line 9 in <module>
                  File "/lib/pythonxxx/site-packages/pyodide/_base.py", line 242 in run
                  File "/lib/pythonxxx/site-packages/pyodide/_base.py", line 344 in eval_code
                """
            )
        ).strip()
    )
    selenium_standalone.run_js(
        """
        assertThrows(() => pyodide.runPython, "Error", "Pyodide already fatally failed and can no longer be used.")
        assertThrows(() => pyodide.globals, "Error", "Pyodide already fatally failed and can no longer be used.")
        assert(() => pyodide._api.runPython("1+1") === 2);
        """
    )


def test_reentrant_error(selenium):
    caught = selenium.run_js(
        """
        function raisePythonKeyboardInterrupt(){
            pyodide.globals.get("pyfunc")();
        }
        let caught = false;
        try {
            pyodide.runPython(`
                def pyfunc():
                    raise KeyboardInterrupt
                from js import raisePythonKeyboardInterrupt
                try:
                    raisePythonKeyboardInterrupt()
                except Exception as e:
                    pass
            `);
        } catch(e){
            caught = true;
        }
        return caught;
        """
    )
    assert caught


def test_js_stackframes(selenium):
    res = selenium.run_js(
        """
        self.b = function b(){
            pyodide.pyimport("???");
        }
        self.d1 = function d1(){
            pyodide.runPython("c2()");
        }
        self.d2 = function d2(){
            d1();
        }
        self.d3 = function d3(){
            d2();
        }
        self.d4 = function d4(){
            d3();
        }
        pyodide.runPython(`
            def c1():
                from js import b
                b()
            def c2():
                c1()
            def e():
                from js import d4
                from pyodide import to_js
                from traceback import extract_tb
                try:
                    d4()
                except Exception as ex:
                    return to_js([[x.filename, x.name] for x in extract_tb(ex.__traceback__)])
        `);
        let e = pyodide.globals.get("e");
        let res = e();
        e.destroy();
        return res;
        """
    )

    def normalize_tb(t):
        res = []
        for [file, name] in t:
            if file.endswith((".js", ".html")):
                file = file.rpartition("/")[-1]
            if file.endswith(".py"):
                file = "/".join(file.split("/")[-2:])
            if (
                re.fullmatch(r"\:[0-9]*", file)
                or file == "evalmachine.<anonymous>"
                or file == "debugger eval code"
            ):
                file = "test.html"
            res.append([file, name])
        return res

    frames = [
        ["<exec>", "e"],
        ["test.html", "d4"],
        ["test.html", "d3"],
        ["test.html", "d2"],
        ["test.html", "d1"],
        ["pyodide.asm.js", "runPython"],
        ["_pyodide/_base.py", "eval_code"],
        ["_pyodide/_base.py", "run"],
        ["<exec>", "<module>"],
        ["<exec>", "c2"],
        ["<exec>", "c1"],
        ["test.html", "b"],
        ["pyodide.asm.js", "pyimport"],
        ["importlib/__init__.py", "import_module"],
    ]
    assert normalize_tb(res[: len(frames)]) == frames


def test_reentrant_fatal(selenium_standalone):
    selenium = selenium_standalone
    assert selenium.run_js(
        """
        function f(){
            pyodide.globals.get("trigger_fatal_error")();
        }
        self.success = true;
        try {
            pyodide.runPython(`
                from _pyodide_core import trigger_fatal_error
                from js import f
                try:
                    f()
                except Exception as e:
                    # This code shouldn't be executed
                    import js
                    js.success = False
            `);
        } catch(e){}
        return success;
        """
    )


def test_weird_throws(selenium):
    """Throw strange Javascript garbage and make sure we survive."""
    selenium.run_js(
        '''
        self.funcs = {
            null(){ throw null; },
            undefined(){ throw undefined; },
            obj(){ throw {}; },
            obj_null_proto(){ throw Object.create(null); },
            string(){ throw "abc"; },
            func(){ throw self.funcs.func; },
            number(){ throw 12; },
            bigint(){ throw 12n; },
        };
        pyodide.runPython(`
            from js import funcs
            from unittest import TestCase
            from pyodide import JsException
            raises = TestCase().assertRaisesRegex
            msgs = {
                "null" : ['type object .* tag .object Null.', '"""null"""',  'fails'],
                "undefined" : ['type undefined .* tag .object Undefined.', '"""undefined"""',  'fails'],
                "obj" : ['type object .* tag .object Object.', '""".object Object."""',  '""".object Object."""'],
                "obj_null_proto" : ['type object .* tag .object Object.', 'fails',  'fails'],
                "string" : ["Error: abc"],
                "func" : ['type function .* tag .object Function.', 'throw self.funcs.func',  'throw self.funcs.func'],
                "number" : ['type number .* tag .object Number.'],
                "bigint" : ['type bigint .* tag .object BigInt.'],
            }
            for name, f in funcs.object_entries():
                msg = '.*\\\\n.*'.join(msgs.get(name, ["xx"]))
                with raises(JsException, msg):
                    f()
        `);
        '''
    )


@pytest.mark.skip_refcount_check
@pytest.mark.skip_pyproxy_check
@pytest.mark.parametrize("to_throw", ["Object.create(null);", "'Some message'", "null"])
def test_weird_fatals(selenium_standalone, to_throw):
    expected_message = {
        "Object.create(null);": "Error: A value of type object with tag [object Object] was thrown as an error!",
        "'Some message'": "Error: Some message",
        "null": "Error: A value of type object with tag [object Null] was thrown as an error!",
    }[to_throw]
    msg = selenium_standalone.run_js(
        f"""
        self.f = function(){{ throw {to_throw} }};
        """
        """
        try {
            pyodide.runPython(`
                from _pyodide_core import raw_call
                from js import f
                raw_call(f)
            `);
        } catch(e){
            return e.toString();
        }
        """
    )
    print("msg", msg[: len(expected_message)])
    print("expected_message", expected_message)
    assert msg[: len(expected_message)] == expected_message


def test_restore_error(selenium):
    # See PR #1816.
    selenium.run_js(
        """
        self.f = function(){
            pyodide.runPython(`
                err = Exception('hi')
                raise err
            `);
        }
        pyodide.runPython(`
            from js import f
            import sys
            try:
                f()
            except Exception as e:
                assert err == e
                assert e == sys.last_value
            finally:
                del err
            assert sys.getrefcount(sys.last_value) == 2
        `);
        """
    )


@pytest.mark.skip_refcount_check
@pytest.mark.skip_pyproxy_check
def test_custom_stdin_stdout(selenium_standalone_noload):
    selenium = selenium_standalone_noload
    strings = [
        "hello world",
        "hello world\n",
        "This has a \x00 null byte in the middle...",
        "several\nlines\noftext",
        "pyodidé",
        "碘化物",
        "🐍",
    ]
    selenium.run_js(
        """
        function* stdinStrings(){
            for(let x of %s){
                yield x;
            }
        }
        let stdinStringsGen = stdinStrings();
        function stdin(){
            return stdinStringsGen.next().value;
        }
        self.stdin = stdin;
        """
        % strings
    )
    selenium.run_js(
        """
        self.stdoutStrings = [];
        self.stderrStrings = [];
        function stdout(s){
            stdoutStrings.push(s);
        }
        function stderr(s){
            stderrStrings.push(s);
        }
        let pyodide = await loadPyodide({
            fullStdLib: false,
            jsglobals : self,
            stdin,
            stdout,
            stderr,
        });
        self.pyodide = pyodide;
        globalThis.pyodide = pyodide;
        """
    )
    outstrings: list[str] = sum((s.removesuffix("\n").split("\n") for s in strings), [])
    print(outstrings)
    assert (
        selenium.run_js(
            f"""
        return pyodide.runPython(`
            [input() for x in range({len(outstrings)})]
            # ... test more stuff
        `).toJs();
        """
        )
        == outstrings
    )

    [stdoutstrings, stderrstrings] = selenium.run_js(
        """
        pyodide.runPython(`
            import sys
            print("something to stdout")
            print("something to stderr",file=sys.stderr)
        `);
        return [self.stdoutStrings, self.stderrStrings];
        """
    )
    assert stdoutstrings[-2:] == [
        "Python initialization complete",
        "something to stdout",
    ]
<<<<<<< HEAD
=======
    stderrstrings = _strip_assertions_stderr(stderrstrings)
>>>>>>> 95b11949
    assert stderrstrings == ["something to stderr"]


def test_home_directory(selenium_standalone_noload):
    selenium = selenium_standalone_noload
    home = "/home/custom_home"
    selenium.run_js(
        """
        let pyodide = await loadPyodide({
            homedir : "%s",
        });
        return pyodide.runPython(`
            import os
            os.getcwd() == "%s"
        `)
        """
        % (home, home)
    )


def test_sys_path0(selenium):
    selenium.run_js(
        """
        pyodide.runPython(`
            import sys
            import os
            assert os.getcwd() == sys.path[0]
        `)
        """
    )


@run_in_pyodide
def test_run_js(selenium):
    from unittest import TestCase

    from pyodide import run_js

    raises = TestCase().assertRaises

    with raises(TypeError, msg="argument should have type 'string' not type 'int'"):
        run_js(3)  # type: ignore[arg-type]

    assert run_js("(x)=> x+1")(7) == 8
    assert run_js("[1,2,3]")[2] == 3
    run_js("globalThis.x = 77")
    from js import x

    assert x == 77<|MERGE_RESOLUTION|>--- conflicted
+++ resolved
@@ -1121,10 +1121,7 @@
         "Python initialization complete",
         "something to stdout",
     ]
-<<<<<<< HEAD
-=======
     stderrstrings = _strip_assertions_stderr(stderrstrings)
->>>>>>> 95b11949
     assert stderrstrings == ["something to stderr"]
 
 
