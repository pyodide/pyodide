--- conflicted
+++ resolved
@@ -174,15 +174,6 @@
     ) == [1, 2, 3]
 
 
-<<<<<<< HEAD
-@pytest.mark.xfail
-def test_jsproxy_kwargs(selenium):
-    selenium.run_js(
-        """
-        window.kwarg_function = ({ a = 1, b = 1 }) => {
-            return a / b;
-        };
-=======
 def test_jsproxy_call(selenium):
     assert (
         selenium.run_js(
@@ -194,7 +185,6 @@
             [f(*range(n)) for n in range(10)]
             `
         );
->>>>>>> c01ce741
         """
         )
         == list(range(10))
@@ -434,7 +424,6 @@
 
 
 @run_in_pyodide
-<<<<<<< HEAD
 def test_import_invocation():
     import js
 
@@ -453,8 +442,6 @@
 
 
 @run_in_pyodide
-=======
->>>>>>> c01ce741
 def test_nested_attribute_access():
     import js
     from js import window
