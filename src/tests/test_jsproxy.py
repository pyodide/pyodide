--- conflicted
+++ resolved
@@ -884,13 +884,8 @@
                 with TestCase().assertRaisesRegex(exc, match) as e:
                     yield e
 
-<<<<<<< HEAD
-            from pyodide import JsException
+            from pyodide.ffi import JsException
             msg = "^TypeError:.* is not a function.*"
-=======
-            from pyodide.ffi import JsException
-            msg = "^TypeError:.* is not a function$"
->>>>>>> 922d135c
             with raises(JsException, match=msg):
                 next(c)
             with raises(JsException, match=msg):
