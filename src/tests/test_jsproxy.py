--- conflicted
+++ resolved
@@ -314,7 +314,6 @@
 
 
 @run_in_pyodide
-<<<<<<< HEAD
 def test_import_invocation():
     import js
 
@@ -330,7 +329,8 @@
     from js import fetch
 
     fetch("packages.json")
-=======
+
+
 def test_nested_attribute_access():
     import js
     from js import window
@@ -349,5 +349,4 @@
     assert window.window.window.window == window
     assert js.window.Array == Array
     assert js.window.window.window.window == window
-    assert window.window.window.window.Array == Array
->>>>>>> 1c6ae604
+    assert window.window.window.window.Array == Array