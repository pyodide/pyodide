# See also test_typeconversions, and test_python.
import pytest
from pytest_pyodide import run_in_pyodide


def test_jsproxy_dir(selenium):
    result = selenium.run_js(
        """
        self.a = { x : 2, y : "9" };
        self.b = function(){};
        let pyresult = pyodide.runPython(`
            from js import a
            from js import b
            [dir(a), dir(b)]
        `);
        let result = pyresult.toJs();
        pyresult.destroy();
        return result;
        """
    )
    jsproxy_items = {
        "__bool__",
        "__class__",
        "__defineGetter__",
        "__defineSetter__",
        "__delattr__",
        "constructor",
        "toString",
        "typeof",
        "valueOf",
    }
    a_items = {"x", "y"}
    callable_items = {"__call__", "new"}
    set0 = set(result[0])
    set1 = set(result[1])
    assert set0.issuperset(jsproxy_items)
    assert set0.isdisjoint(callable_items)
    assert set0.issuperset(a_items)
    assert set1.issuperset(jsproxy_items)
    assert set1.issuperset(callable_items)
    assert set1.isdisjoint(a_items)
    selenium.run_js(
        """
        self.a = [0,1,2,3,4,5,6,7,8,9];
        a[27] = 0;
        a[":"] = 0;
        a["/"] = 0;
        a.abcd = 0;
        a.α = 0;

        pyodide.runPython(`
            from js import a
            d = dir(a)
            assert '0' not in d
            assert '9' not in d
            assert '27' not in d
            assert ':' in d
            assert '/' in d
            assert 'abcd' in d
            assert 'α' in d
        `);
        """
    )


def test_jsproxy_getattr(selenium):
    assert (
        selenium.run_js(
            """
            self.a = { x : 2, y : "9", typeof : 7 };
            let pyresult = pyodide.runPython(`
                from js import a
                [ a.x, a.y, a.typeof ]
            `);
            let result = pyresult.toJs();
            pyresult.destroy();
            return result;
            """
        )
        == [2, "9", "object"]
    )


@pytest.mark.xfail_browsers(node="No document in node")
@run_in_pyodide
def test_jsproxy_document(selenium):
    from js import document

    el = document.createElement("div")
    assert el.tagName == "DIV"
    assert bool(el)
    assert not document.body.children
    document.body.appendChild(el)
    assert document.body.children
    assert document.body.children.length == 1
    assert document.body.children[0] == el
    assert repr(document) == "[object HTMLDocument]"
    assert len(dir(el)) >= 200
    assert "appendChild" in dir(el)


@pytest.mark.parametrize(
    "js,result",
    [
        ("{}", False),
        ("{a:1}", True),
        ("[]", False),
        ("[1]", True),
        ("new Map()", False),
        ("new Map([[0, 0]])", True),
        ("new Set()", False),
        ("new Set([0])", True),
        ("class T {}; T", True),
        ("class T {}; new T()", True),
        ("new Uint8Array(0)", False),
        ("new Uint8Array(1)", True),
        ("new ArrayBuffer(0)", False),
        ("new ArrayBuffer(1)", True),
    ],
)
@run_in_pyodide
def test_jsproxy_bool(selenium, js, result):
    from pyodide.code import run_js

    assert bool(run_js(js)) == result


@pytest.mark.xfail_browsers(node="No document in node")
@pytest.mark.parametrize(
    "js,result",
    [
        ("document.createElement('div')", True),
        ("document.createElement('select')", True),
        ("document.createElement('p')", True),
        ("document.createElement('style')", True),
        ("document.createElement('ul')", True),
        ("document.createElement('ul').style", True),
        ("document.querySelectorAll('x')", False),
        ("document.querySelectorAll('body')", True),
        ("document.all", False),
    ],
)
@run_in_pyodide
def test_jsproxy_bool_html(selenium, js, result):
    from pyodide.code import run_js

    assert bool(run_js(js)) == result


@pytest.mark.xfail_browsers(node="No ImageData in node")
@run_in_pyodide
def test_jsproxy_imagedata(selenium):
    from js import ImageData

    assert ImageData.new(64, 64).width == 64
    assert ImageData.typeof == "function"


def test_jsproxy_function(selenium):
    selenium.run_js("self.square = function (x) { return x*x; };")
    assert (
        selenium.run(
            """
            from js import square
            square(2)
            """
        )
        == 4
    )


def test_jsproxy_class(selenium):
    selenium.run_js(
        """
        class Point {
          constructor(x, y) {
            this.x = x;
            this.y = y;
          }
        }
        self.TEST = new Point(42, 43);
        """
    )
    assert (
        selenium.run(
            """
            from js import TEST
            del TEST.y
            hasattr(TEST, 'y')
            """
        )
        is False
    )


@run_in_pyodide
def test_jsproxy_map(selenium):
    import pytest

    from pyodide.code import run_js

    TEST = run_js('new Map([["x", 42], ["y", 43]])')
    assert "y" in TEST
    del TEST["y"]
    assert "y" not in TEST

    with pytest.raises(KeyError):
        del TEST["y"]

    assert TEST == TEST
    assert TEST != "foo"

    TEST = run_js("({foo: 'bar', baz: 'bap'})")
    assert dict(TEST.object_entries()) == {"foo": "bar", "baz": "bap"}


def test_jsproxy_iter(selenium):
    selenium.run_js(
        """
        function makeIterator(array) {
          let nextIndex = 0;
          return {
            next: function() {
              return nextIndex < array.length ?
                {value: array[nextIndex++], done: false} :
                {done: true};
            }
          };
        }
        self.ITER = makeIterator([1, 2, 3]);"""
    )
    assert selenium.run("from js import ITER\n" "list(ITER)") == [1, 2, 3]


def test_jsproxy_implicit_iter(selenium):
    selenium.run_js(
        """
        self.ITER = [1, 2, 3];
        """
    )
    assert selenium.run("from js import ITER, Object\n" "list(ITER)") == [1, 2, 3]
    assert selenium.run("from js import ITER, Object\n" "list(ITER.values())") == [
        1,
        2,
        3,
    ]
    assert selenium.run(
        "from js import ITER, Object\n" "list(Object.values(ITER))"
    ) == [1, 2, 3]


def test_jsproxy_call(selenium):
    assert (
        selenium.run_js(
            """
            self.f = function(){ return arguments.length; };
            let pyresult = pyodide.runPython(
                `
                from js import f
                [f(*range(n)) for n in range(10)]
                `
            );
            let result = pyresult.toJs();
            pyresult.destroy();
            return result;
            """
        )
        == list(range(10))
    )


def test_jsproxy_call_kwargs(selenium):
    assert (
        selenium.run_js(
            """
            self.kwarg_function = ({ a = 1, b = 1 }) => {
                return [a, b];
            };
            return pyodide.runPython(
                `
                from js import kwarg_function
                kwarg_function(b = 2, a = 10)
                `
            );
            """
        )
        == [10, 2]
    )


@pytest.mark.xfail
def test_jsproxy_call_meth_py(selenium):
    assert selenium.run_js(
        """
        self.a = {};
        return pyodide.runPython(
            `
            from js import a
            def f(self):
                return self
            a.f = f
            a.f() == a
            `
        );
        """
    )


def test_jsproxy_call_meth_js(selenium):
    assert selenium.run_js(
        """
        self.a = {};
        function f(){return this;}
        a.f = f;
        return pyodide.runPython(
            `
            from js import a
            a.f() == a
            `
        );
        """
    )


def test_jsproxy_call_meth_js_kwargs(selenium):
    assert selenium.run_js(
        """
        self.a = {};
        function f({ x = 1, y = 1 }){
            return [this, x, y];
        }
        a.f = f;
        return pyodide.runPython(
            `
            from js import a
            [r0, r1, r2] = a.f(y=10, x=2)
            r0 == a and r1 == 2 and r2 == 10
            `
        );
        """
    )


def test_call_pyproxy_destroy_args(selenium):
    selenium.run_js(
        r"""
        let y;
        self.f = function(x){ y = x; }
        pyodide.runPython(`
            from js import f
            f({})
            f([])
        `);
        assertThrows(() => y.length, "Error",
            "This borrowed proxy was automatically destroyed at the end of a function call.*\n" +
            'The object was of type "list" and had repr "\\[\\]"'
        );
        """
    )

    selenium.run_js(
        """
        let y;
        self.f = async function(x){
            await sleep(5);
            y = x;
        }
        await pyodide.runPythonAsync(`
            from js import f
            await f({})
            await f([])
        `);
        assertThrows(() => y.length, "Error", "This borrowed proxy was automatically destroyed");
        """
    )


def test_call_pyproxy_set_global(selenium):
    selenium.run_js(
        """
        self.setGlobal = function(x){
            if(pyodide.isPyProxy(self.myGlobal)){
                self.myGlobal.destroy();
            }
            if(pyodide.isPyProxy(x)){
                x = x.copy();
            }
            self.myGlobal = x;
        }
        pyodide.runPython(`
            from js import setGlobal
            setGlobal(2)
            setGlobal({})
            setGlobal([])
            setGlobal(3)
        `);
        """
    )

    selenium.run_js(
        """
        self.setGlobal = async function(x){
            await sleep(5);
            if(pyodide.isPyProxy(self.myGlobal)){
                self.myGlobal.destroy();
            }
            if(pyodide.isPyProxy(x)){
                x = x.copy();
            }
            self.myGlobal = x;
        }
        await pyodide.runPythonAsync(`
            from js import setGlobal
            await setGlobal(2)
            await setGlobal({})
            await setGlobal([])
            await setGlobal(3)
        `);
        """
    )


def test_call_pyproxy_destroy_result(selenium):
    selenium.run_js(
        """
        self.f = function(){
            let dict = pyodide.globals.get("dict");
            let result = dict();
            dict.destroy();
            return result;
        }
        pyodide.runPython(`
            from js import f
            import sys
            d = f()
            assert sys.getrefcount(d) == 2
        `);
        """
    )

    selenium.run_js(
        """
        self.f = async function(){
            await sleep(5);
            let dict = pyodide.globals.get("dict");
            let result = dict();
            dict.destroy();
            return result;
        }
        await pyodide.runPythonAsync(`
            from js import f
            import sys
            d = await f()
        `);
        pyodide.runPython(`
            assert sys.getrefcount(d) == 2
        `);
        """
    )


@pytest.mark.skip_refcount_check
def test_call_pyproxy_return_arg(selenium):
    selenium.run_js(
        """
        self.f = function f(x){
            return x;
        }
        pyodide.runPython(`
            from js import f
            l = [1,2,3]
            x = f(l)
            assert x is l
            import sys
            assert sys.getrefcount(x) == 3
        `);
        """
    )
    selenium.run_js(
        """
        self.f = async function f(x){
            await sleep(5);
            return x;
        }
        await pyodide.runPythonAsync(`
            from js import f
            l = [1,2,3]
            x = await f(l)
            assert x is l
        `);
        pyodide.runPython(`
            import sys
            assert sys.getrefcount(x) == 3
        `);
        """
    )


@run_in_pyodide
def test_import_invocation(selenium):
    import js

    def temp():
        print("okay?")

    from pyodide.ffi import create_once_callable

    js.setTimeout(create_once_callable(temp), 100)
    js.fetch("repodata.json")


@run_in_pyodide
def test_import_bind(selenium):
    from js import fetch

    fetch("repodata.json")


@run_in_pyodide
def test_nested_attribute_access(selenium):
    import js
    from js import self

    assert js.Float64Array.BYTES_PER_ELEMENT == 8
    assert self.Float64Array.BYTES_PER_ELEMENT == 8


def test_destroy_attribute(selenium):
    selenium.run_js(
        """
        let test = pyodide.runPython(`
            class Test:
                a = {}
            test = Test()
            test
        `);
        pyodide.runPython(`
            import sys
            assert sys.getrefcount(test) == 3
            assert sys.getrefcount(test.a) == 2
        `);
        test.a;
        pyodide.runPython(`
            assert sys.getrefcount(test) == 3
            assert sys.getrefcount(test.a) == 3
        `);
        test.a.destroy();
        pyodide.runPython(`
            assert sys.getrefcount(test) == 3
            assert sys.getrefcount(test.a) == 2
        `);
        test.a;
        pyodide.runPython(`
            assert sys.getrefcount(test) == 3
            assert sys.getrefcount(test.a) == 3
        `);
        test.destroy();
        pyodide.runPython(`
            assert sys.getrefcount(test) == 2
            assert sys.getrefcount(test.a) == 2
        `);
        """
    )


@run_in_pyodide
def test_window_isnt_super_weird_anymore(selenium):
    import js
    from js import Array, self

    assert self.Array != self
    assert self.Array == Array
    assert self.self.self.self == self
    assert js.self.Array == Array
    assert js.self.self.self.self == self
    assert self.self.self.self.Array == Array


@pytest.mark.skip_refcount_check
@pytest.mark.skip_pyproxy_check
def test_mount_object(selenium_standalone):
    selenium = selenium_standalone
    result = selenium.run_js(
        """
        function x1(){
            return "x1";
        }
        function x2(){
            return "x2";
        }
        function y(){
            return "y";
        }
        let a = { x : x1, y, s : 3, t : 7};
        let b = { x : x2, y, u : 3, t : 7};
        pyodide.registerJsModule("a", a);
        pyodide.registerJsModule("b", b);
        let result_proxy = pyodide.runPython(`
            from a import x
            from b import x as x2
            result = [x(), x2()]
            import a
            import b
            result += [a.s, dir(a), dir(b)]
            result
        `);
        let result = result_proxy.toJs()
        result_proxy.destroy();
        return result;
        """
    )
    assert result[:3] == ["x1", "x2", 3]
    assert {x for x in result[3] if len(x) == 1} == {"x", "y", "s", "t"}
    assert {x for x in result[4] if len(x) == 1} == {"x", "y", "u", "t"}
    selenium.run_js(
        """
        pyodide.unregisterJsModule("a");
        pyodide.unregisterJsModule("b");
        """
    )
    selenium.run(
        """
        import sys
        del sys.modules["a"]
        del sys.modules["b"]
        """
    )


def test_unregister_jsmodule(selenium):
    selenium.run_js(
        """
        let a = new Map(Object.entries({ s : 7 }));
        let b = new Map(Object.entries({ t : 3 }));
        pyodide.registerJsModule("a", a);
        pyodide.registerJsModule("a", b);
        pyodide.unregisterJsModule("a");
        await pyodide.runPythonAsync(`
            from unittest import TestCase
            raises = TestCase().assertRaises
            with raises(ImportError):
                import a
        `);
        """
    )


def test_unregister_jsmodule_error(selenium):
    selenium.run_js(
        """
        try {
            pyodide.unregisterJsModule("doesnotexist");
            throw new Error("unregisterJsModule should have thrown an error.");
        } catch(e){
            if(!e.message.includes("Cannot unregister 'doesnotexist': no Javascript module with that name is registered")){
                throw e;
            }
        }
        """
    )


@pytest.mark.skip_refcount_check
@pytest.mark.skip_pyproxy_check
def test_nested_import(selenium_standalone):
    selenium = selenium_standalone
    assert (
        selenium.run_js(
            """
            self.a = { b : { c : { d : 2 } } };
            return pyodide.runPython("from js.a.b import c; c.d");
            """
        )
        == 2
    )
    selenium.run(
        """
        import sys
        del sys.modules["js.a"]
        del sys.modules["js.a.b"]
        """
    )


@pytest.mark.skip_refcount_check
@pytest.mark.skip_pyproxy_check
def test_register_jsmodule_docs_example(selenium_standalone):
    selenium = selenium_standalone
    selenium.run_js(
        """
        let my_module = {
        f : function(x){
            return x*x + 1;
        },
        g : function(x){
            console.log(`Calling g on argument ${x}`);
            return x;
        },
        submodule : {
            h : function(x) {
            return x*x - 1;
            },
            c  : 2,
        },
        };
        pyodide.registerJsModule("my_js_module", my_module);
        """
    )
    selenium.run(
        """
        import my_js_module
        from my_js_module.submodule import h, c
        assert my_js_module.f(7) == 50
        assert h(9) == 80
        assert c == 2
        import sys
        del sys.modules["my_js_module"]
        del sys.modules["my_js_module.submodule"]
        """
    )


@run_in_pyodide
def test_object_entries_keys_values(selenium):
    from pyodide.code import run_js

    x = run_js("({ a : 2, b : 3, c : 4 })")
    assert x.object_entries().to_py() == [["a", 2], ["b", 3], ["c", 4]]
    assert x.object_keys().to_py() == ["a", "b", "c"]
    assert x.object_values().to_py() == [2, 3, 4]


def test_mixins_feature_presence(selenium):
    selenium.run_js(
        """
        let fields = [
            [{ [Symbol.iterator](){} }, "__iter__"],
            [{ next(){} }, "__next__", "__iter__"],
            [{ length : 1 }, "__len__"],
            [{ get(){} }, "__getitem__"],
            [{ set(){} }, "__setitem__", "__delitem__"],
            [{ has(){} }, "__contains__"],
            [{ then(){} }, "__await__"]
        ];

        let test_object = pyodide.runPython(`
            from js import console
            def test_object(obj, keys_expected):
                for [key, expected_val] in keys_expected.object_entries():
                    actual_val = hasattr(obj, key)
                    if actual_val != expected_val:
                        console.log(obj)
                        console.log(key)
                        console.log(actual_val)
                        assert False
            test_object
        `);

        for(let flags = 0; flags < (1 << fields.length); flags ++){
            let o = {};
            let keys_expected = {};
            for(let [idx, [obj, ...keys]] of fields.entries()){
                if(flags & (1<<idx)){
                    Object.assign(o, obj);
                }
                for(let key of keys){
                    keys_expected[key] = keys_expected[key] || !!(flags & (1<<idx));
                }
            }
            test_object(o, keys_expected);
        }
        test_object.destroy();
        """
    )


def test_mixins_calls(selenium):
    result = selenium.run_js(
        """
        self.testObjects = {};
        testObjects.iterable = { *[Symbol.iterator](){
            yield 3; yield 5; yield 7;
        } };
        testObjects.iterator = testObjects.iterable[Symbol.iterator]();
        testObjects.has_len1 = { length : 7, size : 10 };
        testObjects.has_len2 = { length : 7 };
        testObjects.has_get = { get(x){ return x; } };
        testObjects.has_getset = new Map();
        testObjects.has_has = { has(x){ return typeof(x) === "string" && x.startsWith("x") } };
        testObjects.has_includes = { includes(x){ return typeof(x) === "string" && x.startsWith("a") } };
        testObjects.has_has_includes = {
            includes(x){ return typeof(x) === "string" && x.startsWith("a") },
            has(x){ return typeof(x) === "string" && x.startsWith("x") }
        };
        testObjects.awaitable = { then(cb){ cb(7); } };

        let pyresult = await pyodide.runPythonAsync(`
            from js import testObjects as obj
            result = []
            result.append(["iterable1", list(iter(obj.iterable)), [3, 5, 7]])
            result.append(["iterable2", [*obj.iterable], [3, 5, 7]])
            it = obj.iterator
            result.append(["iterator", [next(it), next(it), next(it)], [3, 5, 7]])
            result.append(["has_len1", len(obj.has_len1), 10])
            result.append(["has_len2", len(obj.has_len2), 7])
            result.append(["has_get1", obj.has_get[10], 10])
            result.append(["has_get2", obj.has_get[11], 11])
            m = obj.has_getset
            m[1] = 6
            m[2] = 77
            m[3] = 9
            m[2] = 5
            del m[3]
            result.append(["has_getset", [x.to_py() for x in m.entries()], [[1, 6], [2, 5]]])
            result.append(["has_has", [n in obj.has_has for n in ["x9", "a9"]], [True, False]])
            result.append(["has_includes", [n in obj.has_includes for n in ["x9", "a9"]], [False, True]])
            result.append(["has_has_includes", [n in obj.has_has_includes for n in ["x9", "a9"]], [True, False]])
            result.append(["awaitable", await obj.awaitable, 7])
            result
        `);
        let result = pyresult.toJs();
        pyresult.destroy();
        return result;
        """
    )
    for [desc, a, b] in result:
        assert a == b, desc


def test_mixins_errors_1(selenium):
    selenium.run_js(
        """
        self.a = [];
        self.b = {
            has(){ return false; },
            get(){ return undefined; },
            set(){ return false; },
            delete(){ return false; },
        };
        await pyodide.runPythonAsync(`
            from unittest import TestCase
            raises = TestCase().assertRaises
            from js import a, b
            with raises(IndexError):
                a[0]
            with raises(IndexError):
                del a[0]
            with raises(KeyError):
                b[0]
            with raises(KeyError):
                del b[0]
        `);
        """
    )


def test_mixins_errors_2(selenium):
    selenium.run_js(
        """
        self.c = {
            next(){},
            length : 1,
            get(){},
            set(){},
            has(){},
            then(){}
        };
        self.d = {
            [Symbol.iterator](){},
        };
        pyodide.runPython("from js import c, d");
        delete c.next;
        delete c.length;
        delete c.get;
        delete c.set;
        delete c.has;
        delete c.then;
        delete d[Symbol.iterator];
        pyodide.runPython(`
            from contextlib import contextmanager
            from unittest import TestCase
            @contextmanager
            def raises(exc, match=None):
                with TestCase().assertRaisesRegex(exc, match) as e:
                    yield e

            from pyodide.ffi import JsException
            msg = "^TypeError:.* is not a function.*"
            with raises(JsException, match=msg):
                next(c)
            with raises(JsException, match=msg):
                iter(d)
            with raises(TypeError, match="object does not have a valid length"):
                len(c)
            with raises(JsException, match=msg):
                c[0]
            with raises(JsException, match=msg):
                c[0] = 7
            with raises(JsException, match=msg):
                del c[0]
        `)

        await pyodide.runPythonAsync(`
            with raises(TypeError, match="can't be used in 'await' expression"):
                await c
        `);
        """
    )


@run_in_pyodide
def test_mixins_errors_3(selenium):
    from unittest import TestCase

    from pyodide.code import run_js

    raises = TestCase().assertRaises

    l = run_js(
        """
        const l = [0, false, NaN, undefined, null];
        l[6] = 7;
        l
        """
    )

    with raises(IndexError):
        l[10]
    with raises(IndexError):
        l[5]
    assert len(l) == 7
    l[0]
    l[1]
    l[2]
    l[3]
    l[4]
    l[6]
    del l[1]
    with raises(IndexError):
        l[4]
    l[5]
    del l[4]
    l[3]
    l[4]


@run_in_pyodide
def test_mixins_errors_4(selenium):
    from unittest import TestCase

    from pyodide.code import run_js

    raises = TestCase().assertRaises

    m = run_js(
        """
        l = [0, false, NaN, undefined, null];
        l[6] = 7;
        let a = Array.from(self.l.entries());
        a.splice(5, 1);
        m = new Map(a);
        m
        """
    )

    with raises(KeyError):
        m[10]
    with raises(KeyError):
        m[5]
    assert len(m) == 6
    m[0]
    m[1]
    m[2]
    m[3]
    m[4]
    m[6]
    del m[1]
    with raises(KeyError):
        m[1]
    assert len(m) == 5


def test_buffer(selenium):
    selenium.run_js(
        """
        self.a = new Uint32Array(Array.from({length : 10}, (_,idx) => idx));
        pyodide.runPython(`
            from js import a
            b = a.to_py()
            b[4] = 7
            assert b[8] == 8
            a.assign_to(b)
            assert b[4] == 4
            b[4] = 7
            a.assign(b)
            assert a[4] == 7
        `);
        if(a[4] !== 7){
            throw Error();
        }
        """
    )
    selenium.run_js(
        """
        self.a = new Uint32Array(Array.from({length : 10}, (_,idx) => idx));
        pyodide.runPython(`
            import js
            from unittest import TestCase
            raises = TestCase().assertRaisesRegex
            from array import array
            from js import a
            c = array('b', range(30))
            d = array('b', range(40))
            with raises(ValueError, "cannot assign to TypedArray"):
                a.assign(c)

            with raises(ValueError, "cannot assign from TypedArray"):
                a.assign_to(c)

            with raises(ValueError, "incompatible formats"):
                a.assign(d)

            with raises(ValueError, "incompatible formats"):
                a.assign_to(d)

            e = array('I', range(10, 20))
            a.assign(e)
        `);
        for(let [k, v] of a.entries()){
            if(v !== k + 10){
                throw new Error([v, k]);
            }
        }
        """
    )


@run_in_pyodide
def test_buffer_to_file(selenium):
    from js import Uint8Array

    a = Uint8Array.new(range(10))
    from tempfile import TemporaryFile

    with TemporaryFile() as f:
        a.to_file(f)
        f.seek(0)
        assert f.read() == a.to_bytes()

        b = b"abcdef"
        f.write(b)
        f.seek(-len(b), 1)
        a.from_file(f)
        assert list(a.subarray(0, len(b)).to_bytes()) == list(b)


@run_in_pyodide
def test_buffer_into_file(selenium):
    from js import Uint8Array

    a = Uint8Array.new(range(10))
    from tempfile import TemporaryFile

    with TemporaryFile() as f:
        b = a.to_bytes()
        a._into_file(f)
        f.seek(0)
        assert f.read() == b


@run_in_pyodide
def test_buffer_into_file2(selenium):
    """Check that no copy occurred."""
    import pyodide_js
    from js import Uint8Array

    a = Uint8Array.new(range(10))
    from tempfile import TemporaryFile

    with TemporaryFile() as f:
        a._into_file(f)
        assert pyodide_js.FS.streams[f.fileno()].node.contents.buffer == a.buffer


def test_buffer_assign_back(selenium):
    result = selenium.run_js(
        """
        self.jsarray = new Uint8Array([1, 2, 3, 4, 5, 6]);
        pyodide.runPython(`
            from js import jsarray
            array = jsarray.to_py()
            array[1::2] = bytes([20, 77, 9])
            jsarray.assign(array)
        `);
        return Array.from(jsarray)
        """
    )
    assert result == [1, 20, 3, 77, 5, 9]


@run_in_pyodide
def test_buffer_conversions(selenium):
    from pyodide.code import run_js

    s, jsbytes = run_js(
        """
        const s = "abcဴ";
        const jsbytes = new TextEncoder().encode(s);
        [s, jsbytes]
        """
    )
    memoryview_conversion = jsbytes.to_memoryview()
    bytes_conversion = jsbytes.to_bytes()

    assert bytes_conversion.decode() == s
    assert bytes(memoryview_conversion) == bytes_conversion


@run_in_pyodide
def test_tostring_encoding(selenium):
    from pyodide.code import run_js

    bytes = run_js(
        """
        // windows-1251 encoded "Привет, мир!" which is Russian for "Hello, world!"
        new Uint8Array([207, 240, 232, 226, 229, 242, 44, 32, 236, 232, 240, 33]);
        """
    )

    assert bytes.to_string("windows-1251") == "Привет, мир!"


@run_in_pyodide
def test_tostring_error(selenium):
    from unittest import TestCase

    from pyodide.code import run_js

    raises = TestCase().assertRaises

    bytes = run_js(
        """
        // windows-1251 encoded "Привет, мир!" which is Russian for "Hello, world!"
        new Uint8Array([207, 240, 232, 226, 229, 242, 44, 32, 236, 232, 240, 33]);
        """
    )

    with raises(ValueError):
        bytes.to_string()


@run_in_pyodide
def test_duck_buffer_method_presence(selenium):
    from pyodide.code import run_js

    bytes = run_js(
        "new Uint8Array([207, 240, 232, 226, 229, 242, 44, 32, 236, 232, 240, 33])"
    )
    other = run_js("{}")

    buffer_methods = {"assign", "assign_to", "to_string", "to_memoryview", "to_bytes"}
    assert buffer_methods < set(dir(bytes))
    assert not set(dir(other)).intersection(buffer_methods)


def test_memory_leaks(selenium):
    # refcounts are tested automatically in conftest by default
    selenium.run_js(
        """
        self.a = [1,2,3];
        pyodide.runPython(`
            from js import a
            repr(a)
            [*a]
            None
        `);
        """
    )


@run_in_pyodide
def test_js_id(selenium):
    from pyodide.code import run_js

    [x, y, z] = run_js("let a = {}; let b = {}; [a, a, b]")
    assert x.js_id == y.js_id
    assert x is not y
    assert x.js_id != z.js_id


@run_in_pyodide
def test_jsarray_index(selenium):
    import pytest

    from pyodide.code import run_js

    a = run_js("[5, 7, 9, -1, 3, 5]")
    assert a.index(5) == 0
    assert a.index(5, 1) == 5
    with pytest.raises(ValueError, match="5 is not in list"):
        assert a.index(5, 1, -1) == 5

    a.append([1, 2, 3])
    assert a.index([1, 2, 3]) == 6
    run_js("(a) => a.pop().destroy()")(a)


@run_in_pyodide
def test_jsarray_count(selenium):
    from pyodide.code import run_js

    l = [5, 7, 9, -1, 3, 5]
    a = run_js(repr(l))
    assert a.count(1) == 0
    assert a.count(-1) == 1
    assert a.count(5) == 2

    b = run_js(f"new Int8Array({repr(l)})")
    assert b.count(1) == 0
    assert b.count(-1) == 1
    assert b.count(5) == 2

    a.append([])
    a.append([1])
    a.append([])
    assert a.count([]) == 2
    assert a.count([1]) == 1
    assert a.count([2]) == 0
    run_js(
        """(a) => {
            a.pop().destroy();
            a.pop().destroy();
            a.pop().destroy();
        }
        """
    )(a)


@run_in_pyodide
def test_jsarray_reversed(selenium):
    from pyodide.code import run_js

    l = [5, 7, 9, -1, 3, 5]
    a = run_js(repr(l))
    b = run_js(f"new Int8Array({repr(l)})")
    it1 = reversed(l)
    it2 = reversed(a)
    it3 = reversed(b)

    for _ in range(len(l)):
        v = next(it1)
        assert next(it2) == v
        assert next(it3) == v

    import pytest

    with pytest.raises(StopIteration):
        next(it1)
    with pytest.raises(StopIteration):
        next(it2)
    with pytest.raises(StopIteration):
        next(it3)


@run_in_pyodide
def test_jsarray_reverse(selenium):
    from pyodide.code import run_js

    l = [5, 7, 9, 0, 3, 1]
    a = run_js(repr(l))
    b = run_js(f"new Int8Array({repr(l)})")

    l.reverse()
    a.reverse()
    b.reverse()

    assert a.to_py() == l
    assert b.to_bytes() == bytes(l)


@run_in_pyodide
def test_jsproxy_descr_get(selenium):
    from pyodide.code import run_js

    class T:
        a: int
        b: int
        f = run_js("function f(x) {return this[x]; }; f")

    t = T()
    t.a = 7
    t.b = 66
    assert t.f("a") == 7
    assert t.f("b") == 66
    assert t.f("c") is None


@run_in_pyodide
<<<<<<< HEAD
def test_mappings(selenium):
    import pytest

    from pyodide.code import run_js

    m = run_js("new Map([[1,2], [3,4]])")
    # Iterate using keys() function
    assert set(m) == {1, 3}
    assert 1 in m.keys()
    assert m.keys() | {2} == {1, 2, 3}
    assert 2 in m.values()
    assert set(m.values()) == {2, 4}
    assert (1, 2) in m.items()
    assert set(m.items()) == {(1, 2), (3, 4)}

    assert m.get(1, 7) == 2
    assert m.get(2, 7) == 7

    assert m.pop(1) == 2
    assert m.pop(1, 7) == 7
    m[1] = 2
    assert m.pop(1, 7) == 2
    assert m.pop(1, 7) == 7
    assert 1 not in m
    with pytest.raises(KeyError):
        m.pop(1)

    assert m.setdefault(1, 8) == 8
    assert m.setdefault(3, 8) == 4
    assert m.setdefault(3) == 4
    assert m.setdefault(4) is None
    assert 1 in m
    assert m[1] == 8

    m.update({6: 7, 8: 9})
    assert dict(m) == {1: 8, 3: 4, 4: None, 6: 7, 8: 9}

    assert m.popitem() in set({1: 8, 3: 4, 4: None, 6: 7, 8: 9}.items())
    assert len(m) == 4
    m.clear()
    assert dict(m) == {}


=======
def test_jsproxy_subtypes(selenium):
    import pytest

    from pyodide.code import run_js
    from pyodide.ffi import JsArray, JsBuffer, JsPromise, JsProxy

    with pytest.raises(TypeError, match="JsProxy"):
        JsProxy()

    with pytest.raises(TypeError, match="JsArray"):
        JsArray()

    nullobj = run_js("Object.create(null)")
    a = run_js("[Promise.resolve()]")
    assert isinstance(a, JsProxy)
    assert isinstance(a, JsArray)
    assert not isinstance(a, JsPromise)
    assert not isinstance(a, JsBuffer)
    assert issubclass(type(a), JsProxy)
    assert issubclass(type(a), JsArray)
    assert not issubclass(JsArray, type(a))
    assert isinstance(a[0], JsPromise)
    assert issubclass(JsPromise, type(a[0]))
    assert not isinstance(a, JsBuffer)
    assert issubclass(type(a), type(nullobj))
    assert issubclass(type(a[0]), type(nullobj))
    assert issubclass(JsProxy, type(nullobj))
    assert issubclass(type(nullobj), JsProxy)


@run_in_pyodide
>>>>>>> e4edd7a4
def test_jsproxy_as_object_map(selenium):
    import pytest

    from pyodide.code import run_js

    o1 = run_js("({a : 2, b: 3, c: 77, 1 : 9})")
    with pytest.raises(TypeError, match="object is not subscriptable"):
        o1["a"]
    o = o1.as_object_map()
    del o1
    assert len(o) == 4
    assert set(o) == {"a", "b", "c", "1"}
    assert "a" in o
    assert "b" in o
    assert "1" in o
    assert 1 not in o
    assert o["a"] == 2
    assert o["1"] == 9
    del o["a"]
    assert "a" not in o
    assert not hasattr(o, "a")
    assert hasattr(o, "b")
    assert len(o) == 3
    assert set(o) == {"b", "c", "1"}
    o["d"] = 36
    assert len(o) == 4
    with pytest.raises(
        TypeError, match="Can only assign keys of type string to JavaScript object map"
    ):
        o[1] = 2
    assert len(o) == 4
    assert set(o) == {"b", "c", "d", "1"}
    assert o["d"] == 36
    assert "constructor" not in o
    assert o.to_py() == {"b": 3, "c": 77, "d": 36, "1": 9}

    with pytest.raises(KeyError):
        del o[1]<|MERGE_RESOLUTION|>--- conflicted
+++ resolved
@@ -1296,7 +1296,6 @@
 
 
 @run_in_pyodide
-<<<<<<< HEAD
 def test_mappings(selenium):
     import pytest
 
@@ -1340,7 +1339,7 @@
     assert dict(m) == {}
 
 
-=======
+@run_in_pyodide
 def test_jsproxy_subtypes(selenium):
     import pytest
 
@@ -1372,7 +1371,6 @@
 
 
 @run_in_pyodide
->>>>>>> e4edd7a4
 def test_jsproxy_as_object_map(selenium):
     import pytest
 
