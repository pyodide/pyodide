--- conflicted
+++ resolved
@@ -205,7 +205,6 @@
         );
         """
         )
-<<<<<<< HEAD
         == [10, 2]
     )
 
@@ -301,11 +300,6 @@
         selenium.run_js(
             f"return pyodide._module.function_supports_kwargs({repr(s)})"
         ) == res
-=======
-        == 5
-    )
-
-
 import time
 
 ASYNCIO_EVENT_LOOP_STARTUP = """
@@ -423,5 +417,4 @@
             """
             r2 = c.send(r1.result())
             """
-        )
->>>>>>> 65aa3343
+        )