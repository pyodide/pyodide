# See also test_typeconversions, and test_python.
import pytest
from pyodide_build.testing import run_in_pyodide


def test_jsproxy_dir(selenium):
    result = selenium.run_js(
        """
        window.a = { x : 2, y : "9" };
        window.b = function(){};
        return pyodide.runPython(`
            from js import a
            from js import b
            [dir(a), dir(b)]
        `).toJs();
        """
    )
    jsproxy_items = set(
        [
            "__bool__",
            "__class__",
            "__defineGetter__",
            "__defineSetter__",
            "__delattr__",
            "constructor",
            "toString",
            "typeof",
            "valueOf",
        ]
    )
    a_items = set(["x", "y"])
    callable_items = set(["__call__", "new"])
    set0 = set(result[0])
    set1 = set(result[1])
    assert set0.issuperset(jsproxy_items)
    assert set0.isdisjoint(callable_items)
    assert set0.issuperset(a_items)
    assert set1.issuperset(jsproxy_items)
    assert set1.issuperset(callable_items)
    assert set1.isdisjoint(a_items)
    selenium.run_js(
        """
        window.a = [0,1,2,3,4,5,6,7,8,9];
        a[27] = 0;
        a[":"] = 0;
        a["/"] = 0;
        a.abcd = 0;
        a.α = 0;

        pyodide.runPython(`
            from js import a
            d = dir(a)
            assert '0' not in d
            assert '9' not in d
            assert '27' not in d
            assert ':' in d
            assert '/' in d
            assert 'abcd' in d
            assert 'α' in d
        `);
        """
    )


def test_jsproxy_getattr(selenium):
    assert (
        selenium.run_js(
            """
        window.a = { x : 2, y : "9", typeof : 7 };
        return pyodide.runPython(`
            from js import a
            [ a.x, a.y, a.typeof ]
        `).toJs();
        """
        )
        == [2, "9", "object"]
    )


def test_jsproxy(selenium):
    selenium.run("from js import document")
    assert (
        selenium.run(
            """
            el = document.createElement('div')
            document.body.appendChild(el)
            document.body.children.length
            """
        )
        == 1
    )
    assert selenium.run("document.body.children[0].tagName") == "DIV"
    assert selenium.run("repr(document)") == "[object HTMLDocument]"

    selenium.run_js("window.square = function (x) { return x*x; }")
    assert selenium.run("from js import square\n" "square(2)") == 4
    assert (
        selenium.run("from js import ImageData\n" "ImageData.new(64, 64).width") == 64
    )
    assert selenium.run("from js import ImageData\n" "ImageData.typeof") == "function"
    selenium.run_js(
        """
        class Point {
          constructor(x, y) {
            this.x = x;
            this.y = y;
          }
        }
        window.TEST = new Point(42, 43);"""
    )
    assert (
        selenium.run(
            """
            from js import TEST
            del TEST.y
            hasattr(TEST, 'y')
            """
        )
        is False
    )
    selenium.run_js(
        """
        window.TEST = new Map([["x", 42], ["y", 43]]);
        """
    )
    assert (
        selenium.run(
            """
            from js import TEST
            del TEST['y']
            'y' in TEST
            """
        )
        is False
    )
    assert selenium.run(
        """
        from js import TEST
        TEST == TEST
        """
    )
    assert selenium.run(
        """
        from js import TEST
        TEST != 'foo'
        """
    )
    selenium.run_js(
        """
        window.TEST = {foo: 'bar', baz: 'bap'}
        """
    )
    assert (
        selenium.run(
            """
            from js import TEST
            dict(TEST.object_entries()) == {'foo': 'bar', 'baz': 'bap'}
            """
        )
        is True
    )
    assert (
        selenium.run(
            """
            from js import document
            el = document.createElement('div')
            len(dir(el)) >= 200 and 'appendChild' in dir(el)
            """
        )
        is True
    )


def test_jsproxy_iter(selenium):
    selenium.run_js(
        """
        function makeIterator(array) {
          let nextIndex = 0;
          return {
            next: function() {
              return nextIndex < array.length ?
                {value: array[nextIndex++], done: false} :
                {done: true};
            }
          };
        }
        window.ITER = makeIterator([1, 2, 3]);"""
    )
    assert selenium.run("from js import ITER\n" "list(ITER)") == [1, 2, 3]


def test_jsproxy_implicit_iter(selenium):
    selenium.run_js(
        """
        window.ITER = [1, 2, 3];
        """
    )
    assert selenium.run("from js import ITER, Object\n" "list(ITER)") == [1, 2, 3]
    assert selenium.run("from js import ITER, Object\n" "list(ITER.values())") == [
        1,
        2,
        3,
    ]
    assert selenium.run(
        "from js import ITER, Object\n" "list(Object.values(ITER))"
    ) == [1, 2, 3]


def test_jsproxy_call(selenium):
    assert (
        selenium.run_js(
            """
            window.f = function(){ return arguments.length; };
            return pyodide.runPython(
                `
                from js import f
                [f(*range(n)) for n in range(10)]
                `
            ).toJs();
            """
        )
        == list(range(10))
    )


def test_jsproxy_call_kwargs(selenium):
    assert (
        selenium.run_js(
            """
            window.kwarg_function = ({ a = 1, b = 1 }) => {
                return [a, b];
            };
            return pyodide.runPython(
                `
                from js import kwarg_function
                kwarg_function(b = 2, a = 10)
                `
            );
            """
        )
        == [10, 2]
    )


@pytest.mark.xfail
def test_jsproxy_call_meth_py(selenium):
    assert selenium.run_js(
        """
        window.a = {};
        return pyodide.runPython(
            `
            from js import a
            def f(self):
                return self
            a.f = f
            a.f() == a
            `
        );
        """
    )


def test_jsproxy_call_meth_js(selenium):
    assert selenium.run_js(
        """
        window.a = {};
        function f(){return this;}
        a.f = f;
        return pyodide.runPython(
            `
            from js import a
            a.f() == a
            `
        );
        """
    )


def test_jsproxy_call_meth_js_kwargs(selenium):
    assert selenium.run_js(
        """
        window.a = {};
        function f({ x = 1, y = 1 }){
            return [this, x, y];
        }
        a.f = f;
        return pyodide.runPython(
            `
            from js import a
            [r0, r1, r2] = a.f(y=10, x=2)
            r0 == a and r1 == 2 and r2 == 10
            `
        );
        """
    )


@run_in_pyodide
def test_import_invocation():
    import js

    def temp():
        print("okay?")

    js.setTimeout(temp, 100)
    js.fetch("packages.json")


@run_in_pyodide
def test_import_bind():
    from js import fetch

    fetch("packages.json")


@run_in_pyodide
def test_nested_attribute_access():
    import js
    from js import window

    js.URL.createObjectURL
    window.URL.createObjectURL


@run_in_pyodide
def test_window_isnt_super_weird_anymore():
    import js
    from js import window, Array

    assert window.Array != window
    assert window.Array == Array
    assert window.window.window.window == window
    assert js.window.Array == Array
    assert js.window.window.window.window == window
    assert window.window.window.window.Array == Array


@pytest.mark.skip_refcount_check
def test_mount_object(selenium_standalone):
    selenium = selenium_standalone
    result = selenium.run_js(
        """
        function x1(){
            return "x1";
        }
        function x2(){
            return "x2";
        }
        function y(){
            return "y";
        }
        let a = { x : x1, y, s : 3, t : 7};
        let b = { x : x2, y, u : 3, t : 7};
        pyodide.registerJsModule("a", a);
        pyodide.registerJsModule("b", b);
        let result_proxy = pyodide.runPython(`
            from a import x
            from b import x as x2
            result = [x(), x2()]
            import a
            import b
            result += [a.s, dir(a), dir(b)]
            result
        `);
        let result = result_proxy.toJs()
        result_proxy.destroy();
        return result;
        """
    )
    assert result[:3] == ["x1", "x2", 3]
    assert set([x for x in result[3] if len(x) == 1]) == set(["x", "y", "s", "t"])
    assert set([x for x in result[4] if len(x) == 1]) == set(["x", "y", "u", "t"])
    selenium.run_js(
        """
        pyodide.unregisterJsModule("a");
        pyodide.unregisterJsModule("b");
        """
    )
    selenium.run(
        """
        import sys
        del sys.modules["a"]
        del sys.modules["b"]
        """
    )


def test_unregister_jsmodule(selenium):
    selenium.run_js(
        """
        let a = new Map(Object.entries({ s : 7 }));
        let b = new Map(Object.entries({ t : 3 }));
        pyodide.registerJsModule("a", a);
        pyodide.registerJsModule("a", b);
        pyodide.unregisterJsModule("a");
        await pyodide.runPythonAsync(`
            from unittest import TestCase
            raises = TestCase().assertRaises
            with raises(ImportError):
                import a
        `)
        """
    )


def test_unregister_jsmodule_error(selenium):
    selenium.run_js(
        """
        try {
            pyodide.unregisterJsModule("doesnotexist");
            throw new Error("unregisterJsModule should have thrown an error.");
        } catch(e){
            if(!e.message.includes("Cannot unregister 'doesnotexist': no Javascript module with that name is registered")){
                throw e;
            }
        }
        """
    )


@pytest.mark.skip_refcount_check
def test_nested_import(selenium_standalone):
    selenium = selenium_standalone
    assert (
        selenium.run_js(
            """
            window.a = { b : { c : { d : 2 } } };
            return pyodide.runPython("from js.a.b import c; c.d");
            """
        )
        == 2
    )
    selenium.run(
        """
        import sys
        del sys.modules["js.a"]
        del sys.modules["js.a.b"]
        """
    )


@pytest.mark.skip_refcount_check
def test_register_jsmodule_docs_example(selenium_standalone):
    selenium = selenium_standalone
    selenium.run_js(
        """
        let my_module = {
        f : function(x){
            return x*x + 1;
        },
        g : function(x){
            console.log(`Calling g on argument ${x}`);
            return x;
        },
        submodule : {
            h : function(x) {
            return x*x - 1;
            },
            c  : 2,
        },
        };
        pyodide.registerJsModule("my_js_module", my_module);
        """
    )
    selenium.run(
        """
        import my_js_module
        from my_js_module.submodule import h, c
        assert my_js_module.f(7) == 50
        assert h(9) == 80
        assert c == 2
        import sys
        del sys.modules["my_js_module"]
        del sys.modules["my_js_module.submodule"]
        """
    )


def test_object_entries_keys_values(selenium):
    selenium.run_js(
        """
        window.x = { a : 2, b : 3, c : 4 };
        pyodide.runPython(`
            from js import x
            assert x.object_entries().to_py() == [["a", 2], ["b", 3], ["c", 4]]
            assert x.object_keys().to_py() == ["a", "b", "c"]
            assert x.object_values().to_py() == [2, 3, 4]
        `);
        """
    )


def test_mixins_feature_presence(selenium):
    result = selenium.run_js(
        """
        let fields = [
            [{ [Symbol.iterator](){} }, "__iter__"],
            [{ next(){} }, "__next__", "__iter__"],
            [{ length : 1 }, "__len__"],
            [{ get(){} }, "__getitem__"],
            [{ set(){} }, "__setitem__", "__delitem__"],
            [{ has(){} }, "__contains__"],
            [{ then(){} }, "__await__"]
        ];

        let test_object = pyodide.runPython(`
            from js import console
            def test_object(obj, keys_expected):
                for [key, expected_val] in keys_expected.object_entries():
                    actual_val = hasattr(obj, key)
                    if actual_val != expected_val:
                        console.log(obj)
                        console.log(key)
                        console.log(actual_val)
                        assert False
            test_object
        `);

        for(let flags = 0; flags < (1 << fields.length); flags ++){
            let o = {};
            let keys_expected = {};
            for(let [idx, [obj, ...keys]] of fields.entries()){
                if(flags & (1<<idx)){
                    Object.assign(o, obj);
                }
                for(let key of keys){
                    keys_expected[key] = keys_expected[key] || !!(flags & (1<<idx));
                }
            }
            test_object(o, keys_expected);
        }
        """
    )


def test_mixins_calls(selenium):
    result = selenium.run_js(
        """
        window.testObjects = {};
        testObjects.iterable = { *[Symbol.iterator](){
            yield 3; yield 5; yield 7;
        } };
        testObjects.iterator = testObjects.iterable[Symbol.iterator]();
        testObjects.has_len1 = { length : 7, size : 10 };
        testObjects.has_len2 = { length : 7 };
        testObjects.has_get = { get(x){ return x; } };
        testObjects.has_getset = new Map();
        testObjects.has_has = { has(x){ return typeof(x) === "string" && x.startsWith("x") } };
        testObjects.has_includes = { includes(x){ return typeof(x) === "string" && x.startsWith("a") } };
        testObjects.has_has_includes = {
            includes(x){ return typeof(x) === "string" && x.startsWith("a") },
            has(x){ return typeof(x) === "string" && x.startsWith("x") }
        };
        testObjects.awaitable = { then(cb){ cb(7); } };

        let result = await pyodide.runPythonAsync(`
            from js import testObjects as obj
            result = []
            result.append(["iterable1", list(iter(obj.iterable)), [3, 5, 7]])
            result.append(["iterable2", [*obj.iterable], [3, 5, 7]])
            it = obj.iterator
            result.append(["iterator", [next(it), next(it), next(it)], [3, 5, 7]])
            result.append(["has_len1", len(obj.has_len1), 10])
            result.append(["has_len2", len(obj.has_len2), 7])
            result.append(["has_get1", obj.has_get[10], 10])
            result.append(["has_get2", obj.has_get[11], 11])
            m = obj.has_getset
            m[1] = 6
            m[2] = 77
            m[3] = 9
            m[2] = 5
            del m[3]
            result.append(["has_getset", [x.to_py() for x in m.entries()], [[1, 6], [2, 5]]])
            result.append(["has_has", [n in obj.has_has for n in ["x9", "a9"]], [True, False]])
            result.append(["has_includes", [n in obj.has_includes for n in ["x9", "a9"]], [False, True]])
            result.append(["has_has_includes", [n in obj.has_has_includes for n in ["x9", "a9"]], [True, False]])
            result.append(["awaitable", await obj.awaitable, 7])
            result
        `);
        return result.toJs();
        """
    )
    for [desc, a, b] in result:
        assert a == b, desc


def test_mixins_errors(selenium):
    selenium.run_js(
        """
        window.a = [];
        window.b = {
            has(){ return false; },
            get(){ return undefined; },
            set(){ return false; },
            delete(){ return false; },
        };
        await pyodide.runPythonAsync(`
            from unittest import TestCase
            raises = TestCase().assertRaises
            from js import a, b
            with raises(IndexError):
                a[0]
            with raises(IndexError):
                del a[0]
            with raises(KeyError):
                b[0]
            with raises(KeyError):
                del b[0]
        `);

        window.c = {
            next(){},
            length : 1,
            get(){},
            set(){},
            has(){},
            then(){}
        };
        window.d = {
            [Symbol.iterator](){},
        };
        pyodide.runPython("from js import c, d");
        delete c.next;
        delete c.length;
        delete c.get;
        delete c.set;
        delete c.has;
        delete c.then;
        delete d[Symbol.iterator];
        await pyodide.runPythonAsync(`
            from contextlib import contextmanager
            from unittest import TestCase
            @contextmanager
            def raises(exc, match=None):
                with TestCase().assertRaisesRegex(exc, match) as e:
                    yield e

            from pyodide import JsException
            msg = "^TypeError:.* is not a function$"
            with raises(JsException, match=msg):
                next(c)
            with raises(JsException, match=msg):
                iter(d)
            with raises(TypeError, match="object does not have a valid length"):
                len(c)
            with raises(JsException, match=msg):
                c[0]
            with raises(JsException, match=msg):
                c[0] = 7
            with raises(JsException, match=msg):
                del c[0]
            with raises(TypeError, match="can't be used in 'await' expression"):
                await c
        `);

        window.l = [0, false, NaN, undefined, null];
        window.l[6] = 7;
        await pyodide.runPythonAsync(`
            from unittest import TestCase
            raises = TestCase().assertRaises
            from js import l
            with raises(IndexError):
                l[10]
            with raises(IndexError):
                l[5]
            assert len(l) == 7
            l[0]; l[1]; l[2]; l[3]
            l[4]; l[6]
            del l[1]
            with raises(IndexError):
                l[4]
            l[5]
            del l[4]
            l[3]; l[4]
        `);

        window.l = [0, false, NaN, undefined, null];
        window.l[6] = 7;
        let a = Array.from(window.l.entries());
        a.splice(5, 1);
        window.m = new Map(a);
        await pyodide.runPythonAsync(`
            from js import m
            from unittest import TestCase
            raises = TestCase().assertRaises
            with raises(KeyError):
                m[10]
            with raises(KeyError):
                m[5]
            assert len(m) == 6
            m[0]; m[1]; m[2]; m[3]
            m[4]; m[6]
            del m[1]
            with raises(KeyError):
                m[1]
            assert len(m) == 5
        `);
        """
    )


def test_buffer(selenium):
    selenium.run_js(
        """
<<<<<<< HEAD
        self.a = new Uint32Array(Array(10).fill(0).map((_,idx) => idx));
=======
        self.a = new Uint32Array(Array.from({length : 10}, (_,idx) => idx));
>>>>>>> 4c315c7c
        pyodide.runPython(`
            from js import a
            b = a.to_py()
            b[4] = 7
            assert b[8] == 8
<<<<<<< HEAD
            a.copy_into_buffer(b)
            assert b[4] == 4
            b[4] = 7
            a.copy_from_buffer(b)
=======
            a.assign_to(b)
            assert b[4] == 4
            b[4] = 7
            a.assign(b)
>>>>>>> 4c315c7c
            assert a[4] == 7
        `);
        if(a[4] !== 7){
            throw Error();
        }
        """
    )
    selenium.run_js(
        """
<<<<<<< HEAD
        self.a = new Uint32Array(Array(10).fill(0).map((_,idx) => idx));
=======
        self.a = new Uint32Array(Array.from({length : 10}, (_,idx) => idx));
>>>>>>> 4c315c7c
        pyodide.runPython(`
            import js
            from unittest import TestCase
            raises = TestCase().assertRaisesRegex
            from array import array
            from js import a
            c = array('b', range(30))
            d = array('b', range(40))
<<<<<<< HEAD
            with raises(ValueError, "cannot copy from TypedArray"):
                a.copy_into_buffer(c)

            with raises(ValueError, "cannot copy from buffer"):
                a.copy_from_buffer(c)

            with raises(ValueError, "incompatible formats"):
                a.copy_into_buffer(d)

            with raises(ValueError, "incompatible formats"):
                a.copy_from_buffer(d)

            e = array('I', range(10, 20))
            a.copy_from_buffer(e)
=======
            with raises(ValueError, "cannot assign to TypedArray"):
                a.assign(c)

            with raises(ValueError, "cannot assign from TypedArray"):
                a.assign_to(c)

            with raises(ValueError, "incompatible formats"):
                a.assign(d)

            with raises(ValueError, "incompatible formats"):
                a.assign_to(d)

            e = array('I', range(10, 20))
            a.assign(e)
>>>>>>> 4c315c7c
        `);
        for(let [k, v] of a.entries()){
            if(v !== k + 10){
                throw new Error([v, k]);
            }
        }
        """
    )


<<<<<<< HEAD
=======
def test_buffer_assign_back(selenium):
    result = selenium.run_js(
        """
        self.jsarray = new Uint8Array([1,2,3, 4, 5, 6]);
        pyodide.runPython(`
            from js import jsarray
            array = jsarray.to_py()
            array[1::2] = bytes([20, 77, 9])
            jsarray.assign(array)
        `);
        return Array.from(jsarray)
        """
    )
    assert result == [1, 20, 3, 77, 5, 9]


>>>>>>> 4c315c7c
def test_memory_leaks(selenium):
    # refcounts are tested automatically in conftest by default
    selenium.run_js(
        """
        window.a = [1,2,3];
        pyodide.runPython(`
            from js import a
            repr(a)
            [*a]
        `);
        """
    )<|MERGE_RESOLUTION|>--- conflicted
+++ resolved
@@ -702,27 +702,16 @@
 def test_buffer(selenium):
     selenium.run_js(
         """
-<<<<<<< HEAD
-        self.a = new Uint32Array(Array(10).fill(0).map((_,idx) => idx));
-=======
         self.a = new Uint32Array(Array.from({length : 10}, (_,idx) => idx));
->>>>>>> 4c315c7c
         pyodide.runPython(`
             from js import a
             b = a.to_py()
             b[4] = 7
             assert b[8] == 8
-<<<<<<< HEAD
-            a.copy_into_buffer(b)
-            assert b[4] == 4
-            b[4] = 7
-            a.copy_from_buffer(b)
-=======
             a.assign_to(b)
             assert b[4] == 4
             b[4] = 7
             a.assign(b)
->>>>>>> 4c315c7c
             assert a[4] == 7
         `);
         if(a[4] !== 7){
@@ -732,11 +721,7 @@
     )
     selenium.run_js(
         """
-<<<<<<< HEAD
-        self.a = new Uint32Array(Array(10).fill(0).map((_,idx) => idx));
-=======
         self.a = new Uint32Array(Array.from({length : 10}, (_,idx) => idx));
->>>>>>> 4c315c7c
         pyodide.runPython(`
             import js
             from unittest import TestCase
@@ -745,22 +730,6 @@
             from js import a
             c = array('b', range(30))
             d = array('b', range(40))
-<<<<<<< HEAD
-            with raises(ValueError, "cannot copy from TypedArray"):
-                a.copy_into_buffer(c)
-
-            with raises(ValueError, "cannot copy from buffer"):
-                a.copy_from_buffer(c)
-
-            with raises(ValueError, "incompatible formats"):
-                a.copy_into_buffer(d)
-
-            with raises(ValueError, "incompatible formats"):
-                a.copy_from_buffer(d)
-
-            e = array('I', range(10, 20))
-            a.copy_from_buffer(e)
-=======
             with raises(ValueError, "cannot assign to TypedArray"):
                 a.assign(c)
 
@@ -775,7 +744,6 @@
 
             e = array('I', range(10, 20))
             a.assign(e)
->>>>>>> 4c315c7c
         `);
         for(let [k, v] of a.entries()){
             if(v !== k + 10){
@@ -786,8 +754,6 @@
     )
 
 
-<<<<<<< HEAD
-=======
 def test_buffer_assign_back(selenium):
     result = selenium.run_js(
         """
@@ -804,7 +770,6 @@
     assert result == [1, 20, 3, 77, 5, 9]
 
 
->>>>>>> 4c315c7c
 def test_memory_leaks(selenium):
     # refcounts are tested automatically in conftest by default
     selenium.run_js(
