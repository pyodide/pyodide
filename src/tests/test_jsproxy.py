# See also test_typeconversions, and test_python.
import pytest
from pytest_pyodide import run_in_pyodide


def test_jsproxy_dir(selenium):
    result = selenium.run_js(
        """
        self.a = { x : 2, y : "9" };
        self.b = function(){};
        let pyresult = pyodide.runPython(`
            from js import a
            from js import b
            [dir(a), dir(b)]
        `);
        let result = pyresult.toJs();
        pyresult.destroy();
        return result;
        """
    )
    jsproxy_items = {
        "__bool__",
        "__class__",
        "__defineGetter__",
        "__defineSetter__",
        "__delattr__",
        "constructor",
        "toString",
        "typeof",
        "valueOf",
    }
    a_items = {"x", "y"}
    callable_items = {"__call__", "new"}
    set0 = set(result[0])
    set1 = set(result[1])
    assert set0.issuperset(jsproxy_items)
    assert set0.isdisjoint(callable_items)
    assert set0.issuperset(a_items)
    assert set1.issuperset(jsproxy_items)
    assert set1.issuperset(callable_items)
    assert set1.isdisjoint(a_items)
    selenium.run_js(
        """
        self.a = [0,1,2,3,4,5,6,7,8,9];
        a[27] = 0;
        a[":"] = 0;
        a["/"] = 0;
        a.abcd = 0;
        a.α = 0;

        pyodide.runPython(`
            from js import a
            d = dir(a)
            assert '0' not in d
            assert '9' not in d
            assert '27' not in d
            assert ':' in d
            assert '/' in d
            assert 'abcd' in d
            assert 'α' in d
        `);
        """
    )


def test_jsproxy_getattr(selenium):
    assert (
        selenium.run_js(
            """
            self.a = { x : 2, y : "9", typeof : 7 };
            let pyresult = pyodide.runPython(`
                from js import a
                [ a.x, a.y, a.typeof ]
            `);
            let result = pyresult.toJs();
            pyresult.destroy();
            return result;
            """
        )
        == [2, "9", "object"]
    )


@pytest.mark.xfail_browsers(node="No document in node")
@run_in_pyodide
def test_jsproxy_document(selenium):
    from js import document

    el = document.createElement("div")
    assert el.tagName == "DIV"
    assert bool(el)
    assert not document.body.children
    document.body.appendChild(el)
    assert document.body.children
    assert document.body.children.length == 1
    assert document.body.children[0] == el
    assert repr(document) == "[object HTMLDocument]"
    assert len(dir(el)) >= 200
    assert "appendChild" in dir(el)


@pytest.mark.parametrize(
    "js,result",
    [
        ("{}", False),
        ("{a:1}", True),
        ("[]", False),
        ("[1]", True),
        ("new Map()", False),
        ("new Map([[0, 0]])", True),
        ("new Set()", False),
        ("new Set([0])", True),
        ("class T {}; T", True),
        ("class T {}; new T()", True),
        ("new Uint8Array(0)", False),
        ("new Uint8Array(1)", True),
        ("new ArrayBuffer(0)", False),
        ("new ArrayBuffer(1)", True),
    ],
)
@run_in_pyodide
def test_jsproxy_bool(selenium, js, result):
    from pyodide.code import run_js

    assert bool(run_js(js)) == result


@pytest.mark.xfail_browsers(node="No document in node")
@pytest.mark.parametrize(
    "js,result",
    [
        ("document.createElement('div')", True),
        ("document.createElement('select')", True),
        ("document.createElement('p')", True),
        ("document.createElement('style')", True),
        ("document.createElement('ul')", True),
        ("document.createElement('ul').style", True),
        ("document.querySelectorAll('x')", False),
        ("document.querySelectorAll('body')", True),
        ("document.all", False),
    ],
)
@run_in_pyodide
def test_jsproxy_bool_html(selenium, js, result):
    from pyodide.code import run_js

    assert bool(run_js(js)) == result


@pytest.mark.xfail_browsers(node="No ImageData in node")
@run_in_pyodide
def test_jsproxy_imagedata(selenium):
    from js import ImageData

    assert ImageData.new(64, 64).width == 64
    assert ImageData.typeof == "function"


def test_jsproxy_function(selenium):
    selenium.run_js("self.square = function (x) { return x*x; };")
    assert (
        selenium.run(
            """
            from js import square
            square(2)
            """
        )
        == 4
    )


def test_jsproxy_class(selenium):
    selenium.run_js(
        """
        class Point {
          constructor(x, y) {
            this.x = x;
            this.y = y;
          }
        }
        self.TEST = new Point(42, 43);
        """
    )
    assert (
        selenium.run(
            """
            from js import TEST
            del TEST.y
            hasattr(TEST, 'y')
            """
        )
        is False
    )


@run_in_pyodide
def test_jsproxy_map(selenium):
    import pytest

    from pyodide.code import run_js

    TEST = run_js('new Map([["x", 42], ["y", 43]])')
    assert "y" in TEST
    del TEST["y"]
    assert "y" not in TEST

    with pytest.raises(KeyError):
        del TEST["y"]

    assert TEST == TEST
    assert TEST != "foo"

    TEST = run_js("({foo: 'bar', baz: 'bap'})")
    assert dict(TEST.object_entries()) == {"foo": "bar", "baz": "bap"}


def test_jsproxy_iter(selenium):
    selenium.run_js(
        """
        function makeIterator(array) {
          let nextIndex = 0;
          return {
            next: function() {
              return nextIndex < array.length ?
                {value: array[nextIndex++], done: false} :
                {done: true};
            }
          };
        }
        self.ITER = makeIterator([1, 2, 3]);"""
    )
    assert selenium.run("from js import ITER\n" "list(ITER)") == [1, 2, 3]


def test_jsproxy_implicit_iter(selenium):
    selenium.run_js(
        """
        self.ITER = [1, 2, 3];
        """
    )
    assert selenium.run("from js import ITER, Object\n" "list(ITER)") == [1, 2, 3]
    assert selenium.run("from js import ITER, Object\n" "list(ITER.values())") == [
        1,
        2,
        3,
    ]
    assert selenium.run(
        "from js import ITER, Object\n" "list(Object.values(ITER))"
    ) == [1, 2, 3]


def test_jsproxy_call(selenium):
    assert (
        selenium.run_js(
            """
            self.f = function(){ return arguments.length; };
            let pyresult = pyodide.runPython(
                `
                from js import f
                [f(*range(n)) for n in range(10)]
                `
            );
            let result = pyresult.toJs();
            pyresult.destroy();
            return result;
            """
        )
        == list(range(10))
    )


def test_jsproxy_call_kwargs(selenium):
    assert (
        selenium.run_js(
            """
            self.kwarg_function = ({ a = 1, b = 1 }) => {
                return [a, b];
            };
            return pyodide.runPython(
                `
                from js import kwarg_function
                kwarg_function(b = 2, a = 10)
                `
            );
            """
        )
        == [10, 2]
    )


@pytest.mark.xfail
def test_jsproxy_call_meth_py(selenium):
    assert selenium.run_js(
        """
        self.a = {};
        return pyodide.runPython(
            `
            from js import a
            def f(self):
                return self
            a.f = f
            a.f() == a
            `
        );
        """
    )


def test_jsproxy_call_meth_js(selenium):
    assert selenium.run_js(
        """
        self.a = {};
        function f(){return this;}
        a.f = f;
        return pyodide.runPython(
            `
            from js import a
            a.f() == a
            `
        );
        """
    )


def test_jsproxy_call_meth_js_kwargs(selenium):
    assert selenium.run_js(
        """
        self.a = {};
        function f({ x = 1, y = 1 }){
            return [this, x, y];
        }
        a.f = f;
        return pyodide.runPython(
            `
            from js import a
            [r0, r1, r2] = a.f(y=10, x=2)
            r0 == a and r1 == 2 and r2 == 10
            `
        );
        """
    )


def test_call_pyproxy_destroy_args(selenium):
    selenium.run_js(
        r"""
        let y;
        self.f = function(x){ y = x; }
        pyodide.runPython(`
            from js import f
            f({})
            f([])
        `);
        assertThrows(() => y.length, "Error",
            "This borrowed proxy was automatically destroyed at the end of a function call.*\n" +
            'The object was of type "list" and had repr "\\[\\]"'
        );
        """
    )

    selenium.run_js(
        """
        let y;
        self.f = async function(x){
            await sleep(5);
            y = x;
        }
        await pyodide.runPythonAsync(`
            from js import f
            await f({})
            await f([])
        `);
        assertThrows(() => y.length, "Error", "This borrowed proxy was automatically destroyed");
        """
    )


def test_call_pyproxy_set_global(selenium):
    selenium.run_js(
        """
        self.setGlobal = function(x){
            if(pyodide.isPyProxy(self.myGlobal)){
                self.myGlobal.destroy();
            }
            if(pyodide.isPyProxy(x)){
                x = x.copy();
            }
            self.myGlobal = x;
        }
        pyodide.runPython(`
            from js import setGlobal
            setGlobal(2)
            setGlobal({})
            setGlobal([])
            setGlobal(3)
        `);
        """
    )

    selenium.run_js(
        """
        self.setGlobal = async function(x){
            await sleep(5);
            if(pyodide.isPyProxy(self.myGlobal)){
                self.myGlobal.destroy();
            }
            if(pyodide.isPyProxy(x)){
                x = x.copy();
            }
            self.myGlobal = x;
        }
        await pyodide.runPythonAsync(`
            from js import setGlobal
            await setGlobal(2)
            await setGlobal({})
            await setGlobal([])
            await setGlobal(3)
        `);
        """
    )


def test_call_pyproxy_destroy_result(selenium):
    selenium.run_js(
        """
        self.f = function(){
            let dict = pyodide.globals.get("dict");
            let result = dict();
            dict.destroy();
            return result;
        }
        pyodide.runPython(`
            from js import f
            import sys
            d = f()
            assert sys.getrefcount(d) == 2
        `);
        """
    )

    selenium.run_js(
        """
        self.f = async function(){
            await sleep(5);
            let dict = pyodide.globals.get("dict");
            let result = dict();
            dict.destroy();
            return result;
        }
        await pyodide.runPythonAsync(`
            from js import f
            import sys
            d = await f()
        `);
        pyodide.runPython(`
            assert sys.getrefcount(d) == 2
        `);
        """
    )


@pytest.mark.skip_refcount_check
def test_call_pyproxy_return_arg(selenium):
    selenium.run_js(
        """
        self.f = function f(x){
            return x;
        }
        pyodide.runPython(`
            from js import f
            l = [1,2,3]
            x = f(l)
            assert x is l
            import sys
            assert sys.getrefcount(x) == 3
        `);
        """
    )
    selenium.run_js(
        """
        self.f = async function f(x){
            await sleep(5);
            return x;
        }
        await pyodide.runPythonAsync(`
            from js import f
            l = [1,2,3]
            x = await f(l)
            assert x is l
        `);
        pyodide.runPython(`
            import sys
            assert sys.getrefcount(x) == 3
        `);
        """
    )


@run_in_pyodide
def test_import_invocation(selenium):
    import js

    def temp():
        print("okay?")

    from pyodide.ffi import create_once_callable

    js.setTimeout(create_once_callable(temp), 100)
    js.fetch("repodata.json")


@run_in_pyodide
def test_import_bind(selenium):
    from js import fetch

    fetch("repodata.json")


@run_in_pyodide
def test_nested_attribute_access(selenium):
    import js
    from js import self

    assert js.Float64Array.BYTES_PER_ELEMENT == 8
    assert self.Float64Array.BYTES_PER_ELEMENT == 8


def test_destroy_attribute(selenium):
    selenium.run_js(
        """
        let test = pyodide.runPython(`
            class Test:
                a = {}
            test = Test()
            test
        `);
        pyodide.runPython(`
            import sys
            assert sys.getrefcount(test) == 3
            assert sys.getrefcount(test.a) == 2
        `);
        test.a;
        pyodide.runPython(`
            assert sys.getrefcount(test) == 3
            assert sys.getrefcount(test.a) == 3
        `);
        test.a.destroy();
        pyodide.runPython(`
            assert sys.getrefcount(test) == 3
            assert sys.getrefcount(test.a) == 2
        `);
        test.a;
        pyodide.runPython(`
            assert sys.getrefcount(test) == 3
            assert sys.getrefcount(test.a) == 3
        `);
        test.destroy();
        pyodide.runPython(`
            assert sys.getrefcount(test) == 2
            assert sys.getrefcount(test.a) == 2
        `);
        """
    )


@run_in_pyodide
def test_window_isnt_super_weird_anymore(selenium):
    import js
    from js import Array, self

    assert self.Array != self
    assert self.Array == Array
    assert self.self.self.self == self
    assert js.self.Array == Array
    assert js.self.self.self.self == self
    assert self.self.self.self.Array == Array


@pytest.mark.skip_refcount_check
@pytest.mark.skip_pyproxy_check
def test_mount_object(selenium_standalone):
    selenium = selenium_standalone
    result = selenium.run_js(
        """
        function x1(){
            return "x1";
        }
        function x2(){
            return "x2";
        }
        function y(){
            return "y";
        }
        let a = { x : x1, y, s : 3, t : 7};
        let b = { x : x2, y, u : 3, t : 7};
        pyodide.registerJsModule("a", a);
        pyodide.registerJsModule("b", b);
        let result_proxy = pyodide.runPython(`
            from a import x
            from b import x as x2
            result = [x(), x2()]
            import a
            import b
            result += [a.s, dir(a), dir(b)]
            result
        `);
        let result = result_proxy.toJs()
        result_proxy.destroy();
        return result;
        """
    )
    assert result[:3] == ["x1", "x2", 3]
    assert {x for x in result[3] if len(x) == 1} == {"x", "y", "s", "t"}
    assert {x for x in result[4] if len(x) == 1} == {"x", "y", "u", "t"}
    selenium.run_js(
        """
        pyodide.unregisterJsModule("a");
        pyodide.unregisterJsModule("b");
        """
    )
    selenium.run(
        """
        import sys
        del sys.modules["a"]
        del sys.modules["b"]
        """
    )


def test_unregister_jsmodule(selenium):
    selenium.run_js(
        """
        let a = new Map(Object.entries({ s : 7 }));
        let b = new Map(Object.entries({ t : 3 }));
        pyodide.registerJsModule("a", a);
        pyodide.registerJsModule("a", b);
        pyodide.unregisterJsModule("a");
        await pyodide.runPythonAsync(`
            from unittest import TestCase
            raises = TestCase().assertRaises
            with raises(ImportError):
                import a
        `);
        """
    )


def test_unregister_jsmodule_error(selenium):
    selenium.run_js(
        """
        try {
            pyodide.unregisterJsModule("doesnotexist");
            throw new Error("unregisterJsModule should have thrown an error.");
        } catch(e){
            if(!e.message.includes("Cannot unregister 'doesnotexist': no Javascript module with that name is registered")){
                throw e;
            }
        }
        """
    )


@pytest.mark.skip_refcount_check
@pytest.mark.skip_pyproxy_check
def test_nested_import(selenium_standalone):
    selenium = selenium_standalone
    assert (
        selenium.run_js(
            """
            self.a = { b : { c : { d : 2 } } };
            return pyodide.runPython("from js.a.b import c; c.d");
            """
        )
        == 2
    )
    selenium.run(
        """
        import sys
        del sys.modules["js.a"]
        del sys.modules["js.a.b"]
        """
    )


@pytest.mark.skip_refcount_check
@pytest.mark.skip_pyproxy_check
def test_register_jsmodule_docs_example(selenium_standalone):
    selenium = selenium_standalone
    selenium.run_js(
        """
        let my_module = {
        f : function(x){
            return x*x + 1;
        },
        g : function(x){
            console.log(`Calling g on argument ${x}`);
            return x;
        },
        submodule : {
            h : function(x) {
            return x*x - 1;
            },
            c  : 2,
        },
        };
        pyodide.registerJsModule("my_js_module", my_module);
        """
    )
    selenium.run(
        """
        import my_js_module
        from my_js_module.submodule import h, c
        assert my_js_module.f(7) == 50
        assert h(9) == 80
        assert c == 2
        import sys
        del sys.modules["my_js_module"]
        del sys.modules["my_js_module.submodule"]
        """
    )


@run_in_pyodide
def test_object_entries_keys_values(selenium):
    from pyodide.code import run_js

    x = run_js("({ a : 2, b : 3, c : 4 })")
    assert x.object_entries().to_py() == [["a", 2], ["b", 3], ["c", 4]]
    assert x.object_keys().to_py() == ["a", "b", "c"]
    assert x.object_values().to_py() == [2, 3, 4]


def test_mixins_feature_presence(selenium):
    selenium.run_js(
        """
        let fields = [
            [{ [Symbol.iterator](){} }, "__iter__"],
            [{ next(){} }, "__next__", "__iter__"],
            [{ length : 1 }, "__len__"],
            [{ get(){} }, "__getitem__"],
            [{ set(){} }, "__setitem__", "__delitem__"],
            [{ has(){} }, "__contains__"],
            [{ then(){} }, "__await__"]
        ];

        let test_object = pyodide.runPython(`
            from js import console
            def test_object(obj, keys_expected):
                for [key, expected_val] in keys_expected.object_entries():
                    actual_val = hasattr(obj, key)
                    if actual_val != expected_val:
                        console.log(obj)
                        console.log(key)
                        console.log(actual_val)
                        assert False
            test_object
        `);

        for(let flags = 0; flags < (1 << fields.length); flags ++){
            let o = {};
            let keys_expected = {};
            for(let [idx, [obj, ...keys]] of fields.entries()){
                if(flags & (1<<idx)){
                    Object.assign(o, obj);
                }
                for(let key of keys){
                    keys_expected[key] = keys_expected[key] || !!(flags & (1<<idx));
                }
            }
            test_object(o, keys_expected);
        }
        test_object.destroy();
        """
    )


def test_mixins_calls(selenium):
    result = selenium.run_js(
        """
        self.testObjects = {};
        testObjects.iterable = { *[Symbol.iterator](){
            yield 3; yield 5; yield 7;
        } };
        testObjects.iterator = testObjects.iterable[Symbol.iterator]();
        testObjects.has_len1 = { length : 7, size : 10 };
        testObjects.has_len2 = { length : 7 };
        testObjects.has_get = { get(x){ return x; } };
        testObjects.has_getset = new Map();
        testObjects.has_has = { has(x){ return typeof(x) === "string" && x.startsWith("x") } };
        testObjects.has_includes = { includes(x){ return typeof(x) === "string" && x.startsWith("a") } };
        testObjects.has_has_includes = {
            includes(x){ return typeof(x) === "string" && x.startsWith("a") },
            has(x){ return typeof(x) === "string" && x.startsWith("x") }
        };
        testObjects.awaitable = { then(cb){ cb(7); } };

        let pyresult = await pyodide.runPythonAsync(`
            from js import testObjects as obj
            result = []
            result.append(["iterable1", list(iter(obj.iterable)), [3, 5, 7]])
            result.append(["iterable2", [*obj.iterable], [3, 5, 7]])
            it = obj.iterator
            result.append(["iterator", [next(it), next(it), next(it)], [3, 5, 7]])
            result.append(["has_len1", len(obj.has_len1), 10])
            result.append(["has_len2", len(obj.has_len2), 7])
            result.append(["has_get1", obj.has_get[10], 10])
            result.append(["has_get2", obj.has_get[11], 11])
            m = obj.has_getset
            m[1] = 6
            m[2] = 77
            m[3] = 9
            m[2] = 5
            del m[3]
            result.append(["has_getset", [x.to_py() for x in m.entries()], [[1, 6], [2, 5]]])
            result.append(["has_has", [n in obj.has_has for n in ["x9", "a9"]], [True, False]])
            result.append(["has_includes", [n in obj.has_includes for n in ["x9", "a9"]], [False, True]])
            result.append(["has_has_includes", [n in obj.has_has_includes for n in ["x9", "a9"]], [True, False]])
            result.append(["awaitable", await obj.awaitable, 7])
            result
        `);
        let result = pyresult.toJs();
        pyresult.destroy();
        return result;
        """
    )
    for [desc, a, b] in result:
        assert a == b, desc


def test_mixins_errors_1(selenium):
    selenium.run_js(
        """
        self.a = [];
        self.b = {
            has(){ return false; },
            get(){ return undefined; },
            set(){ return false; },
            delete(){ return false; },
        };
        await pyodide.runPythonAsync(`
            from unittest import TestCase
            raises = TestCase().assertRaises
            from js import a, b
            with raises(IndexError):
                a[0]
            with raises(IndexError):
                del a[0]
            with raises(KeyError):
                b[0]
            with raises(KeyError):
                del b[0]
        `);
        """
    )


def test_mixins_errors_2(selenium):
    selenium.run_js(
        """
        self.c = {
            next(){},
            length : 1,
            get(){},
            set(){},
            has(){},
            then(){}
        };
        self.d = {
            [Symbol.iterator](){},
        };
        pyodide.runPython("from js import c, d");
        delete c.next;
        delete c.length;
        delete c.get;
        delete c.set;
        delete c.has;
        delete c.then;
        delete d[Symbol.iterator];
        pyodide.runPython(`
            from contextlib import contextmanager
            from unittest import TestCase
            @contextmanager
            def raises(exc, match=None):
                with TestCase().assertRaisesRegex(exc, match) as e:
                    yield e

            from pyodide.ffi import JsException
            msg = "^TypeError:.* is not a function.*"
            with raises(JsException, match=msg):
                next(c)
            with raises(JsException, match=msg):
                iter(d)
            with raises(TypeError, match="object does not have a valid length"):
                len(c)
            with raises(JsException, match=msg):
                c[0]
            with raises(JsException, match=msg):
                c[0] = 7
            with raises(JsException, match=msg):
                del c[0]
        `)

        await pyodide.runPythonAsync(`
            with raises(TypeError, match="can't be used in 'await' expression"):
                await c
        `);
        """
    )


@run_in_pyodide
def test_mixins_errors_3(selenium):
    from unittest import TestCase

    from pyodide.code import run_js

    raises = TestCase().assertRaises

    l = run_js(
        """
        const l = [0, false, NaN, undefined, null];
        l[6] = 7;
        l
        """
    )

    with raises(IndexError):
        l[10]
    with raises(IndexError):
        l[5]
    assert len(l) == 7
    l[0]
    l[1]
    l[2]
    l[3]
    l[4]
    l[6]
    del l[1]
    with raises(IndexError):
        l[4]
    l[5]
    del l[4]
    l[3]
    l[4]


@run_in_pyodide
def test_mixins_errors_4(selenium):
    from unittest import TestCase

    from pyodide.code import run_js

    raises = TestCase().assertRaises

    m = run_js(
        """
        l = [0, false, NaN, undefined, null];
        l[6] = 7;
        let a = Array.from(self.l.entries());
        a.splice(5, 1);
        m = new Map(a);
        m
        """
    )

    with raises(KeyError):
        m[10]
    with raises(KeyError):
        m[5]
    assert len(m) == 6
    m[0]
    m[1]
    m[2]
    m[3]
    m[4]
    m[6]
    del m[1]
    with raises(KeyError):
        m[1]
    assert len(m) == 5


def test_buffer(selenium):
    selenium.run_js(
        """
        self.a = new Uint32Array(Array.from({length : 10}, (_,idx) => idx));
        pyodide.runPython(`
            from js import a
            b = a.to_py()
            b[4] = 7
            assert b[8] == 8
            a.assign_to(b)
            assert b[4] == 4
            b[4] = 7
            a.assign(b)
            assert a[4] == 7
        `);
        if(a[4] !== 7){
            throw Error();
        }
        """
    )
    selenium.run_js(
        """
        self.a = new Uint32Array(Array.from({length : 10}, (_,idx) => idx));
        pyodide.runPython(`
            import js
            from unittest import TestCase
            raises = TestCase().assertRaisesRegex
            from array import array
            from js import a
            c = array('b', range(30))
            d = array('b', range(40))
            with raises(ValueError, "cannot assign to TypedArray"):
                a.assign(c)

            with raises(ValueError, "cannot assign from TypedArray"):
                a.assign_to(c)

            with raises(ValueError, "incompatible formats"):
                a.assign(d)

            with raises(ValueError, "incompatible formats"):
                a.assign_to(d)

            e = array('I', range(10, 20))
            a.assign(e)
        `);
        for(let [k, v] of a.entries()){
            if(v !== k + 10){
                throw new Error([v, k]);
            }
        }
        """
    )


@run_in_pyodide
def test_buffer_to_file(selenium):
    from js import Uint8Array

    a = Uint8Array.new(range(10))
    from tempfile import TemporaryFile

    with TemporaryFile() as f:
        a.to_file(f)
        f.seek(0)
        assert f.read() == a.to_bytes()

        b = b"abcdef"
        f.write(b)
        f.seek(-len(b), 1)
        a.from_file(f)
        assert list(a.subarray(0, len(b)).to_bytes()) == list(b)


@run_in_pyodide
def test_buffer_into_file(selenium):
    from js import Uint8Array

    a = Uint8Array.new(range(10))
    from tempfile import TemporaryFile

    with TemporaryFile() as f:
        b = a.to_bytes()
        a._into_file(f)
        f.seek(0)
        assert f.read() == b


@run_in_pyodide
def test_buffer_into_file2(selenium):
    """Check that no copy occurred."""
    import pyodide_js
    from js import Uint8Array

    a = Uint8Array.new(range(10))
    from tempfile import TemporaryFile

    with TemporaryFile() as f:
        a._into_file(f)
        assert pyodide_js.FS.streams[f.fileno()].node.contents.buffer == a.buffer


def test_buffer_assign_back(selenium):
    result = selenium.run_js(
        """
        self.jsarray = new Uint8Array([1, 2, 3, 4, 5, 6]);
        pyodide.runPython(`
            from js import jsarray
            array = jsarray.to_py()
            array[1::2] = bytes([20, 77, 9])
            jsarray.assign(array)
        `);
        return Array.from(jsarray)
        """
    )
    assert result == [1, 20, 3, 77, 5, 9]


@run_in_pyodide
def test_buffer_conversions(selenium):
    from pyodide.code import run_js

    s, jsbytes = run_js(
        """
        const s = "abcဴ";
        const jsbytes = new TextEncoder().encode(s);
        [s, jsbytes]
        """
    )
    memoryview_conversion = jsbytes.to_memoryview()
    bytes_conversion = jsbytes.to_bytes()

    assert bytes_conversion.decode() == s
    assert bytes(memoryview_conversion) == bytes_conversion


@run_in_pyodide
def test_tostring_encoding(selenium):
    from pyodide.code import run_js

    bytes = run_js(
        """
        // windows-1251 encoded "Привет, мир!" which is Russian for "Hello, world!"
        new Uint8Array([207, 240, 232, 226, 229, 242, 44, 32, 236, 232, 240, 33]);
        """
    )

    assert bytes.to_string("windows-1251") == "Привет, мир!"


@run_in_pyodide
def test_tostring_error(selenium):
    from unittest import TestCase

    from pyodide.code import run_js

    raises = TestCase().assertRaises

    bytes = run_js(
        """
        // windows-1251 encoded "Привет, мир!" which is Russian for "Hello, world!"
        new Uint8Array([207, 240, 232, 226, 229, 242, 44, 32, 236, 232, 240, 33]);
        """
    )

    with raises(ValueError):
        bytes.to_string()


@run_in_pyodide
def test_duck_buffer_method_presence(selenium):
    from pyodide.code import run_js

    bytes = run_js(
        "new Uint8Array([207, 240, 232, 226, 229, 242, 44, 32, 236, 232, 240, 33])"
    )
    other = run_js("{}")

    buffer_methods = {"assign", "assign_to", "to_string", "to_memoryview", "to_bytes"}
    assert buffer_methods < set(dir(bytes))
    assert not set(dir(other)).intersection(buffer_methods)


def test_memory_leaks(selenium):
    # refcounts are tested automatically in conftest by default
    selenium.run_js(
        """
        self.a = [1,2,3];
        pyodide.runPython(`
            from js import a
            repr(a)
            [*a]
            None
        `);
        """
    )


@run_in_pyodide
def test_js_id(selenium):
    from pyodide.code import run_js

    [x, y, z] = run_js("let a = {}; let b = {}; [a, a, b]")
    assert x.js_id == y.js_id
    assert x is not y
    assert x.js_id != z.js_id


@run_in_pyodide
def test_jsarray_index(selenium):
    import pytest

    from pyodide.code import run_js

    a = run_js("[5, 7, 9, -1, 3, 5]")
    assert a.index(5) == 0
    assert a.index(5, 1) == 5
    with pytest.raises(ValueError, match="5 is not in list"):
        assert a.index(5, 1, -1) == 5

    a.append([1, 2, 3])
    assert a.index([1, 2, 3]) == 6
    run_js("(a) => a.pop().destroy()")(a)


@run_in_pyodide
def test_jsarray_count(selenium):
    from pyodide.code import run_js

    l = [5, 7, 9, -1, 3, 5]
    a = run_js(repr(l))
    assert a.count(1) == 0
    assert a.count(-1) == 1
    assert a.count(5) == 2

    b = run_js(f"new Int8Array({repr(l)})")
    assert b.count(1) == 0
    assert b.count(-1) == 1
    assert b.count(5) == 2

    a.append([])
    a.append([1])
    a.append([])
    assert a.count([]) == 2
    assert a.count([1]) == 1
    assert a.count([2]) == 0
    run_js(
        """(a) => {
            a.pop().destroy();
            a.pop().destroy();
            a.pop().destroy();
        }
        """
    )(a)


@run_in_pyodide
def test_jsarray_reversed(selenium):
    from pyodide.code import run_js

    l = [5, 7, 9, -1, 3, 5]
    a = run_js(repr(l))
    b = run_js(f"new Int8Array({repr(l)})")
    it1 = reversed(l)
    it2 = reversed(a)
    it3 = reversed(b)

    for _ in range(len(l)):
        v = next(it1)
        assert next(it2) == v
        assert next(it3) == v

    import pytest

    with pytest.raises(StopIteration):
        next(it1)
    with pytest.raises(StopIteration):
        next(it2)
    with pytest.raises(StopIteration):
        next(it3)


@run_in_pyodide
def test_jsarray_reverse(selenium):
    from pyodide.code import run_js

    l = [5, 7, 9, 0, 3, 1]
    a = run_js(repr(l))
    b = run_js(f"new Int8Array({repr(l)})")

    l.reverse()
    a.reverse()
    b.reverse()

    assert a.to_py() == l
    assert b.to_bytes() == bytes(l)


@run_in_pyodide
def test_jsproxy_descr_get(selenium):
    from pyodide.code import run_js

    class T:
        a: int
        b: int
        f = run_js("function f(x) {return this[x]; }; f")

    t = T()
    t.a = 7
    t.b = 66
    assert t.f("a") == 7
    assert t.f("b") == 66
    assert t.f("c") is None


@run_in_pyodide
<<<<<<< HEAD
def test_jsproxy_subtypes(selenium):
    import pytest

    from pyodide.code import run_js
    from pyodide.ffi import JsArray, JsBuffer, JsPromise, JsProxy

    with pytest.raises(TypeError, match="JsProxy"):
        JsProxy()

    with pytest.raises(TypeError, match="JsArray"):
        JsArray()

    nullobj = run_js("Object.create(null)")
    a = run_js("[Promise.resolve()]")
    assert isinstance(a, JsProxy)
    assert isinstance(a, JsArray)
    assert not isinstance(a, JsPromise)
    assert not isinstance(a, JsBuffer)
    assert issubclass(type(a), JsProxy)
    assert issubclass(type(a), JsArray)
    assert not issubclass(JsArray, type(a))
    assert isinstance(a[0], JsPromise)
    assert issubclass(JsPromise, type(a[0]))
    assert not isinstance(a, JsBuffer)
    assert issubclass(type(a), type(nullobj))
    assert issubclass(type(a[0]), type(nullobj))
    assert issubclass(JsProxy, type(nullobj))
    assert issubclass(type(nullobj), JsProxy)
=======
def test_jsproxy_as_object_map(selenium):
    import pytest

    from pyodide.code import run_js

    o1 = run_js("({a : 2, b: 3, c: 77, 1 : 9})")
    with pytest.raises(TypeError, match="object is not subscriptable"):
        o1["a"]
    o = o1.as_object_map()
    del o1
    assert len(o) == 4
    assert set(o) == {"a", "b", "c", "1"}
    assert "a" in o
    assert "b" in o
    assert "1" in o
    assert 1 not in o
    assert o["a"] == 2
    assert o["1"] == 9
    del o["a"]
    assert "a" not in o
    assert not hasattr(o, "a")
    assert hasattr(o, "b")
    assert len(o) == 3
    assert set(o) == {"b", "c", "1"}
    o["d"] = 36
    assert len(o) == 4
    with pytest.raises(
        TypeError, match="Can only assign keys of type string to JavaScript object map"
    ):
        o[1] = 2
    assert len(o) == 4
    assert set(o) == {"b", "c", "d", "1"}
    assert o["d"] == 36
    assert "constructor" not in o
    assert o.to_py() == {"b": 3, "c": 77, "d": 36, "1": 9}

    with pytest.raises(KeyError):
        del o[1]
>>>>>>> 5ea48805
<|MERGE_RESOLUTION|>--- conflicted
+++ resolved
@@ -1296,7 +1296,6 @@
 
 
 @run_in_pyodide
-<<<<<<< HEAD
 def test_jsproxy_subtypes(selenium):
     import pytest
 
@@ -1325,7 +1324,8 @@
     assert issubclass(type(a[0]), type(nullobj))
     assert issubclass(JsProxy, type(nullobj))
     assert issubclass(type(nullobj), JsProxy)
-=======
+
+
 def test_jsproxy_as_object_map(selenium):
     import pytest
 
@@ -1363,5 +1363,4 @@
     assert o.to_py() == {"b": 3, "c": 77, "d": 36, "1": 9}
 
     with pytest.raises(KeyError):
-        del o[1]
->>>>>>> 5ea48805
+        del o[1]