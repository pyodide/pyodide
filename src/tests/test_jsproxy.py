# See also test_typeconversions, and test_python.
import pytest
from hypothesis import example, given
from hypothesis import strategies as st
from pytest_pyodide import run_in_pyodide
from pytest_pyodide.hypothesis import std_hypothesis_settings


def test_jsproxy_dir(selenium):
    result = selenium.run_js(
        """
        self.a = { x : 2, y : "9" };
        self.b = function(){};
        let pyresult = pyodide.runPython(`
            from js import a
            from js import b
            [dir(a), dir(b)]
        `);
        let result = pyresult.toJs();
        pyresult.destroy();
        return result;
        """
    )
    jsproxy_items = {
        "__bool__",
        "__class__",
        "__defineGetter__",
        "__defineSetter__",
        "__delattr__",
        "constructor",
        "toString",
        "typeof",
        "valueOf",
    }
    a_items = {"x", "y"}
    callable_items = {"__call__", "new"}
    set0 = set(result[0])
    set1 = set(result[1])
    assert set0.issuperset(jsproxy_items)
    assert set0.isdisjoint(callable_items)
    assert set0.issuperset(a_items)
    assert set1.issuperset(jsproxy_items)
    assert set1.issuperset(callable_items)
    assert set1.isdisjoint(a_items)
    selenium.run_js(
        """
        self.a = [0,1,2,3,4,5,6,7,8,9];
        a[27] = 0;
        a[":"] = 0;
        a["/"] = 0;
        a.abcd = 0;
        a.α = 0;

        pyodide.runPython(`
            from js import a
            d = dir(a)
            assert '0' not in d
            assert '9' not in d
            assert '27' not in d
            assert ':' in d
            assert '/' in d
            assert 'abcd' in d
            assert 'α' in d
        `);
        """
    )


def test_jsproxy_getattr(selenium):
    assert (
        selenium.run_js(
            """
            self.a = { x : 2, y : "9", typeof : 7 };
            let pyresult = pyodide.runPython(`
                from js import a
                [ a.x, a.y, a.typeof ]
            `);
            let result = pyresult.toJs();
            pyresult.destroy();
            return result;
            """
        )
        == [2, "9", "object"]
    )


@pytest.mark.xfail_browsers(node="No document in node")
@run_in_pyodide
def test_jsproxy_document(selenium):
    from js import document

    el = document.createElement("div")
    assert el.tagName == "DIV"
    assert bool(el)
    assert not document.body.children
    document.body.appendChild(el)
    assert document.body.children
    assert document.body.children.length == 1
    assert document.body.children[0] == el
    assert repr(document) == "[object HTMLDocument]"
    assert len(dir(el)) >= 200
    assert "appendChild" in dir(el)


@pytest.mark.parametrize(
    "js,result",
    [
        ("{}", False),
        ("{a:1}", True),
        ("[]", False),
        ("[1]", True),
        ("new Map()", False),
        ("new Map([[0, 0]])", True),
        ("new Set()", False),
        ("new Set([0])", True),
        ("class T {}; T", True),
        ("class T {}; new T()", True),
        ("new Uint8Array(0)", False),
        ("new Uint8Array(1)", True),
        ("new ArrayBuffer(0)", False),
        ("new ArrayBuffer(1)", True),
    ],
)
@run_in_pyodide
def test_jsproxy_bool(selenium, js, result):
    from pyodide.code import run_js

    assert bool(run_js(js)) == result


@pytest.mark.xfail_browsers(node="No document in node")
@pytest.mark.parametrize(
    "js,result",
    [
        ("document.createElement('div')", True),
        ("document.createElement('select')", True),
        ("document.createElement('p')", True),
        ("document.createElement('style')", True),
        ("document.createElement('ul')", True),
        ("document.createElement('ul').style", True),
        ("document.querySelectorAll('x')", False),
        ("document.querySelectorAll('body')", True),
        ("document.all", False),
    ],
)
@run_in_pyodide
def test_jsproxy_bool_html(selenium, js, result):
    from pyodide.code import run_js

    assert bool(run_js(js)) == result


@pytest.mark.xfail_browsers(node="No ImageData in node")
@run_in_pyodide
def test_jsproxy_imagedata(selenium):
    from js import ImageData

    assert ImageData.new(64, 64).width == 64
    assert ImageData.typeof == "function"


def test_jsproxy_function(selenium):
    selenium.run_js("self.square = function (x) { return x*x; };")
    assert (
        selenium.run(
            """
            from js import square
            square(2)
            """
        )
        == 4
    )


def test_jsproxy_class(selenium):
    selenium.run_js(
        """
        class Point {
          constructor(x, y) {
            this.x = x;
            this.y = y;
          }
        }
        self.TEST = new Point(42, 43);
        """
    )
    assert (
        selenium.run(
            """
            from js import TEST
            del TEST.y
            hasattr(TEST, 'y')
            """
        )
        is False
    )


@run_in_pyodide
def test_jsproxy_map(selenium):
    import pytest

    from pyodide.code import run_js

    TEST = run_js('new Map([["x", 42], ["y", 43]])')
    assert "y" in TEST
    del TEST["y"]
    assert "y" not in TEST

    with pytest.raises(KeyError):
        del TEST["y"]

    assert TEST == TEST
    assert TEST != "foo"

    TEST = run_js("({foo: 'bar', baz: 'bap'})")
    assert dict(TEST.object_entries()) == {"foo": "bar", "baz": "bap"}


def test_jsproxy_iter(selenium):
    selenium.run_js(
        """
        function makeIterator(array) {
          let nextIndex = 0;
          return {
            next: function() {
              return nextIndex < array.length ?
                {value: array[nextIndex++], done: false} :
                {done: true};
            }
          };
        }
        self.ITER = makeIterator([1, 2, 3]);"""
    )
    assert selenium.run("from js import ITER\n" "list(ITER)") == [1, 2, 3]


def test_jsproxy_implicit_iter(selenium):
    selenium.run_js(
        """
        self.ITER = [1, 2, 3];
        """
    )
    assert selenium.run("from js import ITER, Object\n" "list(ITER)") == [1, 2, 3]
    assert selenium.run("from js import ITER, Object\n" "list(ITER.values())") == [
        1,
        2,
        3,
    ]
    assert selenium.run(
        "from js import ITER, Object\n" "list(Object.values(ITER))"
    ) == [1, 2, 3]


def test_jsproxy_call(selenium):
    assert (
        selenium.run_js(
            """
            self.f = function(){ return arguments.length; };
            let pyresult = pyodide.runPython(
                `
                from js import f
                [f(*range(n)) for n in range(10)]
                `
            );
            let result = pyresult.toJs();
            pyresult.destroy();
            return result;
            """
        )
        == list(range(10))
    )


def test_jsproxy_call_kwargs(selenium):
    assert (
        selenium.run_js(
            """
            self.kwarg_function = ({ a = 1, b = 1 }) => {
                return [a, b];
            };
            return pyodide.runPython(
                `
                from js import kwarg_function
                kwarg_function(b = 2, a = 10)
                `
            );
            """
        )
        == [10, 2]
    )


@pytest.mark.xfail
def test_jsproxy_call_meth_py(selenium):
    assert selenium.run_js(
        """
        self.a = {};
        return pyodide.runPython(
            `
            from js import a
            def f(self):
                return self
            a.f = f
            a.f() == a
            `
        );
        """
    )


def test_jsproxy_call_meth_js(selenium):
    assert selenium.run_js(
        """
        self.a = {};
        function f(){return this;}
        a.f = f;
        return pyodide.runPython(
            `
            from js import a
            a.f() == a
            `
        );
        """
    )


def test_jsproxy_call_meth_js_kwargs(selenium):
    assert selenium.run_js(
        """
        self.a = {};
        function f({ x = 1, y = 1 }){
            return [this, x, y];
        }
        a.f = f;
        return pyodide.runPython(
            `
            from js import a
            [r0, r1, r2] = a.f(y=10, x=2)
            r0 == a and r1 == 2 and r2 == 10
            `
        );
        """
    )


def test_call_pyproxy_destroy_args(selenium):
    selenium.run_js(
        r"""
        let y;
        self.f = function(x){ y = x; }
        pyodide.runPython(`
            from js import f
            f({})
            f([])
        `);
        assertThrows(() => y.length, "Error",
            "This borrowed proxy was automatically destroyed at the end of a function call.*\n" +
            'The object was of type "list" and had repr "\\[\\]"'
        );
        """
    )

    selenium.run_js(
        """
        let y;
        self.f = async function(x){
            await sleep(5);
            y = x;
        }
        await pyodide.runPythonAsync(`
            from js import f
            await f({})
            await f([])
        `);
        assertThrows(() => y.length, "Error", "This borrowed proxy was automatically destroyed");
        """
    )


def test_call_pyproxy_set_global(selenium):
    selenium.run_js(
        """
        self.setGlobal = function(x){
            if(pyodide.isPyProxy(self.myGlobal)){
                self.myGlobal.destroy();
            }
            if(pyodide.isPyProxy(x)){
                x = x.copy();
            }
            self.myGlobal = x;
        }
        pyodide.runPython(`
            from js import setGlobal
            setGlobal(2)
            setGlobal({})
            setGlobal([])
            setGlobal(3)
        `);
        """
    )

    selenium.run_js(
        """
        self.setGlobal = async function(x){
            await sleep(5);
            if(pyodide.isPyProxy(self.myGlobal)){
                self.myGlobal.destroy();
            }
            if(pyodide.isPyProxy(x)){
                x = x.copy();
            }
            self.myGlobal = x;
        }
        await pyodide.runPythonAsync(`
            from js import setGlobal
            await setGlobal(2)
            await setGlobal({})
            await setGlobal([])
            await setGlobal(3)
        `);
        """
    )


def test_call_pyproxy_destroy_result(selenium):
    selenium.run_js(
        """
        self.f = function(){
            let dict = pyodide.globals.get("dict");
            let result = dict();
            dict.destroy();
            return result;
        }
        pyodide.runPython(`
            from js import f
            import sys
            d = f()
            assert sys.getrefcount(d) == 2
        `);
        """
    )

    selenium.run_js(
        """
        self.f = async function(){
            await sleep(5);
            let dict = pyodide.globals.get("dict");
            let result = dict();
            dict.destroy();
            return result;
        }
        await pyodide.runPythonAsync(`
            from js import f
            import sys
            d = await f()
        `);
        pyodide.runPython(`
            assert sys.getrefcount(d) == 2
        `);
        """
    )


@pytest.mark.skip_refcount_check
def test_call_pyproxy_return_arg(selenium):
    selenium.run_js(
        """
        self.f = function f(x){
            return x;
        }
        pyodide.runPython(`
            from js import f
            l = [1,2,3]
            x = f(l)
            assert x is l
            import sys
            assert sys.getrefcount(x) == 3
        `);
        """
    )
    selenium.run_js(
        """
        self.f = async function f(x){
            await sleep(5);
            return x;
        }
        await pyodide.runPythonAsync(`
            from js import f
            l = [1,2,3]
            x = await f(l)
            assert x is l
        `);
        pyodide.runPython(`
            import sys
            assert sys.getrefcount(x) == 3
        `);
        """
    )


@run_in_pyodide
def test_import_invocation(selenium):
    import js

    def temp():
        print("okay?")

    from pyodide.ffi import create_once_callable

    js.setTimeout(create_once_callable(temp), 100)
    js.fetch("repodata.json")


@run_in_pyodide
def test_import_bind(selenium):
    from js import fetch

    fetch("repodata.json")


@run_in_pyodide
def test_nested_attribute_access(selenium):
    import js
    from js import self

    assert js.Float64Array.BYTES_PER_ELEMENT == 8
    assert self.Float64Array.BYTES_PER_ELEMENT == 8


def test_destroy_attribute(selenium):
    selenium.run_js(
        """
        let test = pyodide.runPython(`
            class Test:
                a = {}
            test = Test()
            test
        `);
        pyodide.runPython(`
            import sys
            assert sys.getrefcount(test) == 3
            assert sys.getrefcount(test.a) == 2
        `);
        test.a;
        pyodide.runPython(`
            assert sys.getrefcount(test) == 3
            assert sys.getrefcount(test.a) == 3
        `);
        test.a.destroy();
        pyodide.runPython(`
            assert sys.getrefcount(test) == 3
            assert sys.getrefcount(test.a) == 2
        `);
        test.a;
        pyodide.runPython(`
            assert sys.getrefcount(test) == 3
            assert sys.getrefcount(test.a) == 3
        `);
        test.destroy();
        pyodide.runPython(`
            assert sys.getrefcount(test) == 2
            assert sys.getrefcount(test.a) == 2
        `);
        """
    )


@run_in_pyodide
def test_window_isnt_super_weird_anymore(selenium):
    import js
    from js import Array, self

    assert self.Array != self
    assert self.Array == Array
    assert self.self.self.self == self
    assert js.self.Array == Array
    assert js.self.self.self.self == self
    assert self.self.self.self.Array == Array


@pytest.mark.skip_refcount_check
@pytest.mark.skip_pyproxy_check
def test_mount_object(selenium_standalone):
    selenium = selenium_standalone
    result = selenium.run_js(
        """
        function x1(){
            return "x1";
        }
        function x2(){
            return "x2";
        }
        function y(){
            return "y";
        }
        let a = { x : x1, y, s : 3, t : 7};
        let b = { x : x2, y, u : 3, t : 7};
        pyodide.registerJsModule("a", a);
        pyodide.registerJsModule("b", b);
        let result_proxy = pyodide.runPython(`
            from a import x
            from b import x as x2
            result = [x(), x2()]
            import a
            import b
            result += [a.s, dir(a), dir(b)]
            result
        `);
        let result = result_proxy.toJs()
        result_proxy.destroy();
        return result;
        """
    )
    assert result[:3] == ["x1", "x2", 3]
    assert {x for x in result[3] if len(x) == 1} == {"x", "y", "s", "t"}
    assert {x for x in result[4] if len(x) == 1} == {"x", "y", "u", "t"}
    selenium.run_js(
        """
        pyodide.unregisterJsModule("a");
        pyodide.unregisterJsModule("b");
        """
    )
    selenium.run(
        """
        import sys
        del sys.modules["a"]
        del sys.modules["b"]
        """
    )


def test_unregister_jsmodule(selenium):
    selenium.run_js(
        """
        let a = new Map(Object.entries({ s : 7 }));
        let b = new Map(Object.entries({ t : 3 }));
        pyodide.registerJsModule("a", a);
        pyodide.registerJsModule("a", b);
        pyodide.unregisterJsModule("a");
        await pyodide.runPythonAsync(`
            from unittest import TestCase
            raises = TestCase().assertRaises
            with raises(ImportError):
                import a
        `);
        """
    )


def test_unregister_jsmodule_error(selenium):
    selenium.run_js(
        """
        try {
            pyodide.unregisterJsModule("doesnotexist");
            throw new Error("unregisterJsModule should have thrown an error.");
        } catch(e){
            if(!e.message.includes("Cannot unregister 'doesnotexist': no Javascript module with that name is registered")){
                throw e;
            }
        }
        """
    )


@pytest.mark.skip_refcount_check
@pytest.mark.skip_pyproxy_check
def test_nested_import(selenium_standalone):
    selenium = selenium_standalone
    assert (
        selenium.run_js(
            """
            self.a = { b : { c : { d : 2 } } };
            return pyodide.runPython("from js.a.b import c; c.d");
            """
        )
        == 2
    )
    selenium.run(
        """
        import sys
        del sys.modules["js.a"]
        del sys.modules["js.a.b"]
        """
    )


@pytest.mark.skip_refcount_check
@pytest.mark.skip_pyproxy_check
def test_register_jsmodule_docs_example(selenium_standalone):
    selenium = selenium_standalone
    selenium.run_js(
        """
        let my_module = {
        f : function(x){
            return x*x + 1;
        },
        g : function(x){
            console.log(`Calling g on argument ${x}`);
            return x;
        },
        submodule : {
            h : function(x) {
            return x*x - 1;
            },
            c  : 2,
        },
        };
        pyodide.registerJsModule("my_js_module", my_module);
        """
    )
    selenium.run(
        """
        import my_js_module
        from my_js_module.submodule import h, c
        assert my_js_module.f(7) == 50
        assert h(9) == 80
        assert c == 2
        import sys
        del sys.modules["my_js_module"]
        del sys.modules["my_js_module.submodule"]
        """
    )


@run_in_pyodide
def test_object_entries_keys_values(selenium):
    from pyodide.code import run_js

    x = run_js("({ a : 2, b : 3, c : 4 })")
    assert x.object_entries().to_py() == [["a", 2], ["b", 3], ["c", 4]]
    assert x.object_keys().to_py() == ["a", "b", "c"]
    assert x.object_values().to_py() == [2, 3, 4]


def test_mixins_feature_presence(selenium):
    selenium.run_js(
        """
        let fields = [
            [{ [Symbol.iterator](){} }, "__iter__"],
            [{ next(){} }, "__next__", "__iter__"],
            [{ length : 1 }, "__len__"],
            [{ get(){} }, "__getitem__"],
            [{ set(){} }, "__setitem__", "__delitem__"],
            [{ has(){} }, "__contains__"],
            [{ then(){} }, "__await__"]
        ];

        let test_object = pyodide.runPython(`
            from js import console
            def test_object(obj, keys_expected):
                for [key, expected_val] in keys_expected.object_entries():
                    actual_val = hasattr(obj, key)
                    if actual_val != expected_val:
                        console.log(obj)
                        console.log(key)
                        console.log(actual_val)
                        assert False
            test_object
        `);

        for(let flags = 0; flags < (1 << fields.length); flags ++){
            let o = {};
            let keys_expected = {};
            for(let [idx, [obj, ...keys]] of fields.entries()){
                if(flags & (1<<idx)){
                    Object.assign(o, obj);
                }
                for(let key of keys){
                    keys_expected[key] = keys_expected[key] || !!(flags & (1<<idx));
                }
            }
            test_object(o, keys_expected);
        }
        test_object.destroy();
        """
    )


def test_mixins_calls(selenium):
    result = selenium.run_js(
        """
        self.testObjects = {};
        testObjects.iterable = { *[Symbol.iterator](){
            yield 3; yield 5; yield 7;
        } };
        testObjects.iterator = testObjects.iterable[Symbol.iterator]();
        testObjects.has_len1 = { length : 7, size : 10 };
        testObjects.has_len2 = { length : 7 };
        testObjects.has_get = { get(x){ return x; } };
        testObjects.has_getset = new Map();
        testObjects.has_has = { has(x){ return typeof(x) === "string" && x.startsWith("x") } };
        testObjects.has_includes = { includes(x){ return typeof(x) === "string" && x.startsWith("a") } };
        testObjects.has_has_includes = {
            includes(x){ return typeof(x) === "string" && x.startsWith("a") },
            has(x){ return typeof(x) === "string" && x.startsWith("x") }
        };
        testObjects.awaitable = { then(cb){ cb(7); } };

        let pyresult = await pyodide.runPythonAsync(`
            from js import testObjects as obj
            result = []
            result.append(["iterable1", list(iter(obj.iterable)), [3, 5, 7]])
            result.append(["iterable2", [*obj.iterable], [3, 5, 7]])
            it = obj.iterator
            result.append(["iterator", [next(it), next(it), next(it)], [3, 5, 7]])
            result.append(["has_len1", len(obj.has_len1), 10])
            result.append(["has_len2", len(obj.has_len2), 7])
            result.append(["has_get1", obj.has_get[10], 10])
            result.append(["has_get2", obj.has_get[11], 11])
            m = obj.has_getset
            m[1] = 6
            m[2] = 77
            m[3] = 9
            m[2] = 5
            del m[3]
            result.append(["has_getset", [x.to_py() for x in m.entries()], [[1, 6], [2, 5]]])
            result.append(["has_has", [n in obj.has_has for n in ["x9", "a9"]], [True, False]])
            result.append(["has_includes", [n in obj.has_includes for n in ["x9", "a9"]], [False, True]])
            result.append(["has_has_includes", [n in obj.has_has_includes for n in ["x9", "a9"]], [True, False]])
            result.append(["awaitable", await obj.awaitable, 7])
            result
        `);
        let result = pyresult.toJs();
        pyresult.destroy();
        return result;
        """
    )
    for [desc, a, b] in result:
        assert a == b, desc


def test_mixins_errors_1(selenium):
    selenium.run_js(
        """
        self.a = [];
        self.b = {
            has(){ return false; },
            get(){ return undefined; },
            set(){ return false; },
            delete(){ return false; },
        };
        await pyodide.runPythonAsync(`
            from unittest import TestCase
            raises = TestCase().assertRaises
            from js import a, b
            with raises(IndexError):
                a[0]
            with raises(IndexError):
                del a[0]
            with raises(KeyError):
                b[0]
            with raises(KeyError):
                del b[0]
        `);
        """
    )


def test_mixins_errors_2(selenium):
    selenium.run_js(
        """
        self.c = {
            next(){},
            length : 1,
            get(){},
            set(){},
            has(){},
            then(){}
        };
        self.d = {
            [Symbol.iterator](){},
        };
        pyodide.runPython("from js import c, d");
        delete c.next;
        delete c.length;
        delete c.get;
        delete c.set;
        delete c.has;
        delete c.then;
        delete d[Symbol.iterator];
        pyodide.runPython(`
            from contextlib import contextmanager
            from unittest import TestCase
            @contextmanager
            def raises(exc, match=None):
                with TestCase().assertRaisesRegex(exc, match) as e:
                    yield e

            from pyodide.ffi import JsException
            msg = "^TypeError:.* is not a function.*"
            with raises(JsException, match=msg):
                next(c)
            with raises(JsException, match=msg):
                iter(d)
            with raises(TypeError, match="object does not have a valid length"):
                len(c)
            with raises(JsException, match=msg):
                c[0]
            with raises(JsException, match=msg):
                c[0] = 7
            with raises(JsException, match=msg):
                del c[0]
        `)

        await pyodide.runPythonAsync(`
            with raises(TypeError, match="can't be used in 'await' expression"):
                await c
        `);
        """
    )


@run_in_pyodide
def test_mixins_errors_3(selenium):
    from unittest import TestCase

    from pyodide.code import run_js

    raises = TestCase().assertRaises

    l = run_js(
        """
        const l = [0, false, NaN, undefined, null];
        l[6] = 7;
        l
        """
    )

    with raises(IndexError):
        l[10]
    with raises(IndexError):
        l[5]
    assert len(l) == 7
    l[0]
    l[1]
    l[2]
    l[3]
    l[4]
    l[6]
    del l[1]
    with raises(IndexError):
        l[4]
    l[5]
    del l[4]
    l[3]
    l[4]


@run_in_pyodide
def test_mixins_errors_4(selenium):
    from unittest import TestCase

    from pyodide.code import run_js

    raises = TestCase().assertRaises

    m = run_js(
        """
        l = [0, false, NaN, undefined, null];
        l[6] = 7;
        let a = Array.from(self.l.entries());
        a.splice(5, 1);
        m = new Map(a);
        m
        """
    )

    with raises(KeyError):
        m[10]
    with raises(KeyError):
        m[5]
    assert len(m) == 6
    m[0]
    m[1]
    m[2]
    m[3]
    m[4]
    m[6]
    del m[1]
    with raises(KeyError):
        m[1]
    assert len(m) == 5


def test_buffer(selenium):
    selenium.run_js(
        """
        self.a = new Uint32Array(Array.from({length : 10}, (_,idx) => idx));
        pyodide.runPython(`
            from js import a
            b = a.to_py()
            b[4] = 7
            assert b[8] == 8
            a.assign_to(b)
            assert b[4] == 4
            b[4] = 7
            a.assign(b)
            assert a[4] == 7
        `);
        if(a[4] !== 7){
            throw Error();
        }
        """
    )
    selenium.run_js(
        """
        self.a = new Uint32Array(Array.from({length : 10}, (_,idx) => idx));
        pyodide.runPython(`
            import js
            from unittest import TestCase
            raises = TestCase().assertRaisesRegex
            from array import array
            from js import a
            c = array('b', range(30))
            d = array('b', range(40))
            with raises(ValueError, "cannot assign to TypedArray"):
                a.assign(c)

            with raises(ValueError, "cannot assign from TypedArray"):
                a.assign_to(c)

            with raises(ValueError, "incompatible formats"):
                a.assign(d)

            with raises(ValueError, "incompatible formats"):
                a.assign_to(d)

            e = array('I', range(10, 20))
            a.assign(e)
        `);
        for(let [k, v] of a.entries()){
            if(v !== k + 10){
                throw new Error([v, k]);
            }
        }
        """
    )


@run_in_pyodide
def test_buffer_to_file(selenium):
    from js import Uint8Array

    a = Uint8Array.new(range(10))
    from tempfile import TemporaryFile

    with TemporaryFile() as f:
        a.to_file(f)
        f.seek(0)
        assert f.read() == a.to_bytes()

        b = b"abcdef"
        f.write(b)
        f.seek(-len(b), 1)
        a.from_file(f)
        assert list(a.subarray(0, len(b)).to_bytes()) == list(b)


@run_in_pyodide
def test_buffer_into_file(selenium):
    from js import Uint8Array

    a = Uint8Array.new(range(10))
    from tempfile import TemporaryFile

    with TemporaryFile() as f:
        b = a.to_bytes()
        a._into_file(f)
        f.seek(0)
        assert f.read() == b


@run_in_pyodide
def test_buffer_into_file2(selenium):
    """Check that no copy occurred."""
    import pyodide_js
    from js import Uint8Array

    a = Uint8Array.new(range(10))
    from tempfile import TemporaryFile

    with TemporaryFile() as f:
        a._into_file(f)
        assert pyodide_js.FS.streams[f.fileno()].node.contents.buffer == a.buffer


def test_buffer_assign_back(selenium):
    result = selenium.run_js(
        """
        self.jsarray = new Uint8Array([1, 2, 3, 4, 5, 6]);
        pyodide.runPython(`
            from js import jsarray
            array = jsarray.to_py()
            array[1::2] = bytes([20, 77, 9])
            jsarray.assign(array)
        `);
        return Array.from(jsarray)
        """
    )
    assert result == [1, 20, 3, 77, 5, 9]


@run_in_pyodide
def test_buffer_conversions(selenium):
    from pyodide.code import run_js

    s, jsbytes = run_js(
        """
        const s = "abcဴ";
        const jsbytes = new TextEncoder().encode(s);
        [s, jsbytes]
        """
    )
    memoryview_conversion = jsbytes.to_memoryview()
    bytes_conversion = jsbytes.to_bytes()

    assert bytes_conversion.decode() == s
    assert bytes(memoryview_conversion) == bytes_conversion


@run_in_pyodide
def test_tostring_encoding(selenium):
    from pyodide.code import run_js

    bytes = run_js(
        """
        // windows-1251 encoded "Привет, мир!" which is Russian for "Hello, world!"
        new Uint8Array([207, 240, 232, 226, 229, 242, 44, 32, 236, 232, 240, 33]);
        """
    )

    assert bytes.to_string("windows-1251") == "Привет, мир!"


@run_in_pyodide
def test_tostring_error(selenium):
    from unittest import TestCase

    from pyodide.code import run_js

    raises = TestCase().assertRaises

    bytes = run_js(
        """
        // windows-1251 encoded "Привет, мир!" which is Russian for "Hello, world!"
        new Uint8Array([207, 240, 232, 226, 229, 242, 44, 32, 236, 232, 240, 33]);
        """
    )

    with raises(ValueError):
        bytes.to_string()


@run_in_pyodide
def test_duck_buffer_method_presence(selenium):
    from pyodide.code import run_js

    bytes = run_js(
        "new Uint8Array([207, 240, 232, 226, 229, 242, 44, 32, 236, 232, 240, 33])"
    )
    other = run_js("{}")

    buffer_methods = {"assign", "assign_to", "to_string", "to_memoryview", "to_bytes"}
    assert buffer_methods < set(dir(bytes))
    assert not set(dir(other)).intersection(buffer_methods)


def test_memory_leaks(selenium):
    # refcounts are tested automatically in conftest by default
    selenium.run_js(
        """
        self.a = [1,2,3];
        pyodide.runPython(`
            from js import a
            repr(a)
            [*a]
            None
        `);
        """
    )


@run_in_pyodide
def test_js_id(selenium):
    from pyodide.code import run_js

    [x, y, z] = run_js("let a = {}; let b = {}; [a, a, b]")
    assert x.js_id == y.js_id
    assert x is not y
    assert x.js_id != z.js_id


@run_in_pyodide
def test_object_with_null_constructor(selenium):
    from unittest import TestCase

    from pyodide.code import run_js

    o = run_js("Object.create(null)")
    with TestCase().assertRaises(TypeError):
        repr(o)


@pytest.mark.parametrize("n", [1 << 31, 1 << 32, 1 << 33, 1 << 63, 1 << 64, 1 << 65])
@run_in_pyodide
def test_very_large_length(selenium, n):
    from unittest import TestCase

    from pyodide.code import run_js

    raises = TestCase().assertRaises(
        OverflowError, msg=f"length {n} of object is larger than INT_MAX (2147483647)"
    )

    o = run_js(f"({{length : {n}}})")
    with raises:
        len(o)

    # 1. Set toStringTag to NodeList to force JsProxy to feature detect this object
    # as an array
    # 2. Return a very large length
    # 3. JsProxy_subscript_array should successfully handle this and propagate the error.
    a = run_js(f"({{[Symbol.toStringTag] : 'NodeList', length: {n}}})")
    with raises:
        a[-1]


@pytest.mark.parametrize(
    "n", [-1, -2, -3, -100, -1 << 31, -1 << 32, -1 << 33, -1 << 63, -1 << 64, -1 << 65]
)
@run_in_pyodide
def test_negative_length(selenium, n):
    from unittest import TestCase

    from pyodide.code import run_js

    raises = TestCase().assertRaises(
        ValueError, msg=f"length {n} of object is negative"
    )

    o = run_js(f"({{length : {n}}})")
    with raises:
        len(o)

    # 1. Set toStringTag to NodeList to force JsProxy to feature detect this object
    # as an array
    # 2. Return a negative length
    # 3. JsProxy_subscript_array should successfully handle this and propagate the error.
    a = run_js(f"({{[Symbol.toStringTag] : 'NodeList', length: {n}}})")
    with raises:
        a[-1]


@std_hypothesis_settings
@given(l=st.lists(st.integers()), slice=st.slices(50))
@example(l=[0, 1], slice=slice(None, None, -1))
@example(l=list(range(4)), slice=slice(None, None, -2))
@example(l=list(range(10)), slice=slice(-1, 12))
@example(l=list(range(10)), slice=slice(12, -1))
@example(l=list(range(10)), slice=slice(12, -1, -1))
@example(l=list(range(10)), slice=slice(-1, 12, 2))
@example(l=list(range(10)), slice=slice(12, -1, -1))
@example(l=list(range(10)), slice=slice(12, -1, -2))
@run_in_pyodide
def test_array_slices(selenium, l, slice):
    expected = l[slice]
    from pyodide.ffi import JsArray, to_js

    jsl = to_js(l)
    assert isinstance(jsl, JsArray)
    result = jsl[slice]
    assert result.to_py() == expected


@std_hypothesis_settings
@given(l=st.lists(st.integers()), slice=st.slices(50))
@example(l=[0, 1], slice=slice(None, None, -1))
@example(l=list(range(4)), slice=slice(None, None, -2))
@example(l=list(range(10)), slice=slice(-1, 12))
@example(l=list(range(10)), slice=slice(12, -1))
@example(l=list(range(10)), slice=slice(12, -1, -1))
@example(l=list(range(10)), slice=slice(-1, 12, 2))
@example(l=list(range(10)), slice=slice(12, -1, -1))
@example(l=list(range(10)), slice=slice(12, -1, -2))
@run_in_pyodide
def test_array_slice_del(selenium, l, slice):
    from pyodide.ffi import JsArray, to_js

    jsl = to_js(l)
    assert isinstance(jsl, JsArray)
    del l[slice]
    del jsl[slice]
    assert jsl.to_py() == l


@st.composite
def list_slice_and_value(draw):
    l = draw(st.lists(st.integers()))
    step_one = draw(st.booleans())
    if step_one:
        start = draw(st.integers(0, max(len(l) - 1, 0)) | st.none())
        stop = draw(st.integers(start, len(l)) | st.none())
        if draw(st.booleans()) and start is not None:
            start -= len(l)
        if draw(st.booleans()) and stop is not None:
            stop -= len(l)
        s = slice(start, stop)
        vals = draw(st.lists(st.integers()))
    else:
        s = draw(st.slices(50))
        vals_len = len(l[s])
        vals = draw(st.lists(st.integers(), min_size=vals_len, max_size=vals_len))
    return (l, s, vals)


@std_hypothesis_settings
@given(lsv=list_slice_and_value())
@example(lsv=(list(range(5)), slice(5, 2), []))
@example(lsv=(list(range(5)), slice(2, 5, -1), []))
@example(lsv=(list(range(5)), slice(5, 2), [-1, -2, -3]))
@run_in_pyodide
def test_array_slice_assign_1(selenium, lsv):
    from pyodide.ffi import JsArray, to_js

    [l, s, v] = lsv
    jsl = to_js(l)
    assert isinstance(jsl, JsArray)
    l[s] = v
    jsl[s] = v
    assert jsl.to_py() == l


@run_in_pyodide
def test_array_slice_assign_2(selenium):
    import pytest

    from pyodide.ffi import JsArray, to_js

    l = list(range(10))
    with pytest.raises(ValueError) as exc_info_1a:
        l[0:4:2] = [1, 2, 3, 4]

    jsl = to_js(l)
    assert isinstance(jsl, JsArray)
    with pytest.raises(ValueError) as exc_info_1b:
        jsl[0:4:2] = [1, 2, 3, 4]

    l = list(range(10))
    with pytest.raises(ValueError) as exc_info_2a:
        l[0:4:2] = []

    with pytest.raises(ValueError) as exc_info_2b:
        jsl[0:4:2] = []

    with pytest.raises(TypeError) as exc_info_3a:
        l[:] = 1  # type: ignore[call-overload]

    with pytest.raises(TypeError) as exc_info_3b:
        jsl[:] = 1

    assert exc_info_1a.value.args == exc_info_1b.value.args
    assert exc_info_2a.value.args == exc_info_2b.value.args
    assert exc_info_3a.value.args == exc_info_3b.value.args


@std_hypothesis_settings
@given(l1=st.lists(st.integers()), l2=st.lists(st.integers()))
@example(l1=[], l2=[])
@example(l1=[], l2=[1])
@run_in_pyodide
def test_array_extend(selenium_module_scope, l1, l2):
    from pyodide.ffi import to_js

    l1js1 = to_js(l1)
    l1js1.extend(l2)

    l1js2 = to_js(l1)
    l1js2 += l2

    l1.extend(l2)

    assert l1 == l1js1.to_py()
    assert l1 == l1js2.to_py()


@run_in_pyodide
def test_typed_array(selenium):
    from pyodide.code import run_js

    a = run_js("self.a = new Uint8Array([1,2,3,4]); a")
    assert a[0] == 1
    assert a[-1] == 4
    a[-2] = 7
    assert run_js("self.a[2]") == 7

    import pytest

    with pytest.raises(ValueError, match="cannot delete array elements"):
        del a[0]

    msg = "Slice subscripting isn't implemented for typed arrays"
    with pytest.raises(NotImplementedError, match=msg):
        a[:]

    msg = "Slice assignment isn't implemented for typed arrays"
    with pytest.raises(NotImplementedError, match=msg):
        a[:] = [-1, -2, -3, -4]

    assert not hasattr(a, "extend")
    with pytest.raises(TypeError):
        a += [1, 2, 3]


@pytest.mark.xfail_browsers(node="No document in node")
@run_in_pyodide
def test_html_array(selenium):
    from pyodide.code import run_js

    x = run_js("document.querySelectorAll('*')")
    assert run_js("(a, b) => a === b[0]")(x[0], x)
    assert run_js("(a, b) => a === Array.from(b).pop()")(x[-1], x)

    import pytest

    with pytest.raises(TypeError, match="does ?n[o']t support item assignment"):
        x[0] = 0

    with pytest.raises(TypeError, match="does ?n[o']t support item deletion"):
        del x[0]


@run_in_pyodide
def test_jsproxy_match(selenium):
    from pyodide.code import run_js

    x: int
    y: int
    z: int
    l: list[int]

    a = run_js("[1, 2, 3]")
    match a:
        case [x, y, 3]:
            pass
    assert x == 1
    assert y == 2

    b = run_js("new Uint8Array([7, 3, 9, 10])")
    match b:
        case [x, y, *l]:
            pass
    assert x == 7
    assert y == 3
    assert l == [9, 10]

    c = run_js("new Map([[1,2], [3,4]])")
    match c:
        case {1: x, 3: y}:
            pass
    assert x == 2
    assert y == 4

    c = run_js("({a: 2, b: 5})").as_object_map()
    match c:
        case {"a": x, "b": y}:
            pass
    assert x == 2
    assert y == 5
    default = False
    match c:
        case {"a": x, "b": y, "d": _}:
            pass
        case _:
            default = True
    assert default


@run_in_pyodide
def test_jsarray_index(selenium):
    import pytest

    from pyodide.code import run_js

    a = run_js("[5, 7, 9, -1, 3, 5]")
    assert a.index(5) == 0
    assert a.index(5, 1) == 5
    with pytest.raises(ValueError, match="5 is not in list"):
        assert a.index(5, 1, -1) == 5

    a.append([1, 2, 3])
    assert a.index([1, 2, 3]) == 6
    run_js("(a) => a.pop().destroy()")(a)


@run_in_pyodide
def test_jsarray_count(selenium):
    from pyodide.code import run_js

    l = [5, 7, 9, -1, 3, 5]
    a = run_js(repr(l))
    assert a.count(1) == 0
    assert a.count(-1) == 1
    assert a.count(5) == 2

    b = run_js(f"new Int8Array({repr(l)})")
    assert b.count(1) == 0
    assert b.count(-1) == 1
    assert b.count(5) == 2

    a.append([])
    a.append([1])
    a.append([])
    assert a.count([]) == 2
    assert a.count([1]) == 1
    assert a.count([2]) == 0
    run_js(
        """(a) => {
            a.pop().destroy();
            a.pop().destroy();
            a.pop().destroy();
        }
        """
    )(a)


@run_in_pyodide
def test_jsarray_reversed(selenium):
    from pyodide.code import run_js

    l = [5, 7, 9, -1, 3, 5]
    a = run_js(repr(l))
    b = run_js(f"new Int8Array({repr(l)})")
    it1 = reversed(l)
    it2 = reversed(a)
    it3 = reversed(b)

    for _ in range(len(l)):
        v = next(it1)
        assert next(it2) == v
        assert next(it3) == v

    import pytest

    with pytest.raises(StopIteration):
        next(it1)
    with pytest.raises(StopIteration):
        next(it2)
    with pytest.raises(StopIteration):
        next(it3)


@run_in_pyodide
def test_jsarray_reverse(selenium):
    from pyodide.code import run_js

    l = [5, 7, 9, 0, 3, 1]
    a = run_js(repr(l))
    b = run_js(f"new Int8Array({repr(l)})")

    l.reverse()
    a.reverse()
    b.reverse()

    assert a.to_py() == l
    assert b.to_bytes() == bytes(l)


@run_in_pyodide
def test_jsproxy_descr_get(selenium):
    from pyodide.code import run_js

    class T:
        a: int
        b: int
        f = run_js("function f(x) {return this[x]; }; f")

    t = T()
    t.a = 7
    t.b = 66
    assert t.f("a") == 7
    assert t.f("b") == 66
    assert t.f("c") is None


@run_in_pyodide
def test_mappings(selenium):
    import pytest

    from pyodide.code import run_js

    m = run_js("new Map([[1,2], [3,4]])")
    # Iterate using keys() function
    assert set(m) == {1, 3}
    assert 1 in m.keys()
    assert m.keys() | {2} == {1, 2, 3}
    assert 2 in m.values()
    assert set(m.values()) == {2, 4}
    assert (1, 2) in m.items()
    assert set(m.items()) == {(1, 2), (3, 4)}

    assert m.get(1, 7) == 2
    assert m.get(2, 7) == 7

    assert m.pop(1) == 2
    assert m.pop(1, 7) == 7
    m[1] = 2
    assert m.pop(1, 7) == 2
    assert m.pop(1, 7) == 7
    assert 1 not in m
    with pytest.raises(KeyError):
        m.pop(1)

    assert m.setdefault(1, 8) == 8
    assert m.setdefault(3, 8) == 4
    assert m.setdefault(3) == 4
    assert m.setdefault(4) is None
    assert 1 in m
    assert m[1] == 8

    m.update({6: 7, 8: 9})
    assert dict(m) == {1: 8, 3: 4, 4: None, 6: 7, 8: 9}

    assert m.popitem() in set({1: 8, 3: 4, 4: None, 6: 7, 8: 9}.items())
    assert len(m) == 4
    m.clear()
    assert dict(m) == {}


@run_in_pyodide
def test_jsproxy_as_object_map(selenium):
    import pytest

    from pyodide.code import run_js
    from pyodide.ffi import JsMutableMap

    o1 = run_js("({a : 2, b: 3, c: 77, 1 : 9})")
    with pytest.raises(TypeError, match="object is not subscriptable"):
        o1["a"]
    o = o1.as_object_map()
    assert not isinstance(o1, JsMutableMap)
    assert isinstance(o, JsMutableMap)
    del o1
    assert len(o) == 4
    assert set(o) == {"a", "b", "c", "1"}
    assert "a" in o
    assert "b" in o
    assert "1" in o
    assert 1 not in o
    assert o["a"] == 2
    assert o["1"] == 9
    del o["a"]
    assert "a" not in o
    assert not hasattr(o, "a")
    assert hasattr(o, "b")
    assert len(o) == 3
    assert set(o) == {"b", "c", "1"}
    o["d"] = 36
    assert len(o) == 4
    with pytest.raises(
        TypeError, match="Can only assign keys of type string to JavaScript object map"
    ):
        o[1] = 2
    assert len(o) == 4
    assert set(o) == {"b", "c", "d", "1"}
    assert o["d"] == 36
    assert "constructor" not in o
    assert o.to_py() == {"b": 3, "c": 77, "d": 36, "1": 9}

    with pytest.raises(KeyError):
        del o[1]


@run_in_pyodide
<<<<<<< HEAD
def test_object_map_mapping_methods(selenium):
    import pytest

    from pyodide.code import run_js
    from pyodide.ffi import JsMap, JsMutableMap

    m = run_js("({1:2, 3:4})").as_object_map()
    assert isinstance(m, JsMap)
    assert isinstance(m, JsMutableMap)
    # Iterate using keys() function
    assert set(m) == {"1", "3"}
    assert "1" in m.keys()
    assert 1 not in m.keys()
    assert m.keys() | {"2"} == {"1", "2", "3"}
    assert 2 in m.values()
    assert set(m.values()) == {2, 4}
    assert ("1", 2) in m.items()
    assert set(m.items()) == {("1", 2), ("3", 4)}

    assert m.get("1", 7) == 2
    assert m.get("2", 7) == 7

    assert m.pop("1") == 2
    assert m.pop("1", 7) == 7
    m["1"] = 2
    assert m.pop("1", 7) == 2
    assert m.pop("1", 7) == 7
    assert "1" not in m
    with pytest.raises(KeyError):
        m.pop("1")

    assert m.setdefault("1", 8) == 8
    assert m.setdefault("3", 8) == 4
    assert m.setdefault("3") == 4
    assert m.setdefault("4") is None
    assert "1" in m
    assert m["1"] == 8

    m.update({"6": 7, "8": 9})
    assert dict(m) == {"1": 8, "3": 4, "4": None, "6": 7, "8": 9}

    assert m.popitem() in set({"1": 8, "3": 4, "4": None, "6": 7, "8": 9}.items())
    assert len(m) == 4
    m.clear()
    assert dict(m) == {}


@run_in_pyodide
def test_jsproxy_subtypes(selenium):
    import pytest

    from pyodide.code import run_js
    from pyodide.ffi import JsArray, JsBuffer, JsPromise, JsProxy

    with pytest.raises(TypeError, match="JsProxy"):
        JsProxy()

    with pytest.raises(TypeError, match="JsArray"):
        JsArray()

    nullobj = run_js("Object.create(null)")
    a = run_js("[Promise.resolve()]")
    assert isinstance(a, JsProxy)
    assert isinstance(a, JsArray)
    assert not isinstance(a, JsPromise)
    assert not isinstance(a, JsBuffer)
    assert issubclass(type(a), JsProxy)
    assert issubclass(type(a), JsArray)
    assert not issubclass(JsArray, type(a))
    assert isinstance(a[0], JsPromise)
    assert issubclass(JsPromise, type(a[0]))
    assert not isinstance(a, JsBuffer)
    assert issubclass(type(a), type(nullobj))
    assert issubclass(type(a[0]), type(nullobj))
    assert issubclass(JsProxy, type(nullobj))
    assert issubclass(type(nullobj), JsProxy)
=======
def test_gen_send(selenium):
    import pytest

    from pyodide.code import run_js
    from pyodide.ffi import JsGenerator

    f = run_js(
        """
        (function*(){
            let n = 0;
            for(let i = 0; i < 3; i++){
                n = yield n + 2;
            }
        });
        """
    )

    it = f()
    assert isinstance(it, JsGenerator)

    assert it.send(None) == 2
    assert it.send(2) == 4
    assert it.send(3) == 5
    with pytest.raises(StopIteration):
        it.send(4)


@run_in_pyodide
def test_gen_send_type_errors(selenium):
    from re import escape

    import pytest

    from pyodide.code import run_js
    from pyodide.ffi import JsGenerator, JsIterator

    g = run_js(
        """
        ({next(){ return 2; }});
        """
    )
    assert isinstance(g, JsIterator)
    assert not isinstance(g, JsGenerator)
    with pytest.raises(
        TypeError, match='Result should have type "object" not "number"'
    ):
        g.send(None)

    g = run_js(
        """
        ({next(){ return Promise.resolve(2); }});
        """
    )
    with pytest.raises(
        TypeError,
        match=escape("Result was a promise, use anext() / asend() / athrow() instead."),
    ):
        g.send(None)

    g = run_js(
        """
        ({next(){ return {}; }});
        """
    )
    with pytest.raises(TypeError, match='Result has no "done" field.'):
        g.send(None)


@run_in_pyodide
def test_gen_throw(selenium):
    import pytest

    from pyodide.code import run_js
    from pyodide.ffi import JsGenerator

    f = run_js(
        """
        (function *() {
            try {
                yield 1;
            } finally {
                yield 2;
                console.log("finally");
            }
        })
        """
    )

    g = f()
    assert isinstance(g, JsGenerator)
    assert next(g) == 1
    assert g.throw(TypeError("hi")) == 2
    with pytest.raises(TypeError, match="hi"):
        next(g)

    g = f()
    assert next(g) == 1
    assert g.throw(TypeError, "hi") == 2
    with pytest.raises(TypeError, match="hi"):
        next(g)

    f = run_js(
        """
        (function *() {
            yield 1;
            yield 2;
            yield 3;
        })
        """
    )
    g = f()
    assert next(g) == 1
    g.close()


@run_in_pyodide
def test_gen_close(selenium):
    import pytest

    from pyodide.code import run_js
    from pyodide.ffi import JsGenerator

    f = run_js(
        """
        (function *(x) {
            try {
                yield 1;
                yield 2;
                x.push("this never happens");
                yield 3;
            } finally {
                x.append("finally");
            }
        })
        """
    )

    from pyodide.ffi import create_proxy

    l: list[str] = []
    p = create_proxy(l)
    g = f(p)
    assert isinstance(g, JsGenerator)
    assert next(g) == 1
    assert next(g) == 2
    assert g.close() is None  # type:ignore[func-returns-value]
    p.destroy()
    assert l == ["finally"]

    f = run_js(
        """
        (function *(x) {
            try {
                yield 1;
            } finally {
                yield 2;
            }
        })
        """
    )

    g = f()
    next(g)
    with pytest.raises(RuntimeError, match="JavaScript generator ignored return"):
        g.close()
>>>>>>> 3fe37935
<|MERGE_RESOLUTION|>--- conflicted
+++ resolved
@@ -1672,7 +1672,6 @@
 
 
 @run_in_pyodide
-<<<<<<< HEAD
 def test_object_map_mapping_methods(selenium):
     import pytest
 
@@ -1749,7 +1748,8 @@
     assert issubclass(type(a[0]), type(nullobj))
     assert issubclass(JsProxy, type(nullobj))
     assert issubclass(type(nullobj), JsProxy)
-=======
+
+
 def test_gen_send(selenium):
     import pytest
 
@@ -1914,5 +1914,4 @@
     g = f()
     next(g)
     with pytest.raises(RuntimeError, match="JavaScript generator ignored return"):
-        g.close()
->>>>>>> 3fe37935
+        g.close()