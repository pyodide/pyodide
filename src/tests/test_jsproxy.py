# See also test_typeconversions, and test_python.
import pytest
from pyodide_build.testing import run_in_pyodide


def test_jsproxy_dir(selenium):
    result = selenium.run_js(
        """
        self.a = { x : 2, y : "9" };
        self.b = function(){};
        let pyresult = pyodide.runPython(`
            from js import a
            from js import b
            [dir(a), dir(b)]
        `);
        let result = pyresult.toJs();
        pyresult.destroy();
        return result;
        """
    )
    jsproxy_items = set(
        [
            "__bool__",
            "__class__",
            "__defineGetter__",
            "__defineSetter__",
            "__delattr__",
            "constructor",
            "toString",
            "typeof",
            "valueOf",
        ]
    )
    a_items = set(["x", "y"])
    callable_items = set(["__call__", "new"])
    set0 = set(result[0])
    set1 = set(result[1])
    assert set0.issuperset(jsproxy_items)
    assert set0.isdisjoint(callable_items)
    assert set0.issuperset(a_items)
    assert set1.issuperset(jsproxy_items)
    assert set1.issuperset(callable_items)
    assert set1.isdisjoint(a_items)
    selenium.run_js(
        """
        self.a = [0,1,2,3,4,5,6,7,8,9];
        a[27] = 0;
        a[":"] = 0;
        a["/"] = 0;
        a.abcd = 0;
        a.α = 0;

        pyodide.runPython(`
            from js import a
            d = dir(a)
            assert '0' not in d
            assert '9' not in d
            assert '27' not in d
            assert ':' in d
            assert '/' in d
            assert 'abcd' in d
            assert 'α' in d
        `);
        """
    )


def test_jsproxy_getattr(selenium):
    assert (
        selenium.run_js(
            """
        self.a = { x : 2, y : "9", typeof : 7 };
        let pyresult = pyodide.runPython(`
            from js import a
            [ a.x, a.y, a.typeof ]
        `);
        let result = pyresult.toJs();
        pyresult.destroy();
        return result;
        """
        )
        == [2, "9", "object"]
    )


def test_jsproxy_document(selenium):
    if selenium.browser == "node":
        pytest.xfail("No document in node")
    selenium.run("from js import document")
    assert (
        selenium.run(
            """
            el = document.createElement('div')
            document.body.appendChild(el)
            document.body.children.length
            """
        )
        == 1
    )
    assert selenium.run("document.body.children[0].tagName") == "DIV"
    assert selenium.run("repr(document)") == "[object HTMLDocument]"
    assert (
        selenium.run(
            """
            from js import document
            el = document.createElement('div')
            len(dir(el)) >= 200 and 'appendChild' in dir(el)
            """
        )
        is True
    )
    assert (
        selenium.run(
            """
            from js import ImageData
            ImageData.new(64, 64).width
            """
        )
        == 64
    )
    assert (
        selenium.run(
            """
            from js import ImageData
            ImageData.typeof
            """
        )
        == "function"
    )


def test_jsproxy_function(selenium):
    selenium.run_js("self.square = function (x) { return x*x; };")
    assert (
        selenium.run(
            """
            from js import square
            square(2)
            """
        )
        == 4
    )


def test_jsproxy_class(selenium):
    selenium.run_js(
        """
        class Point {
          constructor(x, y) {
            this.x = x;
            this.y = y;
          }
        }
        self.TEST = new Point(42, 43);
        """
    )
    assert (
        selenium.run(
            """
            from js import TEST
            del TEST.y
            hasattr(TEST, 'y')
            """
        )
        is False
    )


def test_jsproxy_map(selenium):
    selenium.run_js(
        """
        self.TEST = new Map([["x", 42], ["y", 43]]);
        """
    )
    assert (
        selenium.run(
            """
            from js import TEST
            del TEST['y']
            'y' in TEST
            """
        )
        is False
    )
    assert selenium.run(
        """
        from js import TEST
        TEST == TEST
        """
    )
    assert selenium.run(
        """
        from js import TEST
        TEST != 'foo'
        """
    )
    selenium.run_js(
        """
        self.TEST = {foo: 'bar', baz: 'bap'}
        """
    )
    assert (
        selenium.run(
            """
            from js import TEST
            dict(TEST.object_entries()) == {'foo': 'bar', 'baz': 'bap'}
            """
        )
        is True
    )


def test_jsproxy_iter(selenium):
    selenium.run_js(
        """
        function makeIterator(array) {
          let nextIndex = 0;
          return {
            next: function() {
              return nextIndex < array.length ?
                {value: array[nextIndex++], done: false} :
                {done: true};
            }
          };
        }
        self.ITER = makeIterator([1, 2, 3]);"""
    )
    assert selenium.run("from js import ITER\n" "list(ITER)") == [1, 2, 3]


def test_jsproxy_implicit_iter(selenium):
    selenium.run_js(
        """
        self.ITER = [1, 2, 3];
        """
    )
    assert selenium.run("from js import ITER, Object\n" "list(ITER)") == [1, 2, 3]
    assert selenium.run("from js import ITER, Object\n" "list(ITER.values())") == [
        1,
        2,
        3,
    ]
    assert selenium.run(
        "from js import ITER, Object\n" "list(Object.values(ITER))"
    ) == [1, 2, 3]


def test_jsproxy_call(selenium):
    assert (
        selenium.run_js(
            """
            self.f = function(){ return arguments.length; };
            let pyresult = pyodide.runPython(
                `
                from js import f
                [f(*range(n)) for n in range(10)]
                `
            );
            let result = pyresult.toJs();
            pyresult.destroy();
            return result;
            """
        )
        == list(range(10))
    )


def test_jsproxy_call_kwargs(selenium):
    assert (
        selenium.run_js(
            """
            self.kwarg_function = ({ a = 1, b = 1 }) => {
                return [a, b];
            };
            return pyodide.runPython(
                `
                from js import kwarg_function
                kwarg_function(b = 2, a = 10)
                `
            );
            """
        )
        == [10, 2]
    )


@pytest.mark.xfail
def test_jsproxy_call_meth_py(selenium):
    assert selenium.run_js(
        """
        self.a = {};
        return pyodide.runPython(
            `
            from js import a
            def f(self):
                return self
            a.f = f
            a.f() == a
            `
        );
        """
    )


def test_jsproxy_call_meth_js(selenium):
    assert selenium.run_js(
        """
        self.a = {};
        function f(){return this;}
        a.f = f;
        return pyodide.runPython(
            `
            from js import a
            a.f() == a
            `
        );
        """
    )


def test_jsproxy_call_meth_js_kwargs(selenium):
    assert selenium.run_js(
        """
        self.a = {};
        function f({ x = 1, y = 1 }){
            return [this, x, y];
        }
        a.f = f;
        return pyodide.runPython(
            `
            from js import a
            [r0, r1, r2] = a.f(y=10, x=2)
            r0 == a and r1 == 2 and r2 == 10
            `
        );
        """
    )


def test_call_pyproxy_destroy_args(selenium):
    selenium.run_js(
        """
        let y;
        self.f = function(x){ y = x; }
        pyodide.runPython(`
            from js import f
            f({})
            f([])
        `);
        assertThrows(() => y.length, "Error", "This borrowed proxy was automatically destroyed");
        """
    )

    selenium.run_js(
        """
        let y;
        self.f = async function(x){
            await sleep(5);
            y = x;
        }
        await pyodide.runPythonAsync(`
            from js import f
            await f({})
            await f([])
        `);
        assertThrows(() => y.length, "Error", "This borrowed proxy was automatically destroyed");
        """
    )


def test_call_pyproxy_set_global(selenium):
    selenium.run_js(
        """
        self.setGlobal = function(x){
            if(pyodide.isPyProxy(self.myGlobal)){
                self.myGlobal.destroy();
            }
            if(pyodide.isPyProxy(x)){
                x = x.copy();
            }
            self.myGlobal = x;
        }
        pyodide.runPython(`
            from js import setGlobal
            setGlobal(2)
            setGlobal({})
            setGlobal([])
            setGlobal(3)
        `);
        """
    )

    selenium.run_js(
        """
        self.setGlobal = async function(x){
            await sleep(5);
            if(pyodide.isPyProxy(self.myGlobal)){
                self.myGlobal.destroy();
            }
            if(pyodide.isPyProxy(x)){
                x = x.copy();
            }
            self.myGlobal = x;
        }
        await pyodide.runPythonAsync(`
            from js import setGlobal
            await setGlobal(2)
            await setGlobal({})
            await setGlobal([])
            await setGlobal(3)
        `);
        """
    )


def test_call_pyproxy_destroy_result(selenium):
    selenium.run_js(
        """
        self.f = function(){
            let dict = pyodide.globals.get("dict");
            let result = dict();
            dict.destroy();
            return result;
        }
        pyodide.runPython(`
            from js import f
            import sys
            d = f()
            assert sys.getrefcount(d) == 2
        `);
        """
    )

    selenium.run_js(
        """
        self.f = async function(){
            await sleep(5);
            let dict = pyodide.globals.get("dict");
            let result = dict();
            dict.destroy();
            return result;
        }
        await pyodide.runPythonAsync(`
            from js import f
            import sys
            d = await f()
        `);
        pyodide.runPython(`
            assert sys.getrefcount(d) == 2
        `);
        """
    )


@pytest.mark.skip_refcount_check
def test_call_pyproxy_return_arg(selenium):
    selenium.run_js(
        """
        self.f = function f(x){
            return x;
        }
        pyodide.runPython(`
            from js import f
            l = [1,2,3]
            x = f(l)
            assert x is l
            import sys
            assert sys.getrefcount(x) == 3
        `);
        """
    )
    selenium.run_js(
        """
        self.f = async function f(x){
            await sleep(5);
            return x;
        }
        await pyodide.runPythonAsync(`
            from js import f
            l = [1,2,3]
            x = await f(l)
            assert x is l
        `);
        pyodide.runPython(`
            import sys
            assert sys.getrefcount(x) == 3
        `);
        """
    )


@run_in_pyodide
def test_import_invocation():
    import js

    def temp():
        print("okay?")

    from pyodide import create_once_callable

    js.setTimeout(create_once_callable(temp), 100)
    js.fetch("packages.json")


@run_in_pyodide
def test_import_bind():
    from js import fetch

    fetch("packages.json")


@run_in_pyodide
def test_nested_attribute_access():
    import js
    from js import self

    assert js.Float64Array.BYTES_PER_ELEMENT == 8
    assert self.Float64Array.BYTES_PER_ELEMENT == 8


def test_destroy_attribute(selenium):
    selenium.run_js(
        """
        let test = pyodide.runPython(`
            class Test:
                a = {}
            test = Test()
            test
        `);
        pyodide.runPython(`
            import sys
            assert sys.getrefcount(test) == 3
            assert sys.getrefcount(test.a) == 2
        `);
        test.a;
        pyodide.runPython(`
            assert sys.getrefcount(test) == 3
            assert sys.getrefcount(test.a) == 3
        `);
        test.a.destroy();
        pyodide.runPython(`
            assert sys.getrefcount(test) == 3
            assert sys.getrefcount(test.a) == 2
        `);
        test.a;
        pyodide.runPython(`
            assert sys.getrefcount(test) == 3
            assert sys.getrefcount(test.a) == 3
        `);
        test.destroy();
        pyodide.runPython(`
            assert sys.getrefcount(test) == 2
            assert sys.getrefcount(test.a) == 2
        `);
        """
    )


@run_in_pyodide
def test_window_isnt_super_weird_anymore():
    import js
    from js import self, Array

    assert self.Array != self
    assert self.Array == Array
    assert self.self.self.self == self
    assert js.self.Array == Array
    assert js.self.self.self.self == self
    assert self.self.self.self.Array == Array


@pytest.mark.skip_refcount_check
@pytest.mark.skip_pyproxy_check
def test_mount_object(selenium_standalone):
    selenium = selenium_standalone
    result = selenium.run_js(
        """
        function x1(){
            return "x1";
        }
        function x2(){
            return "x2";
        }
        function y(){
            return "y";
        }
        let a = { x : x1, y, s : 3, t : 7};
        let b = { x : x2, y, u : 3, t : 7};
        pyodide.registerJsModule("a", a);
        pyodide.registerJsModule("b", b);
        let result_proxy = pyodide.runPython(`
            from a import x
            from b import x as x2
            result = [x(), x2()]
            import a
            import b
            result += [a.s, dir(a), dir(b)]
            result
        `);
        let result = result_proxy.toJs()
        result_proxy.destroy();
        return result;
        """
    )
    assert result[:3] == ["x1", "x2", 3]
    assert set([x for x in result[3] if len(x) == 1]) == set(["x", "y", "s", "t"])
    assert set([x for x in result[4] if len(x) == 1]) == set(["x", "y", "u", "t"])
    selenium.run_js(
        """
        pyodide.unregisterJsModule("a");
        pyodide.unregisterJsModule("b");
        """
    )
    selenium.run(
        """
        import sys
        del sys.modules["a"]
        del sys.modules["b"]
        """
    )


def test_unregister_jsmodule(selenium):
    selenium.run_js(
        """
        let a = new Map(Object.entries({ s : 7 }));
        let b = new Map(Object.entries({ t : 3 }));
        pyodide.registerJsModule("a", a);
        pyodide.registerJsModule("a", b);
        pyodide.unregisterJsModule("a");
        await pyodide.runPythonAsync(`
            from unittest import TestCase
            raises = TestCase().assertRaises
            with raises(ImportError):
                import a
        `);
        """
    )


def test_unregister_jsmodule_error(selenium):
    selenium.run_js(
        """
        try {
            pyodide.unregisterJsModule("doesnotexist");
            throw new Error("unregisterJsModule should have thrown an error.");
        } catch(e){
            if(!e.message.includes("Cannot unregister 'doesnotexist': no Javascript module with that name is registered")){
                throw e;
            }
        }
        """
    )


@pytest.mark.skip_refcount_check
@pytest.mark.skip_pyproxy_check
def test_nested_import(selenium_standalone):
    selenium = selenium_standalone
    assert (
        selenium.run_js(
            """
            self.a = { b : { c : { d : 2 } } };
            return pyodide.runPython("from js.a.b import c; c.d");
            """
        )
        == 2
    )
    selenium.run(
        """
        import sys
        del sys.modules["js.a"]
        del sys.modules["js.a.b"]
        """
    )


@pytest.mark.skip_refcount_check
@pytest.mark.skip_pyproxy_check
def test_register_jsmodule_docs_example(selenium_standalone):
    selenium = selenium_standalone
    selenium.run_js(
        """
        let my_module = {
        f : function(x){
            return x*x + 1;
        },
        g : function(x){
            console.log(`Calling g on argument ${x}`);
            return x;
        },
        submodule : {
            h : function(x) {
            return x*x - 1;
            },
            c  : 2,
        },
        };
        pyodide.registerJsModule("my_js_module", my_module);
        """
    )
    selenium.run(
        """
        import my_js_module
        from my_js_module.submodule import h, c
        assert my_js_module.f(7) == 50
        assert h(9) == 80
        assert c == 2
        import sys
        del sys.modules["my_js_module"]
        del sys.modules["my_js_module.submodule"]
        """
    )


def test_object_entries_keys_values(selenium):
    selenium.run_js(
        """
        self.x = { a : 2, b : 3, c : 4 };
        pyodide.runPython(`
            from js import x
            assert x.object_entries().to_py() == [["a", 2], ["b", 3], ["c", 4]]
            assert x.object_keys().to_py() == ["a", "b", "c"]
            assert x.object_values().to_py() == [2, 3, 4]
        `);
        """
    )


def test_mixins_feature_presence(selenium):
    result = selenium.run_js(
        """
        let fields = [
            [{ [Symbol.iterator](){} }, "__iter__"],
            [{ next(){} }, "__next__", "__iter__"],
            [{ length : 1 }, "__len__"],
            [{ get(){} }, "__getitem__"],
            [{ set(){} }, "__setitem__", "__delitem__"],
            [{ has(){} }, "__contains__"],
            [{ then(){} }, "__await__"]
        ];

        let test_object = pyodide.runPython(`
            from js import console
            def test_object(obj, keys_expected):
                for [key, expected_val] in keys_expected.object_entries():
                    actual_val = hasattr(obj, key)
                    if actual_val != expected_val:
                        console.log(obj)
                        console.log(key)
                        console.log(actual_val)
                        assert False
            test_object
        `);

        for(let flags = 0; flags < (1 << fields.length); flags ++){
            let o = {};
            let keys_expected = {};
            for(let [idx, [obj, ...keys]] of fields.entries()){
                if(flags & (1<<idx)){
                    Object.assign(o, obj);
                }
                for(let key of keys){
                    keys_expected[key] = keys_expected[key] || !!(flags & (1<<idx));
                }
            }
            test_object(o, keys_expected);
        }
        test_object.destroy();
        """
    )


def test_mixins_calls(selenium):
    result = selenium.run_js(
        """
        self.testObjects = {};
        testObjects.iterable = { *[Symbol.iterator](){
            yield 3; yield 5; yield 7;
        } };
        testObjects.iterator = testObjects.iterable[Symbol.iterator]();
        testObjects.has_len1 = { length : 7, size : 10 };
        testObjects.has_len2 = { length : 7 };
        testObjects.has_get = { get(x){ return x; } };
        testObjects.has_getset = new Map();
        testObjects.has_has = { has(x){ return typeof(x) === "string" && x.startsWith("x") } };
        testObjects.has_includes = { includes(x){ return typeof(x) === "string" && x.startsWith("a") } };
        testObjects.has_has_includes = {
            includes(x){ return typeof(x) === "string" && x.startsWith("a") },
            has(x){ return typeof(x) === "string" && x.startsWith("x") }
        };
        testObjects.awaitable = { then(cb){ cb(7); } };

        let pyresult = await pyodide.runPythonAsync(`
            from js import testObjects as obj
            result = []
            result.append(["iterable1", list(iter(obj.iterable)), [3, 5, 7]])
            result.append(["iterable2", [*obj.iterable], [3, 5, 7]])
            it = obj.iterator
            result.append(["iterator", [next(it), next(it), next(it)], [3, 5, 7]])
            result.append(["has_len1", len(obj.has_len1), 10])
            result.append(["has_len2", len(obj.has_len2), 7])
            result.append(["has_get1", obj.has_get[10], 10])
            result.append(["has_get2", obj.has_get[11], 11])
            m = obj.has_getset
            m[1] = 6
            m[2] = 77
            m[3] = 9
            m[2] = 5
            del m[3]
            result.append(["has_getset", [x.to_py() for x in m.entries()], [[1, 6], [2, 5]]])
            result.append(["has_has", [n in obj.has_has for n in ["x9", "a9"]], [True, False]])
            result.append(["has_includes", [n in obj.has_includes for n in ["x9", "a9"]], [False, True]])
            result.append(["has_has_includes", [n in obj.has_has_includes for n in ["x9", "a9"]], [True, False]])
            result.append(["awaitable", await obj.awaitable, 7])
            result
        `);
        let result = pyresult.toJs();
        pyresult.destroy();
        return result;
        """
    )
    for [desc, a, b] in result:
        assert a == b, desc


def test_mixins_errors_1(selenium):
    selenium.run_js(
        """
        self.a = [];
        self.b = {
            has(){ return false; },
            get(){ return undefined; },
            set(){ return false; },
            delete(){ return false; },
        };
        await pyodide.runPythonAsync(`
            from unittest import TestCase
            raises = TestCase().assertRaises
            from js import a, b
            with raises(IndexError):
                a[0]
            with raises(IndexError):
                del a[0]
            with raises(KeyError):
                b[0]
            with raises(KeyError):
                del b[0]
        `);
        """
    )


def test_mixins_errors_2(selenium):
    selenium.run_js(
        """
        self.c = {
            next(){},
            length : 1,
            get(){},
            set(){},
            has(){},
            then(){}
        };
        self.d = {
            [Symbol.iterator](){},
        };
        pyodide.runPython("from js import c, d");
        delete c.next;
        delete c.length;
        delete c.get;
        delete c.set;
        delete c.has;
        delete c.then;
        delete d[Symbol.iterator];
        pyodide.runPython(`
            from contextlib import contextmanager
            from unittest import TestCase
            @contextmanager
            def raises(exc, match=None):
                with TestCase().assertRaisesRegex(exc, match) as e:
                    yield e

            from pyodide import JsException
            msg = "^TypeError:.* is not a function$"
            with raises(JsException, match=msg):
                next(c)
            with raises(JsException, match=msg):
                iter(d)
            with raises(TypeError, match="object does not have a valid length"):
                len(c)
            with raises(JsException, match=msg):
                c[0]
            with raises(JsException, match=msg):
                c[0] = 7
            with raises(JsException, match=msg):
                del c[0]
        `)

        await pyodide.runPythonAsync(`
            with raises(TypeError, match="can't be used in 'await' expression"):
                await c
        `);
        """
    )


def test_mixins_errors_3(selenium):
    selenium.run_js(
        """
        self.l = [0, false, NaN, undefined, null];
        self.l[6] = 7;
        await pyodide.runPythonAsync(`
            from unittest import TestCase
            raises = TestCase().assertRaises
            from js import l
            with raises(IndexError):
                l[10]
            with raises(IndexError):
                l[5]
            assert len(l) == 7
            l[0]; l[1]; l[2]; l[3]
            l[4]; l[6]
            del l[1]
            with raises(IndexError):
                l[4]
            l[5]
            del l[4]
            l[3]; l[4]
        `);
        """
    )


def test_mixins_errors_4(selenium):
    selenium.run_js(
        """
        self.l = [0, false, NaN, undefined, null];
        self.l[6] = 7;
        let a = Array.from(self.l.entries());
        a.splice(5, 1);
        self.m = new Map(a);
        await pyodide.runPythonAsync(`
            from js import m
            from unittest import TestCase
            raises = TestCase().assertRaises
            with raises(KeyError):
                m[10]
            with raises(KeyError):
                m[5]
            assert len(m) == 6
            m[0]; m[1]; m[2]; m[3]
            m[4]; m[6]
            del m[1]
            with raises(KeyError):
                m[1]
            assert len(m) == 5
        `);
        """
    )


def test_buffer(selenium):
    selenium.run_js(
        """
        self.a = new Uint32Array(Array.from({length : 10}, (_,idx) => idx));
        pyodide.runPython(`
            from js import a
            b = a.to_py()
            b[4] = 7
            assert b[8] == 8
            a.assign_to(b)
            assert b[4] == 4
            b[4] = 7
            a.assign(b)
            assert a[4] == 7
        `);
        if(a[4] !== 7){
            throw Error();
        }
        """
    )
    selenium.run_js(
        """
        self.a = new Uint32Array(Array.from({length : 10}, (_,idx) => idx));
        pyodide.runPython(`
            import js
            from unittest import TestCase
            raises = TestCase().assertRaisesRegex
            from array import array
            from js import a
            c = array('b', range(30))
            d = array('b', range(40))
            with raises(ValueError, "cannot assign to TypedArray"):
                a.assign(c)

            with raises(ValueError, "cannot assign from TypedArray"):
                a.assign_to(c)

            with raises(ValueError, "incompatible formats"):
                a.assign(d)

            with raises(ValueError, "incompatible formats"):
                a.assign_to(d)

            e = array('I', range(10, 20))
            a.assign(e)
        `);
        for(let [k, v] of a.entries()){
            if(v !== k + 10){
                throw new Error([v, k]);
            }
        }
        """
    )


def test_buffer_assign_back(selenium):
    result = selenium.run_js(
        """
        self.jsarray = new Uint8Array([1,2,3, 4, 5, 6]);
        pyodide.runPython(`
            from js import jsarray
            array = jsarray.to_py()
            array[1::2] = bytes([20, 77, 9])
            jsarray.assign(array)
        `);
        return Array.from(jsarray)
        """
    )
    assert result == [1, 20, 3, 77, 5, 9]


def test_buffer_conversions(selenium):
<<<<<<< HEAD
    s = "abcဴ"
    result = selenium.run_js(
        f"""
        self.s = {s!r};
        self.jsbytes = new TextEncoder().encode(s);
        pyodide.runPython(`
            from js import s, jsbytes
            memoryview_conversion = jsbytes.tomemoryview()
            bytearray_conversion = jsbytes.tobytearray()
            bytes_conversion = jsbytes.tobytes()

            assert bytes_conversion.decode() == s
            assert bytes(bytearray_conversion) == bytes_conversion
            assert bytes(memoryview_conversion) == bytes_conversion
            bytearray_conversion[0] += 1
            assert bytearray_conversion.decode() == s.replace("a", "b")

            jsbytes.assign(bytearray_conversion)

            del jsbytes
        `);
        return new TextDecoder().decode(jsbytes);
        """
    )
    assert result == s.replace("a", "b")


def test_tostring_encoding(selenium):
    pass
=======
    selenium.run_js(
        f"""
        self.s = "abcဴ";
        self.jsbytes = new TextEncoder().encode(s);
        pyodide.runPython(`
            from js import s, jsbytes
            memoryview_conversion = jsbytes.to_memoryview()
            bytes_conversion = jsbytes.to_bytes()

            assert bytes_conversion.decode() == s
            assert bytes(memoryview_conversion) == bytes_conversion
            del jsbytes
        `);
        """
    )


def test_tostring_encoding(selenium):
    selenium.run_js(
        """
        // windows-1251 encoded "Привет, мир!" which is Russian for "Hello, world!"
        self.bytes = new Uint8Array([207, 240, 232, 226, 229, 242, 44, 32, 236, 232, 240, 33]);
        pyodide.runPython(`
            from js import bytes
            assert bytes.to_string('windows-1251') == "Привет, мир!"
        `);
        """
    )


def test_tostring_error(selenium):
    selenium.run_js(
        """
        // windows-1251 encoded "Привет, мир!" which is Russian for "Hello, world!"
        self.bytes = new Uint8Array([207, 240, 232, 226, 229, 242, 44, 32, 236, 232, 240, 33]);
        pyodide.runPython(`
            from js import bytes
            from unittest import TestCase
            raises = TestCase().assertRaises
            with raises(ValueError):
                bytes.to_string()
        `);
        """
    )


def test_duck_buffer_method_presence(selenium):
    selenium.run_js(
        """
        self.bytes = new Uint8Array([207, 240, 232, 226, 229, 242, 44, 32, 236, 232, 240, 33]);
        self.other = {};
        pyodide.runPython(`
            from js import bytes, other
            buffer_methods = {"assign", "assign_to", "to_string", "to_memoryview", "to_bytes"}
            assert buffer_methods < set(dir(bytes))
            assert not set(dir(other)).intersection(buffer_methods)
        `);
        """
    )
>>>>>>> 579777db


def test_memory_leaks(selenium):
    # refcounts are tested automatically in conftest by default
    selenium.run_js(
        """
        self.a = [1,2,3];
        pyodide.runPython(`
            from js import a
            repr(a)
            [*a]
            None
        `);
        """
    )<|MERGE_RESOLUTION|>--- conflicted
+++ resolved
@@ -1032,37 +1032,6 @@
 
 
 def test_buffer_conversions(selenium):
-<<<<<<< HEAD
-    s = "abcဴ"
-    result = selenium.run_js(
-        f"""
-        self.s = {s!r};
-        self.jsbytes = new TextEncoder().encode(s);
-        pyodide.runPython(`
-            from js import s, jsbytes
-            memoryview_conversion = jsbytes.tomemoryview()
-            bytearray_conversion = jsbytes.tobytearray()
-            bytes_conversion = jsbytes.tobytes()
-
-            assert bytes_conversion.decode() == s
-            assert bytes(bytearray_conversion) == bytes_conversion
-            assert bytes(memoryview_conversion) == bytes_conversion
-            bytearray_conversion[0] += 1
-            assert bytearray_conversion.decode() == s.replace("a", "b")
-
-            jsbytes.assign(bytearray_conversion)
-
-            del jsbytes
-        `);
-        return new TextDecoder().decode(jsbytes);
-        """
-    )
-    assert result == s.replace("a", "b")
-
-
-def test_tostring_encoding(selenium):
-    pass
-=======
     selenium.run_js(
         f"""
         self.s = "abcဴ";
@@ -1122,7 +1091,6 @@
         `);
         """
     )
->>>>>>> 579777db
 
 
 def test_memory_leaks(selenium):
