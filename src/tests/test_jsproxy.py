--- conflicted
+++ resolved
@@ -434,8 +434,6 @@
 
 
 @run_in_pyodide
-<<<<<<< HEAD
-=======
 def test_import_invocation():
     import js
 
@@ -454,7 +452,6 @@
 
 
 @run_in_pyodide
->>>>>>> 293fefa7
 def test_nested_attribute_access():
     import js
     from js import window
