# See also test_typeconversions, and test_python.
import pytest
from pytest_pyodide import run_in_pyodide


def test_jsproxy_dir(selenium):
    result = selenium.run_js(
        """
        self.a = { x : 2, y : "9" };
        self.b = function(){};
        let pyresult = pyodide.runPython(`
            from js import a
            from js import b
            [dir(a), dir(b)]
        `);
        let result = pyresult.toJs();
        pyresult.destroy();
        return result;
        """
    )
    jsproxy_items = {
        "__bool__",
        "__class__",
        "__defineGetter__",
        "__defineSetter__",
        "__delattr__",
        "constructor",
        "toString",
        "typeof",
        "valueOf",
    }
    a_items = {"x", "y"}
    callable_items = {"__call__", "new"}
    set0 = set(result[0])
    set1 = set(result[1])
    assert set0.issuperset(jsproxy_items)
    assert set0.isdisjoint(callable_items)
    assert set0.issuperset(a_items)
    assert set1.issuperset(jsproxy_items)
    assert set1.issuperset(callable_items)
    assert set1.isdisjoint(a_items)
    selenium.run_js(
        """
        self.a = [0,1,2,3,4,5,6,7,8,9];
        a[27] = 0;
        a[":"] = 0;
        a["/"] = 0;
        a.abcd = 0;
        a.α = 0;

        pyodide.runPython(`
            from js import a
            d = dir(a)
            assert '0' not in d
            assert '9' not in d
            assert '27' not in d
            assert ':' in d
            assert '/' in d
            assert 'abcd' in d
            assert 'α' in d
        `);
        """
    )


def test_jsproxy_getattr(selenium):
    assert (
        selenium.run_js(
            """
            self.a = { x : 2, y : "9", typeof : 7 };
            let pyresult = pyodide.runPython(`
                from js import a
                [ a.x, a.y, a.typeof ]
            `);
            let result = pyresult.toJs();
            pyresult.destroy();
            return result;
            """
        )
        == [2, "9", "object"]
    )


@pytest.mark.xfail_browsers(node="No document in node")
@run_in_pyodide
def test_jsproxy_document(selenium):
    from js import document

    el = document.createElement("div")
    assert el.tagName == "DIV"
    assert bool(el)
    assert not document.body.children
    document.body.appendChild(el)
    assert document.body.children
    assert document.body.children.length == 1
    assert document.body.children[0] == el
    assert repr(document) == "[object HTMLDocument]"
    assert len(dir(el)) >= 200
    assert "appendChild" in dir(el)


@pytest.mark.parametrize(
    "js,result",
    [
        ("{}", False),
        ("{a:1}", True),
        ("[]", False),
        ("[1]", True),
        ("new Map()", False),
        ("new Map([[0, 0]])", True),
        ("new Set()", False),
        ("new Set([0])", True),
        ("class T {}; T", True),
        ("class T {}; new T()", True),
        ("new Uint8Array(0)", False),
        ("new Uint8Array(1)", True),
        ("new ArrayBuffer(0)", False),
        ("new ArrayBuffer(1)", True),
    ],
)
@run_in_pyodide
def test_jsproxy_bool(selenium, js, result):
    from pyodide.code import run_js

    assert bool(run_js(js)) == result


@pytest.mark.xfail_browsers(node="No document in node")
@pytest.mark.parametrize(
    "js,result",
    [
        ("document.createElement('div')", True),
        ("document.createElement('select')", True),
        ("document.createElement('p')", True),
        ("document.createElement('style')", True),
        ("document.createElement('ul')", True),
        ("document.createElement('ul').style", True),
        ("document.querySelectorAll('x')", False),
        ("document.querySelectorAll('body')", True),
        ("document.all", False),
    ],
)
@run_in_pyodide
def test_jsproxy_bool_html(selenium, js, result):
    from pyodide.code import run_js

    assert bool(run_js(js)) == result


@pytest.mark.xfail_browsers(node="No ImageData in node")
@run_in_pyodide
def test_jsproxy_imagedata(selenium):
    from js import ImageData

    assert ImageData.new(64, 64).width == 64
    assert ImageData.typeof == "function"


def test_jsproxy_function(selenium):
    selenium.run_js("self.square = function (x) { return x*x; };")
    assert (
        selenium.run(
            """
            from js import square
            square(2)
            """
        )
        == 4
    )


def test_jsproxy_class(selenium):
    selenium.run_js(
        """
        class Point {
          constructor(x, y) {
            this.x = x;
            this.y = y;
          }
        }
        self.TEST = new Point(42, 43);
        """
    )
    assert (
        selenium.run(
            """
            from js import TEST
            del TEST.y
            hasattr(TEST, 'y')
            """
        )
        is False
    )


@run_in_pyodide
def test_jsproxy_map(selenium):
    import pytest

    from pyodide.code import run_js

    TEST = run_js('new Map([["x", 42], ["y", 43]])')
    assert "y" in TEST
    del TEST["y"]
    assert "y" not in TEST

    with pytest.raises(KeyError):
        del TEST["y"]

    assert TEST == TEST
    assert TEST != "foo"

    TEST = run_js("({foo: 'bar', baz: 'bap'})")
    assert dict(TEST.object_entries()) == {"foo": "bar", "baz": "bap"}


def test_jsproxy_iter(selenium):
    selenium.run_js(
        """
        function makeIterator(array) {
          let nextIndex = 0;
          return {
            next: function() {
              return nextIndex < array.length ?
                {value: array[nextIndex++], done: false} :
                {done: true};
            }
          };
        }
        self.ITER = makeIterator([1, 2, 3]);"""
    )
    assert selenium.run("from js import ITER\n" "list(ITER)") == [1, 2, 3]


def test_jsproxy_implicit_iter(selenium):
    selenium.run_js(
        """
        self.ITER = [1, 2, 3];
        """
    )
    assert selenium.run("from js import ITER, Object\n" "list(ITER)") == [1, 2, 3]
    assert selenium.run("from js import ITER, Object\n" "list(ITER.values())") == [
        1,
        2,
        3,
    ]
    assert selenium.run(
        "from js import ITER, Object\n" "list(Object.values(ITER))"
    ) == [1, 2, 3]


def test_jsproxy_call(selenium):
    assert (
        selenium.run_js(
            """
            self.f = function(){ return arguments.length; };
            let pyresult = pyodide.runPython(
                `
                from js import f
                [f(*range(n)) for n in range(10)]
                `
            );
            let result = pyresult.toJs();
            pyresult.destroy();
            return result;
            """
        )
        == list(range(10))
    )


def test_jsproxy_call_kwargs(selenium):
    assert (
        selenium.run_js(
            """
            self.kwarg_function = ({ a = 1, b = 1 }) => {
                return [a, b];
            };
            return pyodide.runPython(
                `
                from js import kwarg_function
                kwarg_function(b = 2, a = 10)
                `
            );
            """
        )
        == [10, 2]
    )


@pytest.mark.xfail
def test_jsproxy_call_meth_py(selenium):
    assert selenium.run_js(
        """
        self.a = {};
        return pyodide.runPython(
            `
            from js import a
            def f(self):
                return self
            a.f = f
            a.f() == a
            `
        );
        """
    )


def test_jsproxy_call_meth_js(selenium):
    assert selenium.run_js(
        """
        self.a = {};
        function f(){return this;}
        a.f = f;
        return pyodide.runPython(
            `
            from js import a
            a.f() == a
            `
        );
        """
    )


def test_jsproxy_call_meth_js_kwargs(selenium):
    assert selenium.run_js(
        """
        self.a = {};
        function f({ x = 1, y = 1 }){
            return [this, x, y];
        }
        a.f = f;
        return pyodide.runPython(
            `
            from js import a
            [r0, r1, r2] = a.f(y=10, x=2)
            r0 == a and r1 == 2 and r2 == 10
            `
        );
        """
    )


def test_call_pyproxy_destroy_args(selenium):
    selenium.run_js(
        r"""
        let y;
        self.f = function(x){ y = x; }
        pyodide.runPython(`
            from js import f
            f({})
            f([])
        `);
        assertThrows(() => y.length, "Error",
            "This borrowed proxy was automatically destroyed at the end of a function call.*\n" +
            'The object was of type "list" and had repr "\\[\\]"'
        );
        """
    )

    selenium.run_js(
        """
        let y;
        self.f = async function(x){
            await sleep(5);
            y = x;
        }
        await pyodide.runPythonAsync(`
            from js import f
            await f({})
            await f([])
        `);
        assertThrows(() => y.length, "Error", "This borrowed proxy was automatically destroyed");
        """
    )


def test_call_pyproxy_set_global(selenium):
    selenium.run_js(
        """
        self.setGlobal = function(x){
            if(pyodide.isPyProxy(self.myGlobal)){
                self.myGlobal.destroy();
            }
            if(pyodide.isPyProxy(x)){
                x = x.copy();
            }
            self.myGlobal = x;
        }
        pyodide.runPython(`
            from js import setGlobal
            setGlobal(2)
            setGlobal({})
            setGlobal([])
            setGlobal(3)
        `);
        """
    )

    selenium.run_js(
        """
        self.setGlobal = async function(x){
            await sleep(5);
            if(pyodide.isPyProxy(self.myGlobal)){
                self.myGlobal.destroy();
            }
            if(pyodide.isPyProxy(x)){
                x = x.copy();
            }
            self.myGlobal = x;
        }
        await pyodide.runPythonAsync(`
            from js import setGlobal
            await setGlobal(2)
            await setGlobal({})
            await setGlobal([])
            await setGlobal(3)
        `);
        """
    )


def test_call_pyproxy_destroy_result(selenium):
    selenium.run_js(
        """
        self.f = function(){
            let dict = pyodide.globals.get("dict");
            let result = dict();
            dict.destroy();
            return result;
        }
        pyodide.runPython(`
            from js import f
            import sys
            d = f()
            assert sys.getrefcount(d) == 2
        `);
        """
    )

    selenium.run_js(
        """
        self.f = async function(){
            await sleep(5);
            let dict = pyodide.globals.get("dict");
            let result = dict();
            dict.destroy();
            return result;
        }
        await pyodide.runPythonAsync(`
            from js import f
            import sys
            d = await f()
        `);
        pyodide.runPython(`
            assert sys.getrefcount(d) == 2
        `);
        """
    )


@pytest.mark.skip_refcount_check
def test_call_pyproxy_return_arg(selenium):
    selenium.run_js(
        """
        self.f = function f(x){
            return x;
        }
        pyodide.runPython(`
            from js import f
            l = [1,2,3]
            x = f(l)
            assert x is l
            import sys
            assert sys.getrefcount(x) == 3
        `);
        """
    )
    selenium.run_js(
        """
        self.f = async function f(x){
            await sleep(5);
            return x;
        }
        await pyodide.runPythonAsync(`
            from js import f
            l = [1,2,3]
            x = await f(l)
            assert x is l
        `);
        pyodide.runPython(`
            import sys
            assert sys.getrefcount(x) == 3
        `);
        """
    )


@run_in_pyodide
def test_import_invocation(selenium):
    import js

    def temp():
        print("okay?")

    from pyodide.ffi import create_once_callable

    js.setTimeout(create_once_callable(temp), 100)
    js.fetch("repodata.json")


@run_in_pyodide
def test_import_bind(selenium):
    from js import fetch

    fetch("repodata.json")


@run_in_pyodide
def test_nested_attribute_access(selenium):
    import js
    from js import self

    assert js.Float64Array.BYTES_PER_ELEMENT == 8
    assert self.Float64Array.BYTES_PER_ELEMENT == 8


def test_destroy_attribute(selenium):
    selenium.run_js(
        """
        let test = pyodide.runPython(`
            class Test:
                a = {}
            test = Test()
            test
        `);
        pyodide.runPython(`
            import sys
            assert sys.getrefcount(test) == 3
            assert sys.getrefcount(test.a) == 2
        `);
        test.a;
        pyodide.runPython(`
            assert sys.getrefcount(test) == 3
            assert sys.getrefcount(test.a) == 3
        `);
        test.a.destroy();
        pyodide.runPython(`
            assert sys.getrefcount(test) == 3
            assert sys.getrefcount(test.a) == 2
        `);
        test.a;
        pyodide.runPython(`
            assert sys.getrefcount(test) == 3
            assert sys.getrefcount(test.a) == 3
        `);
        test.destroy();
        pyodide.runPython(`
            assert sys.getrefcount(test) == 2
            assert sys.getrefcount(test.a) == 2
        `);
        """
    )


@run_in_pyodide
def test_window_isnt_super_weird_anymore(selenium):
    import js
    from js import Array, self

    assert self.Array != self
    assert self.Array == Array
    assert self.self.self.self == self
    assert js.self.Array == Array
    assert js.self.self.self.self == self
    assert self.self.self.self.Array == Array


@pytest.mark.skip_refcount_check
@pytest.mark.skip_pyproxy_check
def test_mount_object(selenium_standalone):
    selenium = selenium_standalone
    result = selenium.run_js(
        """
        function x1(){
            return "x1";
        }
        function x2(){
            return "x2";
        }
        function y(){
            return "y";
        }
        let a = { x : x1, y, s : 3, t : 7};
        let b = { x : x2, y, u : 3, t : 7};
        pyodide.registerJsModule("a", a);
        pyodide.registerJsModule("b", b);
        let result_proxy = pyodide.runPython(`
            from a import x
            from b import x as x2
            result = [x(), x2()]
            import a
            import b
            result += [a.s, dir(a), dir(b)]
            result
        `);
        let result = result_proxy.toJs()
        result_proxy.destroy();
        return result;
        """
    )
    assert result[:3] == ["x1", "x2", 3]
    assert {x for x in result[3] if len(x) == 1} == {"x", "y", "s", "t"}
    assert {x for x in result[4] if len(x) == 1} == {"x", "y", "u", "t"}
    selenium.run_js(
        """
        pyodide.unregisterJsModule("a");
        pyodide.unregisterJsModule("b");
        """
    )
    selenium.run(
        """
        import sys
        del sys.modules["a"]
        del sys.modules["b"]
        """
    )


def test_unregister_jsmodule(selenium):
    selenium.run_js(
        """
        let a = new Map(Object.entries({ s : 7 }));
        let b = new Map(Object.entries({ t : 3 }));
        pyodide.registerJsModule("a", a);
        pyodide.registerJsModule("a", b);
        pyodide.unregisterJsModule("a");
        await pyodide.runPythonAsync(`
            from unittest import TestCase
            raises = TestCase().assertRaises
            with raises(ImportError):
                import a
        `);
        """
    )


def test_unregister_jsmodule_error(selenium):
    selenium.run_js(
        """
        try {
            pyodide.unregisterJsModule("doesnotexist");
            throw new Error("unregisterJsModule should have thrown an error.");
        } catch(e){
            if(!e.message.includes("Cannot unregister 'doesnotexist': no Javascript module with that name is registered")){
                throw e;
            }
        }
        """
    )


@pytest.mark.skip_refcount_check
@pytest.mark.skip_pyproxy_check
def test_nested_import(selenium_standalone):
    selenium = selenium_standalone
    assert (
        selenium.run_js(
            """
            self.a = { b : { c : { d : 2 } } };
            return pyodide.runPython("from js.a.b import c; c.d");
            """
        )
        == 2
    )
    selenium.run(
        """
        import sys
        del sys.modules["js.a"]
        del sys.modules["js.a.b"]
        """
    )


@pytest.mark.skip_refcount_check
@pytest.mark.skip_pyproxy_check
def test_register_jsmodule_docs_example(selenium_standalone):
    selenium = selenium_standalone
    selenium.run_js(
        """
        let my_module = {
        f : function(x){
            return x*x + 1;
        },
        g : function(x){
            console.log(`Calling g on argument ${x}`);
            return x;
        },
        submodule : {
            h : function(x) {
            return x*x - 1;
            },
            c  : 2,
        },
        };
        pyodide.registerJsModule("my_js_module", my_module);
        """
    )
    selenium.run(
        """
        import my_js_module
        from my_js_module.submodule import h, c
        assert my_js_module.f(7) == 50
        assert h(9) == 80
        assert c == 2
        import sys
        del sys.modules["my_js_module"]
        del sys.modules["my_js_module.submodule"]
        """
    )


@run_in_pyodide
def test_object_entries_keys_values(selenium):
    from pyodide.code import run_js

    x = run_js("({ a : 2, b : 3, c : 4 })")
    assert x.object_entries().to_py() == [["a", 2], ["b", 3], ["c", 4]]
    assert x.object_keys().to_py() == ["a", "b", "c"]
    assert x.object_values().to_py() == [2, 3, 4]


def test_mixins_feature_presence(selenium):
    selenium.run_js(
        """
        let fields = [
            [{ [Symbol.iterator](){} }, "__iter__"],
            [{ next(){} }, "__next__", "__iter__"],
            [{ length : 1 }, "__len__"],
            [{ get(){} }, "__getitem__"],
            [{ set(){} }, "__setitem__", "__delitem__"],
            [{ has(){} }, "__contains__"],
            [{ then(){} }, "__await__"]
        ];

        let test_object = pyodide.runPython(`
            from js import console
            def test_object(obj, keys_expected):
                for [key, expected_val] in keys_expected.object_entries():
                    actual_val = hasattr(obj, key)
                    if actual_val != expected_val:
                        console.log(obj)
                        console.log(key)
                        console.log(actual_val)
                        assert False
            test_object
        `);

        for(let flags = 0; flags < (1 << fields.length); flags ++){
            let o = {};
            let keys_expected = {};
            for(let [idx, [obj, ...keys]] of fields.entries()){
                if(flags & (1<<idx)){
                    Object.assign(o, obj);
                }
                for(let key of keys){
                    keys_expected[key] = keys_expected[key] || !!(flags & (1<<idx));
                }
            }
            test_object(o, keys_expected);
        }
        test_object.destroy();
        """
    )


def test_mixins_calls(selenium):
    result = selenium.run_js(
        """
        self.testObjects = {};
        testObjects.iterable = { *[Symbol.iterator](){
            yield 3; yield 5; yield 7;
        } };
        testObjects.iterator = testObjects.iterable[Symbol.iterator]();
        testObjects.has_len1 = { length : 7, size : 10 };
        testObjects.has_len2 = { length : 7 };
        testObjects.has_get = { get(x){ return x; } };
        testObjects.has_getset = new Map();
        testObjects.has_has = { has(x){ return typeof(x) === "string" && x.startsWith("x") } };
        testObjects.has_includes = { includes(x){ return typeof(x) === "string" && x.startsWith("a") } };
        testObjects.has_has_includes = {
            includes(x){ return typeof(x) === "string" && x.startsWith("a") },
            has(x){ return typeof(x) === "string" && x.startsWith("x") }
        };
        testObjects.awaitable = { then(cb){ cb(7); } };

        let pyresult = await pyodide.runPythonAsync(`
            from js import testObjects as obj
            result = []
            result.append(["iterable1", list(iter(obj.iterable)), [3, 5, 7]])
            result.append(["iterable2", [*obj.iterable], [3, 5, 7]])
            it = obj.iterator
            result.append(["iterator", [next(it), next(it), next(it)], [3, 5, 7]])
            result.append(["has_len1", len(obj.has_len1), 10])
            result.append(["has_len2", len(obj.has_len2), 7])
            result.append(["has_get1", obj.has_get[10], 10])
            result.append(["has_get2", obj.has_get[11], 11])
            m = obj.has_getset
            m[1] = 6
            m[2] = 77
            m[3] = 9
            m[2] = 5
            del m[3]
            result.append(["has_getset", [x.to_py() for x in m.entries()], [[1, 6], [2, 5]]])
            result.append(["has_has", [n in obj.has_has for n in ["x9", "a9"]], [True, False]])
            result.append(["has_includes", [n in obj.has_includes for n in ["x9", "a9"]], [False, True]])
            result.append(["has_has_includes", [n in obj.has_has_includes for n in ["x9", "a9"]], [True, False]])
            result.append(["awaitable", await obj.awaitable, 7])
            result
        `);
        let result = pyresult.toJs();
        pyresult.destroy();
        return result;
        """
    )
    for [desc, a, b] in result:
        assert a == b, desc


def test_mixins_errors_1(selenium):
    selenium.run_js(
        """
        self.a = [];
        self.b = {
            has(){ return false; },
            get(){ return undefined; },
            set(){ return false; },
            delete(){ return false; },
        };
        await pyodide.runPythonAsync(`
            from unittest import TestCase
            raises = TestCase().assertRaises
            from js import a, b
            with raises(IndexError):
                a[0]
            with raises(IndexError):
                del a[0]
            with raises(KeyError):
                b[0]
            with raises(KeyError):
                del b[0]
        `);
        """
    )


def test_mixins_errors_2(selenium):
    selenium.run_js(
        """
        self.c = {
            next(){},
            length : 1,
            get(){},
            set(){},
            has(){},
            then(){}
        };
        self.d = {
            [Symbol.iterator](){},
        };
        pyodide.runPython("from js import c, d");
        delete c.next;
        delete c.length;
        delete c.get;
        delete c.set;
        delete c.has;
        delete c.then;
        delete d[Symbol.iterator];
        pyodide.runPython(`
            from contextlib import contextmanager
            from unittest import TestCase
            @contextmanager
            def raises(exc, match=None):
                with TestCase().assertRaisesRegex(exc, match) as e:
                    yield e

            from pyodide.ffi import JsException
            msg = "^TypeError:.* is not a function.*"
            with raises(JsException, match=msg):
                next(c)
            with raises(JsException, match=msg):
                iter(d)
            with raises(TypeError, match="object does not have a valid length"):
                len(c)
            with raises(JsException, match=msg):
                c[0]
            with raises(JsException, match=msg):
                c[0] = 7
            with raises(JsException, match=msg):
                del c[0]
        `)

        await pyodide.runPythonAsync(`
            with raises(TypeError, match="can't be used in 'await' expression"):
                await c
        `);
        """
    )


@run_in_pyodide
def test_mixins_errors_3(selenium):
    from unittest import TestCase

    from pyodide.code import run_js

    raises = TestCase().assertRaises

    l = run_js(
        """
        const l = [0, false, NaN, undefined, null];
        l[6] = 7;
        l
        """
    )

    with raises(IndexError):
        l[10]
    with raises(IndexError):
        l[5]
    assert len(l) == 7
    l[0]
    l[1]
    l[2]
    l[3]
    l[4]
    l[6]
    del l[1]
    with raises(IndexError):
        l[4]
    l[5]
    del l[4]
    l[3]
    l[4]


@run_in_pyodide
def test_mixins_errors_4(selenium):
    from unittest import TestCase

    from pyodide.code import run_js

    raises = TestCase().assertRaises

    m = run_js(
        """
        l = [0, false, NaN, undefined, null];
        l[6] = 7;
        let a = Array.from(self.l.entries());
        a.splice(5, 1);
        m = new Map(a);
        m
        """
    )

    with raises(KeyError):
        m[10]
    with raises(KeyError):
        m[5]
    assert len(m) == 6
    m[0]
    m[1]
    m[2]
    m[3]
    m[4]
    m[6]
    del m[1]
    with raises(KeyError):
        m[1]
    assert len(m) == 5


def test_buffer(selenium):
    selenium.run_js(
        """
        self.a = new Uint32Array(Array.from({length : 10}, (_,idx) => idx));
        pyodide.runPython(`
            from js import a
            b = a.to_py()
            b[4] = 7
            assert b[8] == 8
            a.assign_to(b)
            assert b[4] == 4
            b[4] = 7
            a.assign(b)
            assert a[4] == 7
        `);
        if(a[4] !== 7){
            throw Error();
        }
        """
    )
    selenium.run_js(
        """
        self.a = new Uint32Array(Array.from({length : 10}, (_,idx) => idx));
        pyodide.runPython(`
            import js
            from unittest import TestCase
            raises = TestCase().assertRaisesRegex
            from array import array
            from js import a
            c = array('b', range(30))
            d = array('b', range(40))
            with raises(ValueError, "cannot assign to TypedArray"):
                a.assign(c)

            with raises(ValueError, "cannot assign from TypedArray"):
                a.assign_to(c)

            with raises(ValueError, "incompatible formats"):
                a.assign(d)

            with raises(ValueError, "incompatible formats"):
                a.assign_to(d)

            e = array('I', range(10, 20))
            a.assign(e)
        `);
        for(let [k, v] of a.entries()){
            if(v !== k + 10){
                throw new Error([v, k]);
            }
        }
        """
    )


@run_in_pyodide
def test_buffer_to_file(selenium):
    from js import Uint8Array

    a = Uint8Array.new(range(10))
    from tempfile import TemporaryFile

    with TemporaryFile() as f:
        a.to_file(f)
        f.seek(0)
        assert f.read() == a.to_bytes()

        b = b"abcdef"
        f.write(b)
        f.seek(-len(b), 1)
        a.from_file(f)
        assert list(a.subarray(0, len(b)).to_bytes()) == list(b)


@run_in_pyodide
def test_buffer_into_file(selenium):
    from js import Uint8Array

    a = Uint8Array.new(range(10))
    from tempfile import TemporaryFile

    with TemporaryFile() as f:
        b = a.to_bytes()
        a._into_file(f)
        f.seek(0)
        assert f.read() == b


@run_in_pyodide
def test_buffer_into_file2(selenium):
    """Check that no copy occurred."""
    import pyodide_js
    from js import Uint8Array

    a = Uint8Array.new(range(10))
    from tempfile import TemporaryFile

    with TemporaryFile() as f:
        a._into_file(f)
        assert pyodide_js.FS.streams[f.fileno()].node.contents.buffer == a.buffer


def test_buffer_assign_back(selenium):
    result = selenium.run_js(
        """
        self.jsarray = new Uint8Array([1, 2, 3, 4, 5, 6]);
        pyodide.runPython(`
            from js import jsarray
            array = jsarray.to_py()
            array[1::2] = bytes([20, 77, 9])
            jsarray.assign(array)
        `);
        return Array.from(jsarray)
        """
    )
    assert result == [1, 20, 3, 77, 5, 9]


@run_in_pyodide
def test_buffer_conversions(selenium):
    from pyodide.code import run_js

    s, jsbytes = run_js(
        """
        const s = "abcဴ";
        const jsbytes = new TextEncoder().encode(s);
        [s, jsbytes]
        """
    )
    memoryview_conversion = jsbytes.to_memoryview()
    bytes_conversion = jsbytes.to_bytes()

    assert bytes_conversion.decode() == s
    assert bytes(memoryview_conversion) == bytes_conversion


@run_in_pyodide
def test_tostring_encoding(selenium):
    from pyodide.code import run_js

    bytes = run_js(
        """
        // windows-1251 encoded "Привет, мир!" which is Russian for "Hello, world!"
        new Uint8Array([207, 240, 232, 226, 229, 242, 44, 32, 236, 232, 240, 33]);
        """
    )

    assert bytes.to_string("windows-1251") == "Привет, мир!"


@run_in_pyodide
def test_tostring_error(selenium):
    from unittest import TestCase

    from pyodide.code import run_js

    raises = TestCase().assertRaises

    bytes = run_js(
        """
        // windows-1251 encoded "Привет, мир!" which is Russian for "Hello, world!"
        new Uint8Array([207, 240, 232, 226, 229, 242, 44, 32, 236, 232, 240, 33]);
        """
    )

    with raises(ValueError):
        bytes.to_string()


@run_in_pyodide
def test_duck_buffer_method_presence(selenium):
    from pyodide.code import run_js

    bytes = run_js(
        "new Uint8Array([207, 240, 232, 226, 229, 242, 44, 32, 236, 232, 240, 33])"
    )
    other = run_js("{}")

    buffer_methods = {"assign", "assign_to", "to_string", "to_memoryview", "to_bytes"}
    assert buffer_methods < set(dir(bytes))
    assert not set(dir(other)).intersection(buffer_methods)


def test_memory_leaks(selenium):
    # refcounts are tested automatically in conftest by default
    selenium.run_js(
        """
        self.a = [1,2,3];
        pyodide.runPython(`
            from js import a
            repr(a)
            [*a]
            None
        `);
        """
    )


@run_in_pyodide
def test_js_id(selenium):
    from pyodide.code import run_js

    [x, y, z] = run_js("let a = {}; let b = {}; [a, a, b]")
    assert x.js_id == y.js_id
    assert x is not y
    assert x.js_id != z.js_id


@run_in_pyodide
def test_jsarray_index(selenium):
    import pytest

    from pyodide.code import run_js

    a = run_js("[5, 7, 9, -1, 3, 5]")
    assert a.index(5) == 0
    assert a.index(5, 1) == 5
    with pytest.raises(ValueError, match="5 is not in list"):
        assert a.index(5, 1, -1) == 5

    a.append([1, 2, 3])
    assert a.index([1, 2, 3]) == 6
    run_js("(a) => a.pop().destroy()")(a)


@run_in_pyodide
def test_jsarray_count(selenium):
    from pyodide.code import run_js

    l = [5, 7, 9, -1, 3, 5]
    a = run_js(repr(l))
    assert a.count(1) == 0
    assert a.count(-1) == 1
    assert a.count(5) == 2

    b = run_js(f"new Int8Array({repr(l)})")
    assert b.count(1) == 0
    assert b.count(-1) == 1
    assert b.count(5) == 2

    a.append([])
    a.append([1])
    a.append([])
    assert a.count([]) == 2
    assert a.count([1]) == 1
    assert a.count([2]) == 0
    run_js(
        """(a) => {
            a.pop().destroy();
            a.pop().destroy();
            a.pop().destroy();
        }
        """
    )(a)


@run_in_pyodide
def test_jsarray_reversed(selenium):
    from pyodide.code import run_js

    l = [5, 7, 9, -1, 3, 5]
    a = run_js(repr(l))
    b = run_js(f"new Int8Array({repr(l)})")
    it1 = reversed(l)
    it2 = reversed(a)
    it3 = reversed(b)

    for _ in range(len(l)):
        v = next(it1)
        assert next(it2) == v
        assert next(it3) == v

    import pytest

    with pytest.raises(StopIteration):
        next(it1)
    with pytest.raises(StopIteration):
        next(it2)
    with pytest.raises(StopIteration):
        next(it3)


@run_in_pyodide
def test_jsarray_reverse(selenium):
    from pyodide.code import run_js

    l = [5, 7, 9, 0, 3, 1]
    a = run_js(repr(l))
    b = run_js(f"new Int8Array({repr(l)})")

    l.reverse()
    a.reverse()
    b.reverse()

    assert a.to_py() == l
    assert b.to_bytes() == bytes(l)


@run_in_pyodide
def test_jsproxy_descr_get(selenium):
    from pyodide.code import run_js

    class T:
        a: int
        b: int
        f = run_js("function f(x) {return this[x]; }; f")

    t = T()
    t.a = 7
    t.b = 66
    assert t.f("a") == 7
    assert t.f("b") == 66
    assert t.f("c") is None


@run_in_pyodide
<<<<<<< HEAD
def test_mappings(selenium):
=======
def test_jsproxy_as_object_map(selenium):
>>>>>>> 5ea48805
    import pytest

    from pyodide.code import run_js

<<<<<<< HEAD
    m = run_js("new Map([[1,2], [3,4]])")
    # Iterate using keys() function
    assert set(m) == {1, 3}
    assert 1 in m.keys()
    assert m.keys() | {2} == {1, 2, 3}
    assert 2 in m.values()
    assert set(m.values()) == {2, 4}
    assert (1, 2) in m.items()
    assert set(m.items()) == {(1, 2), (3, 4)}

    assert m.get(1, 7) == 2
    assert m.get(2, 7) == 7

    assert m.pop(1) == 2
    assert m.pop(1, 7) == 7
    m[1] = 2
    assert m.pop(1, 7) == 2
    assert m.pop(1, 7) == 7
    assert 1 not in m
    with pytest.raises(KeyError):
        m.pop(1)

    assert m.setdefault(1, 8) == 8
    assert m.setdefault(3, 8) == 4
    assert m.setdefault(3) == 4
    assert m.setdefault(4) is None
    assert 1 in m
    assert m[1] == 8

    m.update({6: 7, 8: 9})
    assert dict(m) == {1: 8, 3: 4, 4: None, 6: 7, 8: 9}

    assert m.popitem() in set({1: 8, 3: 4, 4: None, 6: 7, 8: 9}.items())
    assert len(m) == 4
    m.clear()
    assert dict(m) == {}
=======
    o1 = run_js("({a : 2, b: 3, c: 77, 1 : 9})")
    with pytest.raises(TypeError, match="object is not subscriptable"):
        o1["a"]
    o = o1.as_object_map()
    del o1
    assert len(o) == 4
    assert set(o) == {"a", "b", "c", "1"}
    assert "a" in o
    assert "b" in o
    assert "1" in o
    assert 1 not in o
    assert o["a"] == 2
    assert o["1"] == 9
    del o["a"]
    assert "a" not in o
    assert not hasattr(o, "a")
    assert hasattr(o, "b")
    assert len(o) == 3
    assert set(o) == {"b", "c", "1"}
    o["d"] = 36
    assert len(o) == 4
    with pytest.raises(
        TypeError, match="Can only assign keys of type string to JavaScript object map"
    ):
        o[1] = 2
    assert len(o) == 4
    assert set(o) == {"b", "c", "d", "1"}
    assert o["d"] == 36
    assert "constructor" not in o
    assert o.to_py() == {"b": 3, "c": 77, "d": 36, "1": 9}

    with pytest.raises(KeyError):
        del o[1]
>>>>>>> 5ea48805
<|MERGE_RESOLUTION|>--- conflicted
+++ resolved
@@ -1296,16 +1296,11 @@
 
 
 @run_in_pyodide
-<<<<<<< HEAD
 def test_mappings(selenium):
-=======
-def test_jsproxy_as_object_map(selenium):
->>>>>>> 5ea48805
     import pytest
 
     from pyodide.code import run_js
 
-<<<<<<< HEAD
     m = run_js("new Map([[1,2], [3,4]])")
     # Iterate using keys() function
     assert set(m) == {1, 3}
@@ -1342,7 +1337,13 @@
     assert len(m) == 4
     m.clear()
     assert dict(m) == {}
-=======
+
+
+def test_jsproxy_as_object_map(selenium):
+    import pytest
+
+    from pyodide.code import run_js
+
     o1 = run_js("({a : 2, b: 3, c: 77, 1 : 9})")
     with pytest.raises(TypeError, match="object is not subscriptable"):
         o1["a"]
@@ -1375,5 +1376,4 @@
     assert o.to_py() == {"b": 3, "c": 77, "d": 36, "1": 9}
 
     with pytest.raises(KeyError):
-        del o[1]
->>>>>>> 5ea48805
+        del o[1]