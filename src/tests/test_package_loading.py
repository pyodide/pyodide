--- conflicted
+++ resolved
@@ -39,7 +39,6 @@
     )
 
 
-<<<<<<< HEAD
 def test_load_relative_url(request, selenium_standalone_refresh, playwright_browsers, tmp_path):
     test_html = (PYODIDE_ROOT / "src/templates/test.html").read_text()
     test_html = test_html.replace(
@@ -53,14 +52,14 @@
         spawn_web_server(tmp_path) as web_server,
         selenium_common(
             request,
-            selenium_standalone_refresh.browser,
+            selenium_standalone.browser,
             web_server,
             load_pyodide=False,
             browsers=playwright_browsers,
             script_type="classic",
         ) as selenium,
         set_webdriver_script_timeout(
-            selenium_standalone_refresh, script_timeout=parse_driver_timeout(request.node)
+            selenium_standalone, script_timeout=parse_driver_timeout(request.node)
         ),
     ):
         if selenium.browser != "node":
@@ -75,54 +74,7 @@
         selenium.load_package(micropip_wheel.name)
         selenium.run(
             "import micropip; from pyodide_js import loadedPackages; print(loadedPackages.micropip)"
-=======
-def test_load_relative_url(selenium_standalone_noload, httpserver, tmp_path):
-    """
-    Calling load_package with a relative URL should load the package relative to the base URL of the page.
-    """
-    selenium = selenium_standalone_noload
-    micropip_wheel = get_micropip_wheel()
-
-    dummy_html = f"""
-<html>
-<body>
-<script src="{selenium.base_url}/pyodide.js"></script>
-</body>
-</html>
-    """
-
-    if selenium.browser != "node":
-        httpserver.expect_oneshot_request("/test_temp.html").respond_with_data(
-            dummy_html,
-            content_type="text/html",
-            headers={"Access-Control-Allow-Origin": "*"},
-            status=200,
->>>>>>> a49cda25
         )
-
-        httpserver.expect_oneshot_request(f"/{micropip_wheel.name}").respond_with_data(
-            micropip_wheel.read_bytes(),
-            content_type="application/zip",
-            headers={"Access-Control-Allow-Origin": "*"},
-            status=200,
-        )
-
-        url = httpserver.url_for("/test_temp.html")
-        selenium.goto(url)
-    else:
-        shutil.copy(micropip_wheel, tmp_path / micropip_wheel.name)
-
-    selenium.load_pyodide()
-    selenium.initialize_pyodide()
-    selenium.save_state()
-    selenium.restore_state()
-    if selenium.browser == "node":
-        selenium.run_js(f"process.chdir('{tmp_path.resolve()}')")
-
-    selenium.load_package(micropip_wheel.name)
-    selenium.run(
-        "import micropip; from pyodide_js import loadedPackages; print(loadedPackages.micropip)"
-    )
 
 
 def test_list_loaded_urls(selenium_standalone_refresh):
