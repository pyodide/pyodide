import json
import shutil
from pathlib import Path

import pytest
from pytest_pyodide.fixture import selenium_common
from pytest_pyodide.server import spawn_web_server
from pytest_pyodide.utils import parse_driver_timeout, set_webdriver_script_timeout

from conftest import DIST_PATH, ROOT_PATH


def get_pyparsing_wheel_name() -> str:
    return list(DIST_PATH.glob("pyparsing*.whl"))[0].name


def get_pytz_wheel_name() -> str:
    return list(DIST_PATH.glob("pytz*.whl"))[0].name


@pytest.mark.xfail_browsers(node="Loading urls in node seems to time out right now")
@pytest.mark.parametrize("active_server", ["main", "secondary"])
def test_load_from_url(selenium_standalone, web_server_secondary, active_server):
    selenium = selenium_standalone
    if active_server == "secondary":
        url, port, log_main = web_server_secondary
        log_backup = selenium.server_log
    elif active_server == "main":
        _, _, log_backup = web_server_secondary
        log_main = selenium.server_log
        url = selenium.server_hostname
        port = selenium.server_port
    else:
        raise AssertionError()

    with log_backup.open("r") as fh_backup, log_main.open("r") as fh_main:

        # skip existing log lines
        fh_main.seek(0, 2)
        fh_backup.seek(0, 2)

        pyparsing_wheel_name = get_pyparsing_wheel_name()
        selenium.load_package(f"http://{url}:{port}/{pyparsing_wheel_name}")
        assert "Skipping unknown package" not in selenium.logs

        # check that all resources were loaded from the active server
        txt = fh_main.read()
        assert f'"GET /{pyparsing_wheel_name} HTTP/1.1" 200' in txt

        # no additional resources were loaded from the other server
        assert len(fh_backup.read()) == 0

    selenium.run(
        """
        from pyparsing import Word, alphas
        repr(Word(alphas).parseString('hello'))
        """
    )

    pytz_wheel_name = get_pytz_wheel_name()
    selenium.load_package(f"http://{url}:{port}/{pytz_wheel_name}")
    selenium.run("import pytz")


def test_load_relative_url(
    request, runtime, web_server_main, playwright_browsers, tmp_path
):
    url, port, _ = web_server_main
    test_html = (ROOT_PATH / "src/templates/test.html").read_text()
    test_html = test_html.replace("./pyodide.js", f"http://{url}:{port}/pyodide.js")
    (tmp_path / "test.html").write_text(test_html)
    pytz_wheel = get_pytz_wheel_name()
    pytz1_wheel = pytz_wheel.replace("pytz", "pytz1")
    shutil.copy(DIST_PATH / pytz_wheel, tmp_path / pytz1_wheel)

    with spawn_web_server(tmp_path) as web_server, selenium_common(
        request,
        runtime,
        web_server,
        load_pyodide=True,
        browsers=playwright_browsers,
        script_type="classic",
    ) as selenium, set_webdriver_script_timeout(
        selenium, script_timeout=parse_driver_timeout(request.node)
    ):
        if selenium.browser == "node":
            selenium.run_js(f"process.chdir('{tmp_path.resolve()}')")
        selenium.load_package(pytz1_wheel)
        selenium.run(
            "import pytz; from pyodide_js import loadedPackages; print(loadedPackages.pytz1)"
        )


def test_list_loaded_urls(selenium_standalone):
    selenium = selenium_standalone

    selenium.load_package("pyparsing")
    assert selenium.run_js("return Object.keys(pyodide.loadedPackages)") == [
        "pyparsing"
    ]
    assert (
        selenium.run_js("return pyodide.loadedPackages['pyparsing']")
        == "default channel"
    )


def test_uri_mismatch(selenium_standalone):
    selenium_standalone.load_package("pyparsing")
    selenium_standalone.load_package("http://some_url/pyparsing-3.0.6-py3-none-any.whl")
    assert (
        "URI mismatch, attempting to load package pyparsing" in selenium_standalone.logs
    )


def test_invalid_package_name(selenium):
    with pytest.raises(
        selenium.JavascriptException,
        match=r"No known package with name 'wrong name\+\$'",
    ):
        selenium.load_package("wrong name+$")
    with pytest.raises(
        selenium.JavascriptException,
        match="No known package with name 'tcp://some_url'",
    ):
        selenium.load_package("tcp://some_url")


@pytest.mark.parametrize(
    "packages", [["pyparsing", "pytz"], ["pyparsing", "packaging"]], ids="-".join
)
def test_load_packages_multiple(selenium_standalone, packages):
    selenium = selenium_standalone
    selenium.load_package(packages)
    selenium.run(f"import {packages[0]}")
    selenium.run(f"import {packages[1]}")
    # The log must show that each package is loaded exactly once,
    # including when one package is a dependency of the other
    # ('pyparsing' and 'packaging')
    assert (
        selenium.logs.count(f"Loaded {packages[0]}, {packages[1]}") == 1
        or selenium.logs.count(f"Loaded {packages[1]}, {packages[0]}") == 1
    )


@pytest.mark.parametrize(
    "packages", [["pyparsing", "pytz"], ["pyparsing", "packaging"]], ids="-".join
)
def test_load_packages_sequential(selenium_standalone, packages):
    selenium = selenium_standalone
    promises = ",".join(f'pyodide.loadPackage("{x}")' for x in packages)
    selenium.run_js(f"return Promise.all([{promises}])")
    selenium.run(f"import {packages[0]}")
    selenium.run(f"import {packages[1]}")
    # The log must show that each package is loaded exactly once,
    # including when one package is a dependency of the other
    # ('pyparsing' and 'matplotlib')
    assert selenium.logs.count(f"Loaded {packages[0]}") == 1
    assert selenium.logs.count(f"Loaded {packages[1]}") == 1


def test_load_handle_failure(selenium_standalone):
    selenium = selenium_standalone
    selenium.load_package("pytz")
    selenium.run("import pytz")
    with pytest.raises(
        selenium.JavascriptException, match="No known package with name 'pytz2'"
    ):
        selenium.load_package("pytz2")
    selenium.load_package("pyparsing")
    assert "Loaded pytz" in selenium.logs
    assert "Loaded pyparsing" in selenium.logs


@pytest.mark.skip_refcount_check
def test_load_failure_retry(selenium_standalone):
    """Check that a package can be loaded after failing to load previously"""
    selenium = selenium_standalone
    selenium.load_package("http://invalidurl/pytz-2021.3-py3-none-any.whl")
    assert selenium.logs.count("Loading pytz") == 1
    assert selenium.logs.count("The following error occurred while loading pytz:") == 1
    assert selenium.run_js("return Object.keys(pyodide.loadedPackages)") == []
    selenium.load_package("pytz")
    selenium.run("import pytz")
    assert selenium.run_js("return Object.keys(pyodide.loadedPackages)") == ["pytz"]


def test_load_package_unknown(selenium_standalone):
    pyparsing_wheel_name = get_pyparsing_wheel_name()
    shutil.copyfile(
        DIST_PATH / pyparsing_wheel_name,
        DIST_PATH / "pyparsing-custom-3.0.6-py3-none-any.whl",
    )

    try:
        selenium_standalone.load_package("./pyparsing-custom-3.0.6-py3-none-any.whl")
    finally:
        (DIST_PATH / "pyparsing-custom-3.0.6-py3-none-any.whl").unlink()

    assert selenium_standalone.run_js(
        "return pyodide.loadedPackages.hasOwnProperty('pyparsing-custom')"
    )


def test_load_twice(selenium_standalone):
    selenium_standalone.load_package("pytz")
    selenium_standalone.load_package("pytz")
    assert "No new packages to load" in selenium_standalone.logs


def test_load_twice_different_source(selenium_standalone):
    selenium_standalone.load_package(
        [
            "https://foo/pytz-2021.3-py3-none-any.whl",
            "https://bar/pytz-2021.3-py3-none-any.whl",
        ]
    )
    assert (
        "Loading same package pytz from https://bar/pytz-2021.3-py3-none-any.whl and https://foo/pytz-2021.3-py3-none-any.whl"
        in selenium_standalone.logs
    )


def test_load_twice_same_source(selenium_standalone):
    selenium_standalone.load_package(
        [
            "https://foo/pytz-2021.3-py3-none-any.whl",
            "https://foo/pytz-2021.3-py3-none-any.whl",
        ]
    )
    assert "Loading same package pytz" not in selenium_standalone.logs


def test_js_load_package_from_python(selenium_standalone):
    selenium = selenium_standalone
    to_load = ["pyparsing"]
    selenium.run_js(
        f"""
        await pyodide.runPythonAsync(`
            from pyodide_js import loadPackage
            await loadPackage({to_load!r})
            del loadPackage
        `);
        """
    )
    assert f"Loaded {to_load[0]}" in selenium.logs
    assert selenium.run_js("return Object.keys(pyodide.loadedPackages)") == to_load


@pytest.mark.parametrize("jinja2", ["jinja2", "Jinja2"])
def test_load_package_mixed_case(selenium_standalone, jinja2):
    selenium = selenium_standalone
    selenium.run_js(
        f"""
        await pyodide.loadPackage("{jinja2}");
        pyodide.runPython(`
            import jinja2
        `)
        """
    )


def test_test_unvendoring(selenium_standalone):
    selenium = selenium_standalone
    selenium.run_js(
        """
        await pyodide.loadPackage("regex");
        pyodide.runPython(`
            import regex
            from pathlib import Path
            test_path =  Path(regex.__file__).parent / "test_regex.py"
            assert not test_path.exists()
        `);
        """
    )

    selenium.run_js(
        """
        await pyodide.loadPackage("regex-tests");
        pyodide.runPython(`
            assert test_path.exists()
        `);
        """
    )

    assert selenium.run_js(
        """
        return pyodide._api.repodata_packages['regex'].unvendored_tests;
        """
    )


def test_install_archive(selenium):
    test_dir = Path(__file__).parent
    # TODO: first argument actually works as a path due to implementation,
    # maybe it can be proposed to typeshed?
    shutil.make_archive(
        str(test_dir / "test_pkg"), "gztar", root_dir=test_dir, base_dir="test_pkg"
    )
    build_test_pkg = DIST_PATH / "test_pkg.tar.gz"
    if not build_test_pkg.exists():
        build_test_pkg.symlink_to((test_dir / "test_pkg.tar.gz").absolute())
    try:
        for fmt_name in ["gztar", "tar.gz", "tgz", ".tar.gz", ".tgz"]:
            selenium.run_js(
                f"""
                let resp = await fetch("test_pkg.tar.gz");
                let buf = await resp.arrayBuffer();
                pyodide.unpackArchive(buf, {fmt_name!r});
                """
            )
            selenium.run_js(
                """
                let test_pkg = pyodide.pyimport("test_pkg");
                let some_module = pyodide.pyimport("test_pkg.some_module");
                try {
                    assert(() => test_pkg.test1(5) === 26);
                    assert(() => some_module.test1(5) === 26);
                    assert(() => some_module.test2(5) === 24);
                } finally {
                    test_pkg.destroy();
                    some_module.destroy();
                    pyodide.runPython(`
                        import shutil
                        shutil.rmtree("test_pkg")
                    `)
                }
                """
            )
    finally:
        (DIST_PATH / "test_pkg.tar.gz").unlink(missing_ok=True)
        (test_dir / "test_pkg.tar.gz").unlink(missing_ok=True)


def test_load_bad_so_file(selenium):
    # If we load a bad so file, we should catch the error, ignore it (and log a
    # warning)
    selenium.run_js(
        """
        pyodide.FS.writeFile("/a.so", new Uint8Array(4))
        await pyodide._api.loadDynlib("/a.so");
        """
    )
    assert (
        "Failed to load dynlib /a.so. We probably just tried to load a linux .so file or something."
        in selenium.logs
    )


def test_should_load_dynlib():
    import sysconfig

    from pyodide._package_loader import should_load_dynlib

    ext_suffix = sysconfig.get_config_var("EXT_SUFFIX")
    assert ext_suffix
    should_load = [
        "a.so",
        "a/b.so",
        "b/b.so",
        "a/b/c/d.so",
        "a/b/c/d.abi3.so",
        "x.abi3.so",
        "a.b.c.so",
        "a-weird-name.stuff-with-dashes.so",
        f"x.{ext_suffix}",
    ]
    should_not_load = [
        "a",
        "a.py",
        "a.txt",
        "a/b.txt",
        "a/b.py",
        "b/a.py",
        "q.cpython-38-x86_64-linux-gnu.so",
        "q.cpython-38-x86_64-linux-gnu.so",
        "q" + ext_suffix.replace("cpython", "pypy"),
        "q.cpython-32mu.so",
        "x.so.1",  # Any chance we'd want these at some point?
    ]
    for file in should_load:
        assert should_load_dynlib(file)
    for file in should_not_load:
        assert not should_load_dynlib(file)


def test_get_dynlibs():
    import tarfile
    from tempfile import NamedTemporaryFile
    from zipfile import ZipFile

    from pyodide._package_loader import get_dynlibs

    files = [
        "a",
        "a.so",
        "a.py",
        "a.txt",
        "a/b.so",
        "a/b.txt",
        "a/b.py",
        "b/a.py",
        "b/b.so",
        "a/b/c/d.so",
    ]
    so_files = sorted("/p/" + f for f in files if f.endswith(".so"))
    with NamedTemporaryFile(suffix=".bz") as t:
        x = tarfile.open(mode="x:bz2", fileobj=t)
        for file in files:
            x.addfile(tarfile.TarInfo(file))
        x.close()
        t.flush()
        assert sorted(get_dynlibs(t, ".bz", Path("/p"))) == so_files
    with NamedTemporaryFile(suffix=".zip") as t:
        x2 = ZipFile(t, mode="w")
        for file in files:
            x2.writestr(file, "")
        x2.close()
        t.flush()
        assert sorted(get_dynlibs(t, ".zip", Path("/p"))) == so_files


class DummyDistribution:
    def __init__(
        self,
        name: str,
        source: str | None = None,
        direct_url: dict[str, str] | None = None,
        installer: str | None = None,
    ):
        self.name = name
        direct_url_json = json.dumps(direct_url) if direct_url else None
        self._files: dict[str, str | None] = {
            "PYODIDE_SOURCE": source,
            "direct_url.json": direct_url_json,
            "INSTALLER": installer,
        }

    def read_text(self, key: str) -> str | None:
        return self._files.get(key)

    def __repr__(self):
        return self.name


result_dist_pairs = [
    ("default channel", DummyDistribution("A", source="pyodide")),
    (
        "default channel",
        DummyDistribution(
            "B",
            source="pyodide",
            direct_url={"url": "http://some.pkg.src/a/b/c.whl"},
            installer="pip",
        ),
    ),
    (
        "http://some.pkg.src/a/b/c.whl",
        DummyDistribution("C", source="http://some.pkg.src/a/b/c.whl"),
    ),
    (
        "http://some.pkg.src/a/b/c.whl",
        DummyDistribution(
            "D",
            source="http://some.pkg.src/a/b/c.whl",
            direct_url={"url": "http://a.b.c/x/y/z.whl"},
            installer="pip",
        ),
    ),
    (
        "http://a.b.c/x/y/z.whl",
        DummyDistribution(
            "E", direct_url={"url": "http://a.b.c/x/y/z.whl"}, installer="pip"
        ),
    ),
    ("pip (index unknown)", DummyDistribution("F", installer="pip")),
    ("other (index unknown)", DummyDistribution("G", installer="other")),
<<<<<<< HEAD
    (None, DummyDistribution("H")),
=======
    ("Unknown", DummyDistribution("H")),
>>>>>>> 1d2f9bff
]


@pytest.mark.parametrize("result,dist", result_dist_pairs)
def test_get_dist_source(result, dist):
    from pyodide._package_loader import get_dist_source

    assert result == get_dist_source(dist)


def test_init_loaded_packages(monkeypatch):
    from pyodide import _package_loader

    class loadedPackagesCls:
        pass

    loadedPackages = loadedPackagesCls()
    monkeypatch.setattr(_package_loader, "loadedPackages", loadedPackages)
    dists = [dist for [_, dist] in result_dist_pairs]
    monkeypatch.setattr(_package_loader, "importlib_distributions", lambda: dists)
    _package_loader.init_loaded_packages()

    for [result, dist] in result_dist_pairs:
<<<<<<< HEAD
        assert hasattr(loadedPackages, dist.name) == bool(result)
        if result:
            assert getattr(loadedPackages, dist.name) == result
=======
        assert hasattr(loadedPackages, dist.name)
        assert getattr(loadedPackages, dist.name) == result
>>>>>>> 1d2f9bff


@pytest.mark.xfail_browsers(node="Some fetch trouble")
@pytest.mark.skip_refcount_check
@pytest.mark.skip_pyproxy_check
def test_custom_lockfile(selenium_standalone_noload):
    selenium = selenium_standalone_noload
    lock = selenium.run_js(
        """
        let pyodide = await loadPyodide({fullStdLib: false});
        await pyodide.loadPackage("micropip")
        return pyodide.runPythonAsync(`
            import micropip
            await micropip.install("hypothesis==6.47.3")
            micropip.freeze()
        `);
        """
    )
    custom_lockfile = DIST_PATH / "custom_lockfile.json"
    custom_lockfile.write_text(lock)

    try:
        assert (
            selenium.run_js(
                """
                let pyodide = await loadPyodide({fullStdLib: false, lockFileURL: "custom_lockfile.json" });
                await pyodide.loadPackage("hypothesis");
                return pyodide.runPython("import hypothesis; hypothesis.__version__")
                """
            )
            == "6.47.3"
        )
    finally:
        custom_lockfile.unlink()<|MERGE_RESOLUTION|>--- conflicted
+++ resolved
@@ -474,11 +474,7 @@
     ),
     ("pip (index unknown)", DummyDistribution("F", installer="pip")),
     ("other (index unknown)", DummyDistribution("G", installer="other")),
-<<<<<<< HEAD
-    (None, DummyDistribution("H")),
-=======
     ("Unknown", DummyDistribution("H")),
->>>>>>> 1d2f9bff
 ]
 
 
@@ -502,14 +498,8 @@
     _package_loader.init_loaded_packages()
 
     for [result, dist] in result_dist_pairs:
-<<<<<<< HEAD
-        assert hasattr(loadedPackages, dist.name) == bool(result)
-        if result:
-            assert getattr(loadedPackages, dist.name) == result
-=======
         assert hasattr(loadedPackages, dist.name)
         assert getattr(loadedPackages, dist.name) == result
->>>>>>> 1d2f9bff
 
 
 @pytest.mark.xfail_browsers(node="Some fetch trouble")
