--- conflicted
+++ resolved
@@ -128,32 +128,17 @@
     ):
         selenium.load_package("pytz2")
     selenium.load_package("pyparsing")
-<<<<<<< HEAD
     assert "Loaded pytz" in selenium.logs
     assert "Loaded pyparsing" in selenium.logs
-=======
-    assert "Loading pytz" in selenium.logs
-    assert "Loading pyparsing" in selenium.logs
->>>>>>> 5c1588d0
 
 
 @pytest.mark.skip_refcount_check
 def test_load_failure_retry(selenium_standalone):
     """Check that a package can be loaded after failing to load previously"""
     selenium = selenium_standalone
-<<<<<<< HEAD
-    selenium.run_js(
-        """
-        self.orig_pytz_name = pyodide._module.packages["pytz"].file_name;
-        pyodide._module.packages["pytz"].file_name += "garbage";
-        """
-    )
-    selenium.load_package("pytz")
-=======
     selenium.load_package("http://invalidurl/pytz.js")
     assert selenium.logs.count("Loading pytz from") == 1
     assert selenium.logs.count("The following error occurred while loading pytz:") == 1
->>>>>>> 5c1588d0
     assert selenium.run_js("return Object.keys(pyodide.loadedPackages)") == []
     selenium.run_js(
         """pyodide._module.packages["pytz"].file_name = self.orig_pytz_name"""
