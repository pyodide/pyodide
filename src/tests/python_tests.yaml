# This list is generated with test/make_test_list.py script, which needs
# to be re-run after each CPython update.

# Test modules with a failure reason after their name are either skipped
# or marked as a known failure in pytest.

# Following reason codes are skipped, as they lead to segfaults:
# - segfault-<syscall>: segfault in the corresponding system call.

# While the below reason codes are marked as a known failure. By default, they
# are also skipped. To run them, provide --run-xfail argument to pytest,
# - platform-specific: This is testing something about a particular platform
#   that isn't relevant here
# - async: relies on async
# - floating point: Failures caused by floating-point differences
# - threading: Failures due to lack of a threading implementation
# - subprocess: Failures caused by no subprocess module. Some of these are
#   because the underlying functionality depends on subprocess, and others are
#   just a side-effect of the way the test is written. The latter should
#   probably be marked as "skip" or rearchitected so we don't have to skip the
#   whole module.
# - networking: Fails because it tests low-level networking.
# - dbm: Failures due to no dbm module
# - strftime: Failures due to differences / shortcomings in WebAssembly's
#   implementation of date/time formatting in strftime and strptime
# - permissions: Issues with the test writing to the virtual filesystem
# - locale: Fails due to limitations in the included locale implementation.
# - multiprocessing: Fails due to no multiprocessing implementation.
# - fs: Fails due to virtual filesystem issues.
# - nonsense: This functionality doesn't make sense in this context. Includes
#   things like `pip`, `distutils`
# - crash: The Python interpreter just stopped without a traceback. Will require
#   further investigation. This usually seems to be caused by calling into a
#   system function that doesn't behave as one would expect.
# - crash-chrome: Same as crash but only affecting Chrome
# - crash-firefox: Same as crash but only affecting Firefox
- leakers.test_ctypes
- leakers.test_selftype
- test___all__:
    xfail: multiprocessing
- test___future__
- test__locale:
    xfail: locale
- test__opcode
- test__osx_support:
    xfail: platform-specific
- test__xxsubinterpreters:
    xfail: hits Py_FatalError("not the last thread") inside Py_EndInterpreter
- test_abc
- test_abstract_numbers
- test_aifc
- test_argparse:
    xfail: slow, sometimes times out
- test_array
- test_asdl_parser
- test_ast:
    skip:
      - test_stdlib_validates # incompatible with zipimport
- test_asyncgen:
    xfail: async
- test_asynchat:
    xfail: async
- test_asyncio.test_asyncio_waitfor:
    xfail: async
- test_asyncio.test_base_events:
    xfail: async
- test_asyncio.test_buffered_proto:
    xfail: async
- test_asyncio.test_context:
    xfail: async
- test_asyncio.test_events:
    xfail: async
- test_asyncio.test_futures:
    xfail: async
- test_asyncio.test_futures2:
    xfail: async
- test_asyncio.test_locks:
    xfail: async
- test_asyncio.test_pep492:
    xfail: async
- test_asyncio.test_proactor_events:
    xfail: async
- test_asyncio.test_protocols
- test_asyncio.test_queues:
    xfail: async
- test_asyncio.test_runners:
    xfail: async
- test_asyncio.test_selector_events:
    xfail: async
- test_asyncio.test_sendfile:
    xfail: async
- test_asyncio.test_server:
    xfail: async
- test_asyncio.test_sock_lowlevel:
    xfail: async
- test_asyncio.test_ssl
- test_asyncio.test_sslproto
- test_asyncio.test_streams:
    xfail: async
- test_asyncio.test_subprocess:
    xfail: async
- test_asyncio.test_taskgroups:
    xfail: calls Webloop.set_debug() which raises NotImplementedError
- test_asyncio.test_tasks:
    xfail: async
- test_asyncio.test_threads:
    xfail: async
- test_asyncio.test_transports
- test_asyncio.test_unix_events:
    xfail: async
- test_asyncio.test_windows_events
- test_asyncio.test_windows_utils
- test_asyncore:
    xfail: async
- test_atexit:
    skip:
      - test_general # fork
- test_audioop
- test_audit:
    xfail: all tests fork
- test_augassign
- test_base64
- test_baseexception
- test_bdb:
    skip:
      # incompatible with zipimport
      - test_bp_after_last_statement
      - test_bp_condition
      - test_bp_exception_on_condition_evaluation
      - test_bp_ignore_count
      - test_clear_two_bp_on_same_line
      - test_disabled_temporary_bp
      - test_ignore_count_on_disabled_bp
      - test_temporary_bp
      - test_next_command_in_generator_for_loop
      - test_next_command_in_generator_with_subiterator
      - test_next_until_return_in_generator
      - test_return_command_in_generator_with_subiterator
      - test_step_at_return_with_no_trace_in_caller
      - test_runeval_step
      - test_next_over_import
      - test_skip
- test_bigaddrspace
- test_bigmem
- test_binascii
- test_binop
- test_bisect
- test_bool
- test_buffer
- test_bufio
- test_builtin:
    skip:
      - test_open_non_inheritable
      - test_compile_top_level_await
- test_bytes
- test_bz2:
    skip:
      - testThreading
- test_c_locale_coercion
- test_calendar
- test_call
- test_capi:
    xfail: hangs
- test_cgi:
    skip:
      - test_log # OSError: [Errno 70] Invalid seek
- test_cgitb
- test_charmapcodec
- test_check_c_globals
- test_class
- test_clinic
- test_cmath
- test_cmd
- test_cmd_line
- test_cmd_line_script
- test_code
- test_code_module
- test_codeccallbacks
- test_codecencodings_cn
- test_codecencodings_hk
- test_codecencodings_iso2022
- test_codecencodings_jp
- test_codecencodings_kr
- test_codecencodings_tw
- test_codecmaps_cn
- test_codecmaps_hk
- test_codecmaps_jp
- test_codecmaps_kr
- test_codecmaps_tw
- test_codecs:
    skip:
      - test_write # frozen encodings.utf_8
- test_codeop
- test_collections
- test_colorsys
- test_compare
- test_compile
- test_compileall:
    xfail: multiprocessing
- test_complex
- test_concurrent_futures
- test_configparser
- test_contains
- test_context:
    skip:
      - test_context_threads_1
- test_contextlib
- test_contextlib_async:
    xfail: async
- test_copy
- test_copyreg:
    xfail: dbm
- test_coroutines:
    xfail: async
- test_cprofile
- test_crashers
- test_crypt
- test_csv
- test_ctypes:
    skip:
      # See https://bugs.python.org/issue47208
      - test_callback_too_many_args
- test_curses
- test_dataclasses
- test_datetime:
    xfail: strftime
- test_dbm:
    xfail: dbm
- test_dbm_dumb:
    xfail: permissions
- test_dbm_gnu:
    xfail: dbm
- test_dbm_ndbm:
    xfail: dbm
- test_decimal:
    xfail: _pydecimal unvendored
- test_decorators
- test_defaultdict
- test_deque
- test_descr
- test_descrtut
- test_devpoll
- test_dict
- test_dict_version
- test_dictcomps
- test_dictviews
- test_difflib
- test_dis
- test_distutils:
    # error while loading tests ModuleNotFoundError: No module named '_osx_support'
    xfail: nonsense
- test_doctest:
    xfail: subprocess
- test_doctest2
- test_docxmlrpc:
    xfail: socket
- test_dtrace:
    xfail: fork
- test_dynamic
- test_dynamicclassattribute
- test_eintr:
    xfail: fork
- test_email.test__encoded_words
- test_email.test__header_value_parser
- test_email.test_asian_codecs
- test_email.test_contentmanager
- test_email.test_defect_handling
- test_email.test_email:
    skip:
      - test_make_msgid_collisions # fork
- test_email.test_generator
- test_email.test_headerregistry
- test_email.test_inversion
- test_email.test_message
- test_email.test_parser
- test_email.test_pickleable
- test_email.test_policy
- test_email.test_utils
- test_embed:
    skip:
      - test_set_config # fork
- test_ensurepip:
    xfail: nonsense
- test_enum:
    skip:
      - test_unique_composite # fork
- test_enumerate
- test_eof
- test_epoll
- test_errno
- test_except_star
- test_exception_group
- test_exception_hierarchy
- test_exception_variations
- test_exceptions:
    xfail: BaseException_dealloc and BaseException_clear enter an infinite recurse
- test_extcall
- test_faulthandler:
    skip:
      # fork
      - test_disabled_by_default
      - test_sys_xoptions
      - test_env_var
- test_fcntl
- test_file
- test_file_eintr:
    xfail: fork
- test_filecmp
- test_fileinput
- test_fileio:
    skip:
      # stack overflow in v8
      - "*Recursive*"
- test_fileutils
- test_finalization
- test_float
- test_flufl
- test_fnmatch
- test_fork1:
    xfail: threading
- test_format
- test_fractions
- test_frame
- test_frozen:
    skip:
      # frozen modules are disabled in runtime
      - test_unfrozen_submodule_in_frozen_package
- test_fstring
- test_ftplib:
    xfail: socket
- test_funcattrs
- test_functools:
    skip:
      - "*threaded*"
- test_future
- test_future3
- test_future4
- test_future5
- test_gc:
    skip:
      - test_garbage_at_shutdown
      - test_trashcan_threads
- test_gdb
- test_generator_stop
- test_generators
- test_genericalias:
    xfail: multiprocessing
- test_genericclass
- test_genericpath:
    skip:
      - test_samefile_on_link
      - test_samestat_on_link
      - test_exists_fd
- test_genexps
- test_getargs2:
    xfail: Not sure
- test_getopt
- test_getpass
- test_getpath
- test_gettext
- test_glob:
    skip:
      # RecursionError: maximum recursion depth exceeded while calling a Python object
      - test_selflink
- test_global
- test_grammar
- test_graphlib
- test_grp
- test_gzip
- test_hash
- test_hashlib:
    skip:
      - test_threaded_hashing
- test_heapq
- test_hmac
- test_html
- test_htmlparser
- test_http_cookiejar
- test_http_cookies
- test_httplib:
    skip:
      # sockets
      - test_response_fileno
      - testHTTPConnectionSourceAddress
      - testTimeoutAttribute
- test_httpservers:
    xfail: threads
- test_idle
- test_imaplib:
    xfail: socket
- test_imghdr
- test_imp:
    skip:
      # incompatible with zipimport
      - test_multiple_calls_to_get_data
      - test_issue1267
      - test_load_from_source
- test_importlib.builtin.test_finder
- test_importlib.builtin.test_loader
- test_importlib.extension.test_case_sensitivity
- test_importlib.extension.test_finder
- test_importlib.extension.test_loader
- test_importlib.extension.test_path_hook
- test_importlib.frozen.test_finder
- test_importlib.frozen.test_loader
- test_importlib.import_.test___loader__
- test_importlib.import_.test___package__
- test_importlib.import_.test_api
- test_importlib.import_.test_caching
- test_importlib.import_.test_fromlist
- test_importlib.import_.test_meta_path
- test_importlib.import_.test_packages
- test_importlib.import_.test_path
- test_importlib.import_.test_relative_imports
- test_importlib.source.test_case_sensitivity
- test_importlib.source.test_file_loader
- test_importlib.source.test_finder
- test_importlib.source.test_path_hook
- test_importlib.source.test_source_encoding
- test_importlib.test_abc
- test_importlib.test_api:
    skip:
      # incompatible with zipimport
      - test_reload_missing_loader
- test_importlib.test_compatibilty_files
- test_importlib.test_contents
- test_importlib.test_files
- test_importlib.test_lazy
- test_importlib.test_locks:
    xfail: threading
- test_importlib.test_main
- test_importlib.test_metadata_api
- test_importlib.test_namespace_pkgs
- test_importlib.test_open
- test_importlib.test_path
- test_importlib.test_pkg_import
- test_importlib.test_read
- test_importlib.test_reader
- test_importlib.test_resource
- test_importlib.test_spec
- test_importlib.test_threaded_import:
    xfail: threading
- test_importlib.test_util
- test_importlib.test_windows
- test_importlib.test_zip
- test_index
- test_inspect:
    skip:
      - test_nested_class_definition_inside_async_function
- test_int
- test_int_literal
- test_interpreters:
    skip:
      # threads
      - test_main
      - "*thread*"
- test_io:
    xfail: segfault-outofmemory in test_large_file_ops ("Array buffer allocation failed")
    # The remaining test_io tests seem to hang too
- test_ioctl
- test_ipaddress
- test_isinstance
- test_iter
- test_iterlen
- test_itertools
- test_json.test_decode
- test_json.test_default
- test_json.test_dump
- test_json.test_encode_basestring_ascii
- test_json.test_enum
- test_json.test_fail
- test_json.test_float
- test_json.test_indent
- test_json.test_pass1
- test_json.test_pass2
- test_json.test_pass3
- test_json.test_recursion
- test_json.test_scanstring
- test_json.test_separators
- test_json.test_speedups
- test_json.test_tool:
    xfail: subprocess
- test_json.test_unicode
- test_keyword
- test_keywordonlyarg
- test_kqueue
- test_largefile:
    xfail: segfault-outofmemory ("Array buffer allocation failed")
- test_lib2to3:
    xfail: nonsense
- test_linecache:
    skip:
      # incompatible with zipimport
      - test_clearcache
      - test_getline
      - test_memoryerror
- test_list
- test_listcomps
- test_lltrace
- test_locale:
    skip:
      - "*diacritic*"
- test_logging:
    xfail: threading
- test_long
- test_longexp
- test_lzma
- test_mailbox:
    xfail: fs
- test_mailcap:
    skip:
      - test_test # not sure why it fails...
- test_marshal
- test_math
- test_memoryio
- test_memoryview
- test_metaclass
- test_mimetypes
- test_minidom
- test_mmap:
    skip:
      - "*large*" # segfault-outofmemory Invalid typed array length: 6442450944"
        # resizing mmap doesn't work (raises [Errno 48] Out of memory)
      - test_basic
      - test_offset
      - test_resize_past_pos
- test_module
- test_modulefinder
- test_msilib
- test_multibytecodec
- test_multiprocessing_fork
- test_multiprocessing_forkserver
- test_multiprocessing_main_handling
- test_multiprocessing_spawn
- test_named_expressions
- test_netrc
- test_nis
- test_nntplib
- test_ntpath:
    # same set of failures as in test_posixpath
    skip:
      - test_exists_fd
      - test_samestat_on_link
      - test_samefile_on_link
      - test_sameopenfile
      - test_nonascii_abspath
- test_numeric_tower
- test_opcache
- test_opcodes
- test_openpty:
    xfail: platform-specific
- test_operator
- test_optparse
- test_ordered_dict
- test_os:
    xfail: |
      segfault-eventfd; if we screen out the eventfd tests, we see 52 errors,
      22 failures out of 312 tests
- test_ossaudiodev
- test_osx_env
- test_pathlib:
    skip:
      - test_hardlink_to
      - test_home
      - test_link_to
      - test_is_socket_true
      - test_readlink
      - test_open_mode
      - test_touch_mode
- test_patma
- test_pdb:
    xfail: 21/51 use subprocess
- test_peepholer
- test_peg_generator.test_c_parser
- test_peg_generator.test_first_sets
- test_peg_generator.test_grammar_validator
- test_peg_generator.test_pegen
- test_pickle:
    xfail: dbm
- test_picklebuffer
- test_pickletools:
    xfail: dbm
- test_pipes
- test_pkg
- test_pkgutil
- test_platform:
    skip:
      - test_architecture_via_symlink # fork
- test_plistlib
- test_poll:
    xfail: subprocess
- test_popen:
    xfail: subprocess
- test_poplib:
    xfail: sockets
- test_positional_only_arg
- test_posix:
    xfail: missing pwd module
- test_posixpath:
    skip:
      - test_exists_fd
      - test_samestat_on_link
      - test_samefile_on_link
      - test_nonascii_abspath
- test_pow
- test_pprint
- test_print
- test_profile
- test_property
- test_pstats
- test_pty
- test_pulldom
- test_pwd
- test_py_compile:
    skip:
      - test_stdin # fork
- test_pyclbr
- test_pydoc:
    xfail: pydoc_data unvendored
- test_pyexpat
- test_queue:
    # More than half of these make a thread
    xfail: threads
- test_quopri:
    skip:
      - test_scriptdecode # fork
      - test_scriptencode # fork
- test_raise
- test_random:
    skip:
      - test_after_fork
- test_range
- test_re:
    skip:
      - "*locale*"
- test_readline
- test_regrtest:
    xfail: All tests fork
- test_repl:
    xfail: All tests fork
- test_reprlib
- test_resource
- test_richcmp:
    xfail: Maximum call stack size exceeded
- test_rlcompleter
- test_robotparser:
    xfail: socket
- test_runpy:
    skip:
      - test_pymain_run* # fork
      # incompatible with zipimport
      - test_run_module
      - test_run_module_alter_sys
      - test_run_module_in_namespace_package
      - test_run_name
      - test_run_namespace_package
      - test_run_namespace_package_in_namespace_package
      - test_run_package
      - test_run_package_alter_sys
      - test_run_package_in_namespace_package

- test_sax
- test_sched:
    skip:
      - "*concurrent" # threads
- test_scope
- test_script_helper
- test_secrets
- test_select:
    skip:
      - test_select # fork
- test_selectors:
    xfail: networking
- test_set
- test_setcomps
- test_shelve:
    xfail: dbm
- test_shlex
- test_shutil:
    skip:
      - test_copy2_symlinks
      - test_copy_symlinks
      - test_copymode_symlink_to_symlink
      - test_copystat_symlinks
      - test_dont_copy_file_onto_link_to_itself
      - test_copytree_dangling_symlinks
      - test_copytree_symlink_dir
      - test_copytree_symlinks
      - test_copyfile_nonexistent_dir

- test_signal:
    xfail: emscripten signals implementation isn't very complete
- test_site:
    xfail: "TypeError: unhashable type: 'pyodide.JsProxy'"
- test_slice
- test_smtpd
- test_smtplib:
    xfail: sockets
- test_smtpnet
- test_sndhdr
- test_socket:
    xfail: networking
- test_socketserver:
    xfail: networking
- test_sort
- test_source_encoding:
    skip:
      - test_20731
- test_spwd
- test_sqlite3.test_backup
- test_sqlite3.test_dbapi
- test_sqlite3.test_dump
- test_sqlite3.test_factory
- test_sqlite3.test_hooks
- test_sqlite3.test_regression
- test_sqlite3.test_transactions
- test_sqlite3.test_types
- test_sqlite3.test_userfunctions
- test_ssl
- test_stable_abi_ctypes
- test_startfile
- test_stat
- test_statistics
- test_strftime:
    skip:
      - test_strftime # strftime has some bugs
- test_string
- test_string_literals
- test_stringprep
- test_strptime:
    skip:
      - test_week_of_year_and_day_of_week_calculation
      - test_timezone
- test_strtod
- test_struct
- test_structmembers:
    xfail: Not sure
- test_structseq
- test_subclassinit
- test_subprocess:
    xfail: subprocess
- test_sunau
- test_sundry
- test_super
- test_support:
    xfail: about half the tests fork
- test_symtable
- test_syntax
- test_sys:
    xfail: |
      self.assertEqual(os.path.abspath(sys.executable), sys.executable) fails with '/tmp/test_python_42æ' != ''
- test_sys_setprofile
- test_sys_settrace:
    xfail: async
- test_sysconfig:
    xfail: nonsense
- test_syslog
- test_tabnanny
- test_tarfile:
    skip:
      - test_file_mode
      - test_extractall*
      - test_link_size
      - test_dereference_hardlink
      - test_add_hardlink
      - test_add_twice
- test_tcl
- test_telnetlib:
    xfail: 7/19 fail with sockets
- test_tempfile:
    skip:
      - test_non_directory # setup failure Errno 2: Permission Denied
      - test_process_awareness # fork
      - test_truncate_with_size_parameter # setup failure FileNotFoundError: [Errno 44] No such file or directory
      - test_noinherit # self.assertEqual(os.get_inheritable(file.fd), False) ==> AssertionError: True != False
- test_textwrap
- test_thread:
    xfail: threading
- test_threadedtempfile:
    xfail: threading
- test_threading:
    xfail: threading
- test_threading_local:
    xfail: threading
- test_threadsignals:
    xfail: threading
- test_time:
    skip:
      - test_thread_time # setup failure: OSError: [Errno 28] Invalid argument
      - test_time_ns_type # setup failure: OSError: [Errno 28] Invalid argument
      - test_localtime_timezone # pyodide.asm.js:4222 AssertionError: 'Pacific Standard Time' != 'Pacific S'
      - test_4dyear # '%4Y' != '0001'
      - test_ctime # '1941' != '-100'
      - test_monotonic # self.assertTrue(0.450 <= dt) fails
- test_timeit
- test_timeout
- test_tix
- test_tk
- test_tokenize
- test_tools.test_fixcid
- test_tools.test_freeze
- test_tools.test_gprof2html
- test_tools.test_i18n
- test_tools.test_lll
- test_tools.test_md5sum
- test_tools.test_pathfix
- test_tools.test_pdeps
- test_tools.test_pindent
- test_tools.test_reindent
- test_tools.test_sundry
- test_trace:
    xfail: slow, sometimes times out
- test_traceback:
    skip:
      - test_encoded_file # fork
- test_tracemalloc
- test_ttk_guionly
- test_ttk_textonly
- test_tuple:
    xfail-chrome: times out
- test_turtle
- test_type_annotations
- test_type_cache
- test_type_comments
- test_typechecks
- test_types
- test_typing:
    skip:
<<<<<<< HEAD
=======
      # stack overflow in v8
>>>>>>> af30eb0e
      - "*recursion*"
- test_ucn
- test_unary
- test_unicode
- test_unicode_file:
    xfail: fs MEMFS doesn't work as expected with unencodable file names
- test_unicode_file_functions
- test_unicode_identifiers
- test_unicodedata
- test_unittest:
    skip:
      - "*async*"
      - "*Interrupt*"
      - "*Handler*"
        # os.kill
      - testTwoResults
      - test_warnings
      - testRemoveResult
        # fork
      - testSelectedTestNamesFunctionalTest
- test_univnewlines
- test_unpack
- test_unpack_ex
- test_unparse
- test_urllib:
    xfail-safari: Doesn't work
- test_urllib2:
    skip:
      - test_http_body_pipe # fork
- test_urllib2_localnet:
    xfail: socket
- test_urllib2net
- test_urllib_response
- test_urllibnet
- test_urlparse
- test_userdict
- test_userlist
- test_userstring
- test_utf8_mode
- test_utf8source
- test_uu
- test_uuid:
    skip:
      - testIssue8621
- test_venv:
    xfail: nonsense
- test_wait3:
    xfail: threading
- test_wait4:
    xfail: threading
- test_wave
- test_weakref:
    xfail: slow, sometimes times out
- test_weakset
- test_webbrowser:
    xfail: replaced
- test_winconsoleio
- test_winreg
- test_winsound
- test_with
- test_wsgiref
- test_xdrlib
- test_xml_dom_minicompat
- test_xml_etree:
    skip:
<<<<<<< HEAD
=======
      # stack overflow in v8
>>>>>>> af30eb0e
      - "test_recursive_repr"
- test_xml_etree_c
- test_xmlrpc:
    xfail: networking
- test_xmlrpc_net
- test_xxlimited
- test_xxtestfuzz
- test_yield_from
- test_zipapp
- test_zipfile:
    xfail-chrome: times out
    skip:
      - test_many_opens # [Errno 54] Not a directory: '/proc/self/fd'
- test_zipfile64
- test_zipimport
- test_zipimport_support
- test_zlib
- test_zoneinfo.test_zoneinfo<|MERGE_RESOLUTION|>--- conflicted
+++ resolved
@@ -826,10 +826,7 @@
 - test_types
 - test_typing:
     skip:
-<<<<<<< HEAD
-=======
       # stack overflow in v8
->>>>>>> af30eb0e
       - "*recursion*"
 - test_ucn
 - test_unary
@@ -895,10 +892,7 @@
 - test_xml_dom_minicompat
 - test_xml_etree:
     skip:
-<<<<<<< HEAD
-=======
       # stack overflow in v8
->>>>>>> af30eb0e
       - "test_recursive_repr"
 - test_xml_etree_c
 - test_xmlrpc:
