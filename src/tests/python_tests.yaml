# This list is updated with tools/make_test_list.py script, which needs
# to be re-run after each CPython update.

# Test modules can have:
#
# skip followed by a list of globs: the test module is run with the given globs
# excluded. It's equivalent to passing the globs -i arguments to unittest.
#
# xfail or xfail-runtime: reason  ==> the test module is skipped entirely,
# potentially in a specific runtime
#
# When possible we should use skip rather than xfail since it allows us to be
# more specific about what is wrong. Ideally, there should be comments
# explaining if we know anything about what the problems are.

# Many of these tests automatically skip themselves when they recognize that
# they are being run in Emscripten. So they aren't really testing anything but
# they do pass. This is great. In the long run, we want to upstream most of the
# test skips into CPython other than problems due to:
#  1. the way we run this test suite
#  2. the stdlib imported with ZipImporter
#
# Also, there's quite a few irregularities in the file system and other parts of
# Emscripten here that we would ideally fix...

- leakers.test_ctypes
- leakers.test_selftype
- regrtestdata.import_from_tests.test_regrtest_a:
    xfail: didn't correctly embed test data
- regrtestdata.import_from_tests.test_regrtest_c:
    xfail: didn't correctly embed test data
- test___all__
- test__locale
- test__opcode
- test__osx_support:
    xfail: platform-specific
- test__xxinterpchannels
- test__xxsubinterpreters:
    xfail: hits Py_FatalError("not the last thread") inside Py_EndInterpreter
- test_abc
- test_abstract_numbers
- test_aifc
- test_argparse:
    xfail: slow, times out
    skip:
      # These have extra newlines
      - "*usage*"
      - "*help*"
      # Doesn't work with zipimporter stdlib
      - test_argparse_module_encoding
- test_array
- test_asdl_parser
- test_ast.test_ast:
    skip:
      - "*_recursion_*"
- test_asyncgen
- test_asyncio.test_base_events
- test_asyncio.test_buffered_proto
- test_asyncio.test_context
- test_asyncio.test_eager_task_factory
- test_asyncio.test_events
- test_asyncio.test_futures
- test_asyncio.test_futures2
- test_asyncio.test_locks
- test_asyncio.test_pep492
- test_asyncio.test_proactor_events
- test_asyncio.test_protocols
- test_asyncio.test_queues
- test_asyncio.test_runners
- test_asyncio.test_selector_events
- test_asyncio.test_sendfile
- test_asyncio.test_server
- test_asyncio.test_sock_lowlevel
- test_asyncio.test_ssl
- test_asyncio.test_sslproto
- test_asyncio.test_staggered
- test_asyncio.test_streams
- test_asyncio.test_subprocess
- test_asyncio.test_taskgroups
- test_asyncio.test_tasks
- test_asyncio.test_threads
- test_asyncio.test_timeouts
- test_asyncio.test_transports
- test_asyncio.test_unix_events
- test_asyncio.test_waitfor
- test_asyncio.test_windows_events
- test_asyncio.test_windows_utils
- test_atexit
- test_audioop
- test_audit
- test_augassign
- test_base64
- test_baseexception
- test_bdb
- test_bigaddrspace
- test_bigmem
- test_binascii
- test_binop
- test_bisect
- test_bool
- test_buffer
- test_bufio
- test_builtin
- test_bytes
- test_bz2:
    skip:
      - testThreading
- test_c_locale_coercion
- test_calendar
- test_call:
    skip:
      - test_super_deep # stack overflow
- test_capi.test_abstract
- test_capi.test_bytearray
- test_capi.test_bytes
- test_capi.test_codecs
- test_capi.test_complex
- test_capi.test_dict
- test_capi.test_eval_code_ex
- test_capi.test_exceptions
- test_capi.test_float
- test_capi.test_getargs
- test_capi.test_immortal
- test_capi.test_list
- test_capi.test_long
- test_capi.test_mem
- test_capi.test_misc:
    skip:
      - "*subinterpreter*" # Should we disable _xxsubinterpreters in Setup.local?
- test_capi.test_number
- test_capi.test_run
- test_capi.test_set
- test_capi.test_structmembers
- test_capi.test_sys
- test_capi.test_tuple
- test_capi.test_unicode
- test_capi.test_watchers
- test_cgi
- test_cgitb
- test_charmapcodec
- test_class:
    skip:
      - testSFBug532646 # Maximum call stack size exceeded
- test_clinic
- test_cmath
- test_cmd
- test_cmd_line
- test_cmd_line_script
- test_code
- test_code_module
- test_codeccallbacks
- test_codecencodings_cn
- test_codecencodings_hk
- test_codecencodings_iso2022
- test_codecencodings_jp
- test_codecencodings_kr
- test_codecencodings_tw
- test_codecmaps_cn
- test_codecmaps_hk
- test_codecmaps_jp
- test_codecmaps_kr
- test_codecmaps_tw
- test_codecs
- test_codeop
- test_collections
- test_colorsys
- test_compare
- test_compile:
    skip:
      - test_compiler_recursion_limit
      - test_extended_arg
- test_compileall:
    xfail: slow, sometimes times out
- test_compiler_assemble
- test_compiler_codegen
- test_complex
- test_concurrent_futures.test_as_completed
- test_concurrent_futures.test_deadlock
- test_concurrent_futures.test_future
- test_concurrent_futures.test_init
- test_concurrent_futures.test_process_pool
- test_concurrent_futures.test_shutdown
- test_concurrent_futures.test_thread_pool
- test_concurrent_futures.test_wait
- test_configparser
- test_contains
- test_context
- test_contextlib
- test_contextlib_async
- test_copy:
    skip:
      - test_deepcopy_reflexive_dict
      - test_deepcopy_reflexive_list
      - test_deepcopy_reflexive_tuple
- test_copyreg:
    xfail: dbm
- test_coroutines
- test_cprofile
- test_crashers
- test_crypt
- test_csv
- test_ctypes.test_anon
- test_ctypes.test_array_in_pointer
- test_ctypes.test_arrays
- test_ctypes.test_as_parameter:
    skip:
      - test_recursive_as_param
- test_ctypes.test_bitfields
- test_ctypes.test_buffers
- test_ctypes.test_bytes
- test_ctypes.test_byteswap
- test_ctypes.test_callbacks
- test_ctypes.test_cast
- test_ctypes.test_cfuncs
- test_ctypes.test_checkretval
- test_ctypes.test_delattr
- test_ctypes.test_errno
- test_ctypes.test_find
- test_ctypes.test_frombuffer
- test_ctypes.test_funcptr
- test_ctypes.test_functions
- test_ctypes.test_incomplete
- test_ctypes.test_init
- test_ctypes.test_internals
- test_ctypes.test_keeprefs
- test_ctypes.test_libc
- test_ctypes.test_loading
- test_ctypes.test_macholib
- test_ctypes.test_memfunctions
- test_ctypes.test_numbers
- test_ctypes.test_objects
- test_ctypes.test_parameters
- test_ctypes.test_pep3118
- test_ctypes.test_pickling
- test_ctypes.test_pointers
- test_ctypes.test_prototypes
- test_ctypes.test_python_api
- test_ctypes.test_random_things
- test_ctypes.test_refcounts
- test_ctypes.test_repr
- test_ctypes.test_returnfuncptrs
- test_ctypes.test_simplesubclasses
- test_ctypes.test_sizes
- test_ctypes.test_slicing
- test_ctypes.test_stringptr
- test_ctypes.test_strings
- test_ctypes.test_struct_fields
- test_ctypes.test_structures:
    skip:
      # Bugs in libffi?
      - test_array_in_struct
      - test_issue18060*
- test_ctypes.test_unaligned_structures
- test_ctypes.test_unicode
- test_ctypes.test_values
- test_ctypes.test_varsize_struct
- test_ctypes.test_win32
- test_ctypes.test_wintypes
- test_curses
- test_datetime
- test_dbm:
    xfail: dbm
- test_dbm_dumb:
    xfail: permissions
- test_dbm_gnu:
    xfail: dbm
- test_dbm_ndbm:
    xfail: dbm
- test_decimal:
    xfail: _pydecimal unvendored
- test_decorators
- test_defaultdict
- test_deque
- test_descr:
    skip:
      - test_repr_as_str
      - test_recursive_call
- test_descrtut
- test_devpoll
- test_dict:
    skip:
      - test_repr_deep
- test_dict_version
- test_dictcomps
- test_dictviews:
    skip:
      - test_deeply_nested_repr
- test_difflib
- test_dis:
    xfail-safari: safaridriver unexpectedly exited
- test_doctest.test_doctest
- test_doctest.test_doctest2
- test_docxmlrpc
- test_dtrace
- test_dynamic
- test_dynamicclassattribute
- test_eintr
- test_email.test__encoded_words
- test_email.test__header_value_parser
- test_email.test_asian_codecs
- test_email.test_contentmanager
- test_email.test_defect_handling
- test_email.test_email
- test_email.test_generator
- test_email.test_headerregistry
- test_email.test_inversion
- test_email.test_message
- test_email.test_parser
- test_email.test_pickleable
- test_email.test_policy
- test_email.test_utils
- test_embed
- test_ensurepip:
    xfail: nonsense
- test_enum
- test_enumerate
- test_eof
- test_epoll
- test_errno
- test_except_star
- test_exception_group:
    skip:
      - test_deep_split
      - test_deep_subgroup
- test_exception_hierarchy
- test_exception_variations
- test_exceptions
- test_extcall
- test_faulthandler
- test_fcntl
- test_file
- test_file_eintr
- test_filecmp
- test_fileinput
- test_fileio:
    skip:
      # stack overflow in v8
      - "*Recursive*"
- test_fileutils
- test_finalization
- test_float
- test_flufl
- test_fnmatch
- test_fork1
- test_format
- test_fractions
- test_frame
- test_frozen:
    skip:
      # frozen modules are disabled in runtime
      - test_unfrozen_submodule_in_frozen_package
- test_fstring:
    xfail-chrome: slow, times out
- test_ftplib
- test_funcattrs
- test_functools:
    skip:
      - "*threaded*"
      - test_recursive_pickle
- test_future_stmt.test_future
- test_future_stmt.test_future_flags
- test_future_stmt.test_future_multiple_features
- test_future_stmt.test_future_multiple_imports
- test_future_stmt.test_future_single_import
- test_gc
- test_gdb.test_backtrace
- test_gdb.test_cfunction
- test_gdb.test_cfunction_full
- test_gdb.test_misc
- test_gdb.test_pretty_print
- test_generator_stop
- test_generators
- test_genericalias
- test_genericclass
- test_genericpath
- test_genexps
- test_getopt
- test_getpass
- test_getpath
- test_gettext
- test_glob
- test_global
- test_grammar
- test_graphlib
- test_grp
- test_gzip
- test_hash
- test_hashlib
- test_heapq
- test_hmac
- test_html
- test_htmlparser
- test_http_cookiejar
- test_http_cookies
- test_httplib
- test_httpservers
- test_idle
- test_imaplib
- test_imghdr
- test_importlib.builtin.test_finder
- test_importlib.builtin.test_loader
- test_importlib.extension.test_case_sensitivity
- test_importlib.extension.test_finder:
    skip:
      - "*FinderTests.test_module"
- test_importlib.extension.test_loader:
    xfail: "TODO: why does it fail?"
- test_importlib.extension.test_path_hook
- test_importlib.frozen.test_finder:
    skip:
      # incompatible with wheel
      - "*FindSpecTests*"
- test_importlib.frozen.test_loader
- test_importlib.import_.test___loader__
- test_importlib.import_.test___package__
- test_importlib.import_.test_api
- test_importlib.import_.test_caching
- test_importlib.import_.test_fromlist
- test_importlib.import_.test_helpers
- test_importlib.import_.test_meta_path
- test_importlib.import_.test_packages
- test_importlib.import_.test_path
- test_importlib.import_.test_relative_imports
- test_importlib.resources.test_compatibilty_files
- test_importlib.resources.test_contents
- test_importlib.resources.test_custom
- test_importlib.resources.test_files
- test_importlib.resources.test_open
- test_importlib.resources.test_path
- test_importlib.resources.test_read
- test_importlib.resources.test_reader
- test_importlib.resources.test_resource
- test_importlib.source.test_case_sensitivity
- test_importlib.source.test_file_loader
- test_importlib.source.test_finder
- test_importlib.source.test_path_hook
- test_importlib.source.test_source_encoding
- test_importlib.test_abc
- test_importlib.test_api:
    skip:
      # incompatible with zipimport
      - test_reload_missing_loader
- test_importlib.test_lazy
- test_importlib.test_locks
- test_importlib.test_main
- test_importlib.test_metadata_api
- test_importlib.test_namespace_pkgs
- test_importlib.test_pkg_import
- test_importlib.test_spec
- test_importlib.test_threaded_import
- test_importlib.test_util
- test_importlib.test_windows
- test_importlib.test_zip
- test_index
- test_inspect.test_inspect
- test_int
- test_int_literal
- test_interpreters
- test_io:
    skip:
      - test_recursive_repr
- test_ioctl
- test_ipaddress
- test_isinstance:
    skip:
      - "*recursion*"
      - "*infinite*"
- test_iter
- test_iterlen
- test_itertools
- test_json.test_decode
- test_json.test_default
- test_json.test_dump
- test_json.test_encode_basestring_ascii
- test_json.test_enum
- test_json.test_fail
- test_json.test_float
- test_json.test_indent
- test_json.test_pass1
- test_json.test_pass2
- test_json.test_pass3
- test_json.test_recursion:
    skip:
      - test_endless_recursion
      - "test_highly_nested_objects_*"
- test_json.test_scanstring
- test_json.test_separators
- test_json.test_speedups
- test_json.test_tool
- test_json.test_unicode
- test_keyword
- test_keywordonlyarg
- test_kqueue
- test_largefile
- test_launcher
- test_lib2to3.test_all_fixers:
    xfail: removed
- test_lib2to3.test_fixers:
    xfail: removed
- test_lib2to3.test_main:
    xfail: removed
- test_lib2to3.test_parser:
    xfail: removed
- test_lib2to3.test_pytree:
    xfail: removed
- test_lib2to3.test_refactor:
    xfail: removed
- test_lib2to3.test_util:
    xfail: removed
- test_linecache:
    skip:
      # incompatible with zipimport
      - test_clearcache
      - test_getline
      - test_memoryerror
- test_list:
    skip:
      - test_repr_deep
- test_listcomps
- test_lltrace
- test_locale
- test_logging
- test_long
- test_longexp
- test_lzma
- test_mailbox:
    skip:
      - test_mailbox
- test_mailcap
- test_marshal
- test_math
- test_math_property
- test_memoryio
- test_memoryview
- test_metaclass
- test_mimetypes
- test_minidom
- test_mmap
- test_modulefinder:
    xfail: takes a long time
- test_monitoring:
    xfail-safari: safaridriver unexpectedly exited
- test_msilib
- test_multibytecodec
- test_multiprocessing_fork.test_manager
- test_multiprocessing_fork.test_misc
- test_multiprocessing_fork.test_processes
- test_multiprocessing_fork.test_threads
- test_multiprocessing_forkserver.test_manager
- test_multiprocessing_forkserver.test_misc
- test_multiprocessing_forkserver.test_processes
- test_multiprocessing_forkserver.test_threads
- test_multiprocessing_main_handling
- test_multiprocessing_spawn.test_manager
- test_multiprocessing_spawn.test_misc
- test_multiprocessing_spawn.test_processes
- test_multiprocessing_spawn.test_threads
- test_named_expressions
- test_netrc
- test_nis
- test_nntplib
- test_ntpath
- test_numeric_tower
- test_opcache
- test_opcodes
- test_openpty
- test_operator
- test_optparse
- test_ordered_dict
- test_os:
    skip:
      - "test_utime*"
- test_ossaudiodev
- test_osx_env
- test_pathlib
- test_patma
- test_pdb:
    skip:
      - test_pdb_breakpoints_preserved_across_interactive_sessions
- test_peepholer
- test_peg_generator.test_c_parser
- test_peg_generator.test_first_sets
- test_peg_generator.test_grammar_validator
- test_peg_generator.test_pegen
- test_pep646_syntax
- test_perf_profiler
- test_perfmaps
- test_pickle:
    xfail: dbm
- test_picklebuffer
- test_pickletools:
    xfail: dbm
- test_pipes
- test_pkg
- test_pkgutil
- test_platform
- test_plistlib:
    skip:
      - test_deep_nesting
- test_poll
- test_popen
- test_poplib
- test_positional_only_arg
<<<<<<< HEAD
- test_posix:
    skip:
      - test_readlink_dir_fd # '/tmp/test_python_worker_132408æ/@test_42_tmpæ_4base/symlink' != 'symlink'
      - test_fstatvfs
=======
- test_posix
>>>>>>> 0abd74ff
- test_posixpath
- test_pow
- test_pprint
- test_print
- test_profile:
    xfail-safari: safaridriver unexpectedly exited
- test_property
- test_pstats:
    xfail-safari: safaridriver unexpectedly exited
- test_pty
- test_pulldom
- test_pwd
- test_py_compile
- test_pyclbr
- test_pydoc.test_pydoc:
    xfail: Missing doc data
- test_pyexpat
- test_queue
- test_quopri
- test_raise
- test_random
- test_range
- test_re
- test_readline
- test_regrtest
- test_repl
- test_reprlib
- test_resource
- test_richcmp
- test_rlcompleter
- test_robotparser
- test_runpy
- test_sax
- test_sched
- test_scope
- test_script_helper
- test_secrets
- test_select
- test_selectors
- test_set
- test_setcomps
- test_shelve:
    xfail: dbm
- test_shlex
- test_shutil:
    skip:
      - test_copyfile_nonexistent_dir
- test_signal
- test_site:
    skip:
      - test_abs_paths_cached_None # "TypeError: unhashable type: 'pyodide.JsProxy'"
- test_slice
- test_smtplib
- test_smtpnet
- test_sndhdr
- test_socket
- test_socketserver
- test_sort
- test_source_encoding
- test_spwd
- test_sqlite3.test_backup
- test_sqlite3.test_cli
- test_sqlite3.test_dbapi
- test_sqlite3.test_dump
- test_sqlite3.test_factory
- test_sqlite3.test_hooks
- test_sqlite3.test_regression
- test_sqlite3.test_transactions
- test_sqlite3.test_types
- test_sqlite3.test_userfunctions
- test_ssl
- test_stable_abi_ctypes
- test_startfile
- test_stat
- test_statistics
- test_strftime
- test_string
- test_string_literals
- test_stringprep
- test_strptime
- test_strtod
- test_struct
- test_structseq
- test_subclassinit
- test_subprocess
- test_sunau
- test_sundry
- test_super
- test_support:
    skip:
      - test_has_strftime_extensions
- test_symtable
- test_syntax
- test_sys:
    skip:
      - test_excepthook # AttributeError: 'int' object has no attribute 'tb_frame'
      - test_stdlib_dir # TypeError: expected str, bytes or os.PathLike object, not NoneType
- test_sys_setprofile
- test_sys_settrace
- test_sysconfig:
    xfail: "fails during collection with ModuleNotFoundError: No module named '_osx_support'"
- test_syslog
- test_tabnanny
- test_tarfile:
    skip:
      - test_sly_relative0
- test_tcl
- test_telnetlib
- test_tempfile
- test_termios
- test_textwrap
- test_thread
- test_threadedtempfile
- test_threading
- test_threading_local
- test_threadsignals
- test_time:
    skip:
      - test_pthread_getcpuclockid #  time.pthread_getcpuclockid(threading.get_ident()) fails
      - test_process_time
- test_timeit
- test_timeout
- test_tix
- test_tkinter.test_colorchooser
- test_tkinter.test_font
- test_tkinter.test_geometry_managers
- test_tkinter.test_images
- test_tkinter.test_loadtk
- test_tkinter.test_messagebox
- test_tkinter.test_misc
- test_tkinter.test_simpledialog
- test_tkinter.test_text
- test_tkinter.test_variables
- test_tkinter.test_widgets
- test_tokenize
- test_tomllib.test_data
- test_tomllib.test_error
- test_tomllib.test_misc
- test_tools.test_freeze
- test_tools.test_i18n
- test_tools.test_makefile
- test_tools.test_reindent
- test_tools.test_sundry
- test_trace:
    skip:
      - test_coverage_ignore # zipped stdlib
- test_traceback:
    xfail-safari: safaridriver unexpectedly exited
- test_tracemalloc:
    xfail-safari: safaridriver unexpectedly exited
- test_ttk.test_extensions
- test_ttk.test_style
- test_ttk.test_widgets
- test_ttk_textonly
- test_tty
- test_tuple
- test_turtle
- test_type_aliases
- test_type_annotations
- test_type_cache
- test_type_comments
- test_type_params
- test_typechecks
- test_types
- test_typing:
    skip:
      # stack overflow in v8
      - "*recursion*"
- test_ucn
- test_unary
- test_unicode
- test_unicode_file
- test_unicode_file_functions
- test_unicode_identifiers
- test_unicodedata
- test_unittest.test_assertions
- test_unittest.test_async_case
- test_unittest.test_break
- test_unittest.test_case
- test_unittest.test_discovery
- test_unittest.test_functiontestcase
- test_unittest.test_loader
- test_unittest.test_program
- test_unittest.test_result
- test_unittest.test_runner
- test_unittest.test_setups
- test_unittest.test_skipping
- test_unittest.test_suite
- test_unittest.test_util
- test_univnewlines
- test_unpack
- test_unpack_ex
- test_unparse
- test_urllib:
    xfail-safari: Doesn't work
- test_urllib2
- test_urllib2_localnet
- test_urllib2net
- test_urllib_response
- test_urllibnet
- test_urlparse
- test_userdict:
    skip:
      - test_repr_deep
- test_userlist:
    skip:
      - test_repr_deep
- test_userstring
- test_utf8_mode
- test_utf8source
- test_uu
- test_uuid
- test_venv:
    xfail: nonsense
- test_wait3
- test_wait4
- test_wave
- test_weakref
- test_weakset
- test_webbrowser
- test_winapi
- test_winconsoleio
- test_winreg
- test_winsound
- test_with
- test_wmi
- test_wsgiref
- test_xdrlib
- test_xml_dom_minicompat
- test_xml_etree
- test_xml_etree_c
- test_xmlrpc
- test_xmlrpc_net
- test_xxlimited
- test_xxtestfuzz
- test_yield_from
- test_zipapp
- test_zipfile._path.test_complexity
- test_zipfile._path.test_path
- test_zipfile.test_core:
    skip:
      - test_add_file_before_1980
- test_zipfile64
- test_zipimport
- test_zipimport_support
- test_zlib
- test_zoneinfo.test_zoneinfo
- test_zoneinfo.test_zoneinfo_property<|MERGE_RESOLUTION|>--- conflicted
+++ resolved
@@ -601,14 +601,9 @@
 - test_popen
 - test_poplib
 - test_positional_only_arg
-<<<<<<< HEAD
 - test_posix:
     skip:
-      - test_readlink_dir_fd # '/tmp/test_python_worker_132408æ/@test_42_tmpæ_4base/symlink' != 'symlink'
       - test_fstatvfs
-=======
-- test_posix
->>>>>>> 0abd74ff
 - test_posixpath
 - test_pow
 - test_pprint
