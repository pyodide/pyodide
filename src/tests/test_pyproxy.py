# See also test_typeconversions, and test_python.
import pytest


def test_pyproxy(selenium):
    selenium.run(
        """
        class Foo:
          bar = 42
          def get_value(self, value):
            return value * 64
        f = Foo()
        """
    )
    selenium.run_js("window.f = pyodide.pyimport('f')")
    assert selenium.run_js("return f.type") == "Foo"
    assert selenium.run_js("return f.get_value(2)") == 128
    assert selenium.run_js("return f.bar") == 42
    assert selenium.run_js("return ('bar' in f)")
    selenium.run_js("f.baz = 32")
    assert selenium.run("f.baz") == 32
    assert set(selenium.run_js("return Object.getOwnPropertyNames(f)")) > set(
        [
            "__class__",
            "__delattr__",
            "__dict__",
            "__dir__",
            "__doc__",
            "__eq__",
            "__format__",
            "__ge__",
            "__getattribute__",
            "__gt__",
            "__hash__",
            "__init__",
            "__init_subclass__",
            "__le__",
            "__lt__",
            "__module__",
            "__ne__",
            "__new__",
            "__reduce__",
            "__reduce_ex__",
            "__repr__",
            "__setattr__",
            "__sizeof__",
            "__str__",
            "__subclasshook__",
            "__weakref__",
            "bar",
            "baz",
            "get_value",
        ]
    )
    assert selenium.run("hasattr(f, 'baz')")
    selenium.run_js("delete pyodide.pyimport('f').baz")
    assert not selenium.run("hasattr(f, 'baz')")
    assert selenium.run_js("return pyodide.pyimport('f').toString()").startswith("<Foo")


def test_pyproxy_refcount(selenium):
    selenium.run_js("window.jsfunc = function (f) { f(); }")
    selenium.run(
        """
        import sys
        from js import window

        def pyfunc(*args, **kwargs):
            print(*args, **kwargs)
        """
    )

    # the refcount should be 2 because:
    #
    # 1. pyfunc exists
    # 2. pyfunc is referenced from the sys.getrefcount()-test below
    #
    assert selenium.run("sys.getrefcount(pyfunc)") == 2

    selenium.run(
        """
        window.jsfunc(pyfunc) # creates new PyProxy
        """
    )

    # the refcount should be 3 because:
    #
    # 1. pyfunc exists
    # 2. one reference from PyProxy to pyfunc is alive
    # 3. pyfunc is referenced from the sys.getrefcount()-test below
    #
    assert selenium.run("sys.getrefcount(pyfunc)") == 3

    selenium.run(
        """
        window.jsfunc(pyfunc) # re-used existing PyProxy
        window.jsfunc(pyfunc) # re-used existing PyProxy
        """
    )

    # the refcount should still be 3 because:
    #
    # 1. pyfunc exists
    # 2. one reference from PyProxy to pyfunc is still alive
    # 3. pyfunc is referenced from the sys.getrefcount()-test below
    #
    assert selenium.run("sys.getrefcount(pyfunc)") == 3


def test_pyproxy_destroy(selenium):
    selenium.run(
        """
        class Foo:
          bar = 42
          def get_value(self, value):
            return value * 64
        f = Foo()
        """
    )
    msg = "Object has already been destroyed"
    with pytest.raises(selenium.JavascriptException, match=msg):
        selenium.run_js(
            """
            let f = pyodide.pyimport('f');
            console.assert(f.get_value(1) === 64);
            f.destroy();
            f.get_value();
            """
        )


def test_pyproxy_iter(selenium):
    [ty, l] = selenium.run_js(
        """
        let c = pyodide.runPython(`
            def test():
                for i in range(10):
                    yield i
            test()
        `);
        return [c.type, [...c]];
        """
    )
    assert ty == "generator"
    assert l == list(range(10))

    [ty, l] = selenium.run_js(
        """
        c = pyodide.runPython(`
            from collections import ChainMap
            ChainMap({"a" : 2, "b" : 3})
        `);
        return [c.type, [...c]];
        """
    )
    assert ty == "ChainMap"
    assert set(l) == set(["a", "b"])

    [result, result2] = selenium.run_js(
        """
        let c = pyodide.runPython(`
            def test():
                acc = 0
                for i in range(10):
                    r = yield acc
                    acc += i * r
            test()
        `)
        let {done, value} = c.next();
        let result = [];
        while(!done){
            result.push(value);
            ({done, value} = c.next(value + 1));
        }

        function* test(){
            let acc = 0;
            for(let i=0; i < 10; i++){
                let r = yield acc;
                acc += i * r;
            }
        }
        c = test();
        ({done, value} = c.next());
        let result2 = [];
        while(!done){
            result2.push(value);
            ({done, value} = c.next(value + 1));
        }
        return [result, result2];
        """
    )
    assert result == result2


<<<<<<< HEAD
def test_pyproxy_get_raw_buffer(selenium):
    selenium.run_js(
        """
        await pyodide.runPython(`
            from sys import getrefcount
            z1 = memoryview(bytes(range(24))).cast("b", [8,3])
            z2 = z1[-1::-1]
        `);
        for(let x of ["z1", "z2"]){
            pyodide.runPython(`assert getrefcount(${x}) == 2`);
            let proxy = pyodide.pyimport(x);
            pyodide.runPython(`assert getrefcount(${x}) == 3`);
            let z = proxy.getRawBuffer();
            pyodide.runPython(`assert getrefcount(${x}) == 4`);
            proxy.destroy();
            pyodide.runPython(`assert getrefcount(${x}) == 3`);
            for(let idx1 = 0; idx1 < 8; idx1++) {
                for(let idx2 = 0; idx2 < 3; idx2++){
                    let v1 = z.buffer[z.offset + z.strides[0] * idx1 + z.strides[1] * idx2];
                    let v2 = pyodide.runPython(`repr(${x}[${idx1}, ${idx2}])`);
                    console.log(`${v1}, ${typeof(v1)}, ${v2}, ${typeof(v2)}, ${v1===v2}`);
                    if(v1.toString() !== v2){
                        throw new Error(`Discrepancy ${x}[${idx1}, ${idx2}]: ${v1} != ${v2}`);
                    }
                }
            }
            z.release();
            pyodide.runPython(`assert getrefcount(${x}) == 2`);
            pyodide.runPython(`del ${x}`);
        }
        """
=======
def test_pyproxy_mixins(selenium):
    result = selenium.run_js(
        """
        let [noimpls, awaitable, iterable, iterator, awaititerable, awaititerator] = pyodide.runPython(`
            class NoImpls: pass

            class Await:
                def __await__(self):
                    return iter([])
            
            class Iter:
                def __iter__(self):
                    return iter([])
            
            class Next:
                def __next__(self):
                    pass
            
            class AwaitIter(Await, Iter): pass

            class AwaitNext(Await, Next): pass

            [NoImpls(), Await(), Iter(), Next(), AwaitIter(), AwaitNext()]
        `);
        let name_proxy = {noimpls, awaitable, iterable, iterator, awaititerable, awaititerator};
        let result = {};
        for(let [name, x] of Object.entries(name_proxy)){
            let impls = { 
                "then" : x.then !== undefined,
                "catch" : x.catch !== undefined,
                "finally_" : x.finally !== undefined,
                "iterable" : x[Symbol.iterator] !== undefined,
                "iterator" : x.next !== undefined
            }
            result[name] = impls;
        }
        return result;
        """
    )
    assert result == dict(
        noimpls=dict(
            then=False, catch=False, finally_=False, iterable=False, iterator=False
        ),
        awaitable=dict(
            then=True, catch=True, finally_=True, iterable=False, iterator=False
        ),
        iterable=dict(
            then=False, catch=False, finally_=False, iterable=True, iterator=False
        ),
        iterator=dict(
            then=False, catch=False, finally_=False, iterable=True, iterator=True
        ),
        awaititerable=dict(
            then=True, catch=True, finally_=True, iterable=True, iterator=False
        ),
        awaititerator=dict(
            then=True, catch=True, finally_=True, iterable=True, iterator=True
        ),
>>>>>>> 9bedba0d
    )<|MERGE_RESOLUTION|>--- conflicted
+++ resolved
@@ -193,7 +193,6 @@
     assert result == result2
 
 
-<<<<<<< HEAD
 def test_pyproxy_get_raw_buffer(selenium):
     selenium.run_js(
         """
@@ -225,7 +224,9 @@
             pyodide.runPython(`del ${x}`);
         }
         """
-=======
+    )
+
+
 def test_pyproxy_mixins(selenium):
     result = selenium.run_js(
         """
@@ -284,5 +285,4 @@
         awaititerator=dict(
             then=True, catch=True, finally_=True, iterable=True, iterator=True
         ),
->>>>>>> 9bedba0d
     )