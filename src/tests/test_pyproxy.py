# See also test_typeconversions, and test_python.
import pytest


def test_pyproxy(selenium):
    selenium.run(
        """
        class Foo:
          bar = 42
          def get_value(self, value):
            return value * 64
        f = Foo()
        """
    )
    selenium.run_js("window.f = pyodide.globals.get('f')")
    assert selenium.run_js("return f.type") == "Foo"
    assert selenium.run_js("return f.get_value(2)") == 128
    assert selenium.run_js("return f.bar") == 42
    assert selenium.run_js("return ('bar' in f)")
    selenium.run_js("f.baz = 32")
    assert selenium.run("f.baz") == 32
    assert set(selenium.run_js("return Object.getOwnPropertyNames(f)")) > set(
        [
            "__class__",
            "__delattr__",
            "__dict__",
            "__dir__",
            "__doc__",
            "__eq__",
            "__format__",
            "__ge__",
            "__getattribute__",
            "__gt__",
            "__hash__",
            "__init__",
            "__init_subclass__",
            "__le__",
            "__lt__",
            "__module__",
            "__ne__",
            "__new__",
            "__reduce__",
            "__reduce_ex__",
            "__repr__",
            "__setattr__",
            "__sizeof__",
            "__str__",
            "__subclasshook__",
            "__weakref__",
            "bar",
            "baz",
            "get_value",
        ]
    )
    assert selenium.run("hasattr(f, 'baz')")
    selenium.run_js("delete pyodide.globals.get('f').baz")
    assert not selenium.run("hasattr(f, 'baz')")
    assert selenium.run_js("return pyodide.globals.get('f').toString()").startswith(
        "<Foo"
    )


def test_pyproxy_refcount(selenium):
    result = selenium.run_js(
        """
        function getRefCount(){
            return pyodide.runPython("sys.getrefcount(pyfunc)");
        }
        let result = [];
        window.jsfunc = function (f) { f(); };
        pyodide.runPython(`
            import sys
            from js import window

            def pyfunc(*args, **kwargs):
                print(*args, **kwargs)
        `);

        // the refcount should be 2 because:
        //
        // 1. pyfunc exists
        // 2. pyfunc is referenced from the sys.getrefcount()-test below

        result.push([getRefCount(), 2]);

        // the refcount should be 3 because:
        //
        // 1. pyfunc exists
        // 2. one reference from PyProxy to pyfunc is alive
        // 3. pyfunc is referenced from the sys.getrefcount()-test below

        pyodide.runPython(`
            window.jsfunc(pyfunc) # creates new PyProxy
        `);

        result.push([getRefCount(), 3])
        pyodide.runPython(`
            window.jsfunc(pyfunc) # create new PyProxy
            window.jsfunc(pyfunc) # create new PyProxy
        `)

        // the refcount should be 3 because:
        //
        // 1. pyfunc exists
        // 2. one reference from PyProxy to pyfunc is alive
        // 3. pyfunc is referenced from the sys.getrefcount()-test
        result.push([getRefCount(), 5]);
        return result;
        """
    )
    for [a, b] in result:
        assert a == b, result


def test_pyproxy_destroy(selenium):
    selenium.run(
        """
        class Foo:
          bar = 42
          def get_value(self, value):
            return value * 64
        f = Foo()
        """
    )
    msg = "Object has already been destroyed"
    with pytest.raises(selenium.JavascriptException, match=msg):
        selenium.run_js(
            """
            let f = pyodide.globals.get('f');
            console.assert(f.get_value(1) === 64);
            f.destroy();
            f.get_value();
            """
        )


def test_pyproxy_iter(selenium):
    [ty, l] = selenium.run_js(
        """
        let c = pyodide.runPython(`
            def test():
                for i in range(10):
                    yield i
            test()
        `);
        return [c.type, [...c]];
        """
    )
    assert ty == "generator"
    assert l == list(range(10))

    [ty, l] = selenium.run_js(
        """
        c = pyodide.runPython(`
            from collections import ChainMap
            ChainMap({"a" : 2, "b" : 3})
        `);
        return [c.type, [...c]];
        """
    )
    assert ty == "ChainMap"
    assert set(l) == set(["a", "b"])

    [result, result2] = selenium.run_js(
        """
        let c = pyodide.runPython(`
            def test():
                acc = 0
                for i in range(10):
                    r = yield acc
                    acc += i * r
            test()
        `)
        let {done, value} = c.next();
        let result = [];
        while(!done){
            result.push(value);
            ({done, value} = c.next(value + 1));
        }

        function* test(){
            let acc = 0;
            for(let i=0; i < 10; i++){
                let r = yield acc;
                acc += i * r;
            }
        }
        c = test();
        ({done, value} = c.next());
        let result2 = [];
        while(!done){
            result2.push(value);
            ({done, value} = c.next(value + 1));
        }
        return [result, result2];
        """
    )
    assert result == result2


def test_pyproxy_get_buffer(selenium):
    selenium.run_js(
        """
        pyodide.runPython(`
            from sys import getrefcount
            z1 = memoryview(bytes(range(24))).cast("b", [8,3])
            z2 = z1[-1::-1]
        `);
        for(let x of ["z1", "z2"]){
            pyodide.runPython(`assert getrefcount(${x}) == 2`);
            let proxy = pyodide.globals.get(x);
            pyodide.runPython(`assert getrefcount(${x}) == 3`);
            let z = proxy.getBuffer();
            pyodide.runPython(`assert getrefcount(${x}) == 4`);
            proxy.destroy();
            pyodide.runPython(`assert getrefcount(${x}) == 3`);
            for(let idx1 = 0; idx1 < 8; idx1++) {
                for(let idx2 = 0; idx2 < 3; idx2++){
                    let v1 = z.data[z.offset + z.strides[0] * idx1 + z.strides[1] * idx2];
                    let v2 = pyodide.runPython(`repr(${x}[${idx1}, ${idx2}])`);
                    console.log(`${v1}, ${typeof(v1)}, ${v2}, ${typeof(v2)}, ${v1===v2}`);
                    if(v1.toString() !== v2){
                        throw new Error(`Discrepancy ${x}[${idx1}, ${idx2}]: ${v1} != ${v2}`);
                    }
                }
            }
            z.release();
            pyodide.runPython(`assert getrefcount(${x}) == 2`);
            pyodide.runPython(`del ${x}`);
        }
        """
    )


def test_get_empty_buffer(selenium):
    """Previously empty buffers would raise alignment errors

    This is because when Python makes an empty buffer, apparently the pointer
    field is allowed to contain random garbage, which in particular won't be aligned.
    """
    selenium.run_js(
        """
        let a = pyodide.runPython(`
            from array import array
            array("Q")
        `);
        let b = a.getBuffer();
        b.release();
        a.destroy();
        """
    )


@pytest.mark.parametrize(
    "array_type",
    [
        ["i8", "Int8Array", "b"],
        ["u8", "Uint8Array", "B"],
        ["u8clamped", "Uint8ClampedArray", "B"],
        ["i16", "Int16Array", "h"],
        ["u16", "Uint16Array", "H"],
        ["i32", "Int32Array", "i"],
        ["u32", "Uint32Array", "I"],
        ["i64", "BigInt64Array", "q"],
        ["u64", "BigUint64Array", "Q"],
        ["f32", "Float32Array", "f"],
        ["f64", "Float64Array", "d"],
    ],
)
def test_pyproxy_get_buffer_type_argument(selenium, array_type):
    selenium.run_js(
        """
        window.a = pyodide.runPython("bytes(range(256))");
        """
    )
    try:
        mv = memoryview(bytes(range(256)))
        ty, array_ty, fmt = array_type
        [check, result] = selenium.run_js(
            f"""
            let buf = a.getBuffer({ty!r});
            let check = (buf.data.constructor.name === {array_ty!r});
            let result = Array.from(buf.data);
            if(typeof result[0] === "bigint"){{
                result = result.map(x => x.toString(16));
            }}
            buf.release();
            return [check, result];
            """
        )
        assert check
        if fmt.lower() == "q":
            assert result == [hex(x).replace("0x", "") for x in list(mv.cast(fmt))]
        elif fmt == "f" or fmt == "d":
            from math import isclose

            for a, b in zip(result, list(mv.cast(fmt))):
                if a and b:
                    assert isclose(a, b)
        else:
            assert result == list(mv.cast(fmt))
    finally:
        selenium.run_js("a.destroy(); window.a = undefined;")


def test_pyproxy_mixins(selenium):
    result = selenium.run_js(
        """
        let [noimpls, awaitable, iterable, iterator, awaititerable, awaititerator] = pyodide.runPython(`
            class NoImpls: pass

            class Await:
                def __await__(self):
                    return iter([])

            class Iter:
                def __iter__(self):
                    return iter([])

            class Next:
                def __next__(self):
                    pass

            class AwaitIter(Await, Iter): pass

            class AwaitNext(Await, Next): pass

            [NoImpls(), Await(), Iter(), Next(), AwaitIter(), AwaitNext()]
        `);
        let name_proxy = {noimpls, awaitable, iterable, iterator, awaititerable, awaititerator};
        let result = {};
        for(let [name, x] of Object.entries(name_proxy)){
            let impls = {};
            for(let [name, key] of [
                ["then", "then"],
                ["catch", "catch"],
                ["finally_", "finally"],
                ["iterable", Symbol.iterator],
                ["iterator", "next"],
            ]){
                impls[name] = key in x;
            }
            result[name] = impls;
        }
        return result;
        """
    )
    assert result == dict(
        noimpls=dict(
            then=False, catch=False, finally_=False, iterable=False, iterator=False
        ),
        awaitable=dict(
            then=True, catch=True, finally_=True, iterable=False, iterator=False
        ),
        iterable=dict(
            then=False, catch=False, finally_=False, iterable=True, iterator=False
        ),
        iterator=dict(
            then=False, catch=False, finally_=False, iterable=True, iterator=True
        ),
        awaititerable=dict(
            then=True, catch=True, finally_=True, iterable=True, iterator=False
        ),
        awaititerator=dict(
            then=True, catch=True, finally_=True, iterable=True, iterator=True
        ),
    )


def test_pyproxy_mixins2(selenium):
    selenium.run_js(
        """
        window.assert = function assert(cb){
            if(cb() !== true){
                throw new Error(`Assertion failed: ${cb.toString().slice(6)}`);
            }
        };
        window.assertThrows = function assert(cb, errname, pattern){
          let err = undefined;
          try {
            cb();
          } catch(e) {
            err = e;
          } finally {
            if(!err){
              throw new Error(`assertThrows(${cb.toString()}) failed, no error thrown`);
            }
            if(err.constructor.name !== errname){
              console.log(err.toString());
              throw new Error(
                `assertThrows(${cb.toString()}) failed, expected error` +
                `of type '${errname}' got type '${err.constructor.name}'`
              );
            }
            if(!pattern.test(err.message)){
              console.log(err.toString());
              throw new Error(
                `assertThrows(${cb.toString()}) failed, expected error` +
                `message to match pattern '${pattern}' got:\n${err.message}`
              );
            }
          }
        };
        assert(() => !("prototype" in pyodide.globals));
        assert(() => !("caller" in pyodide.globals));
        assert(() => !("name" in pyodide.globals));
        assert(() => "length" in pyodide.globals);
        let get_method = pyodide.globals.__getitem__;
        assert(() => "prototype" in get_method);
        assert(() => get_method.prototype === undefined);
        assert(() => !("length" in get_method));
        assert(() => !("name" in get_method));

        assert(() => pyodide.globals.get.type === "builtin_function_or_method");
        assert(() => pyodide.globals.set.type === undefined);

        let [Test, t] = pyodide.runPython(`
            class Test: pass
            [Test, Test()]
        `);
        assert(() => Test.prototype === undefined);
        assert(() => !("name" in Test));
        assert(() => !("length" in Test));

        assert(() => !("prototype" in t));
        assert(() => !("caller" in t));
        assert(() => !("name" in t));
        assert(() => !("length" in t));

        Test.prototype = 7;
        Test.name = 7;
        Test.length = 7;
        pyodide.runPython("assert Test.prototype == 7");
        pyodide.runPython("assert Test.name == 7");
        pyodide.runPython("assert Test.length == 7");
        delete Test.prototype;
        delete Test.name;
        delete Test.length;
        pyodide.runPython(`assert not hasattr(Test, "prototype")`);
        pyodide.runPython(`assert not hasattr(Test, "name")`);
        pyodide.runPython(`assert not hasattr(Test, "length")`);

        assertThrows( () => Test.$$ = 7, "TypeError", /^Cannot set read only field/);
        assertThrows( () => delete Test.$$, "TypeError", /^Cannot delete read only field/);

        [Test, t] = pyodide.runPython(`
            class Test:
                caller="fifty"
                prototype="prototype"
                name="me"
                length=7
            [Test, Test()]
        `);
        assert(() => Test.prototype === "prototype");
        assert(() => Test.name==="me");
        assert(() => Test.length === 7);

        assert(() => t.caller === "fifty");
        assert(() => t.prototype === "prototype");
        assert(() => t.name==="me");
        assert(() => t.length === 7);


        [Test, t] = pyodide.runPython(`
            class Test:
                def __len__(self):
                    return 9
            [Test, Test()]
        `);
        assert(() => !("length" in Test));
        assert(() => t.length === 9);
        t.length = 10;
        assert(() => t.length === 10);
        assert(() => t.__len__() === 9);

        let l = pyodide.runPython(`
            l = [5, 6, 7] ; l
        `);
        assert(() => l.get.type === undefined);
        assert(() => l.get(1) === 6);
        assert(() => l.length === 3);
        l.set(0, 80);
        pyodide.runPython(`
            assert l[0] == 80
        `);
        l.delete(1);
        pyodide.runPython(`
            assert len(l) == 2 and l[1] == 7
        `);
        assert(() => l.length === 2 && l.get(1) === 7);
        """
    )


<<<<<<< HEAD
def test_pyproxy_gc(selenium):
    if selenium.browser != "chrome":
        pytest.skip("No gc exposed")

    # Two ways to trigger garbage collection in Chrome:
    # 1. options.add_argument("--js-flags=--expose-gc") in conftest, and use
    #    gc() in javascript.
    # 2. selenium.driver.execute_cdp_cmd("HeapProfiler.collectGarbage", {})
    #
    # Unclear how to trigger gc in Firefox. Possible to do this by navigating to
    # "about:memory" and then triggering a button press to the "GC" button, but
    # that seems too annoying.

    selenium.run_js(
        """
        window.x = new FinalizationRegistry((val) => { window.val = val; });
        x.register({}, 77);
        gc();
        """
    )
    assert selenium.run_js("return window.val;") == 77

    selenium.run_js(
        """
        window.res = new Map();

        let d = pyodide.runPython(`
            from js import res
            def get_ref_count(x):
                res[x] = sys.getrefcount(d)
                return res[x]

            import sys
            class Test:
                def __del__(self):
                    res["destructor_ran"] = True

                def get(self):
                    return 7

            d = Test()
            get_ref_count(0)
            d
        `);
        let get_ref_count = pyodide.globals.get("get_ref_count");
        get_ref_count(1);
        d.get();
        get_ref_count(2);
        d.get();
        """
    )
    selenium.driver.execute_cdp_cmd("HeapProfiler.collectGarbage", {})

    selenium.run(
        """
        get_ref_count(3)
        del d
        """
    )
    selenium.driver.execute_cdp_cmd("HeapProfiler.collectGarbage", {})
    a = selenium.run_js("return Array.from(res.entries());")
    assert dict(a) == {0: 2, 1: 3, 2: 4, 3: 2, "destructor_ran": True}


def test_pyproxy_gc_destroy(selenium):
    if selenium.browser != "chrome":
        pytest.skip("No gc exposed")

    selenium.run_js(
        """
        window.res = new Map();
        let d = pyodide.runPython(`
            from js import res
            def get_ref_count(x):
                res[x] = sys.getrefcount(d)
                return res[x]
            import sys
            class Test:
                def __del__(self):
                    res["destructor_ran"] = True

                def get(self):
                    return 7

            d = Test()
            get_ref_count(0)
            d
        `);
        let get_ref_count = pyodide.globals.get("get_ref_count");
        get_ref_count(1);
        d.get();
        get_ref_count(2);
        d.get();
        get_ref_count(3);
        d.destroy();
        get_ref_count(4);
        gc();
        get_ref_count(5);
        """
    )
    selenium.driver.execute_cdp_cmd("HeapProfiler.collectGarbage", {})
    selenium.run(
        """
        get_ref_count(6)
        del d
        """
    )
    a = selenium.run_js("return Array.from(res.entries());")
    assert dict(a) == {
        0: 2,
        1: 3,
        2: 4,
        3: 5,
        4: 4,
        5: 4,
        6: 2,
        "destructor_ran": True,
    }


def test_pyproxy_copy(selenium):
    result = selenium.run_js(
        """
        let result = [];
        let a = pyodide.runPython(`d = { 1 : 2}; d`);
        let b = pyodide.runPython(`d`);
        result.push(a.get(1));
        a.destroy();
        result.push(b.get(1));
        return result;
        """
    )
    assert result[0] == 2
    assert result[1] == 2
=======
def test_errors(selenium):
    selenium.run_js(
        """
        function expect_error(func){
            let error = false;
            try {
                func();
            } catch(e) {
                if(e.name === "PythonError"){
                    error = true;
                }
            }
            if(!error){
                throw new Error(`No PythonError ocurred: ${func.toString().slice(6)}`);
            }
        }
        let t = pyodide.runPython(`
            def te(self, *args, **kwargs):
                raise Exception(repr(args))
            class Temp:
                __getattr__ = te
                __setattr__ = te
                __delattr__ = te
                __dir__ = te
                __call__ = te
                __getitem__ = te
                __setitem__ = te
                __delitem__ = te
                __iter__ = te
                __len__ = te
                __contains__ = te
                __await__ = te
                __repr__ = te
            Temp()
        `);
        expect_error(() => t.x);
        expect_error(() => t.x = 2);
        expect_error(() => delete t.x);
        expect_error(() => Object.getOwnPropertyNames(t));
        expect_error(() => t());
        expect_error(() => t.get(1));
        expect_error(() => t.set(1, 2));
        expect_error(() => t.delete(1));
        expect_error(() => t.has(1));
        expect_error(() => t.length);
        expect_error(() => t.then(()=>{}));
        expect_error(() => t.toString());
        expect_error(() => Array.from(t));
        """
    )


def test_fatal_error(selenium_standalone):
    """Inject fatal errors in all the reasonable entrypoints"""
    selenium_standalone.run_js(
        """
        let fatal_error = false;
        pyodide._module.fatal_error = (e) => {
            fatal_error = true;
            throw e;
        }
        function expect_fatal(func){
            fatal_error = false;
            try {
                func();
            } catch(e) {
                // pass
            } finally {
                if(!fatal_error){
                    throw new Error(`No fatal error occured: ${func.toString().slice(6)}`);
                }
            }
        }
        let t = pyodide.runPython(`
            from _pyodide_core import trigger_fatal_error
            def tfe(*args, **kwargs):
                trigger_fatal_error()
            class Temp:
                __getattr__ = tfe
                __setattr__ = tfe
                __delattr__ = tfe
                __dir__ = tfe
                __call__ = tfe
                __getitem__ = tfe
                __setitem__ = tfe
                __delitem__ = tfe
                __iter__ = tfe
                __len__ = tfe
                __contains__ = tfe
                __await__ = tfe
                __repr__ = tfe
                __del__ = tfe
            Temp()
        `);
        expect_fatal(() => "x" in t);
        expect_fatal(() => t.x);
        expect_fatal(() => t.x = 2);
        expect_fatal(() => delete t.x);
        expect_fatal(() => Object.getOwnPropertyNames(t));
        expect_fatal(() => t());
        expect_fatal(() => t.get(1));
        expect_fatal(() => t.set(1, 2));
        expect_fatal(() => t.delete(1));
        expect_fatal(() => t.has(1));
        expect_fatal(() => t.length);
        expect_fatal(() => t.then(()=>{}));
        expect_fatal(() => t.toString());
        expect_fatal(() => Array.from(t));
        expect_fatal(() => t.destroy());
        expect_fatal(() => t.destroy());
        a = pyodide.runPython(`
            from array import array
            array("I", [1,2,3,4])
        `);
        b = a.getBuffer();
        b._view_ptr = 1e10;
        expect_fatal(() => b.release());
        """
    )
>>>>>>> 1d9c78e9
<|MERGE_RESOLUTION|>--- conflicted
+++ resolved
@@ -492,7 +492,6 @@
     )
 
 
-<<<<<<< HEAD
 def test_pyproxy_gc(selenium):
     if selenium.browser != "chrome":
         pytest.skip("No gc exposed")
@@ -627,7 +626,8 @@
     )
     assert result[0] == 2
     assert result[1] == 2
-=======
+
+
 def test_errors(selenium):
     selenium.run_js(
         """
@@ -746,5 +746,4 @@
         b._view_ptr = 1e10;
         expect_fatal(() => b.release());
         """
-    )
->>>>>>> 1d9c78e9
+    )