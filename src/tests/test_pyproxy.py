# See also test_typeconversions, and test_python.
import pytest


def test_pyproxy(selenium):
    selenium.run(
        """
        class Foo:
          bar = 42
          def get_value(self, value):
            return value * 64
        f = Foo()
        """
    )
    selenium.run_js("window.f = pyodide.pyimport('f')")
    assert selenium.run_js("return f.type") == "Foo"
    assert selenium.run_js("return f.get_value(2)") == 128
    assert selenium.run_js("return f.bar") == 42
    assert selenium.run_js("return ('bar' in f)")
    selenium.run_js("f.baz = 32")
    assert selenium.run("f.baz") == 32
<<<<<<< HEAD
    assert set(
        selenium.run_js("return Object.getOwnPropertyNames(pyodide.pyimport('f'))")
    ).issuperset(
=======
    assert set(selenium.run_js("return Object.getOwnPropertyNames(f)")) > set(
>>>>>>> ad611d60
        [
            "__class__",
            "__delattr__",
            "__dict__",
            "__dir__",
            "__doc__",
            "__eq__",
            "__format__",
            "__ge__",
            "__getattribute__",
            "__gt__",
            "__hash__",
            "__init__",
            "__init_subclass__",
            "__le__",
            "__lt__",
            "__module__",
            "__ne__",
            "__new__",
            "__reduce__",
            "__reduce_ex__",
            "__repr__",
            "__setattr__",
            "__sizeof__",
            "__str__",
            "__subclasshook__",
            "__weakref__",
            "bar",
            "baz",
            "get_value",
        ]
    )
    assert selenium.run("hasattr(f, 'baz')")
    selenium.run_js("delete pyodide.pyimport('f').baz")
    assert not selenium.run("hasattr(f, 'baz')")
    assert selenium.run_js("return pyodide.pyimport('f').toString()").startswith("<Foo")


def test_pyproxy_refcount(selenium):
    selenium.run_js("window.jsfunc = function (f) { f(); }")
    selenium.run(
        """
        import sys
        from js import window

        def pyfunc(*args, **kwargs):
            print(*args, **kwargs)
        """
    )

    # the refcount should be 2 because:
    #
    # 1. pyfunc exists
    # 2. pyfunc is referenced from the sys.getrefcount()-test below
    #
    assert selenium.run("sys.getrefcount(pyfunc)") == 2

    selenium.run(
        """
        window.jsfunc(pyfunc) # creates new PyProxy
        """
    )

    # the refcount should be 3 because:
    #
    # 1. pyfunc exists
    # 2. one reference from PyProxy to pyfunc is alive
    # 3. pyfunc is referenced from the sys.getrefcount()-test below
    #
    assert selenium.run("sys.getrefcount(pyfunc)") == 3

    selenium.run(
        """
        window.jsfunc(pyfunc) # re-used existing PyProxy
        window.jsfunc(pyfunc) # re-used existing PyProxy
        """
    )

    # the refcount should still be 3 because:
    #
    # 1. pyfunc exists
    # 2. one reference from PyProxy to pyfunc is still alive
    # 3. pyfunc is referenced from the sys.getrefcount()-test below
    #
    assert selenium.run("sys.getrefcount(pyfunc)") == 3


def test_pyproxy_destroy(selenium):
    selenium.run(
        """
        class Foo:
          bar = 42
          def get_value(self, value):
            return value * 64
        f = Foo()
        """
    )
    msg = "Object has already been destroyed"
    with pytest.raises(selenium.JavascriptException, match=msg):
        selenium.run_js(
            """
            let f = pyodide.pyimport('f');
            console.assert(f.get_value(1) === 64);
            f.destroy();
            f.get_value();
            """
        )


def test_pyproxy_iter(selenium):
    [ty, l] = selenium.run_js(
        """
        let c = pyodide.runPython(`
            def test():
                for i in range(10):
                    yield i
            test()
        `);
        return [c.type, [...c]];
        """
    )
    assert ty == "generator"
    assert l == list(range(10))

    [ty, l] = selenium.run_js(
        """
        c = pyodide.runPython(`
            from collections import ChainMap
            ChainMap({"a" : 2, "b" : 3})
        `);
        return [c.type, [...c]];
        """
    )
    assert ty == "ChainMap"
    assert set(l) == set(["a", "b"])

    [result, result2] = selenium.run_js(
        """
        let c = pyodide.runPython(`
            def test():
                acc = 0
                for i in range(10):
                    r = yield acc
                    acc += i * r
            test()
        `)
        let {done, value} = c.next();
        let result = [];
        while(!done){
            result.push(value);
            ({done, value} = c.next(value + 1));
        }

        function* test(){
            let acc = 0;
            for(let i=0; i < 10; i++){
                let r = yield acc;
                acc += i * r;
            }
        }
        c = test();
        ({done, value} = c.next());
        let result2 = [];
        while(!done){
            result2.push(value);
            ({done, value} = c.next(value + 1));
        }
        return [result, result2];
        """
    )
    assert result == result2


def test_pyproxy_mixins(selenium):
    result = selenium.run_js(
        """
        let [noimpls, awaitable, iterable, iterator, awaititerable, awaititerator] = pyodide.runPython(`
            class NoImpls: pass

            class Await:
                def __await__(self):
                    return iter([])
            
            class Iter:
                def __iter__(self):
                    return iter([])
            
            class Next:
                def __next__(self):
                    pass
            
            class AwaitIter(Await, Iter): pass

            class AwaitNext(Await, Next): pass

            [NoImpls(), Await(), Iter(), Next(), AwaitIter(), AwaitNext()]
        `);
        let name_proxy = {noimpls, awaitable, iterable, iterator, awaititerable, awaititerator};
        let result = {};
        for(let [name, x] of Object.entries(name_proxy)){
            let impls = { 
                "then" : x.then !== undefined,
                "catch" : x.catch !== undefined,
                "finally_" : x.finally !== undefined,
                "iterable" : x[Symbol.iterator] !== undefined,
                "iterator" : x.next !== undefined
            }
            result[name] = impls;
        }
        return result;
        """
    )
    assert result == dict(
        noimpls=dict(
            then=False, catch=False, finally_=False, iterable=False, iterator=False
        ),
        awaitable=dict(
            then=True, catch=True, finally_=True, iterable=False, iterator=False
        ),
        iterable=dict(
            then=False, catch=False, finally_=False, iterable=True, iterator=False
        ),
        iterator=dict(
            then=False, catch=False, finally_=False, iterable=True, iterator=True
        ),
        awaititerable=dict(
            then=True, catch=True, finally_=True, iterable=True, iterator=False
        ),
        awaititerator=dict(
            then=True, catch=True, finally_=True, iterable=True, iterator=True
        ),
    )<|MERGE_RESOLUTION|>--- conflicted
+++ resolved
@@ -19,13 +19,7 @@
     assert selenium.run_js("return ('bar' in f)")
     selenium.run_js("f.baz = 32")
     assert selenium.run("f.baz") == 32
-<<<<<<< HEAD
-    assert set(
-        selenium.run_js("return Object.getOwnPropertyNames(pyodide.pyimport('f'))")
-    ).issuperset(
-=======
     assert set(selenium.run_js("return Object.getOwnPropertyNames(f)")) > set(
->>>>>>> ad611d60
         [
             "__class__",
             "__delattr__",
