--- conflicted
+++ resolved
@@ -100,23 +100,14 @@
         assert(() => getRefCount() === 2);
 
         pyodide.runPython(`
-<<<<<<< HEAD
-            window.jsfunc(pyfunc)
-=======
             self.jsfunc(pyfunc) # creates new PyProxy
->>>>>>> 6074ca26
         `);
 
         assert(() => getRefCount() === 2);
 
         pyodide.runPython(`
-<<<<<<< HEAD
-            window.jsfunc(pyfunc)
-            window.jsfunc(pyfunc)
-=======
             self.jsfunc(pyfunc) # create new PyProxy
             self.jsfunc(pyfunc) # create new PyProxy
->>>>>>> 6074ca26
         `)
         assert(() => getRefCount() === 2);
         return result;
