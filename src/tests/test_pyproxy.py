--- conflicted
+++ resolved
@@ -414,20 +414,12 @@
         assert(() => !("length" in get_method));
         assert(() => !("name" in get_method));
         get_method.destroy();
-        let globals_get = pyodide.globals.get;
-
-<<<<<<< HEAD
-        assert(() => globals_get.type === "builtin_function_or_method");
-        assert(() => pyodide.globals.set.type === undefined);
-=======
+
         let d = pyodide.runPython("{}");
         assert(() => d.$get.type === "builtin_function_or_method");
         assert(() => d.get.type === undefined);
         assert(() => d.set.type === undefined);
         d.destroy();
->>>>>>> 2ca25cd3
-
-        globals_get.destroy();
         """
     )
 
@@ -510,8 +502,7 @@
         assert(() => !("length" in Test));
         assert(() => t.length === 9);
         t.length = 10;
-<<<<<<< HEAD
-        assert(() => t.length === 10);
+        assert(() => t.$length === 10);
         let t__len__ = t.__len__;
         assert(() => t__len__() === 9);
         t__len__.destroy();
@@ -519,10 +510,6 @@
         t.destroy();
         """
     )
-=======
-        assert(() => t.length === 9);
-        assert(() => t.$length === 10);
->>>>>>> 2ca25cd3
 
 
 def test_pyproxy_mixins6(selenium):
@@ -719,22 +706,6 @@
                 __repr__ = te
             Temp()
         `);
-<<<<<<< HEAD
-        expect_error(() => t.x);
-        expect_error(() => t.x = 2);
-        expect_error(() => delete t.x);
-        expect_error(() => Object.getOwnPropertyNames(t));
-        expect_error(() => t());
-        expect_error(() => t.get(1));
-        expect_error(() => t.set(1, 2));
-        expect_error(() => t.delete(1));
-        expect_error(() => t.has(1));
-        expect_error(() => t.length);
-        expect_error(() => t.then(()=>{}));
-        expect_error(() => t.toString());
-        expect_error(() => Array.from(t));
-        expect_error(() => t.destroy());
-=======
         assertThrows(() => t.x, "PythonError", "");
         assertThrows(() => t.x = 2, "PythonError", "");
         assertThrows(() => delete t.x, "PythonError", "");
@@ -748,7 +719,6 @@
         assertThrowsAsync(async () => await t, "PythonError", "");
         assertThrows(() => t.toString(), "PythonError", "");
         assertThrows(() => Array.from(t), "PythonError", "");
->>>>>>> 2ca25cd3
         """
     )
 
@@ -822,52 +792,6 @@
         } finally {
             pyodide._module.fatal_error = old_fatal_error;
         }
-<<<<<<< HEAD
-        let t = pyodide.runPython(`
-            from _pyodide_core import trigger_fatal_error
-            def tfe(*args, **kwargs):
-                trigger_fatal_error()
-            class Temp:
-                __getattr__ = tfe
-                __setattr__ = tfe
-                __delattr__ = tfe
-                __dir__ = tfe
-                __call__ = tfe
-                __getitem__ = tfe
-                __setitem__ = tfe
-                __delitem__ = tfe
-                __iter__ = tfe
-                __len__ = tfe
-                __contains__ = tfe
-                __await__ = tfe
-                __repr__ = tfe
-                __del__ = tfe
-            Temp()
-        `);
-        expect_fatal(() => "x" in t);
-        expect_fatal(() => t.x);
-        expect_fatal(() => t.x = 2);
-        expect_fatal(() => delete t.x);
-        expect_fatal(() => Object.getOwnPropertyNames(t));
-        expect_fatal(() => t());
-        expect_fatal(() => t.get(1));
-        expect_fatal(() => t.set(1, 2));
-        expect_fatal(() => t.delete(1));
-        expect_fatal(() => t.has(1));
-        expect_fatal(() => t.length);
-        expect_fatal(() => t.then(()=>{}));
-        expect_fatal(() => t.toString());
-        expect_fatal(() => Array.from(t));
-        expect_fatal(() => t.destroy());
-        a = pyodide.runPython(`
-            from array import array
-            array("I", [1,2,3,4])
-        `);
-        b = a.getBuffer();
-        b._view_ptr = 1e10;
-        expect_fatal(() => b.release());
-=======
->>>>>>> 2ca25cd3
         """
     )
 
@@ -916,10 +840,8 @@
     msg = r"TypeError: f\(\) got multiple values for argument 'x'"
     with pytest.raises(selenium.JavascriptException, match=msg):
         selenium.run_js("f.callKwargs(76, {x : 6})")
-
-<<<<<<< HEAD
     selenium.run_js("f.destroy()")
-=======
+
 
 def test_pyproxy_name_clash(selenium):
     selenium.run_js(
@@ -938,5 +860,4 @@
         t.destroy();
         assertThrows(() => t.$destroy, "Error", "Object has already been destroyed");
         """
-    )
->>>>>>> 2ca25cd3
+    )