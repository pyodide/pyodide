from ._base import open_url, eval_code, find_imports, as_nested_list, JsException
<<<<<<< HEAD
from .console import get_completions
from .webloop import WebLoop, WebLoopPolicy

import asyncio

asyncio.set_event_loop_policy(WebLoopPolicy())
=======
>>>>>>> e11d40ef

__version__ = "0.16.1"

__all__ = [
    "open_url",
    "eval_code",
    "find_imports",
    "as_nested_list",
    "JsException",
    "WebLoop",
    "WebLoopPolicy",
]<|MERGE_RESOLUTION|>--- conflicted
+++ resolved
@@ -1,13 +1,10 @@
 from ._base import open_url, eval_code, find_imports, as_nested_list, JsException
-<<<<<<< HEAD
 from .console import get_completions
 from .webloop import WebLoop, WebLoopPolicy
 
 import asyncio
 
 asyncio.set_event_loop_policy(WebLoopPolicy())
-=======
->>>>>>> e11d40ef
 
 __version__ = "0.16.1"
 
