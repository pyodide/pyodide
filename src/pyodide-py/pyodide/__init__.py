<<<<<<< HEAD
from ._base import (
    open_url,
    eval_code,
    find_imports,
    as_nested_list,
    JsException,
    _eval_code_with_locals,
)

# Not public, mypy has to be convinced it is used.
_eval_code_with_locals = _eval_code_with_locals
=======
from ._base import open_url, eval_code, find_imports, as_nested_list
from ._core import JsException  # type: ignore

>>>>>>> a48a1ffc

__version__ = "0.16.1"

__all__ = [
    "open_url",
    "eval_code",
    "find_imports",
    "as_nested_list",
    "JsException",
]<|MERGE_RESOLUTION|>--- conflicted
+++ resolved
@@ -1,20 +1,14 @@
-<<<<<<< HEAD
 from ._base import (
     open_url,
     eval_code,
     find_imports,
     as_nested_list,
-    JsException,
     _eval_code_with_locals,
 )
+from ._core import JsException  # type: ignore
 
 # Not public, mypy has to be convinced it is used.
 _eval_code_with_locals = _eval_code_with_locals
-=======
-from ._base import open_url, eval_code, find_imports, as_nested_list
-from ._core import JsException  # type: ignore
-
->>>>>>> a48a1ffc
 
 __version__ = "0.16.1"
 
