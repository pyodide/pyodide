from ._base import open_url, eval_code, eval_code_async, find_imports, as_nested_list
<<<<<<< HEAD
from ._core import JsException, create_once_callback, create_proxy  # type: ignore
=======
from ._core import JsException, create_once_callable, create_proxy  # type: ignore
>>>>>>> 2d7a9f28
from ._importhooks import JsFinder
from .webloop import WebLoopPolicy
import asyncio
import sys
import platform

jsfinder = JsFinder()
register_js_module = jsfinder.register_js_module
unregister_js_module = jsfinder.unregister_js_module
sys.meta_path.append(jsfinder)  # type: ignore

if platform.system() == "Emscripten":
    asyncio.set_event_loop_policy(WebLoopPolicy())


__version__ = "0.17.dev0"

__all__ = [
    "open_url",
    "eval_code",
    "eval_code_async",
    "find_imports",
    "as_nested_list",
    "JsException",
    "register_js_module",
    "unregister_js_module",
<<<<<<< HEAD
    "create_once_callback",
=======
    "create_once_callable",
>>>>>>> 2d7a9f28
    "create_proxy",
]<|MERGE_RESOLUTION|>--- conflicted
+++ resolved
@@ -1,9 +1,5 @@
 from ._base import open_url, eval_code, eval_code_async, find_imports, as_nested_list
-<<<<<<< HEAD
-from ._core import JsException, create_once_callback, create_proxy  # type: ignore
-=======
 from ._core import JsException, create_once_callable, create_proxy  # type: ignore
->>>>>>> 2d7a9f28
 from ._importhooks import JsFinder
 from .webloop import WebLoopPolicy
 import asyncio
@@ -30,10 +26,6 @@
     "JsException",
     "register_js_module",
     "unregister_js_module",
-<<<<<<< HEAD
-    "create_once_callback",
-=======
     "create_once_callable",
->>>>>>> 2d7a9f28
     "create_proxy",
 ]