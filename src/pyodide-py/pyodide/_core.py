import sys

if "_pyodide_core" not in sys.modules:
    from _pyodide import _core as _pyodide_core

<<<<<<< HEAD
        # Defined in jsproxy.c

    class JsProxy:  # type: ignore
        """A proxy to make a Javascript object behave like a Python object"""

        # Defined in jsproxy.c

    def create_once_callable(obj: Callable) -> JsProxy:
        """Wrap a Python callable in a Javascript function that can be called
        once. After being called the proxy will decrement the reference count
        of the Callable. The javascript function also has a `destroy` API that
        can be used to release the proxy without calling it.
        """
        return obj

    def create_proxy(obj: Any) -> JsProxy:
        """Create a `JsProxy` of a `PyProxy`.

        This allows explicit control over the lifetime of the `PyProxy` from
        Python: call the `destroy` API when done.
        """
        return obj
=======
    sys.modules["_pyodide_core"] = _pyodide_core
>>>>>>> d4525a18

from _pyodide_core import JsProxy, JsException, create_proxy, create_once_callable

__all__ = ["JsProxy", "JsException", "create_proxy", "create_once_callable"]<|MERGE_RESOLUTION|>--- conflicted
+++ resolved
@@ -3,32 +3,7 @@
 if "_pyodide_core" not in sys.modules:
     from _pyodide import _core as _pyodide_core
 
-<<<<<<< HEAD
-        # Defined in jsproxy.c
-
-    class JsProxy:  # type: ignore
-        """A proxy to make a Javascript object behave like a Python object"""
-
-        # Defined in jsproxy.c
-
-    def create_once_callable(obj: Callable) -> JsProxy:
-        """Wrap a Python callable in a Javascript function that can be called
-        once. After being called the proxy will decrement the reference count
-        of the Callable. The javascript function also has a `destroy` API that
-        can be used to release the proxy without calling it.
-        """
-        return obj
-
-    def create_proxy(obj: Any) -> JsProxy:
-        """Create a `JsProxy` of a `PyProxy`.
-
-        This allows explicit control over the lifetime of the `PyProxy` from
-        Python: call the `destroy` API when done.
-        """
-        return obj
-=======
     sys.modules["_pyodide_core"] = _pyodide_core
->>>>>>> d4525a18
 
 from _pyodide_core import JsProxy, JsException, create_proxy, create_once_callable
 
