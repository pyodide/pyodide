--- conflicted
+++ resolved
@@ -2,16 +2,12 @@
 from typing import Any, Callable
 
 if platform.system() == "Emscripten":
-<<<<<<< HEAD
-    from _pyodide_core import JsProxy, JsException
-=======
     from _pyodide_core import (
         JsProxy,
         JsException,
         create_proxy,
         create_once_callable,
     )
->>>>>>> 95908d4e
 else:
     # Can add shims here if we are so inclined.
     class JsException(Exception):  # type: ignore
@@ -24,10 +20,6 @@
     class JsProxy:  # type: ignore
         """A proxy to make a Javascript object behave like a Python object"""
 
-        # Defined in jsproxy.c
-
-<<<<<<< HEAD
-=======
         # Defined in jsproxy.c
 
     def create_once_callable(obj: Callable) -> JsProxy:
@@ -46,6 +38,5 @@
         """
         return obj
 
->>>>>>> 95908d4e
 
 __all__ = ["JsProxy", "JsException", "create_proxy", "create_once_callable"]