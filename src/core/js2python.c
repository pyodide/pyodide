--- conflicted
+++ resolved
@@ -346,13 +346,8 @@
       return Module.__js2python_convertMap(value, Object.entries(value), cache, depth);
     }
     if (toStringTag === "[object ArrayBuffer]" || ArrayBuffer.isView(value)){
-<<<<<<< HEAD
-      let [format_utf8, itemsize] = Module.hiwire.get_dtype(value);
-      return _JsBuffer_CloneIntoPython(value, value.byteLength, format_utf8, itemsize);
-=======
       let [format_utf8, itemsize] = Module.get_buffer_datatype(value);
       return _JsBuffer_CloneIntoPython(id, value.byteLength, format_utf8, itemsize);
->>>>>>> 4c315c7c
     }
     // clang-format on
     return _JsProxy_create(id);
