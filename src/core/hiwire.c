--- conflicted
+++ resolved
@@ -206,14 +206,8 @@
   return Module.hiwire.new_value(array);
 })
 
-<<<<<<< HEAD
-// This CANNOT be EM_JS_NUM, that will catch the error we are trying to throw.
 EM_JS(void, hiwire_throw_error, (JsRef idmsg), {
-  var jsmsg = Module.hiwire.get_value(idmsg);
-=======
-EM_JS_NUM(errcode, hiwire_throw_error, (JsRef idmsg), {
   let jsmsg = Module.hiwire.get_value(idmsg);
->>>>>>> 516be55b
   Module.hiwire.decref(idmsg);
   throw new Error(jsmsg);
 });
