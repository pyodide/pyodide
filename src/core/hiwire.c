#define PY_SSIZE_T_CLEAN
#include "Python.h"

#include "error_handling.h"
#include <emscripten.h>

#include "hiwire.h"

JsRef
hiwire_undefined()
{
  return Js_UNDEFINED;
}

JsRef
hiwire_jsnull()
{
  return Js_NULL;
}

JsRef
hiwire_true()
{
  return Js_TRUE;
}

JsRef
hiwire_false()
{
  return Js_FALSE;
}

JsRef
hiwire_bool(bool boolean)
{
  return boolean ? hiwire_true() : hiwire_false();
}

EM_JS(int, hiwire_init, (), {
  let _hiwire = {
    objects : new Map(),
    // counter is used to allocate keys for the objects map.
    // We use even integers to represent singleton constants which we won't
    // reference count. We only want to allocate odd keys so we start at 1 and
    // step by 2. We use a native uint32 for our counter, so counter
    // automatically overflows back to 1 if it ever gets up to the max u32 =
    // 2^{31} - 1. This ensures we can keep recycling keys even for very long
    // sessions. (Also the native u32 is faster since javascript won't convert
    // it to a float.)
    // 0 == C NULL is an error code for compatibility with Python calling
    // conventions.
    counter : new Uint32Array([1])
  };
  Module.hiwire = {};
  Module.hiwire.UNDEFINED = _hiwire_undefined();
  Module.hiwire.JSNULL = _hiwire_jsnull();
  Module.hiwire.TRUE = _hiwire_true();
  Module.hiwire.FALSE = _hiwire_false();

  _hiwire.objects.set(Module.hiwire.UNDEFINED, undefined);
  _hiwire.objects.set(Module.hiwire.JSNULL, null);
  _hiwire.objects.set(Module.hiwire.TRUE, true);
  _hiwire.objects.set(Module.hiwire.FALSE, false);

  Module.hiwire.new_value = function(jsval)
  {
    // Should we guard against duplicating standard values?
    // Probably not worth it for performance: it's harmless to ocassionally
    // duplicate. Maybe in test builds we could raise if jsval is a standard
    // value?
    while (_hiwire.objects.has(_hiwire.counter[0])) {
      // Increment by two here (and below) because even integers are reserved
      // for singleton constants
      _hiwire.counter[0] += 2;
    }
    let idval = _hiwire.counter[0];
    _hiwire.objects.set(idval, jsval);
    _hiwire.counter[0] += 2;
    return idval;
  };

  Module.hiwire.get_value = function(idval)
  {
    if (!idval) {
      throw new Error("Argument to hiwire.get_value is undefined");
    }
    if (!_hiwire.objects.has(idval)) {
      // clang-format off
      throw new Error(`Undefined id ${ idval }`);
      // clang-format on
    }
    return _hiwire.objects.get(idval);
  };

  Module.hiwire.decref = function(idval)
  {
    // clang-format off
    if ((idval & 1) === 0) {
      // clang-format on
      // least significant bit unset ==> idval is a singleton.
      // We don't reference count singletons.
      return;
    }
    _hiwire.objects.delete(idval);
  };

  Module.hiwire.isPromise = function(obj)
  {
    // clang-format off
    return Object.prototype.toString.call(obj) === "[object Promise]";
    // clang-format on
  };
  return 0;
});

EM_JS_REF(JsRef, hiwire_incref, (JsRef idval), {
  // clang-format off
  if ((idval & 1) === 0) {
    // least significant bit unset ==> idval is a singleton.
    // We don't reference count singletons.
    // clang-format on
    return;
  }
  return Module.hiwire.new_value(Module.hiwire.get_value(idval));
});

EM_JS_NUM(errcode, hiwire_decref, (JsRef idval), {
  Module.hiwire.decref(idval);
});

EM_JS_REF(JsRef, hiwire_int, (int val), {
  return Module.hiwire.new_value(val);
});

EM_JS_REF(JsRef, hiwire_double, (double val), {
  return Module.hiwire.new_value(val);
});

EM_JS_REF(JsRef, hiwire_string_ucs4, (const char* ptr, int len), {
  let jsstr = "";
  let idx = ptr / 4;
  for (let i = 0; i < len; ++i) {
    jsstr += String.fromCodePoint(Module.HEAPU32[idx + i]);
  }
  return Module.hiwire.new_value(jsstr);
});

EM_JS_REF(JsRef, hiwire_string_ucs2, (const char* ptr, int len), {
  let jsstr = "";
  let idx = ptr / 2;
  for (let i = 0; i < len; ++i) {
    jsstr += String.fromCharCode(Module.HEAPU16[idx + i]);
  }
  return Module.hiwire.new_value(jsstr);
});

EM_JS_REF(JsRef, hiwire_string_ucs1, (const char* ptr, int len), {
  let jsstr = "";
  let idx = ptr;
  for (let i = 0; i < len; ++i) {
    jsstr += String.fromCharCode(Module.HEAPU8[idx + i]);
  }
  return Module.hiwire.new_value(jsstr);
});

EM_JS_REF(JsRef, hiwire_string_utf8, (const char* ptr), {
  return Module.hiwire.new_value(UTF8ToString(ptr));
});

EM_JS_REF(JsRef, hiwire_string_ascii, (const char* ptr), {
  return Module.hiwire.new_value(AsciiToString(ptr));
});

EM_JS_REF(JsRef, hiwire_bytes, (char* ptr, int len), {
  let bytes = new Uint8ClampedArray(Module.HEAPU8.buffer, ptr, len);
  return Module.hiwire.new_value(bytes);
});

EM_JS_REF(JsRef, hiwire_int8array, (i8 * ptr, int len), {
  let array = new Int8Array(Module.HEAPU8.buffer, ptr, len);
  return Module.hiwire.new_value(array);
})

EM_JS_REF(JsRef, hiwire_uint8array, (u8 * ptr, int len), {
  let array = new Uint8Array(Module.HEAPU8.buffer, ptr, len);
  return Module.hiwire.new_value(array);
})

EM_JS_REF(JsRef, hiwire_int16array, (i16 * ptr, int len), {
  let array = new Int16Array(Module.HEAPU8.buffer, ptr, len);
  return Module.hiwire.new_value(array);
})

EM_JS_REF(JsRef, hiwire_uint16array, (u16 * ptr, int len), {
  let array = new Uint16Array(Module.HEAPU8.buffer, ptr, len);
  return Module.hiwire.new_value(array);
})

EM_JS_REF(JsRef, hiwire_int32array, (i32 * ptr, int len), {
  let array = new Int32Array(Module.HEAPU8.buffer, ptr, len);
  return Module.hiwire.new_value(array);
})

EM_JS_REF(JsRef, hiwire_uint32array, (u32 * ptr, int len), {
  let array = new Uint32Array(Module.HEAPU8.buffer, ptr, len);
  return Module.hiwire.new_value(array);
})

EM_JS_REF(JsRef, hiwire_float32array, (f32 * ptr, int len), {
  let array = new Float32Array(Module.HEAPU8.buffer, ptr, len);
  return Module.hiwire.new_value(array);
})

EM_JS_REF(JsRef, hiwire_float64array, (f64 * ptr, int len), {
  let array = new Float64Array(Module.HEAPU8.buffer, ptr, len);
  return Module.hiwire.new_value(array);
})

EM_JS_NUM(errcode, hiwire_throw_error, (JsRef idmsg), {
  let jsmsg = Module.hiwire.get_value(idmsg);
  Module.hiwire.decref(idmsg);
  throw new Error(jsmsg);
});

EM_JS_REF(JsRef, hiwire_array, (), { return Module.hiwire.new_value([]); });

EM_JS_NUM(errcode, hiwire_push_array, (JsRef idarr, JsRef idval), {
  Module.hiwire.get_value(idarr).push(Module.hiwire.get_value(idval));
});

EM_JS_REF(JsRef, hiwire_object, (), { return Module.hiwire.new_value({}); });

EM_JS_NUM(errcode,
          hiwire_push_object_pair,
          (JsRef idobj, JsRef idkey, JsRef idval),
          {
            let jsobj = Module.hiwire.get_value(idobj);
            let jskey = Module.hiwire.get_value(idkey);
            let jsval = Module.hiwire.get_value(idval);
            jsobj[jskey] = jsval;
          });

EM_JS_REF(JsRef, hiwire_get_global, (const char* ptrname), {
  let jsname = UTF8ToString(ptrname);
  if (jsname in self) {
    return Module.hiwire.new_value(self[jsname]);
  } else {
    return Module.hiwire.ERROR;
  }
});

EM_JS_REF(JsRef, hiwire_get_member_string, (JsRef idobj, const char* ptrkey), {
  let jsobj = Module.hiwire.get_value(idobj);
  let jskey = UTF8ToString(ptrkey);
  if (jskey in jsobj) {
    return Module.hiwire.new_value(jsobj[jskey]);
  } else {
    return Module.hiwire.ERROR;
  }
});

EM_JS_NUM(errcode,
          hiwire_set_member_string,
          (JsRef idobj, const char* ptrkey, JsRef idval),
          {
            let jsobj = Module.hiwire.get_value(idobj);
            let jskey = UTF8ToString(ptrkey);
            let jsval = Module.hiwire.get_value(idval);
            jsobj[jskey] = jsval;
          });

EM_JS_NUM(errcode,
          hiwire_delete_member_string,
          (JsRef idobj, const char* ptrkey),
          {
            let jsobj = Module.hiwire.get_value(idobj);
            let jskey = UTF8ToString(ptrkey);
            delete jsobj[jskey];
          });

EM_JS_REF(JsRef, hiwire_get_member_int, (JsRef idobj, int idx), {
  let jsobj = Module.hiwire.get_value(idobj);
  return Module.hiwire.new_value(jsobj[idx]);
});

EM_JS_NUM(errcode, hiwire_set_member_int, (JsRef idobj, int idx, JsRef idval), {
  Module.hiwire.get_value(idobj)[idx] = Module.hiwire.get_value(idval);
});

EM_JS_REF(JsRef, hiwire_get_member_obj, (JsRef idobj, JsRef ididx), {
  let jsobj = Module.hiwire.get_value(idobj);
  let jsidx = Module.hiwire.get_value(ididx);
  if (jsidx in jsobj) {
    return Module.hiwire.new_value(jsobj[jsidx]);
  } else {
    return Module.hiwire.ERROR;
  }
});

EM_JS_NUM(errcode,
          hiwire_set_member_obj,
          (JsRef idobj, JsRef ididx, JsRef idval),
          {
            let jsobj = Module.hiwire.get_value(idobj);
            let jsidx = Module.hiwire.get_value(ididx);
            let jsval = Module.hiwire.get_value(idval);
            jsobj[jsidx] = jsval;
          });

EM_JS_NUM(errcode, hiwire_delete_member_obj, (JsRef idobj, JsRef ididx), {
  let jsobj = Module.hiwire.get_value(idobj);
  let jsidx = Module.hiwire.get_value(ididx);
  delete jsobj[jsidx];
});

EM_JS_REF(JsRef, hiwire_dir, (JsRef idobj), {
  let jsobj = Module.hiwire.get_value(idobj);
  let result = [];
  do {
    result.push.apply(result, Object.getOwnPropertyNames(jsobj));
  } while ((jsobj = Object.getPrototypeOf(jsobj)));
  return Module.hiwire.new_value(result);
});

EM_JS_REF(JsRef, hiwire_call, (JsRef idfunc, JsRef idargs), {
  let jsfunc = Module.hiwire.get_value(idfunc);
  let jsargs = Module.hiwire.get_value(idargs);
  return Module.hiwire.new_value(jsfunc.apply(jsfunc, jsargs));
});

EM_JS_REF(JsRef,
          hiwire_call_member,
          (JsRef idobj, const char* ptrname, JsRef idargs),
          {
            let jsobj = Module.hiwire.get_value(idobj);
            let jsname = UTF8ToString(ptrname);
            let jsargs = Module.hiwire.get_value(idargs);
            return Module.hiwire.new_value(jsobj[jsname].apply(jsobj, jsargs));
          });

EM_JS_REF(JsRef, hiwire_new, (JsRef idobj, JsRef idargs), {
  function newCall(Cls)
  {
    return new (Function.prototype.bind.apply(Cls, arguments));
  }
  let jsobj = Module.hiwire.get_value(idobj);
  let jsargs = Module.hiwire.get_value(idargs);
  jsargs.unshift(jsobj);
  return Module.hiwire.new_value(newCall.apply(newCall, jsargs));
});

EM_JS_NUM(int, hiwire_get_length, (JsRef idobj), {
  return Module.hiwire.get_value(idobj).length;
});

EM_JS_NUM(bool, hiwire_get_bool, (JsRef idobj), {
  let val = Module.hiwire.get_value(idobj);
  // clang-format off
  if (!val) {
    return false;
  }
  if (val.size === 0) {
    // I think things with a size are all container types.
    return false;
  }
  if (Array.isArray(val) && val.length === 0) {
    return false;
  }
  return true;
  // clang-format on
});

EM_JS_NUM(bool, hiwire_is_function, (JsRef idobj), {
  // clang-format off
  return typeof Module.hiwire.get_value(idobj) === 'function';
  // clang-format on
});

<<<<<<< HEAD
EM_JS_NUM(bool, hiwire_function_supports_kwargs, (JsRef idfunc), {
  let funcstr = Module.hiwire.get_value(idfunc).toString();
  return Module.function_supports_kwargs(funcstr);
=======
EM_JS_NUM(bool, hiwire_is_promise, (JsRef idobj), {
  // clang-format off
  let obj = Module.hiwire.get_value(idobj);
  return Module.hiwire.isPromise(obj);
  // clang-format on
});

EM_JS_REF(JsRef, hiwire_resolve_promise, (JsRef idobj), {
  // clang-format off
  let obj = Module.hiwire.get_value(idobj);
  let result = Promise.resolve(obj);
  return Module.hiwire.new_value(result);
  // clang-format on
>>>>>>> 65aa3343
});

EM_JS_REF(JsRef, hiwire_to_string, (JsRef idobj), {
  return Module.hiwire.new_value(Module.hiwire.get_value(idobj).toString());
});

EM_JS_REF(JsRef, hiwire_typeof, (JsRef idobj), {
  return Module.hiwire.new_value(typeof Module.hiwire.get_value(idobj));
});

EM_JS_REF(char*, hiwire_constructor_name, (JsRef idobj), {
  return stringToNewUTF8(Module.hiwire.get_value(idobj).constructor.name);
});

#define MAKE_OPERATOR(name, op)                                                \
  EM_JS_NUM(bool, hiwire_##name, (JsRef ida, JsRef idb), {                     \
    return (Module.hiwire.get_value(ida) op Module.hiwire.get_value(idb)) ? 1  \
                                                                          : 0; \
  })

MAKE_OPERATOR(less_than, <);
MAKE_OPERATOR(less_than_equal, <=);
// clang-format off
MAKE_OPERATOR(equal, ===);
MAKE_OPERATOR(not_equal, !==);
// clang-format on
MAKE_OPERATOR(greater_than, >);
MAKE_OPERATOR(greater_than_equal, >=);

EM_JS_REF(JsRef, hiwire_next, (JsRef idobj), {
  // clang-format off
  if (idobj === Module.hiwire.UNDEFINED) {
    return Module.hiwire.ERROR;
  }

  let jsobj = Module.hiwire.get_value(idobj);
  return Module.hiwire.new_value(jsobj.next());
  // clang-format on
});

EM_JS_REF(JsRef, hiwire_get_iterator, (JsRef idobj), {
  // clang-format off
  if (idobj === Module.hiwire.UNDEFINED) {
    return Module.hiwire.ERROR;
  }

  let jsobj = Module.hiwire.get_value(idobj);
  if (typeof jsobj.next === 'function') {
    return Module.hiwire.new_value(jsobj);
  } else if (typeof jsobj[Symbol.iterator] === 'function') {
    return Module.hiwire.new_value(jsobj[Symbol.iterator]());
  } else {
    return Module.hiwire.new_value(Object.entries(jsobj)[Symbol.iterator]());
  }
  return Module.hiwire.ERROR;
  // clang-format on
})

EM_JS_NUM(bool, hiwire_nonzero, (JsRef idobj), {
  let jsobj = Module.hiwire.get_value(idobj);
  // TODO: should this be !== 0?
  return (jsobj != 0) ? 1 : 0;
});

EM_JS_NUM(bool, hiwire_is_typedarray, (JsRef idobj), {
  let jsobj = Module.hiwire.get_value(idobj);
  // clang-format off
  return (jsobj['byteLength'] !== undefined) ? 1 : 0;
  // clang-format on
});

EM_JS_NUM(bool, hiwire_is_on_wasm_heap, (JsRef idobj), {
  let jsobj = Module.hiwire.get_value(idobj);
  // clang-format off
  return (jsobj.buffer === Module.HEAPU8.buffer) ? 1 : 0;
  // clang-format on
});

EM_JS_NUM(int, hiwire_get_byteOffset, (JsRef idobj), {
  let jsobj = Module.hiwire.get_value(idobj);
  return jsobj['byteOffset'];
});

EM_JS_NUM(int, hiwire_get_byteLength, (JsRef idobj), {
  let jsobj = Module.hiwire.get_value(idobj);
  return jsobj['byteLength'];
});

EM_JS_NUM(errcode, hiwire_copy_to_ptr, (JsRef idobj, void* ptr), {
  let jsobj = Module.hiwire.get_value(idobj);
  // clang-format off
  let buffer = (jsobj['buffer'] !== undefined) ? jsobj.buffer : jsobj;
  // clang-format on
  Module.HEAPU8.set(new Uint8Array(buffer), ptr);
});

EM_JS_NUM(errcode,
          hiwire_get_dtype,
          (JsRef idobj, char** format_ptr, Py_ssize_t* size_ptr),
          {
            if (!Module.hiwire.dtype_map) {
              let alloc = stringToNewUTF8;
              Module.hiwire.dtype_map = new Map([
                [ 'Int8Array', [ alloc('b'), 1 ] ],
                [ 'Uint8Array', [ alloc('B'), 1 ] ],
                [ 'Uint8ClampedArray', [ alloc('B'), 1 ] ],
                [ 'Int16Array', [ alloc('h'), 2 ] ],
                [ 'Uint16Array', [ alloc('H'), 2 ] ],
                [ 'Int32Array', [ alloc('i'), 4 ] ],
                [ 'Uint32Array', [ alloc('I'), 4 ] ],
                [ 'Float32Array', [ alloc('f'), 4 ] ],
                [ 'Float64Array', [ alloc('d'), 8 ] ],
                [ 'ArrayBuffer', [ alloc('B'), 1 ] ], // Default to Uint8;
              ]);
            }
            let jsobj = Module.hiwire.get_value(idobj);
            let[format_utf8, size] =
              Module.hiwire.dtype_map.get(jsobj.constructor.name) || [ 0, 0 ];
            // Store results into arguments
            setValue(format_ptr, format_utf8, "i8*");
            setValue(size_ptr, size, "i32");
          });

EM_JS_REF(JsRef, hiwire_subarray, (JsRef idarr, int start, int end), {
  let jsarr = Module.hiwire.get_value(idarr);
  let jssub = jsarr.subarray(start, end);
  return Module.hiwire.new_value(jssub);
});<|MERGE_RESOLUTION|>--- conflicted
+++ resolved
@@ -376,11 +376,11 @@
   // clang-format on
 });
 
-<<<<<<< HEAD
 EM_JS_NUM(bool, hiwire_function_supports_kwargs, (JsRef idfunc), {
   let funcstr = Module.hiwire.get_value(idfunc).toString();
   return Module.function_supports_kwargs(funcstr);
-=======
+});
+
 EM_JS_NUM(bool, hiwire_is_promise, (JsRef idobj), {
   // clang-format off
   let obj = Module.hiwire.get_value(idobj);
@@ -394,7 +394,6 @@
   let result = Promise.resolve(obj);
   return Module.hiwire.new_value(result);
   // clang-format on
->>>>>>> 65aa3343
 });
 
 EM_JS_REF(JsRef, hiwire_to_string, (JsRef idobj), {
