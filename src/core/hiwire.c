#define PY_SSIZE_T_CLEAN
#include "Python.h"

#include "error_handling.h"
#include <emscripten.h>

#include "hiwire.h"
#include "jsmemops.h"

#define ERROR_REF (0)
#define ERROR_NUM (-1)

const JsRef Js_undefined = ((JsRef)(2));
const JsRef Js_true = ((JsRef)(4));
const JsRef Js_false = ((JsRef)(6));
const JsRef Js_null = ((JsRef)(8));

// For when the return value would be Option<JsRef>
const JsRef Js_novalue = ((JsRef)(10));

JsRef
hiwire_from_bool(bool boolean)
{
  return boolean ? Js_true : Js_false;
}

// clang-format off
EM_JS(bool, hiwire_to_bool, (JsRef val), {
  return !!Hiwire.get_value(val);
});
// clang-format on

#ifdef DEBUG_F
bool tracerefs;
#endif

#define HIWIRE_INIT_CONST(js_const, hiwire_attr, js_value)                     \
  Hiwire.hiwire_attr = DEREF_U8(js_const, 0);                                  \
  _hiwire.objects.set(Hiwire.hiwire_attr, [ js_value, -1 ]);                   \
  _hiwire.obj_to_key.set(js_value, Hiwire.hiwire_attr);

EM_JS_NUM(int, hiwire_init, (), {
  let _hiwire = {
    objects : new Map(),
    // The reverse of the object maps, needed to deduplicate keys so that key
    // equality is object identity.
    obj_to_key : new Map(),
    // counter is used to allocate keys for the objects map.
    // We use even integers to represent singleton constants which we won't
    // reference count. We only want to allocate odd keys so we start at 1 and
    // step by 2. We use a native uint32 for our counter, so counter
    // automatically overflows back to 1 if it ever gets up to the max u32 =
    // 2^{31} - 1. This ensures we can keep recycling keys even for very long
    // sessions. (Also the native u32 is faster since javascript won't convert
    // it to a float.)
    // 0 == C NULL is an error code for compatibility with Python calling
    // conventions.
    counter : new Uint32Array([1])
  };
  HIWIRE_INIT_CONST(_Js_undefined, UNDEFINED, undefined);
  HIWIRE_INIT_CONST(_Js_null, JSNULL, null);
  HIWIRE_INIT_CONST(_Js_true, TRUE, true);
  HIWIRE_INIT_CONST(_Js_false, FALSE, false);
  let hiwire_next_permanent = HEAPU8[_Js_novalue] + 2;

#ifdef DEBUG_F
  Hiwire._hiwire = _hiwire;
  let many_objects_warning_threshold = 200;
#endif

  Hiwire.new_value = function(jsval)
  {
    // If jsval already has a hiwire key, then use existing key. We need this to
    // ensure that obj1 === obj2 implies key1 == key2.
    let idval = _hiwire.obj_to_key.get(jsval);
    // clang-format off
    if (idval !== undefined) {
      _hiwire.objects.get(idval)[1]++;
      return idval;
    }
    // clang-format on
    while (_hiwire.objects.has(_hiwire.counter[0])) {
      // Increment by two here (and below) because even integers are reserved
      // for singleton constants
      _hiwire.counter[0] += 2;
    }
    idval = _hiwire.counter[0];
    _hiwire.objects.set(idval, [ jsval, 1 ]);
    _hiwire.obj_to_key.set(jsval, idval);
    _hiwire.counter[0] += 2;
#ifdef DEBUG_F
    if (_hiwire.objects.size > many_objects_warning_threshold) {
      console.warn(
        "A fairly large number of hiwire objects are present, this could " +
        "be a sign of a memory leak.");
      many_objects_warning_threshold += 100;
    }
#endif
#ifdef DEBUG_F
    if (DEREF_U8(_tracerefs, 0)) {
      console.warn("hw.new_value", idval, jsval);
    }
#endif
    return idval;
  };

  Hiwire.intern_object = function(obj)
  {
    let id = hiwire_next_permanent;
    hiwire_next_permanent += 2;
    _hiwire.objects.set(id, [ obj, -1 ]);
    return id;
  };

  // for testing purposes.
  Hiwire.num_keys = function(){
    // clang-format off
    return Array.from(_hiwire.objects.keys()).filter((x) => x % 2).length
    // clang-format on
  };

  Hiwire.get_value = function(idval)
  {
    if (!idval) {
      API.fail_test = true;
      // clang-format off
      // This might have happened because the error indicator is set. Let's
      // check.
      if (_PyErr_Occurred()) {
        // This will lead to a more helpful error message.
        let exc = _wrap_exception();
        let e = Hiwire.pop_value(exc);
        console.error(
          `Pyodide internal error: Argument '${idval}' to hiwire.get_value is falsy. ` +
          "This was probably because the Python error indicator was set when get_value was called. " +
          "The Python error that caused this was:",
          e
        );
        throw e;
      } else {
        console.error(
          `Pyodide internal error: Argument '${idval}' to hiwire.get_value is falsy`
          + ' (but error indicator is not set).'
        );
        throw new Error(
          `Pyodide internal error: Argument '${idval}' to hiwire.get_value is falsy`
          + ' (but error indicator is not set).'
        );
      }
      // clang-format on
    }
    if (!_hiwire.objects.has(idval)) {
      API.fail_test = true;
      // clang-format off
      console.error(`Pyodide internal error: Undefined id ${ idval }`);
      throw new Error(`Undefined id ${ idval }`);
      // clang-format on
    }
    return _hiwire.objects.get(idval)[0];
  };

  Hiwire.decref = function(idval)
  {
    // clang-format off
    if ((idval & 1) === 0) {
      // least significant bit unset ==> idval is a singleton / interned value.
      // We don't reference count interned values.
      return;
    }
#ifdef DEBUG_F
    if(DEREF_U8(_tracerefs, 0)){
      console.warn("hw.decref", idval, _hiwire.objects.get(idval));
    }
#endif
    let pair = _hiwire.objects.get(idval);
    let new_refcnt = --pair[1];
    if (new_refcnt === 0) {
      _hiwire.objects.delete(idval);
      _hiwire.obj_to_key.delete(pair[0]);
    }
  };

  Hiwire.incref = function(idval)
  {
    if ((idval & 1) === 0) {
      return;
    }
    _hiwire.objects.get(idval)[1]++;
#ifdef DEBUG_F
    if (DEREF_U8(_tracerefs, 0)) {
      console.warn("hw.incref", idval, _hiwire.objects.get(idval));
    }
#endif
  };
  // clang-format on

  Hiwire.pop_value = function(idval)
  {
    let result = Hiwire.get_value(idval);
    Hiwire.decref(idval);
    return result;
  };

  // This is factored out primarily for testing purposes.
  Hiwire.isPromise = function(obj)
  {
    try {
      // clang-format off
      return (!!obj) && typeof obj.then === 'function';
      // clang-format on
    } catch (e) {
      return false;
    }
  };

  /**
   * Turn any ArrayBuffer view or ArrayBuffer into a Uint8Array.
   *
   * This respects slices: if the ArrayBuffer view is restricted to a slice of
   * the backing ArrayBuffer, we return a Uint8Array that shows the same slice.
   */
  API.typedArrayAsUint8Array = function(arg)
  {
    // clang-format off
    if(ArrayBuffer.isView(arg)){
      // clang-format on
      return new Uint8Array(arg.buffer, arg.byteOffset, arg.byteLength);
    } else {
      return new Uint8Array(arg);
    }
  };

  {
    let dtypes_str =
      [ "b", "B", "h", "H", "i", "I", "f", "d" ].join(String.fromCharCode(0));
    let dtypes_ptr = stringToNewUTF8(dtypes_str);
    let dtypes_map = {};
    for (let[idx, val] of Object.entries(dtypes_str)) {
      dtypes_map[val] = dtypes_ptr + Number(idx);
    }

    let buffer_datatype_map = new Map([
      [ 'Int8Array', [ dtypes_map['b'], 1, true ] ],
      [ 'Uint8Array', [ dtypes_map['B'], 1, true ] ],
      [ 'Uint8ClampedArray', [ dtypes_map['B'], 1, true ] ],
      [ 'Int16Array', [ dtypes_map['h'], 2, true ] ],
      [ 'Uint16Array', [ dtypes_map['H'], 2, true ] ],
      [ 'Int32Array', [ dtypes_map['i'], 4, true ] ],
      [ 'Uint32Array', [ dtypes_map['I'], 4, true ] ],
      [ 'Float32Array', [ dtypes_map['f'], 4, true ] ],
      [ 'Float64Array', [ dtypes_map['d'], 8, true ] ],
      // These last two default to Uint8. They have checked : false to allow use
      // with other types.
      [ 'DataView', [ dtypes_map['B'], 1, false ] ],
      [ 'ArrayBuffer', [ dtypes_map['B'], 1, false ] ],
    ]);

    /**
     * This gets the dtype of a ArrayBuffer or ArrayBuffer view. We return a
     * triple: [char* format_ptr, int itemsize, bool checked] If argument is
     * untyped (a DataView or ArrayBuffer) then we say it's a Uint8, but we set
     * the flag checked to false in that case so we allow assignment to/from
     * anything.
     *
     * This is the API for use from JavaScript, there's also an EM_JS
     * hiwire_get_buffer_datatype wrapper for use from C. Used in js2python and
     * in jsproxy.c for buffers.
     */
    Module.get_buffer_datatype = function(jsobj)
    {
      return buffer_datatype_map.get(jsobj.constructor.name) || [ 0, 0, false ];
    }
  }

  Module.iterObject = function * (object)
  {
    for (let k in object) {
      if (Object.prototype.hasOwnProperty.call(object, k)) {
        yield k;
      }
    }
  };

  if (globalThis.BigInt) {
    Module.BigInt = BigInt;
  } else {
    Module.BigInt = Number;
  }
  return 0;
});

EM_JS(JsRef, hiwire_incref, (JsRef idval), {
  if (idval & 1) {
    // least significant bit unset ==> idval is a singleton.
    // We don't reference count singletons.
    Hiwire.incref(idval);
  }
  return idval;
});

// clang-format off
EM_JS(void, hiwire_decref, (JsRef idval), {
  Hiwire.decref(idval);
});
// clang-format on

// clang-format off
EM_JS_REF(JsRef, hiwire_int, (int val), {
  return Hiwire.new_value(val);
});
// clang-format on

// clang-format off
EM_JS_REF(JsRef,
hiwire_int_from_digits, (const unsigned int* digits, size_t ndigits), {
  let result = BigInt(0);
  for (let i = 0; i < ndigits; i++) {
    result += BigInt(DEREF_U32(digits, i)) << BigInt(32 * i);
  }
  result += BigInt(DEREF_U32(digits, ndigits - 1) & 0x80000000)
            << BigInt(1 + 32 * (ndigits - 1));
  if (-Number.MAX_SAFE_INTEGER < result && result < Number.MAX_SAFE_INTEGER) {
    result = Number(result);
  }
  return Hiwire.new_value(result);
})
// clang-format on

EM_JS_REF(JsRef, hiwire_double, (double val), {
  return Hiwire.new_value(val);
});

EM_JS_REF(JsRef, hiwire_string_ucs4, (const char* ptr, int len), {
  let jsstr = "";
  for (let i = 0; i < len; ++i) {
    jsstr += String.fromCodePoint(DEREF_U32(ptr, i));
  }
  return Hiwire.new_value(jsstr);
});

EM_JS_REF(JsRef, hiwire_string_ucs2, (const char* ptr, int len), {
  let jsstr = "";
  for (let i = 0; i < len; ++i) {
    jsstr += String.fromCharCode(DEREF_U16(ptr, i));
  }
  return Hiwire.new_value(jsstr);
});

EM_JS_REF(JsRef, hiwire_string_ucs1, (const char* ptr, int len), {
  let jsstr = "";
  for (let i = 0; i < len; ++i) {
    jsstr += String.fromCharCode(DEREF_U8(ptr, i));
  }
  return Hiwire.new_value(jsstr);
});

EM_JS_REF(JsRef, hiwire_string_utf8, (const char* ptr), {
  return Hiwire.new_value(UTF8ToString(ptr));
});

EM_JS_REF(JsRef, hiwire_string_ascii, (const char* ptr), {
  return Hiwire.new_value(AsciiToString(ptr));
});

EM_JS(void _Py_NO_RETURN, hiwire_throw_error, (JsRef iderr), {
  throw Hiwire.pop_value(iderr);
});

static JsRef
convert_va_args(va_list args)
{
  JsRef idargs = JsArray_New();
  while (true) {
    JsRef idarg = va_arg(args, JsRef);
    if (idarg == NULL) {
      break;
    }
    JsArray_Push_unchecked(idargs, idarg);
  }
  va_end(args);
  return idargs;
}

EM_JS_REF(JsRef, hiwire_call, (JsRef idfunc, JsRef idargs), {
  let jsfunc = Hiwire.get_value(idfunc);
  let jsargs = Hiwire.get_value(idargs);
  return Hiwire.new_value(jsfunc(... jsargs));
});

JsRef
hiwire_call_va(JsRef idobj, ...)
{
  va_list args;
  va_start(args, idobj);
  JsRef idargs = convert_va_args(args);
  JsRef idresult = hiwire_call(idobj, idargs);
  hiwire_decref(idargs);
  return idresult;
}

EM_JS_REF(JsRef, hiwire_call_OneArg, (JsRef idfunc, JsRef idarg), {
  let jsfunc = Hiwire.get_value(idfunc);
  let jsarg = Hiwire.get_value(idarg);
  return Hiwire.new_value(jsfunc(jsarg));
});

// clang-format off
EM_JS_REF(JsRef,
          hiwire_call_bound,
          (JsRef idfunc, JsRef idthis, JsRef idargs),
{
  let func = Hiwire.get_value(idfunc);
  let this_;
  if (idthis === 0) {
    this_ = null;
  } else {
    this_ = Hiwire.get_value(idthis);
  }
  let args = Hiwire.get_value(idargs);
  return Hiwire.new_value(func.apply(this_, args));
});
// clang-format on

EM_JS_BOOL(bool, hiwire_HasMethod, (JsRef obj_id, JsRef name), {
  // clang-format off
  let obj = Hiwire.get_value(obj_id);
  return obj && typeof obj[Hiwire.get_value(name)] === "function";
  // clang-format on
})

bool
hiwire_HasMethodId(JsRef obj, Js_Identifier* name)
{
  return hiwire_HasMethod(obj, JsString_FromId(name));
}

// clang-format off
EM_JS_REF(JsRef,
          hiwire_CallMethodString,
          (JsRef idobj, const char* name, JsRef idargs),
{
  let jsobj = Hiwire.get_value(idobj);
  let jsname = UTF8ToString(name);
  let jsargs = Hiwire.get_value(idargs);
  return Hiwire.new_value(jsobj[jsname](...jsargs));
});
// clang-format on

EM_JS_REF(JsRef, hiwire_CallMethod, (JsRef idobj, JsRef name, JsRef idargs), {
  let jsobj = Hiwire.get_value(idobj);
  let jsname = Hiwire.get_value(name);
  let jsargs = Hiwire.get_value(idargs);
  return Hiwire.new_value(jsobj[jsname](... jsargs));
});

// clang-format off
EM_JS_REF(JsRef,
          hiwire_CallMethod_OneArg,
          (JsRef idobj, JsRef name, JsRef idarg),
{
  let jsobj = Hiwire.get_value(idobj);
  let jsname = Hiwire.get_value(name);
  let jsarg = Hiwire.get_value(idarg);
  return Hiwire.new_value(jsobj[jsname](jsarg));
});
// clang-format on

JsRef
hiwire_CallMethodId(JsRef idobj, Js_Identifier* name_id, JsRef idargs)
{
  JsRef name_ref = JsString_FromId(name_id);
  if (name_ref == NULL) {
    return NULL;
  }
  return hiwire_CallMethod(idobj, name_ref, idargs);
}

JsRef
hiwire_CallMethodString_va(JsRef idobj, const char* ptrname, ...)
{
  va_list args;
  va_start(args, ptrname);
  JsRef idargs = convert_va_args(args);
  JsRef idresult = hiwire_CallMethodString(idobj, ptrname, idargs);
  hiwire_decref(idargs);
  return idresult;
}

JsRef
hiwire_CallMethodId_va(JsRef idobj, Js_Identifier* name, ...)
{
  va_list args;
  va_start(args, name);
  JsRef idargs = convert_va_args(args);
  JsRef idresult = hiwire_CallMethodId(idobj, name, idargs);
  hiwire_decref(idargs);
  return idresult;
}

JsRef
hiwire_CallMethodId_OneArg(JsRef obj, Js_Identifier* name, JsRef arg)
{
  JsRef name_ref = JsString_FromId(name);
  if (name_ref == NULL) {
    return NULL;
  }
  return hiwire_CallMethod_OneArg(obj, name_ref, arg);
}

EM_JS_REF(JsRef, hiwire_construct, (JsRef idobj, JsRef idargs), {
  let jsobj = Hiwire.get_value(idobj);
  let jsargs = Hiwire.get_value(idargs);
  return Hiwire.new_value(Reflect.construct(jsobj, jsargs));
});

EM_JS_BOOL(bool, hiwire_has_length, (JsRef idobj), {
  let val = Hiwire.get_value(idobj);
  // clang-format off
  return (typeof val.size === "number") ||
         (typeof val.length === "number" && typeof val !== "function");
  // clang-format on
});

EM_JS_NUM(int, hiwire_get_length_helper, (JsRef idobj), {
  let val = Hiwire.get_value(idobj);
  // clang-format off
  let result;
  if (typeof val.size === "number") {
    result = val.size;
  } else if (typeof val.length === "number") {
    result = val.length;
  } else {
    return -2;
  }
  if(result < 0){
    return -3;
  }
  if(result > INT_MAX){
    return -4;
  }
  return result;
  // clang-format on
});

// Needed to render the length accurately when there is an error
EM_JS_REF(char*, hiwire_get_length_string, (JsRef idobj), {
  const val = Hiwire.get_value(idobj);
  let result;
  // clang-format off
  if (typeof val.size === "number") {
    result = val.size;
  } else if (typeof val.length === "number") {
    result = val.length;
  }
  // clang-format on
  return stringToNewUTF8(" " + result.toString())
})

int
hiwire_get_length(JsRef idobj)
{
  int result = hiwire_get_length_helper(idobj);
  if (result >= 0) {
    return result;
  }
  // Something went wrong. Case work:
  // * -1: Either `val.size` or `val.length` was a getter which managed to raise
  //    an error. Rude. (Also we don't defend against this in hiwire_has_length)
  // * -2: Doesn't have a length or size, or they aren't of type "number".
  //   But `hiwire_has_length` returned true? So it must have changed somehow.
  // * -3: Length was >= 2^{31}
  // * -4: Length was negative
  if (result == -2) {
    PyErr_SetString(PyExc_TypeError, "object does not have a valid length");
  }
  if (result == -1 || result == -2) {
    return -1;
  }

  char* length_as_string_alloc = hiwire_get_length_string(idobj);
  char* length_as_string = length_as_string_alloc;
  if (length_as_string == NULL) {
    // Really screwed up.
    length_as_string = "";
  }
  if (result == -3) {
    PyErr_Format(
      PyExc_ValueError, "length%s of object is negative", length_as_string);
  }
  if (result == -4) {
    PyErr_Format(PyExc_OverflowError,
                 "length%s of object is larger than INT_MAX (%d)",
                 length_as_string,
                 INT_MAX);
  }
  if (length_as_string_alloc != NULL) {
    free(length_as_string_alloc);
  }
  return -1;
}

EM_JS_BOOL(bool, hiwire_get_bool, (JsRef idobj), {
  let val = Hiwire.get_value(idobj);
  // clang-format off
  if (!val) {
    return false;
  }
  // We want to return false on container types with size 0.
  if (val.size === 0) {
    if(/HTML[A-Za-z]*Element/.test(Object.prototype.toString.call(val))){
      // HTMLSelectElement and HTMLInputElement can have size 0 but we still
      // want to return true.
      return true;
    }
    // I think other things with a size are container types.
    return false;
  }
  if (val.length === 0 && JsArray_Check(idobj)) {
    return false;
  }
  if (val.byteLength === 0) {
    return false;
  }
  return true;
  // clang-format on
});

EM_JS_BOOL(bool, hiwire_is_function, (JsRef idobj), {
  // clang-format off
  return typeof Hiwire.get_value(idobj) === 'function';
  // clang-format on
});

EM_JS_BOOL(bool, hiwire_is_comlink_proxy, (JsRef idobj), {
  let value = Hiwire.get_value(idobj);
  return !!(API.Comlink && value[API.Comlink.createEndpoint]);
});

EM_JS_BOOL(bool, hiwire_is_error, (JsRef idobj), {
  // From https://stackoverflow.com/a/45496068
  let value = Hiwire.get_value(idobj);
  // clang-format off
  return !!(value && typeof value.stack === "string" &&
            typeof value.message === "string");
  // clang-format on
});

EM_JS_BOOL(bool, hiwire_is_promise, (JsRef idobj), {
  // clang-format off
  let obj = Hiwire.get_value(idobj);
  return Hiwire.isPromise(obj);
  // clang-format on
});

EM_JS_REF(JsRef, hiwire_resolve_promise, (JsRef idobj), {
  // clang-format off
  let obj = Hiwire.get_value(idobj);
  let result = Promise.resolve(obj);
  return Hiwire.new_value(result);
  // clang-format on
});

EM_JS_REF(JsRef, hiwire_to_string, (JsRef idobj), {
  return Hiwire.new_value(Hiwire.get_value(idobj).toString());
});

EM_JS(JsRef, hiwire_typeof, (JsRef idobj), {
  return Hiwire.new_value(typeof Hiwire.get_value(idobj));
});

EM_JS_REF(char*, hiwire_constructor_name, (JsRef idobj), {
  return stringToNewUTF8(Hiwire.get_value(idobj).constructor.name);
});

#define MAKE_OPERATOR(name, op)                                                \
  EM_JS_BOOL(bool, hiwire_##name, (JsRef ida, JsRef idb), {                    \
    return !!(Hiwire.get_value(ida) op Hiwire.get_value(idb));                 \
  })

MAKE_OPERATOR(less_than, <);
MAKE_OPERATOR(less_than_equal, <=);
// clang-format off
MAKE_OPERATOR(equal, ===);
MAKE_OPERATOR(not_equal, !==);
// clang-format on
MAKE_OPERATOR(greater_than, >);
MAKE_OPERATOR(greater_than_equal, >=);

EM_JS_NUM(int, hiwire_next, (JsRef idobj, JsRef* result_ptr), {
  let jsobj = Hiwire.get_value(idobj);
  // clang-format off
  let { done, value } = jsobj.next();
  // clang-format on
  let result_id = Hiwire.new_value(value);
  DEREF_U32(result_ptr, 0) = result_id;
  return done;
});

<<<<<<< HEAD
EM_JS_BOOL(bool, hiwire_is_iterable, (JsRef idobj), {
  let jsobj = Hiwire.get_value(idobj);
  // clang-format off
  if (typeof jsobj[Symbol.iterator] === 'function') {
    return true;
  }
  if (typeof jsobj.keys === 'function' && typeof jsobj.has === 'function' && typeof jsobj.get === 'function'){
    // We can iterate maps using the `.keys()` function
    return true;
  }
  return false;
  // clang-format on
});

=======
>>>>>>> 00a88b81
EM_JS_REF(JsRef, hiwire_get_iterator, (JsRef idobj), {
  let jsobj = Hiwire.get_value(idobj);
  return Hiwire.new_value(jsobj[Symbol.iterator]());
})

EM_JS_REF(JsRef, hiwire_reversed_iterator, (JsRef idarray), {
  if (!Module._reversedIterator) {
    Module._reversedIterator = class ReversedIterator
    {
      constructor(array)
      {
        this._array = array;
        this._i = array.length - 1;
      }

      __length_hint__() { return this._array.length; }

      [Symbol.toStringTag]() { return "ReverseIterator"; }

      next()
      {
        const i = this._i;
        const a = this._array;
        const done = i < 0;
        const value = done ? undefined : a[i];
        this._i--;
        return { done, value };
      }
    };
  }
  let array = Hiwire.get_value(idarray);

  return Hiwire.new_value(new Module._reversedIterator(array));
})

EM_JS_NUM(errcode, hiwire_assign_to_ptr, (JsRef idobj, void* ptr), {
  let jsobj = Hiwire.get_value(idobj);
  Module.HEAPU8.set(API.typedArrayAsUint8Array(jsobj), ptr);
});

EM_JS_NUM(errcode, hiwire_assign_from_ptr, (JsRef idobj, void* ptr), {
  let jsobj = Hiwire.get_value(idobj);
  API.typedArrayAsUint8Array(jsobj).set(
    Module.HEAPU8.subarray(ptr, ptr + jsobj.byteLength));
});

EM_JS_NUM(errcode, hiwire_read_from_file, (JsRef idobj, int fd), {
  let jsobj = Hiwire.get_value(idobj);
  let uint8_buffer = API.typedArrayAsUint8Array(jsobj);
  let stream = Module.FS.streams[fd];
  Module.FS.read(stream, uint8_buffer, 0, uint8_buffer.byteLength);
});

EM_JS_NUM(errcode, hiwire_write_to_file, (JsRef idobj, int fd), {
  let jsobj = Hiwire.get_value(idobj);
  let uint8_buffer = API.typedArrayAsUint8Array(jsobj);
  let stream = Module.FS.streams[fd];
  Module.FS.write(stream, uint8_buffer, 0, uint8_buffer.byteLength);
});

EM_JS_NUM(errcode, hiwire_into_file, (JsRef idobj, int fd), {
  let jsobj = Hiwire.get_value(idobj);
  let uint8_buffer = API.typedArrayAsUint8Array(jsobj);
  let stream = Module.FS.streams[fd];
  // set canOwn param to true, leave position undefined.
  Module.FS.write(
    stream, uint8_buffer, 0, uint8_buffer.byteLength, undefined, true);
});

// clang-format off
EM_JS_UNCHECKED(
void,
hiwire_get_buffer_info, (JsRef idobj,
                         Py_ssize_t* byteLength_ptr,
                         char** format_ptr,
                         Py_ssize_t* size_ptr,
                         bool* checked_ptr),
{
  let jsobj = Hiwire.get_value(idobj);
  let byteLength = jsobj.byteLength;
  let [format_utf8, size, checked] = Module.get_buffer_datatype(jsobj);
  // Store results into arguments
  DEREF_U32(byteLength_ptr, 0) = byteLength;
  DEREF_U32(format_ptr, 0) = format_utf8;
  DEREF_U32(size_ptr, 0) = size;
  DEREF_U8(checked_ptr, 0) = checked;
});
// clang-format on

EM_JS_REF(JsRef, hiwire_subarray, (JsRef idarr, int start, int end), {
  let jsarr = Hiwire.get_value(idarr);
  let jssub = jsarr.subarray(start, end);
  return Hiwire.new_value(jssub);
});

// ==================== JsArray API  ====================

EM_JS_BOOL(bool, JsArray_Check, (JsRef idobj), {
  let obj = Hiwire.get_value(idobj);
  if (Array.isArray(obj)) {
    return true;
  }
  let typeTag = Object.prototype.toString.call(obj);
  // We want to treat some standard array-like objects as Array.
  // clang-format off
  if(typeTag === "[object HTMLCollection]" || typeTag === "[object NodeList]"){
    // clang-format on
    return true;
  }
  // What if it's a TypedArray?
  // clang-format off
  if (ArrayBuffer.isView(obj) && obj.constructor.name !== "DataView") {
    // clang-format on
    return true;
  }
  return false;
});

// clang-format off
EM_JS_REF(JsRef, JsArray_New, (), {
  return Hiwire.new_value([]);
});
// clang-format on

EM_JS_NUM(errcode, JsArray_Push, (JsRef idarr, JsRef idval), {
  Hiwire.get_value(idarr).push(Hiwire.get_value(idval));
});

EM_JS(int, JsArray_Push_unchecked, (JsRef idarr, JsRef idval), {
  const arr = Hiwire.get_value(idarr);
  arr.push(Hiwire.get_value(idval));
  return arr.length - 1;
});

EM_JS_REF(JsRef, JsArray_Get, (JsRef idobj, int idx), {
  let obj = Hiwire.get_value(idobj);
  let result = obj[idx];
  // clang-format off
  if (result === undefined && !(idx in obj)) {
    // clang-format on
    return ERROR_REF;
  }
  return Hiwire.new_value(result);
});

EM_JS_NUM(errcode, JsArray_Set, (JsRef idobj, int idx, JsRef idval), {
  Hiwire.get_value(idobj)[idx] = Hiwire.get_value(idval);
});

EM_JS_NUM(errcode, JsArray_Delete, (JsRef idobj, int idx), {
  let obj = Hiwire.get_value(idobj);
  // Weird edge case: allow deleting an empty entry, but we raise a key error if
  // access is attempted.
  if (idx < 0 || idx >= obj.length) {
    return ERROR_NUM;
  }
  obj.splice(idx, 1);
});

EM_JS_REF(JsRef, JsArray_Splice, (JsRef idobj, int idx), {
  let obj = Hiwire.get_value(idobj);
  // Weird edge case: allow deleting an empty entry, but we raise a key error if
  // access is attempted.
  if (idx < 0 || idx >= obj.length) {
    return 0;
  }
  return Hiwire.new_value(obj.splice(idx, 1));
});

// clang-format off
EM_JS_REF(JsRef,
JsArray_slice,
(JsRef idobj, int length, int start, int stop, int step),
{
  let obj = Hiwire.get_value(idobj);
  let result;
  if (step === 1) {
    result = obj.slice(start, stop);
  } else {
    result = Array.from({ length }, (_, i) => obj[start + i * step]);
  }
  return Hiwire.new_value(result);
});

EM_JS_NUM(errcode,
JsArray_slice_assign,
(JsRef idobj, int slicelength, int start, int stop, int step, int values_length, PyObject **values),
{
  let obj = Hiwire.get_value(idobj);
  let jsvalues = [];
  for(let i = 0; i < values_length; i++){
    let ref = _python2js(DEREF_U32(values, i));
    if(ref === 0){
      return -1;
    }
    jsvalues.push(Hiwire.pop_value(ref));
  }
  if (step === 1) {
    obj.splice(start, slicelength, ...jsvalues);
  } else {
    if(values !== 0) {
      for(let i = 0; i < slicelength; i ++){
        obj.splice(start + i * step, 1, jsvalues[i]);
      }
    } else {
      for(let i = slicelength - 1; i >= 0; i --){
        obj.splice(start + i * step, 1);
      }
    }
  }
});
// clang-format on

EM_JS_NUM(errcode, JsArray_Clear, (JsRef idobj), {
  let obj = Hiwire.get_value(idobj);
  obj.splice(0, obj.length);
})

// ==================== JsObject API  ====================

// clang-format off
EM_JS_REF(JsRef, JsObject_New, (), {
  return Hiwire.new_value({});
});
// clang-format on

EM_JS_REF(JsRef, JsObject_GetString, (JsRef idobj, const char* ptrkey), {
  let jsobj = Hiwire.get_value(idobj);
  let jskey = UTF8ToString(ptrkey);
  let result = jsobj[jskey];
  // clang-format off
  if (result === undefined && !(jskey in jsobj)) {
    // clang-format on
    return ERROR_REF;
  }
  return Hiwire.new_value(result);
});

// clang-format off
EM_JS_NUM(errcode,
          JsObject_SetString,
          (JsRef idobj, const char* ptrkey, JsRef idval),
{
  let jsobj = Hiwire.get_value(idobj);
  let jskey = UTF8ToString(ptrkey);
  let jsval = Hiwire.get_value(idval);
  jsobj[jskey] = jsval;
});
// clang-format on

EM_JS_NUM(errcode, JsObject_DeleteString, (JsRef idobj, const char* ptrkey), {
  let jsobj = Hiwire.get_value(idobj);
  let jskey = UTF8ToString(ptrkey);
  delete jsobj[jskey];
});

EM_JS_REF(JsRef, JsObject_Dir, (JsRef idobj), {
  let jsobj = Hiwire.get_value(idobj);
  let result = [];
  do {
    // clang-format off
    result.push(... Object.getOwnPropertyNames(jsobj).filter(
      s => {
        let c = s.charCodeAt(0);
        return c < 48 || c > 57; /* Filter out integer array indices */
      }
    ));
    // clang-format on
  } while (jsobj = Object.getPrototypeOf(jsobj));
  return Hiwire.new_value(result);
});

EM_JS_REF(JsRef, JsObject_Entries, (JsRef idobj), {
  let jsobj = Hiwire.get_value(idobj);
  return Hiwire.new_value(Object.entries(jsobj));
});

EM_JS_REF(JsRef, JsObject_Keys, (JsRef idobj), {
  let jsobj = Hiwire.get_value(idobj);
  return Hiwire.new_value(Object.keys(jsobj));
});

EM_JS_REF(JsRef, JsObject_Values, (JsRef idobj), {
  let jsobj = Hiwire.get_value(idobj);
  return Hiwire.new_value(Object.values(jsobj));
});

// ==================== JsString API  ====================

EM_JS_REF(JsRef, JsString_InternFromCString, (const char* str), {
  let jsstring = UTF8ToString(str);
  return Hiwire.intern_object(jsstring);
})

JsRef
JsString_FromId(Js_Identifier* id)
{
  if (!id->object) {
    id->object = JsString_InternFromCString(id->string);
  }
  return id->object;
}

// ==================== JsMap API  ====================

// clang-format off
EM_JS_REF(JsRef, JsMap_New, (), {
  return Hiwire.new_value(new Map());
})
// clang-format on

EM_JS_NUM(errcode, JsMap_Set, (JsRef mapid, JsRef keyid, JsRef valueid), {
  let map = Hiwire.get_value(mapid);
  let key = Hiwire.get_value(keyid);
  let value = Hiwire.get_value(valueid);
  map.set(key, value);
})

// ==================== JsSet API  ====================

// clang-format off
EM_JS_REF(JsRef, JsSet_New, (), {
  return Hiwire.new_value(new Set());
})
// clang-format on

EM_JS_NUM(errcode, JsSet_Add, (JsRef mapid, JsRef keyid), {
  let set = Hiwire.get_value(mapid);
  let key = Hiwire.get_value(keyid);
  set.add(key);
})<|MERGE_RESOLUTION|>--- conflicted
+++ resolved
@@ -696,23 +696,6 @@
   return done;
 });
 
-<<<<<<< HEAD
-EM_JS_BOOL(bool, hiwire_is_iterable, (JsRef idobj), {
-  let jsobj = Hiwire.get_value(idobj);
-  // clang-format off
-  if (typeof jsobj[Symbol.iterator] === 'function') {
-    return true;
-  }
-  if (typeof jsobj.keys === 'function' && typeof jsobj.has === 'function' && typeof jsobj.get === 'function'){
-    // We can iterate maps using the `.keys()` function
-    return true;
-  }
-  return false;
-  // clang-format on
-});
-
-=======
->>>>>>> 00a88b81
 EM_JS_REF(JsRef, hiwire_get_iterator, (JsRef idobj), {
   let jsobj = Hiwire.get_value(idobj);
   return Hiwire.new_value(jsobj[Symbol.iterator]());
