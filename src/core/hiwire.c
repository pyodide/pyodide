#define PY_SSIZE_T_CLEAN
#include "Python.h"

#include "error_handling.h"
#include <emscripten.h>

#include "hiwire.h"
#include "jsmemops.h"

#define ERROR_REF (0)
#define ERROR_NUM (-1)

#define HIWIRE_INIT_CONSTS()                                                   \
  HIWIRE_INIT_CONST(UNDEFINED, undefined, 4);                                  \
  HIWIRE_INIT_CONST(JSNULL, null, 8);                                          \
  HIWIRE_INIT_CONST(TRUE, true, 12);                                           \
  HIWIRE_INIT_CONST(FALSE, false, 16)

// we use HIWIRE_INIT_CONSTS once in C and once inside JS with different
// definitions of HIWIRE_INIT_CONST to ensure everything lines up properly
// C definition:
#define HIWIRE_INIT_CONST(hiwire_attr, js_value, id)                           \
  const JsRef Js_##js_value = ((JsRef)(id));

HIWIRE_INIT_CONSTS();

<<<<<<< HEAD
#define VERSION_SHIFT 26
#define INDEX_REFCOUNT_MASK 0x03FFFFFE
_Static_assert(INDEX_REFCOUNT_MASK == ((1 << VERSION_SHIFT) - 2), "Oops!");
#define OCCUPIED_BIT 1

=======
>>>>>>> 1a844d0c
// JS definition:
#undef HIWIRE_INIT_CONST
#define HIWIRE_INIT_CONST(hiwire_attr, js_value, id)                           \
  Hiwire.hiwire_attr = DEREF_U8(_Js_##js_value, 0);                            \
  _hiwire.immortals.push(js_value);                                            \
  _hiwire.obj_to_key.set(js_value, Hiwire.hiwire_attr);
<<<<<<< HEAD
=======

// clang-format off

// JsRefs are:
// * ordinary if they are odd,
// * immortal if they are divisible by 4
// * stack references if they are congruent to 2 mod 4
//
// Note that "NULL" is immortal which is important.
//
// Both immortal and stack indexes are converted to id by bitshifting right by
// two to remove the lower order bits which indicate the reference type.
#define IS_IMMORTAL(idval) (((idval) & 3) === 0)
#define IMMORTAL_INDEX(id) (id >> 2)

#define IS_STACK(idval) (((idval) & 3) === 2)
#define STACK_INDEX(idval) (idval >> 2)

// clang-format on
>>>>>>> 1a844d0c

// For when the return value would be Option<JsRef>
// we use the largest possible immortal reference so that `get_value` on it will
// always raise an error.
const JsRef Js_novalue = ((JsRef)(2147483644));

JsRef
hiwire_from_bool(bool boolean)
{
  return boolean ? Js_true : Js_false;
}

// clang-format off
EM_JS(bool, hiwire_to_bool, (JsRef val), {
  return !!Hiwire.get_value(val);
});
// clang-format on

#ifdef DEBUG_F
bool tracerefs;
<<<<<<< HEAD

#define TRACEREFS(args...)                                                     \
  if (DEREF_U8(_tracerefs, 0)) {                                               \
    console.warn(args);                                                        \
  }
=======
#endif

EM_JS_NUM(int, hiwire_init, (), {
  let _hiwire = {
    objects : new Map(),
    // The reverse of the object maps, needed to deduplicate keys so that key
    // equality is object identity.
    obj_to_key : new Map(),
    // counter is used to allocate keys for the objects map.
    // We use even integers to represent singleton constants which we won't
    // reference count. We only want to allocate odd keys so we start at 1 and
    // step by 2. We use a native uint32 for our counter, so counter
    // automatically overflows back to 1 if it ever gets up to the max u32 =
    // 2^{31} - 1. This ensures we can keep recycling keys even for very long
    // sessions. (Also the native u32 is faster since javascript won't convert
    // it to a float.)
    // 0 == C NULL is an error code for compatibility with Python calling
    // conventions.
    counter : new Uint32Array([1]),
    stack : [],
    // Actual 0 is reserved for NULL so we have to leave a space for it.
    immortals : [ null ],
  };
  HIWIRE_INIT_CONSTS();
>>>>>>> 1a844d0c

#define DEBUG_INIT(cb) (cb)()

<<<<<<< HEAD
#else

#define TRACEREFS(args...)
#define DEBUG_INIT(cb)

#endif
=======
  Hiwire.new_stack = function(jsval)
  {
    const idx = _hiwire.stack.push(jsval) - 1;
#ifdef DEBUG_F
    if (DEREF_U8(_tracerefs, 0)) {
      console.warn("hw.new_stack", (idx << 2) | 2, idx, jsval);
    }
#endif
    return (idx << 2) | 2;
  };

  Hiwire.new_value = function(jsval)
  {
    // If jsval already has a hiwire key, then use existing key. We need this to
    // ensure that obj1 === obj2 implies key1 == key2.
    let idval = _hiwire.obj_to_key.get(jsval);
    // clang-format off
    if (idval !== undefined) {
      if (idval & 1) {
        // incref if it's not immortal
        _hiwire.objects.get(idval)[1]++;
      }
      return idval;
    }
    // clang-format on
    while (_hiwire.objects.has(_hiwire.counter[0])) {
      // Increment by two here (and below) because even integers are reserved
      // for singleton constants
      _hiwire.counter[0] += 2;
    }
    idval = _hiwire.counter[0];
    _hiwire.objects.set(idval, [ jsval, 1 ]);
    _hiwire.obj_to_key.set(jsval, idval);
    _hiwire.counter[0] += 2;
#ifdef DEBUG_F
    if (_hiwire.objects.size > many_objects_warning_threshold) {
      console.warn(
        "A fairly large number of hiwire objects are present, this could " +
        "be a sign of a memory leak.");
      many_objects_warning_threshold += 100;
    }
#endif
#ifdef DEBUG_F
    if (DEREF_U8(_tracerefs, 0)) {
      console.warn("hw.new_value", idval, jsval);
    }
#endif
    return idval;
  };

  Hiwire.intern_object = function(obj)
  {
    const id = (_hiwire.immortals.push(obj) - 1) << 2;
    _hiwire.obj_to_key.set(obj, id);
    return id;
  };

  // clang-format off
  // for testing purposes.
  Hiwire.num_keys = function()
  {
    return Array.from(_hiwire.objects.keys()).filter((x) => x % 2).length;
  };

  Hiwire.stack_length = () => _hiwire.stack.length;

  Hiwire.get_value = function (idval) {
    if (!idval) {
      API.fail_test = true;
      // This might have happened because the error indicator is set. Let's
      // check.
      if (_PyErr_Occurred()) {
        // This will lead to a more helpful error message.
        let exc = _wrap_exception();
        let e = Hiwire.pop_value(exc);
        console.error(
          `Pyodide internal error: Argument '${idval}' to hiwire.get_value is falsy. ` +
            "This was probably because the Python error indicator was set when get_value was called. " +
            "The Python error that caused this was:",
          e
        );
        throw e;
      } else {
        const msg =
          `Pyodide internal error: Argument '${idval}' to hiwire.get_value is falsy` +
          " (but error indicator is not set).";
        console.error(msg);
        throw new Error(msg);
      }
    }
    if (IS_IMMORTAL(idval)) {
      return _hiwire.immortals[IMMORTAL_INDEX(idval)];
    }
    if (IS_STACK(idval)) {
      // stack reference
      const idx = STACK_INDEX(idval);
      if (idx >= _hiwire.stack.length) {
        API.fail_test = true;
        const msg = `Pyodide internal error : Invalid stack reference handling`;
        console.error(msg);
        throw new Error(msg);
      }
      return _hiwire.stack[idx];
    }
    if (!_hiwire.objects.has(idval)) {
      API.fail_test = true;
      console.error(`Pyodide internal error: Undefined id ${idval}`);
      throw new Error(`Undefined id ${idval}`);
    }
    return _hiwire.objects.get(idval)[0];
  };
  // clang-format on

  Hiwire.decref = function(idval)
  {
    // clang-format off
    if (IS_IMMORTAL(idval)) {
      // immortal reference
      return;
    }
    if (IS_STACK(idval)) {
      // stack reference
      const idx = STACK_INDEX(idval);
#ifdef DEBUG_F
      if(DEREF_U8(_tracerefs, 0)){
        console.warn("hw.decref.stack", idval, idx, _hiwire.stack[idx]);
      }
#endif
      if (idx + 1 !== _hiwire.stack.length) {
        API.fail_test = true;
        const msg = `Pyodide internal error: Invalid stack reference handling: decref index ${idx} stack size ${_hiwire.stack.length}`;
        console.error(msg);
        throw new Error(msg);
      }
      _hiwire.stack.pop();
      return;
    }
    // heap reference
#ifdef DEBUG_F
    if(DEREF_U8(_tracerefs, 0)){
      console.warn("hw.decref", idval, _hiwire.objects.get(idval));
    }
#endif
    let pair = _hiwire.objects.get(idval);
    let new_refcnt = --pair[1];
    if (new_refcnt === 0) {
      _hiwire.objects.delete(idval);
      _hiwire.obj_to_key.delete(pair[0]);
    }
  };

  Hiwire.incref = function(idval)
  {
    if (IS_IMMORTAL(idval)) {
      // immortal reference
      return idval;
    }
    if (IS_STACK(idval)) {
#ifdef DEBUG_F
      if(DEREF_U8(_tracerefs, 0)){
        console.warn("hw.incref.stack", idval, STACK_INDEX(idval), _hiwire.stack[STACK_INDEX(idval)]);
      }
#endif
      // stack reference ==> move to heap
      return Hiwire.new_value(_hiwire.stack[STACK_INDEX(idval)]);
    }
    // heap reference
    _hiwire.objects.get(idval)[1]++;
    return idval;
  };
  // clang-format on

  Hiwire.pop_value = function(idval)
  {
    let result = Hiwire.get_value(idval);
    Hiwire.decref(idval);
    return result;
  };

  // This is factored out primarily for testing purposes.
  Hiwire.isPromise = function(obj)
  {
    try {
      // clang-format off
      return (!!obj) && typeof obj.then === 'function';
      // clang-format on
    } catch (e) {
      return false;
    }
  };

  /**
   * Turn any ArrayBuffer view or ArrayBuffer into a Uint8Array.
   *
   * This respects slices: if the ArrayBuffer view is restricted to a slice of
   * the backing ArrayBuffer, we return a Uint8Array that shows the same slice.
   */
  API.typedArrayAsUint8Array = function(arg)
  {
    // clang-format off
    if(ArrayBuffer.isView(arg)){
      // clang-format on
      return new Uint8Array(arg.buffer, arg.byteOffset, arg.byteLength);
    } else {
      return new Uint8Array(arg);
    }
  };

  {
    let dtypes_str =
      [ "b", "B", "h", "H", "i", "I", "f", "d" ].join(String.fromCharCode(0));
    let dtypes_ptr = stringToNewUTF8(dtypes_str);
    let dtypes_map = {};
    for (let[idx, val] of Object.entries(dtypes_str)) {
      dtypes_map[val] = dtypes_ptr + Number(idx);
    }
>>>>>>> 1a844d0c

#include <include_js_file.h>

#include "hiwire.js"

EM_JS(JsRef WARN_UNUSED, hiwire_incref, (JsRef idval), {
  return Hiwire.incref(idval);
});

<<<<<<< HEAD
EM_JS(JsRef WARN_UNUSED, hiwire_incref_deduplicate, (JsRef idval), {
  return Hiwire.incref_deduplicate(idval);
=======
EM_JS(JsRef WARN_UNUSED, hiwire_incref, (JsRef idval), {
  return Hiwire.incref(idval);
>>>>>>> 1a844d0c
});

// clang-format off
EM_JS(void, hiwire_decref, (JsRef idval), {
  Hiwire.decref(idval);
});
// clang-format on

// clang-format off
EM_JS_REF(JsRef, hiwire_int, (int val), {
  return Hiwire.new_stack(val);
});
// clang-format on

// clang-format off
EM_JS_REF(JsRef,
hiwire_int_from_digits, (const unsigned int* digits, size_t ndigits), {
  let result = BigInt(0);
  for (let i = 0; i < ndigits; i++) {
    result += BigInt(DEREF_U32(digits, i)) << BigInt(32 * i);
  }
  result += BigInt(DEREF_U32(digits, ndigits - 1) & 0x80000000)
            << BigInt(1 + 32 * (ndigits - 1));
  if (-Number.MAX_SAFE_INTEGER < result && result < Number.MAX_SAFE_INTEGER) {
    result = Number(result);
  }
  return Hiwire.new_stack(result);
})
// clang-format on

EM_JS_REF(JsRef, hiwire_double, (double val), {
  return Hiwire.new_stack(val);
});

EM_JS_REF(JsRef, hiwire_string_utf8, (const char* ptr), {
  return Hiwire.new_stack(UTF8ToString(ptr));
});

EM_JS(void _Py_NO_RETURN, hiwire_throw_error, (JsRef iderr), {
  throw Hiwire.pop_value(iderr);
});

static JsRef
convert_va_args(va_list args)
{
  JsRef idargs = JsArray_New();
  while (true) {
    JsRef idarg = va_arg(args, JsRef);
    if (idarg == NULL) {
      break;
    }
    JsArray_Push_unchecked(idargs, idarg);
  }
  va_end(args);
  return idargs;
}

EM_JS_REF(JsRef, hiwire_call, (JsRef idfunc, JsRef idargs), {
  let jsfunc = Hiwire.get_value(idfunc);
  let jsargs = Hiwire.get_value(idargs);
  return Hiwire.new_value(jsfunc(... jsargs));
});

JsRef
hiwire_call_va(JsRef idobj, ...)
{
  va_list args;
  va_start(args, idobj);
  JsRef idargs = convert_va_args(args);
  JsRef idresult = hiwire_call(idobj, idargs);
  hiwire_decref(idargs);
  return idresult;
}

EM_JS_REF(JsRef, hiwire_call_OneArg, (JsRef idfunc, JsRef idarg), {
  let jsfunc = Hiwire.get_value(idfunc);
  let jsarg = Hiwire.get_value(idarg);
  return Hiwire.new_value(jsfunc(jsarg));
});

// clang-format off
EM_JS_REF(JsRef,
          hiwire_call_bound,
          (JsRef idfunc, JsRef idthis, JsRef idargs),
{
  let func = Hiwire.get_value(idfunc);
  let this_;
  if (idthis === 0) {
    this_ = null;
  } else {
    this_ = Hiwire.get_value(idthis);
  }
  let args = Hiwire.get_value(idargs);
  return Hiwire.new_value(func.apply(this_, args));
});
// clang-format on

EM_JS_BOOL(bool, hiwire_HasMethod, (JsRef obj_id, JsRef name), {
  // clang-format off
  let obj = Hiwire.get_value(obj_id);
  return obj && typeof obj[Hiwire.get_value(name)] === "function";
  // clang-format on
})

bool
hiwire_HasMethodId(JsRef obj, Js_Identifier* name)
{
  return hiwire_HasMethod(obj, JsString_FromId(name));
}

// clang-format off
EM_JS_REF(JsRef,
          hiwire_CallMethodString,
          (JsRef idobj, const char* name, JsRef idargs),
{
  let jsobj = Hiwire.get_value(idobj);
  let jsname = UTF8ToString(name);
  let jsargs = Hiwire.get_value(idargs);
  return Hiwire.new_value(jsobj[jsname](...jsargs));
});
// clang-format on

EM_JS_REF(JsRef, hiwire_CallMethod, (JsRef idobj, JsRef name, JsRef idargs), {
  let jsobj = Hiwire.get_value(idobj);
  let jsname = Hiwire.get_value(name);
  let jsargs = Hiwire.get_value(idargs);
  return Hiwire.new_value(jsobj[jsname](... jsargs));
});

EM_JS_REF(JsRef, hiwire_CallMethod_NoArgs, (JsRef idobj, JsRef name), {
  let jsobj = Hiwire.get_value(idobj);
  let jsname = Hiwire.get_value(name);
  return Hiwire.new_value(jsobj[jsname]());
});

// clang-format off
EM_JS_REF(
JsRef,
hiwire_CallMethod_OneArg,
(JsRef idobj, JsRef name, JsRef idarg),
{
  let jsobj = Hiwire.get_value(idobj);
  let jsname = Hiwire.get_value(name);
  let jsarg = Hiwire.get_value(idarg);
  return Hiwire.new_value(jsobj[jsname](jsarg));
});
// clang-format on

JsRef
hiwire_CallMethodId(JsRef idobj, Js_Identifier* name_id, JsRef idargs)
{
  JsRef name_ref = JsString_FromId(name_id);
  if (name_ref == NULL) {
    return NULL;
  }
  return hiwire_CallMethod(idobj, name_ref, idargs);
}

JsRef
hiwire_CallMethodString_va(JsRef idobj, const char* ptrname, ...)
{
  va_list args;
  va_start(args, ptrname);
  JsRef idargs = convert_va_args(args);
  JsRef idresult = hiwire_CallMethodString(idobj, ptrname, idargs);
  hiwire_decref(idargs);
  return idresult;
}

JsRef
hiwire_CallMethodId_va(JsRef idobj, Js_Identifier* name, ...)
{
  va_list args;
  va_start(args, name);
  JsRef idargs = convert_va_args(args);
  JsRef idresult = hiwire_CallMethodId(idobj, name, idargs);
  hiwire_decref(idargs);
  return idresult;
}

JsRef
hiwire_CallMethodId_NoArgs(JsRef obj, Js_Identifier* name)
{
  JsRef name_ref = JsString_FromId(name);
  if (name_ref == NULL) {
    return NULL;
  }
  return hiwire_CallMethod_NoArgs(obj, name_ref);
}

JsRef
hiwire_CallMethodId_OneArg(JsRef obj, Js_Identifier* name, JsRef arg)
{
  JsRef name_ref = JsString_FromId(name);
  if (name_ref == NULL) {
    return NULL;
  }
  return hiwire_CallMethod_OneArg(obj, name_ref, arg);
}

EM_JS_REF(JsRef, hiwire_construct, (JsRef idobj, JsRef idargs), {
  let jsobj = Hiwire.get_value(idobj);
  let jsargs = Hiwire.get_value(idargs);
  return Hiwire.new_value(Reflect.construct(jsobj, jsargs));
});

EM_JS_BOOL(bool, hiwire_has_length, (JsRef idobj), {
  let val = Hiwire.get_value(idobj);
  // clang-format off
  return (typeof val.size === "number") ||
         (typeof val.length === "number" && typeof val !== "function");
  // clang-format on
});

EM_JS_NUM(int, hiwire_get_length_helper, (JsRef idobj), {
  let val = Hiwire.get_value(idobj);
  // clang-format off
  let result;
  if (typeof val.size === "number") {
    result = val.size;
  } else if (typeof val.length === "number") {
    result = val.length;
  } else {
    return -2;
  }
  if(result < 0){
    return -3;
  }
  if(result > INT_MAX){
    return -4;
  }
  return result;
  // clang-format on
});

// Needed to render the length accurately when there is an error
EM_JS_REF(char*, hiwire_get_length_string, (JsRef idobj), {
  const val = Hiwire.get_value(idobj);
  let result;
  // clang-format off
  if (typeof val.size === "number") {
    result = val.size;
  } else if (typeof val.length === "number") {
    result = val.length;
  }
  // clang-format on
  return stringToNewUTF8(" " + result.toString())
})

int
hiwire_get_length(JsRef idobj)
{
  int result = hiwire_get_length_helper(idobj);
  if (result >= 0) {
    return result;
  }
  // Something went wrong. Case work:
  // * -1: Either `val.size` or `val.length` was a getter which managed to raise
  //    an error. Rude. (Also we don't defend against this in hiwire_has_length)
  // * -2: Doesn't have a length or size, or they aren't of type "number".
  //   But `hiwire_has_length` returned true? So it must have changed somehow.
  // * -3: Length was >= 2^{31}
  // * -4: Length was negative
  if (result == -2) {
    PyErr_SetString(PyExc_TypeError, "object does not have a valid length");
  }
  if (result == -1 || result == -2) {
    return -1;
  }

  char* length_as_string_alloc = hiwire_get_length_string(idobj);
  char* length_as_string = length_as_string_alloc;
  if (length_as_string == NULL) {
    // Really screwed up.
    length_as_string = "";
  }
  if (result == -3) {
    PyErr_Format(
      PyExc_ValueError, "length%s of object is negative", length_as_string);
  }
  if (result == -4) {
    PyErr_Format(PyExc_OverflowError,
                 "length%s of object is larger than INT_MAX (%d)",
                 length_as_string,
                 INT_MAX);
  }
  if (length_as_string_alloc != NULL) {
    free(length_as_string_alloc);
  }
  return -1;
}

EM_JS_BOOL(bool, hiwire_get_bool, (JsRef idobj), {
  let val = Hiwire.get_value(idobj);
  // clang-format off
  if (!val) {
    return false;
  }
  // We want to return false on container types with size 0.
  if (val.size === 0) {
    if(/HTML[A-Za-z]*Element/.test(getTypeTag(val))){
      // HTMLSelectElement and HTMLInputElement can have size 0 but we still
      // want to return true.
      return true;
    }
    // I think other things with a size are container types.
    return false;
  }
  if (val.length === 0 && JsArray_Check(idobj)) {
    return false;
  }
  if (val.byteLength === 0) {
    return false;
  }
  return true;
  // clang-format on
});

EM_JS_BOOL(bool, hiwire_is_function, (JsRef idobj), {
  // clang-format off
  return typeof Hiwire.get_value(idobj) === 'function';
  // clang-format on
});

EM_JS_BOOL(bool, hiwire_is_generator, (JsRef idobj), {
  // clang-format off
  return getTypeTag(Hiwire.get_value(idobj)) === "[object Generator]";
  // clang-format on
});

EM_JS_BOOL(bool, hiwire_is_async_generator, (JsRef idobj), {
  // clang-format off
  return getTypeTag(Hiwire.get_value(idobj)) === "[object AsyncGenerator]";
  // clang-format on
});

EM_JS_BOOL(bool, hiwire_is_comlink_proxy, (JsRef idobj), {
  let value = Hiwire.get_value(idobj);
  return !!(API.Comlink && value[API.Comlink.createEndpoint]);
});

EM_JS_BOOL(bool, hiwire_is_error, (JsRef idobj), {
  // From https://stackoverflow.com/a/45496068
  let value = Hiwire.get_value(idobj);
  // clang-format off
  return !!(value && typeof value.stack === "string" &&
            typeof value.message === "string");
  // clang-format on
});

EM_JS_BOOL(bool, hiwire_is_promise, (JsRef idobj), {
  // clang-format off
  let obj = Hiwire.get_value(idobj);
  return Hiwire.isPromise(obj);
  // clang-format on
});

EM_JS_REF(JsRef, hiwire_resolve_promise, (JsRef idobj), {
  // clang-format off
  let obj = Hiwire.get_value(idobj);
  let result = Promise.resolve(obj);
  return Hiwire.new_value(result);
  // clang-format on
});

EM_JS_REF(JsRef, hiwire_to_string, (JsRef idobj), {
  return Hiwire.new_value(Hiwire.get_value(idobj).toString());
});

EM_JS(JsRef, hiwire_typeof, (JsRef idobj), {
  return Hiwire.new_value(typeof Hiwire.get_value(idobj));
});

EM_JS_REF(char*, hiwire_constructor_name, (JsRef idobj), {
  return stringToNewUTF8(Hiwire.get_value(idobj).constructor.name);
});

#define MAKE_OPERATOR(name, op)                                                \
  EM_JS_BOOL(bool, hiwire_##name, (JsRef ida, JsRef idb), {                    \
    return !!(Hiwire.get_value(ida) op Hiwire.get_value(idb));                 \
  })

MAKE_OPERATOR(less_than, <);
MAKE_OPERATOR(less_than_equal, <=);
// clang-format off
MAKE_OPERATOR(equal, ===);
MAKE_OPERATOR(not_equal, !==);
// clang-format on
MAKE_OPERATOR(greater_than, >);
MAKE_OPERATOR(greater_than_equal, >=);

EM_JS_REF(JsRef, hiwire_reversed_iterator, (JsRef idarray), {
  if (!Module._reversedIterator) {
    Module._reversedIterator = class ReversedIterator
    {
      constructor(array)
      {
        this._array = array;
        this._i = array.length - 1;
      }

      __length_hint__() { return this._array.length; }

      [Symbol.toStringTag]() { return "ReverseIterator"; }

      next()
      {
        const i = this._i;
        const a = this._array;
        const done = i < 0;
        const value = done ? undefined : a[i];
        this._i--;
        return { done, value };
      }
    };
  }
  let array = Hiwire.get_value(idarray);

  return Hiwire.new_value(new Module._reversedIterator(array));
})

EM_JS_NUM(errcode, hiwire_assign_to_ptr, (JsRef idobj, void* ptr), {
  let jsobj = Hiwire.get_value(idobj);
  Module.HEAPU8.set(API.typedArrayAsUint8Array(jsobj), ptr);
});

EM_JS_NUM(errcode, hiwire_assign_from_ptr, (JsRef idobj, void* ptr), {
  let jsobj = Hiwire.get_value(idobj);
  API.typedArrayAsUint8Array(jsobj).set(
    Module.HEAPU8.subarray(ptr, ptr + jsobj.byteLength));
});

EM_JS_NUM(errcode, hiwire_read_from_file, (JsRef idobj, int fd), {
  let jsobj = Hiwire.get_value(idobj);
  let uint8_buffer = API.typedArrayAsUint8Array(jsobj);
  let stream = Module.FS.streams[fd];
  Module.FS.read(stream, uint8_buffer, 0, uint8_buffer.byteLength);
});

EM_JS_NUM(errcode, hiwire_write_to_file, (JsRef idobj, int fd), {
  let jsobj = Hiwire.get_value(idobj);
  let uint8_buffer = API.typedArrayAsUint8Array(jsobj);
  let stream = Module.FS.streams[fd];
  Module.FS.write(stream, uint8_buffer, 0, uint8_buffer.byteLength);
});

EM_JS_NUM(errcode, hiwire_into_file, (JsRef idobj, int fd), {
  let jsobj = Hiwire.get_value(idobj);
  let uint8_buffer = API.typedArrayAsUint8Array(jsobj);
  let stream = Module.FS.streams[fd];
  // set canOwn param to true, leave position undefined.
  Module.FS.write(
    stream, uint8_buffer, 0, uint8_buffer.byteLength, undefined, true);
});

// clang-format off
EM_JS_UNCHECKED(
void,
hiwire_get_buffer_info, (JsRef idobj,
                         Py_ssize_t* byteLength_ptr,
                         char** format_ptr,
                         Py_ssize_t* size_ptr,
                         bool* checked_ptr),
{
  let jsobj = Hiwire.get_value(idobj);
  let byteLength = jsobj.byteLength;
  let [format_utf8, size, checked] = Module.get_buffer_datatype(jsobj);
  // Store results into arguments
  DEREF_U32(byteLength_ptr, 0) = byteLength;
  DEREF_U32(format_ptr, 0) = format_utf8;
  DEREF_U32(size_ptr, 0) = size;
  DEREF_U8(checked_ptr, 0) = checked;
});
// clang-format on

EM_JS_REF(JsRef, hiwire_subarray, (JsRef idarr, int start, int end), {
  let jsarr = Hiwire.get_value(idarr);
  let jssub = jsarr.subarray(start, end);
  return Hiwire.new_value(jssub);
});

// ==================== JsArray API  ====================

EM_JS_BOOL(bool, JsArray_Check, (JsRef idobj), {
  let obj = Hiwire.get_value(idobj);
  if (Array.isArray(obj)) {
    return true;
  }
  let typeTag = getTypeTag(obj);
  // We want to treat some standard array-like objects as Array.
  // clang-format off
  if(typeTag === "[object HTMLCollection]" || typeTag === "[object NodeList]"){
    // clang-format on
    return true;
  }
  // What if it's a TypedArray?
  // clang-format off
  if (ArrayBuffer.isView(obj) && obj.constructor.name !== "DataView") {
    // clang-format on
    return true;
  }
  return false;
});

// clang-format off
EM_JS_REF(JsRef, JsArray_New, (), {
  return Hiwire.new_value([]);
});
// clang-format on

EM_JS_NUM(errcode, JsArray_Push, (JsRef idarr, JsRef idval), {
  Hiwire.get_value(idarr).push(Hiwire.get_value(idval));
});

EM_JS(int, JsArray_Push_unchecked, (JsRef idarr, JsRef idval), {
  const arr = Hiwire.get_value(idarr);
  arr.push(Hiwire.get_value(idval));
  return arr.length - 1;
});

EM_JS_NUM(errcode, JsArray_Extend, (JsRef idarr, JsRef idvals), {
  Hiwire.get_value(idarr).push(... Hiwire.get_value(idvals));
});

EM_JS_REF(JsRef, JsArray_Get, (JsRef idobj, int idx), {
  let obj = Hiwire.get_value(idobj);
  let result = obj[idx];
  // clang-format off
  if (result === undefined && !(idx in obj)) {
    // clang-format on
    return ERROR_REF;
  }
  return Hiwire.new_value(result);
});

EM_JS_NUM(errcode, JsArray_Set, (JsRef idobj, int idx, JsRef idval), {
  Hiwire.get_value(idobj)[idx] = Hiwire.get_value(idval);
});

EM_JS_NUM(errcode, JsArray_Delete, (JsRef idobj, int idx), {
  let obj = Hiwire.get_value(idobj);
  // Weird edge case: allow deleting an empty entry, but we raise a key error if
  // access is attempted.
  if (idx < 0 || idx >= obj.length) {
    return ERROR_NUM;
  }
  obj.splice(idx, 1);
});

EM_JS_REF(JsRef, JsArray_Splice, (JsRef idobj, int idx), {
  let obj = Hiwire.get_value(idobj);
  // Weird edge case: allow deleting an empty entry, but we raise a key error if
  // access is attempted.
  if (idx < 0 || idx >= obj.length) {
    return 0;
  }
  return Hiwire.new_value(obj.splice(idx, 1));
});

// clang-format off
EM_JS_REF(JsRef,
JsArray_slice,
(JsRef idobj, int length, int start, int stop, int step),
{
  let obj = Hiwire.get_value(idobj);
  let result;
  if (step === 1) {
    result = obj.slice(start, stop);
  } else {
    result = Array.from({ length }, (_, i) => obj[start + i * step]);
  }
  return Hiwire.new_value(result);
});

EM_JS_NUM(errcode,
JsArray_slice_assign,
(JsRef idobj, int slicelength, int start, int stop, int step, int values_length, PyObject **values),
{
  let obj = Hiwire.get_value(idobj);
  let jsvalues = [];
  for(let i = 0; i < values_length; i++){
    let ref = _python2js(DEREF_U32(values, i));
    if(ref === 0){
      return -1;
    }
    jsvalues.push(Hiwire.pop_value(ref));
  }
  if (step === 1) {
    obj.splice(start, slicelength, ...jsvalues);
  } else {
    if(values !== 0) {
      for(let i = 0; i < slicelength; i ++){
        obj.splice(start + i * step, 1, jsvalues[i]);
      }
    } else {
      for(let i = slicelength - 1; i >= 0; i --){
        obj.splice(start + i * step, 1);
      }
    }
  }
});
// clang-format on

EM_JS_NUM(errcode, JsArray_Clear, (JsRef idobj), {
  let obj = Hiwire.get_value(idobj);
  obj.splice(0, obj.length);
})

EM_JS_NUM(JsRef, JsArray_ShallowCopy, (JsRef idobj), {
  const obj = Hiwire.get_value(idobj);
  const res = ("slice" in obj) ? obj.slice() : Array.from(obj);
  return Hiwire.new_value(res);
})

// ==================== JsObject API  ====================

// clang-format off
EM_JS_REF(JsRef, JsObject_New, (), {
  return Hiwire.new_value({});
});
// clang-format on

void
setReservedError(char* action, char* word)
{
  PyErr_Format(PyExc_AttributeError,
               "The string '%s' is a Python reserved word. To %s an attribute "
               "on a JS object called '%s' use '%s_'.",
               word,
               action,
               word,
               word);
}

EM_JS(bool, isReservedWord, (int word), {
  if (!Module.pythonReservedWords) {
    Module.pythonReservedWords = new Set([
      "False",  "await", "else",     "import", "pass",   "None",    "break",
      "except", "in",    "raise",    "True",   "class",  "finally", "is",
      "return", "and",   "continue", "for",    "lambda", "try",     "as",
      "def",    "from",  "nonlocal", "while",  "assert", "del",     "global",
      "not",    "with",  "async",    "elif",   "if",     "or",      "yield",
    ])
  }
  return Module.pythonReservedWords.has(word);
})

/**
 * action: a javascript string, one of get, set, or delete. For error reporting.
 * word: a javascript string, the property being accessed
 */
EM_JS(int, normalizeReservedWords, (int word), {
  // clang-format off
  // 1. if word is not a reserved word followed by 0 or more underscores, return
  //    it unchanged.
  const noTrailing_ = word.replace(/_*$/, "");
  if (!isReservedWord(noTrailing_)) {
    return word;
  }
  // 2. If there is at least one trailing underscore, return the word with a
  //    single underscore removed.
  if (noTrailing_ !== word) {
    return word.slice(0, -1);
  }
  // 3. If the word is exactly a reserved word, return it unchanged
  return word;
  // clang-format on
});

EM_JS_REF(JsRef, JsObject_GetString, (JsRef idobj, const char* ptrkey), {
  const jsobj = Hiwire.get_value(idobj);
  const jskey = normalizeReservedWords(UTF8ToString(ptrkey));
  const result = jsobj[jskey];
  // clang-format off
  if (result === undefined && !(jskey in jsobj)) {
    // clang-format on
    return ERROR_REF;
  }
  return Hiwire.new_value(result);
});

// clang-format off
EM_JS_NUM(errcode,
JsObject_SetString,
(JsRef idobj, const char* ptrkey, JsRef idval),
{
  let jsobj = Hiwire.get_value(idobj);
  let jskey = normalizeReservedWords(UTF8ToString(ptrkey));
  let jsval = Hiwire.get_value(idval);
  jsobj[jskey] = jsval;
});
// clang-format on

EM_JS_NUM(errcode, JsObject_DeleteString, (JsRef idobj, const char* ptrkey), {
  let jsobj = Hiwire.get_value(idobj);
  let jskey = normalizeReservedWords(UTF8ToString(ptrkey));
  delete jsobj[jskey];
});

EM_JS_REF(JsRef, JsObject_Dir, (JsRef idobj), {
  let jsobj = Hiwire.get_value(idobj);
  let result = [];
  do {
    // clang-format off
    const names = Object.getOwnPropertyNames(jsobj);
    result.push(...names.filter(
      s => {
        let c = s.charCodeAt(0);
        return c < 48 || c > 57; /* Filter out integer array indices */
      }
    )
    // If the word is a reserved word followed by 0 or more underscores, add an
    // extra underscore to reverse the transformation applied by normalizeReservedWords.
    .map(word => isReservedWord(word.replace(/_*$/, "")) ? word + "_" : word));
    // clang-format on
  } while (jsobj = Object.getPrototypeOf(jsobj));
  return Hiwire.new_value(result);
});

EM_JS_REF(JsRef, JsObject_Entries, (JsRef idobj), {
  let jsobj = Hiwire.get_value(idobj);
  return Hiwire.new_value(Object.entries(jsobj));
});

EM_JS_REF(JsRef, JsObject_Keys, (JsRef idobj), {
  let jsobj = Hiwire.get_value(idobj);
  return Hiwire.new_value(Object.keys(jsobj));
});

EM_JS_REF(JsRef, JsObject_Values, (JsRef idobj), {
  let jsobj = Hiwire.get_value(idobj);
  return Hiwire.new_value(Object.values(jsobj));
});

// ==================== JsString API  ====================

EM_JS_REF(JsRef, JsString_InternFromCString, (const char* str), {
  let jsstring = UTF8ToString(str);
  return Hiwire.intern_object(jsstring);
})

JsRef
JsString_FromId(Js_Identifier* id)
{
  if (!id->object) {
    id->object = JsString_InternFromCString(id->string);
  }
  return id->object;
}

// ==================== JsMap API  ====================

// clang-format off
EM_JS_REF(JsRef, JsMap_New, (), {
  return Hiwire.new_value(new Map());
})
// clang-format on

EM_JS_NUM(errcode, JsMap_Set, (JsRef mapid, JsRef keyid, JsRef valueid), {
  let map = Hiwire.get_value(mapid);
  let key = Hiwire.get_value(keyid);
  let value = Hiwire.get_value(valueid);
  map.set(key, value);
})

// ==================== JsSet API  ====================

// clang-format off
EM_JS_REF(JsRef, JsSet_New, (), {
  return Hiwire.new_value(new Set());
})
// clang-format on

EM_JS_NUM(errcode, JsSet_Add, (JsRef mapid, JsRef keyid), {
  let set = Hiwire.get_value(mapid);
  let key = Hiwire.get_value(keyid);
  set.add(key);
})<|MERGE_RESOLUTION|>--- conflicted
+++ resolved
@@ -24,25 +24,19 @@
 
 HIWIRE_INIT_CONSTS();
 
-<<<<<<< HEAD
 #define VERSION_SHIFT 26
 #define INDEX_REFCOUNT_MASK 0x03FFFFFE
 _Static_assert(INDEX_REFCOUNT_MASK == ((1 << VERSION_SHIFT) - 2), "Oops!");
 #define OCCUPIED_BIT 1
 
-=======
->>>>>>> 1a844d0c
 // JS definition:
 #undef HIWIRE_INIT_CONST
 #define HIWIRE_INIT_CONST(hiwire_attr, js_value, id)                           \
   Hiwire.hiwire_attr = DEREF_U8(_Js_##js_value, 0);                            \
   _hiwire.immortals.push(js_value);                                            \
   _hiwire.obj_to_key.set(js_value, Hiwire.hiwire_attr);
-<<<<<<< HEAD
-=======
-
-// clang-format off
-
+
+// clang-format off
 // JsRefs are:
 // * ordinary if they are odd,
 // * immortal if they are divisible by 4
@@ -57,9 +51,7 @@
 
 #define IS_STACK(idval) (((idval) & 3) === 2)
 #define STACK_INDEX(idval) (idval >> 2)
-
-// clang-format on
->>>>>>> 1a844d0c
+// clang-format on
 
 // For when the return value would be Option<JsRef>
 // we use the largest possible immortal reference so that `get_value` on it will
@@ -80,266 +72,20 @@
 
 #ifdef DEBUG_F
 bool tracerefs;
-<<<<<<< HEAD
 
 #define TRACEREFS(args...)                                                     \
   if (DEREF_U8(_tracerefs, 0)) {                                               \
     console.warn(args);                                                        \
   }
-=======
-#endif
-
-EM_JS_NUM(int, hiwire_init, (), {
-  let _hiwire = {
-    objects : new Map(),
-    // The reverse of the object maps, needed to deduplicate keys so that key
-    // equality is object identity.
-    obj_to_key : new Map(),
-    // counter is used to allocate keys for the objects map.
-    // We use even integers to represent singleton constants which we won't
-    // reference count. We only want to allocate odd keys so we start at 1 and
-    // step by 2. We use a native uint32 for our counter, so counter
-    // automatically overflows back to 1 if it ever gets up to the max u32 =
-    // 2^{31} - 1. This ensures we can keep recycling keys even for very long
-    // sessions. (Also the native u32 is faster since javascript won't convert
-    // it to a float.)
-    // 0 == C NULL is an error code for compatibility with Python calling
-    // conventions.
-    counter : new Uint32Array([1]),
-    stack : [],
-    // Actual 0 is reserved for NULL so we have to leave a space for it.
-    immortals : [ null ],
-  };
-  HIWIRE_INIT_CONSTS();
->>>>>>> 1a844d0c
 
 #define DEBUG_INIT(cb) (cb)()
 
-<<<<<<< HEAD
 #else
 
 #define TRACEREFS(args...)
 #define DEBUG_INIT(cb)
 
 #endif
-=======
-  Hiwire.new_stack = function(jsval)
-  {
-    const idx = _hiwire.stack.push(jsval) - 1;
-#ifdef DEBUG_F
-    if (DEREF_U8(_tracerefs, 0)) {
-      console.warn("hw.new_stack", (idx << 2) | 2, idx, jsval);
-    }
-#endif
-    return (idx << 2) | 2;
-  };
-
-  Hiwire.new_value = function(jsval)
-  {
-    // If jsval already has a hiwire key, then use existing key. We need this to
-    // ensure that obj1 === obj2 implies key1 == key2.
-    let idval = _hiwire.obj_to_key.get(jsval);
-    // clang-format off
-    if (idval !== undefined) {
-      if (idval & 1) {
-        // incref if it's not immortal
-        _hiwire.objects.get(idval)[1]++;
-      }
-      return idval;
-    }
-    // clang-format on
-    while (_hiwire.objects.has(_hiwire.counter[0])) {
-      // Increment by two here (and below) because even integers are reserved
-      // for singleton constants
-      _hiwire.counter[0] += 2;
-    }
-    idval = _hiwire.counter[0];
-    _hiwire.objects.set(idval, [ jsval, 1 ]);
-    _hiwire.obj_to_key.set(jsval, idval);
-    _hiwire.counter[0] += 2;
-#ifdef DEBUG_F
-    if (_hiwire.objects.size > many_objects_warning_threshold) {
-      console.warn(
-        "A fairly large number of hiwire objects are present, this could " +
-        "be a sign of a memory leak.");
-      many_objects_warning_threshold += 100;
-    }
-#endif
-#ifdef DEBUG_F
-    if (DEREF_U8(_tracerefs, 0)) {
-      console.warn("hw.new_value", idval, jsval);
-    }
-#endif
-    return idval;
-  };
-
-  Hiwire.intern_object = function(obj)
-  {
-    const id = (_hiwire.immortals.push(obj) - 1) << 2;
-    _hiwire.obj_to_key.set(obj, id);
-    return id;
-  };
-
-  // clang-format off
-  // for testing purposes.
-  Hiwire.num_keys = function()
-  {
-    return Array.from(_hiwire.objects.keys()).filter((x) => x % 2).length;
-  };
-
-  Hiwire.stack_length = () => _hiwire.stack.length;
-
-  Hiwire.get_value = function (idval) {
-    if (!idval) {
-      API.fail_test = true;
-      // This might have happened because the error indicator is set. Let's
-      // check.
-      if (_PyErr_Occurred()) {
-        // This will lead to a more helpful error message.
-        let exc = _wrap_exception();
-        let e = Hiwire.pop_value(exc);
-        console.error(
-          `Pyodide internal error: Argument '${idval}' to hiwire.get_value is falsy. ` +
-            "This was probably because the Python error indicator was set when get_value was called. " +
-            "The Python error that caused this was:",
-          e
-        );
-        throw e;
-      } else {
-        const msg =
-          `Pyodide internal error: Argument '${idval}' to hiwire.get_value is falsy` +
-          " (but error indicator is not set).";
-        console.error(msg);
-        throw new Error(msg);
-      }
-    }
-    if (IS_IMMORTAL(idval)) {
-      return _hiwire.immortals[IMMORTAL_INDEX(idval)];
-    }
-    if (IS_STACK(idval)) {
-      // stack reference
-      const idx = STACK_INDEX(idval);
-      if (idx >= _hiwire.stack.length) {
-        API.fail_test = true;
-        const msg = `Pyodide internal error : Invalid stack reference handling`;
-        console.error(msg);
-        throw new Error(msg);
-      }
-      return _hiwire.stack[idx];
-    }
-    if (!_hiwire.objects.has(idval)) {
-      API.fail_test = true;
-      console.error(`Pyodide internal error: Undefined id ${idval}`);
-      throw new Error(`Undefined id ${idval}`);
-    }
-    return _hiwire.objects.get(idval)[0];
-  };
-  // clang-format on
-
-  Hiwire.decref = function(idval)
-  {
-    // clang-format off
-    if (IS_IMMORTAL(idval)) {
-      // immortal reference
-      return;
-    }
-    if (IS_STACK(idval)) {
-      // stack reference
-      const idx = STACK_INDEX(idval);
-#ifdef DEBUG_F
-      if(DEREF_U8(_tracerefs, 0)){
-        console.warn("hw.decref.stack", idval, idx, _hiwire.stack[idx]);
-      }
-#endif
-      if (idx + 1 !== _hiwire.stack.length) {
-        API.fail_test = true;
-        const msg = `Pyodide internal error: Invalid stack reference handling: decref index ${idx} stack size ${_hiwire.stack.length}`;
-        console.error(msg);
-        throw new Error(msg);
-      }
-      _hiwire.stack.pop();
-      return;
-    }
-    // heap reference
-#ifdef DEBUG_F
-    if(DEREF_U8(_tracerefs, 0)){
-      console.warn("hw.decref", idval, _hiwire.objects.get(idval));
-    }
-#endif
-    let pair = _hiwire.objects.get(idval);
-    let new_refcnt = --pair[1];
-    if (new_refcnt === 0) {
-      _hiwire.objects.delete(idval);
-      _hiwire.obj_to_key.delete(pair[0]);
-    }
-  };
-
-  Hiwire.incref = function(idval)
-  {
-    if (IS_IMMORTAL(idval)) {
-      // immortal reference
-      return idval;
-    }
-    if (IS_STACK(idval)) {
-#ifdef DEBUG_F
-      if(DEREF_U8(_tracerefs, 0)){
-        console.warn("hw.incref.stack", idval, STACK_INDEX(idval), _hiwire.stack[STACK_INDEX(idval)]);
-      }
-#endif
-      // stack reference ==> move to heap
-      return Hiwire.new_value(_hiwire.stack[STACK_INDEX(idval)]);
-    }
-    // heap reference
-    _hiwire.objects.get(idval)[1]++;
-    return idval;
-  };
-  // clang-format on
-
-  Hiwire.pop_value = function(idval)
-  {
-    let result = Hiwire.get_value(idval);
-    Hiwire.decref(idval);
-    return result;
-  };
-
-  // This is factored out primarily for testing purposes.
-  Hiwire.isPromise = function(obj)
-  {
-    try {
-      // clang-format off
-      return (!!obj) && typeof obj.then === 'function';
-      // clang-format on
-    } catch (e) {
-      return false;
-    }
-  };
-
-  /**
-   * Turn any ArrayBuffer view or ArrayBuffer into a Uint8Array.
-   *
-   * This respects slices: if the ArrayBuffer view is restricted to a slice of
-   * the backing ArrayBuffer, we return a Uint8Array that shows the same slice.
-   */
-  API.typedArrayAsUint8Array = function(arg)
-  {
-    // clang-format off
-    if(ArrayBuffer.isView(arg)){
-      // clang-format on
-      return new Uint8Array(arg.buffer, arg.byteOffset, arg.byteLength);
-    } else {
-      return new Uint8Array(arg);
-    }
-  };
-
-  {
-    let dtypes_str =
-      [ "b", "B", "h", "H", "i", "I", "f", "d" ].join(String.fromCharCode(0));
-    let dtypes_ptr = stringToNewUTF8(dtypes_str);
-    let dtypes_map = {};
-    for (let[idx, val] of Object.entries(dtypes_str)) {
-      dtypes_map[val] = dtypes_ptr + Number(idx);
-    }
->>>>>>> 1a844d0c
 
 #include <include_js_file.h>
 
@@ -349,13 +95,8 @@
   return Hiwire.incref(idval);
 });
 
-<<<<<<< HEAD
 EM_JS(JsRef WARN_UNUSED, hiwire_incref_deduplicate, (JsRef idval), {
   return Hiwire.incref_deduplicate(idval);
-=======
-EM_JS(JsRef WARN_UNUSED, hiwire_incref, (JsRef idval), {
-  return Hiwire.incref(idval);
->>>>>>> 1a844d0c
 });
 
 // clang-format off
