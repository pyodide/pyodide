--- conflicted
+++ resolved
@@ -558,7 +558,6 @@
 MAKE_OPERATOR(greater_than, >);
 MAKE_OPERATOR(greater_than_equal, >=);
 
-<<<<<<< HEAD
 EM_JS_REF(JsRef, hiwire_is_iterator, (JsRef idobj), {
   let jsobj = Module.hiwire.get_value(idobj);
   // clang-format off
@@ -566,19 +565,12 @@
   // clang-format on
 });
 
-EM_JS_REF(JsRef, hiwire_next, (JsRef idobj), {
-  let jsobj = Module.hiwire.get_value(idobj);
-  return Module.hiwire.new_value(jsobj.next());
-=======
 EM_JS_REF(int, hiwire_next, (JsRef idobj, JsRef* result_ptr), {
-  // clang-format off
   let jsobj = Module.hiwire.get_value(idobj);
   let { done, value } = jsobj.next();
   let result_id = Module.hiwire.new_value(value);
   setValue(result_ptr, result_id, "i32");
   return done;
-  // clang-format on
->>>>>>> 503741ea
 });
 
 EM_JS_REF(JsRef, hiwire_is_iterable, (JsRef idobj), {
@@ -593,20 +585,11 @@
   return Module.hiwire.new_value(jsobj[Symbol.iterator]());
 })
 
-<<<<<<< HEAD
 EM_JS_REF(JsRef, hiwire_object_entries, (JsRef idobj), {
   let jsobj = Module.hiwire.get_value(idobj);
   return Module.hiwire.new_value(Object.entries(jsobj));
 });
 
-EM_JS_NUM(bool, hiwire_nonzero, (JsRef idobj), {
-  let jsobj = Module.hiwire.get_value(idobj);
-  // TODO: should this be !== 0?
-  return (jsobj != 0) ? 1 : 0;
-});
-
-=======
->>>>>>> 503741ea
 EM_JS_NUM(bool, hiwire_is_typedarray, (JsRef idobj), {
   let jsobj = Module.hiwire.get_value(idobj);
   // clang-format off
