--- conflicted
+++ resolved
@@ -144,7 +144,6 @@
     // clang-format on
   };
 
-<<<<<<< HEAD
   Module.typedArrayAsUint8Array = function(arg)
   {
     // clang-format off
@@ -154,7 +153,8 @@
     } else {
       return new Uint8Array(arg);
     }
-=======
+  };
+
   /**
    * Determine type and endianness of data from format. This is a helper
    * function for converting buffers from Python to Javascript, used in
@@ -261,7 +261,6 @@
                         errorMessage);
     }
     return [ arrayType, bigEndian ];
->>>>>>> 5f42c4dc
   };
 
   return 0;
