#define PY_SSIZE_T_CLEAN
#include "Python.h"

#include "error_handling.h"
#include <emscripten.h>

#include "hiwire.h"
#include "jsmemops.h"

#define ERROR_REF (0)
#define ERROR_NUM (-1)

const JsRef Js_undefined = ((JsRef)(2));
const JsRef Js_true = ((JsRef)(4));
const JsRef Js_false = ((JsRef)(6));
const JsRef Js_null = ((JsRef)(8));

// For when the return value would be Option<JsRef>
const JsRef Js_novalue = ((JsRef)(10));

JsRef
hiwire_from_bool(bool boolean)
{
  return boolean ? Js_true : Js_false;
}

// clang-format off
EM_JS(bool, hiwire_to_bool, (JsRef val), {
  return !!Hiwire.get_value(val);
});
// clang-format on

#ifdef DEBUG_F
bool tracerefs;
#endif

#define HIWIRE_INIT_CONST(js_const, hiwire_attr, js_value)                     \
  Hiwire.hiwire_attr = DEREF_U8(js_const, 0);                                  \
  _hiwire.objects.set(Hiwire.hiwire_attr, [ js_value, -1 ]);                   \
  _hiwire.obj_to_key.set(js_value, Hiwire.hiwire_attr);

EM_JS_NUM(int, hiwire_init, (), {
  let _hiwire = {
    objects : new Map(),
    // The reverse of the object maps, needed to deduplicate keys so that key
    // equality is object identity.
    obj_to_key : new Map(),
    // counter is used to allocate keys for the objects map.
    // We use even integers to represent singleton constants which we won't
    // reference count. We only want to allocate odd keys so we start at 1 and
    // step by 2. We use a native uint32 for our counter, so counter
    // automatically overflows back to 1 if it ever gets up to the max u32 =
    // 2^{31} - 1. This ensures we can keep recycling keys even for very long
    // sessions. (Also the native u32 is faster since javascript won't convert
    // it to a float.)
    // 0 == C NULL is an error code for compatibility with Python calling
    // conventions.
    counter : new Uint32Array([1])
  };
  HIWIRE_INIT_CONST(_Js_undefined, UNDEFINED, undefined);
  HIWIRE_INIT_CONST(_Js_null, JSNULL, null);
  HIWIRE_INIT_CONST(_Js_true, TRUE, true);
  HIWIRE_INIT_CONST(_Js_false, FALSE, false);
  let hiwire_next_permanent = HEAPU8[_Js_novalue] + 2;

#ifdef DEBUG_F
  Hiwire._hiwire = _hiwire;
  let many_objects_warning_threshold = 200;
#endif

  Hiwire.new_value = function(jsval)
  {
    // If jsval already has a hiwire key, then use existing key. We need this to
    // ensure that obj1 === obj2 implies key1 == key2.
    let idval = _hiwire.obj_to_key.get(jsval);
    // clang-format off
    if (idval !== undefined) {
      _hiwire.objects.get(idval)[1]++;
      return idval;
    }
    // clang-format on
    while (_hiwire.objects.has(_hiwire.counter[0])) {
      // Increment by two here (and below) because even integers are reserved
      // for singleton constants
      _hiwire.counter[0] += 2;
    }
    idval = _hiwire.counter[0];
    _hiwire.objects.set(idval, [ jsval, 1 ]);
    _hiwire.obj_to_key.set(jsval, idval);
    _hiwire.counter[0] += 2;
#ifdef DEBUG_F
    if (_hiwire.objects.size > many_objects_warning_threshold) {
      console.warn(
        "A fairly large number of hiwire objects are present, this could " +
        "be a sign of a memory leak.");
      many_objects_warning_threshold += 100;
    }
#endif
#ifdef DEBUG_F
    if (DEREF_U8(_tracerefs, 0)) {
      console.warn("hw.new_value", idval, jsval);
    }
#endif
    return idval;
  };

  Hiwire.intern_object = function(obj)
  {
    let id = hiwire_next_permanent;
    hiwire_next_permanent += 2;
    _hiwire.objects.set(id, [ obj, -1 ]);
    return id;
  };

  // for testing purposes.
  Hiwire.num_keys = function(){
    // clang-format off
    return Array.from(_hiwire.objects.keys()).filter((x) => x % 2).length
    // clang-format on
  };

  Hiwire.get_value = function(idval)
  {
    if (!idval) {
      API.fail_test = true;
      // clang-format off
      // This might have happened because the error indicator is set. Let's
      // check.
      if (_PyErr_Occurred()) {
        // This will lead to a more helpful error message.
        let exc = _wrap_exception();
        let e = Hiwire.pop_value(exc);
        console.error(
          `Internal error: Argument '${idval}' to hiwire.get_value is falsy. ` +
          "This was probably because the Python error indicator was set when get_value was called. " +
          "The Python error that caused this was:",
          e
        );
        throw e;
      } else {
        console.error(
          `Internal error: Argument '${idval}' to hiwire.get_value is falsy`
          + ' (but error indicator is not set).'
        );
        throw new Error(
          `Internal error: Argument '${idval}' to hiwire.get_value is falsy`
          + ' (but error indicator is not set).'
        );
      }
      // clang-format on
    }
    if (!_hiwire.objects.has(idval)) {
      // clang-format off
      console.error(`Undefined id ${ idval }`);
      throw new Error(`Undefined id ${ idval }`);
      // clang-format on
    }
    return _hiwire.objects.get(idval)[0];
  };

  Hiwire.decref = function(idval)
  {
    // clang-format off
    if ((idval & 1) === 0) {
      // least significant bit unset ==> idval is a singleton / interned value.
      // We don't reference count interned values.
      return;
    }
#ifdef DEBUG_F
    if(DEREF_U8(_tracerefs, 0)){
      console.warn("hw.decref", idval, _hiwire.objects.get(idval));
    }
#endif
    let pair = _hiwire.objects.get(idval);
    let new_refcnt = --pair[1];
    if (new_refcnt === 0) {
      _hiwire.objects.delete(idval);
      _hiwire.obj_to_key.delete(pair[0]);
    }
  };

  Hiwire.incref = function(idval)
  {
    if ((idval & 1) === 0) {
      return;
    }
    _hiwire.objects.get(idval)[1]++;
#ifdef DEBUG_F
    if (DEREF_U8(_tracerefs, 0)) {
      console.warn("hw.incref", idval, _hiwire.objects.get(idval));
    }
#endif
  };
  // clang-format on

  Hiwire.pop_value = function(idval)
  {
    let result = Hiwire.get_value(idval);
    Hiwire.decref(idval);
    return result;
  };

  // This is factored out primarily for testing purposes.
  Hiwire.isPromise = function(obj)
  {
    try {
      // clang-format off
      return (!!obj) && typeof obj.then === 'function';
      // clang-format on
    } catch (e) {
      return false;
    }
  };

  /**
   * Turn any ArrayBuffer view or ArrayBuffer into a Uint8Array.
   *
   * This respects slices: if the ArrayBuffer view is restricted to a slice of
   * the backing ArrayBuffer, we return a Uint8Array that shows the same slice.
   */
  API.typedArrayAsUint8Array = function(arg)
  {
    // clang-format off
    if(ArrayBuffer.isView(arg)){
      // clang-format on
      return new Uint8Array(arg.buffer, arg.byteOffset, arg.byteLength);
    } else {
      return new Uint8Array(arg);
    }
  };

  {
    let dtypes_str =
      [ "b", "B", "h", "H", "i", "I", "f", "d" ].join(String.fromCharCode(0));
    let dtypes_ptr = stringToNewUTF8(dtypes_str);
    let dtypes_map = {};
    for (let[idx, val] of Object.entries(dtypes_str)) {
      dtypes_map[val] = dtypes_ptr + Number(idx);
    }

    let buffer_datatype_map = new Map([
      [ 'Int8Array', [ dtypes_map['b'], 1, true ] ],
      [ 'Uint8Array', [ dtypes_map['B'], 1, true ] ],
      [ 'Uint8ClampedArray', [ dtypes_map['B'], 1, true ] ],
      [ 'Int16Array', [ dtypes_map['h'], 2, true ] ],
      [ 'Uint16Array', [ dtypes_map['H'], 2, true ] ],
      [ 'Int32Array', [ dtypes_map['i'], 4, true ] ],
      [ 'Uint32Array', [ dtypes_map['I'], 4, true ] ],
      [ 'Float32Array', [ dtypes_map['f'], 4, true ] ],
      [ 'Float64Array', [ dtypes_map['d'], 8, true ] ],
      // These last two default to Uint8. They have checked : false to allow use
      // with other types.
      [ 'DataView', [ dtypes_map['B'], 1, false ] ],
      [ 'ArrayBuffer', [ dtypes_map['B'], 1, false ] ],
    ]);

    /**
     * This gets the dtype of a ArrayBuffer or ArrayBuffer view. We return a
     * triple: [char* format_ptr, int itemsize, bool checked] If argument is
     * untyped (a DataView or ArrayBuffer) then we say it's a Uint8, but we set
     * the flag checked to false in that case so we allow assignment to/from
     * anything.
     *
     * This is the API for use from JavaScript, there's also an EM_JS
     * hiwire_get_buffer_datatype wrapper for use from C. Used in js2python and
     * in jsproxy.c for buffers.
     */
    Module.get_buffer_datatype = function(jsobj)
    {
      return buffer_datatype_map.get(jsobj.constructor.name) || [ 0, 0, false ];
    }
  }

  if (globalThis.BigInt) {
    Module.BigInt = BigInt;
  } else {
    Module.BigInt = Number;
  }
  return 0;
});

EM_JS_REF(JsRef, JsString_InternFromCString, (const char* str), {
  let jsstring = UTF8ToString(str);
  return Hiwire.intern_object(jsstring);
})

JsRef
JsString_FromId(Js_Identifier* id)
{
  if (!id->object) {
    id->object = JsString_InternFromCString(id->string);
  }
  return id->object;
}

EM_JS(JsRef, hiwire_incref, (JsRef idval), {
  if (idval & 1) {
    // least significant bit unset ==> idval is a singleton.
    // We don't reference count singletons.
    Hiwire.incref(idval);
  }
  return idval;
});

// clang-format off
EM_JS(void, hiwire_decref, (JsRef idval), {
  Hiwire.decref(idval);
});
// clang-format on

// clang-format off
EM_JS_REF(JsRef, hiwire_int, (int val), {
  return Hiwire.new_value(val);
});
// clang-format on

// clang-format off
EM_JS_REF(JsRef,
hiwire_int_from_digits, (const unsigned int* digits, size_t ndigits), {
  let result = BigInt(0);
  for (let i = 0; i < ndigits; i++) {
    result += BigInt(DEREF_U32(digits, i)) << BigInt(32 * i);
  }
  result += BigInt(DEREF_U32(digits, ndigits - 1) & 0x80000000)
            << BigInt(1 + 32 * (ndigits - 1));
  if (-Number.MAX_SAFE_INTEGER < result && result < Number.MAX_SAFE_INTEGER) {
    result = Number(result);
  }
  return Hiwire.new_value(result);
})
// clang-format on

EM_JS_REF(JsRef, hiwire_double, (double val), {
  return Hiwire.new_value(val);
});

EM_JS_REF(JsRef, hiwire_string_ucs4, (const char* ptr, int len), {
  let jsstr = "";
  for (let i = 0; i < len; ++i) {
    jsstr += String.fromCodePoint(DEREF_U32(ptr, i));
  }
  return Hiwire.new_value(jsstr);
});

EM_JS_REF(JsRef, hiwire_string_ucs2, (const char* ptr, int len), {
  let jsstr = "";
  for (let i = 0; i < len; ++i) {
    jsstr += String.fromCharCode(DEREF_U16(ptr, i));
  }
  return Hiwire.new_value(jsstr);
});

EM_JS_REF(JsRef, hiwire_string_ucs1, (const char* ptr, int len), {
  let jsstr = "";
  for (let i = 0; i < len; ++i) {
    jsstr += String.fromCharCode(DEREF_U8(ptr, i));
  }
  return Hiwire.new_value(jsstr);
});

EM_JS_REF(JsRef, hiwire_string_utf8, (const char* ptr), {
  return Hiwire.new_value(UTF8ToString(ptr));
});

EM_JS_REF(JsRef, hiwire_string_ascii, (const char* ptr), {
  return Hiwire.new_value(AsciiToString(ptr));
});

EM_JS(void _Py_NO_RETURN, hiwire_throw_error, (JsRef iderr), {
  throw Hiwire.pop_value(iderr);
});

EM_JS_BOOL(bool, JsArray_Check, (JsRef idobj), {
  let obj = Hiwire.get_value(idobj);
  if (Array.isArray(obj)) {
    return true;
  }
  let typeTag = Object.prototype.toString.call(obj);
  // We want to treat some standard array-like objects as Array.
  // clang-format off
  if(typeTag === "[object HTMLCollection]" || typeTag === "[object NodeList]"){
    // clang-format on
    return true;
  }
  // What if it's a TypedArray?
  // clang-format off
  if (ArrayBuffer.isView(obj) && obj.constructor.name !== "DataView") {
    // clang-format on
    return true;
  }
  return false;
});

// clang-format off
EM_JS_REF(JsRef, JsArray_New, (), {
  return Hiwire.new_value([]);
});
// clang-format on

EM_JS_NUM(errcode, JsArray_Push, (JsRef idarr, JsRef idval), {
  Hiwire.get_value(idarr).push(Hiwire.get_value(idval));
});

EM_JS(int, JsArray_Push_unchecked, (JsRef idarr, JsRef idval), {
  const arr = Hiwire.get_value(idarr);
  arr.push(Hiwire.get_value(idval));
  return arr.length - 1;
});

// clang-format off
EM_JS_REF(JsRef, JsObject_New, (), {
  return Hiwire.new_value({});
});
// clang-format on

EM_JS_REF(JsRef, JsObject_GetString, (JsRef idobj, const char* ptrkey), {
  let jsobj = Hiwire.get_value(idobj);
  let jskey = UTF8ToString(ptrkey);
  let result = jsobj[jskey];
  // clang-format off
  if (result === undefined && !(jskey in jsobj)) {
    // clang-format on
    return ERROR_REF;
  }
  return Hiwire.new_value(result);
});

// clang-format off
EM_JS_NUM(errcode,
          JsObject_SetString,
          (JsRef idobj, const char* ptrkey, JsRef idval),
{
  let jsobj = Hiwire.get_value(idobj);
  let jskey = UTF8ToString(ptrkey);
  let jsval = Hiwire.get_value(idval);
  jsobj[jskey] = jsval;
});
// clang-format on

EM_JS_NUM(errcode, JsObject_DeleteString, (JsRef idobj, const char* ptrkey), {
  let jsobj = Hiwire.get_value(idobj);
  let jskey = UTF8ToString(ptrkey);
  delete jsobj[jskey];
});

EM_JS_REF(JsRef, JsArray_Get, (JsRef idobj, int idx), {
  let obj = Hiwire.get_value(idobj);
  let result = obj[idx];
  // clang-format off
  if (result === undefined && !(idx in obj)) {
    // clang-format on
    return ERROR_REF;
  }
  return Hiwire.new_value(result);
});

EM_JS_NUM(errcode, JsArray_Set, (JsRef idobj, int idx, JsRef idval), {
  Hiwire.get_value(idobj)[idx] = Hiwire.get_value(idval);
});

EM_JS_NUM(errcode, JsArray_Delete, (JsRef idobj, int idx), {
  let obj = Hiwire.get_value(idobj);
  // Weird edge case: allow deleting an empty entry, but we raise a key error if
  // access is attempted.
  if (idx < 0 || idx >= obj.length) {
    return ERROR_NUM;
  }
  obj.splice(idx, 1);
});

EM_JS_REF(JsRef, JsObject_Dir, (JsRef idobj), {
  let jsobj = Hiwire.get_value(idobj);
  let result = [];
  do {
    // clang-format off
    result.push(... Object.getOwnPropertyNames(jsobj).filter(
      s => {
        let c = s.charCodeAt(0);
        return c < 48 || c > 57; /* Filter out integer array indices */
      }
    ));
    // clang-format on
  } while (jsobj = Object.getPrototypeOf(jsobj));
  return Hiwire.new_value(result);
});

static JsRef
convert_va_args(va_list args)
{
  JsRef idargs = JsArray_New();
  while (true) {
    JsRef idarg = va_arg(args, JsRef);
    if (idarg == NULL) {
      break;
    }
    JsArray_Push_unchecked(idargs, idarg);
  }
  va_end(args);
  return idargs;
}

EM_JS_REF(JsRef, hiwire_call, (JsRef idfunc, JsRef idargs), {
  let jsfunc = Hiwire.get_value(idfunc);
  let jsargs = Hiwire.get_value(idargs);
  return Hiwire.new_value(jsfunc(... jsargs));
});

JsRef
hiwire_call_va(JsRef idobj, ...)
{
  va_list args;
  va_start(args, idobj);
  JsRef idargs = convert_va_args(args);
  JsRef idresult = hiwire_call(idobj, idargs);
  hiwire_decref(idargs);
  return idresult;
}

EM_JS_REF(JsRef, hiwire_call_OneArg, (JsRef idfunc, JsRef idarg), {
  let jsfunc = Hiwire.get_value(idfunc);
  let jsarg = Hiwire.get_value(idarg);
  return Hiwire.new_value(jsfunc(jsarg));
});

// clang-format off
EM_JS_REF(JsRef,
          hiwire_call_bound,
          (JsRef idfunc, JsRef idthis, JsRef idargs),
{
  let func = Hiwire.get_value(idfunc);
  let this_;
  if (idthis === 0) {
    this_ = null;
  } else {
    this_ = Hiwire.get_value(idthis);
  }
  let args = Hiwire.get_value(idargs);
  return Hiwire.new_value(func.apply(this_, args));
});
// clang-format on

EM_JS_BOOL(bool, hiwire_HasMethod, (JsRef obj_id, JsRef name), {
  // clang-format off
  let obj = Hiwire.get_value(obj_id);
  return obj && typeof obj[Hiwire.get_value(name)] === "function";
  // clang-format on
})

bool
hiwire_HasMethodId(JsRef obj, Js_Identifier* name)
{
  return hiwire_HasMethod(obj, JsString_FromId(name));
}

// clang-format off
EM_JS_REF(JsRef,
          hiwire_CallMethodString,
          (JsRef idobj, const char* name, JsRef idargs),
{
  let jsobj = Hiwire.get_value(idobj);
  let jsname = UTF8ToString(name);
  let jsargs = Hiwire.get_value(idargs);
  return Hiwire.new_value(jsobj[jsname](...jsargs));
});
// clang-format on

EM_JS_REF(JsRef, hiwire_CallMethod, (JsRef idobj, JsRef name, JsRef idargs), {
  let jsobj = Hiwire.get_value(idobj);
  let jsname = Hiwire.get_value(name);
  let jsargs = Hiwire.get_value(idargs);
  return Hiwire.new_value(jsobj[jsname](... jsargs));
});

// clang-format off
EM_JS_REF(JsRef,
          hiwire_CallMethod_OneArg,
          (JsRef idobj, JsRef name, JsRef idarg),
{
  let jsobj = Hiwire.get_value(idobj);
  let jsname = Hiwire.get_value(name);
  let jsarg = Hiwire.get_value(idarg);
  return Hiwire.new_value(jsobj[jsname](jsarg));
});
// clang-format on

JsRef
hiwire_CallMethodId(JsRef idobj, Js_Identifier* name_id, JsRef idargs)
{
  JsRef name_ref = JsString_FromId(name_id);
  if (name_ref == NULL) {
    return NULL;
  }
  return hiwire_CallMethod(idobj, name_ref, idargs);
}

JsRef
hiwire_CallMethodString_va(JsRef idobj, const char* ptrname, ...)
{
  va_list args;
  va_start(args, ptrname);
  JsRef idargs = convert_va_args(args);
  JsRef idresult = hiwire_CallMethodString(idobj, ptrname, idargs);
  hiwire_decref(idargs);
  return idresult;
}

JsRef
hiwire_CallMethodId_va(JsRef idobj, Js_Identifier* name, ...)
{
  va_list args;
  va_start(args, name);
  JsRef idargs = convert_va_args(args);
  JsRef idresult = hiwire_CallMethodId(idobj, name, idargs);
  hiwire_decref(idargs);
  return idresult;
}

JsRef
hiwire_CallMethodId_OneArg(JsRef obj, Js_Identifier* name, JsRef arg)
{
  JsRef name_ref = JsString_FromId(name);
  if (name_ref == NULL) {
    return NULL;
  }
  return hiwire_CallMethod_OneArg(obj, name_ref, arg);
}

EM_JS_REF(JsRef, hiwire_construct, (JsRef idobj, JsRef idargs), {
  let jsobj = Hiwire.get_value(idobj);
  let jsargs = Hiwire.get_value(idargs);
  return Hiwire.new_value(Reflect.construct(jsobj, jsargs));
});

EM_JS_BOOL(bool, hiwire_has_length, (JsRef idobj), {
  let val = Hiwire.get_value(idobj);
  // clang-format off
  return (typeof val.size === "number") ||
         (typeof val.length === "number" && typeof val !== "function");
  // clang-format on
});

EM_JS_NUM(int, hiwire_get_length_helper, (JsRef idobj), {
  let val = Hiwire.get_value(idobj);
  // clang-format off
  let result;
  if (typeof val.size === "number") {
    result = val.size;
  } else if (typeof val.length === "number") {
    result = val.length;
  } else {
    return -2;
  }
  if(result < 0){
    return -3;
  }
  if(result > INT_MAX){
    return -4;
  }
  return result;
  // clang-format on
});

<<<<<<< HEAD
// Needed to render the length accurately when there is an error
EM_JS_REF(char*, hiwire_get_length_string, (JsRef idobj), {
  const val = Hiwire.get_value(idobj);
  let result;
  // clang-format off
  if (typeof val.size === "number") {
    result = val.size;
  } else if (typeof val.length === "number") {
    result = val.length;
  }
  // clang-format on
  return stringToNewUTF8(" " + result.toString())
})

int
hiwire_get_length(JsRef idobj)
{
  int result = hiwire_get_length_helper(idobj);
  if (result >= 0) {
    return result;
  }
  // Something went wrong. Case work:
  // * -1: Either `val.size` or `val.length` was a getter which managed to raise
  //    an error. Rude. (Also we don't defend against this in hiwire_has_length)
  // * -2: Doesn't have a length or size, or they aren't of type "number".
  //   But `hiwire_has_length` returned true? So it must have changed somehow.
  // * -3: Length was >= 2^{31}
  // * -4: Length was negative
  if (result == -2) {
    PyErr_SetString(PyExc_TypeError, "object does not have a valid length");
  }
  if (result >= -2) {
    return -1;
  }

  char* length_as_string_alloc = hiwire_get_length_string(idobj);
  char* length_as_string = length_as_string_alloc;
  if (length_as_string == NULL) {
    // Really screwed up.
    length_as_string = "";
  }
  if (result == -3) {
    PyErr_Format(
      PyExc_ValueError, "length%s of object is negative", length_as_string);
  }
  if (result == -4) {
    PyErr_Format(PyExc_OverflowError,
                 "length%s of object is larger than INT_MAX (%d)",
                 length_as_string,
                 INT_MAX);
  }
  if (length_as_string_alloc != NULL) {
    free(length_as_string_alloc);
  }
  return -1;
}

EM_JS(bool, hiwire_get_bool, (JsRef idobj), {
=======
EM_JS_BOOL(bool, hiwire_get_bool, (JsRef idobj), {
>>>>>>> 119590da
  let val = Hiwire.get_value(idobj);
  // clang-format off
  if (!val) {
    return false;
  }
  if (val.size === 0) {
    // I think things with a size are all container types.
    return false;
  }
  if (Array.isArray(val) && val.length === 0) {
    return false;
  }
  return true;
  // clang-format on
});

EM_JS_BOOL(bool, hiwire_is_pyproxy, (JsRef idobj), {
  return API.isPyProxy(Hiwire.get_value(idobj));
});

EM_JS_BOOL(bool, hiwire_is_function, (JsRef idobj), {
  // clang-format off
  return typeof Hiwire.get_value(idobj) === 'function';
  // clang-format on
});

EM_JS_BOOL(bool, hiwire_is_comlink_proxy, (JsRef idobj), {
  let value = Hiwire.get_value(idobj);
  return !!(API.Comlink && value[API.Comlink.createEndpoint]);
});

EM_JS_BOOL(bool, hiwire_is_error, (JsRef idobj), {
  // From https://stackoverflow.com/a/45496068
  let value = Hiwire.get_value(idobj);
  // clang-format off
  return !!(value && typeof value.stack === "string" &&
            typeof value.message === "string");
  // clang-format on
});

EM_JS_BOOL(bool, hiwire_is_promise, (JsRef idobj), {
  // clang-format off
  let obj = Hiwire.get_value(idobj);
  return Hiwire.isPromise(obj);
  // clang-format on
});

EM_JS_REF(JsRef, hiwire_resolve_promise, (JsRef idobj), {
  // clang-format off
  let obj = Hiwire.get_value(idobj);
  let result = Promise.resolve(obj);
  return Hiwire.new_value(result);
  // clang-format on
});

EM_JS_REF(JsRef, hiwire_to_string, (JsRef idobj), {
  return Hiwire.new_value(Hiwire.get_value(idobj).toString());
});

EM_JS(JsRef, hiwire_typeof, (JsRef idobj), {
  return Hiwire.new_value(typeof Hiwire.get_value(idobj));
});

EM_JS_REF(char*, hiwire_constructor_name, (JsRef idobj), {
  return stringToNewUTF8(Hiwire.get_value(idobj).constructor.name);
});

#define MAKE_OPERATOR(name, op)                                                \
  EM_JS_BOOL(bool, hiwire_##name, (JsRef ida, JsRef idb), {                    \
    return !!(Hiwire.get_value(ida) op Hiwire.get_value(idb));                 \
  })

MAKE_OPERATOR(less_than, <);
MAKE_OPERATOR(less_than_equal, <=);
// clang-format off
MAKE_OPERATOR(equal, ===);
MAKE_OPERATOR(not_equal, !==);
// clang-format on
MAKE_OPERATOR(greater_than, >);
MAKE_OPERATOR(greater_than_equal, >=);

EM_JS_BOOL(bool, hiwire_is_iterator, (JsRef idobj), {
  let jsobj = Hiwire.get_value(idobj);
  // clang-format off
  return typeof jsobj.next === 'function';
  // clang-format on
});

EM_JS_NUM(int, hiwire_next, (JsRef idobj, JsRef* result_ptr), {
  let jsobj = Hiwire.get_value(idobj);
  // clang-format off
  let { done, value } = jsobj.next();
  // clang-format on
  let result_id = Hiwire.new_value(value);
  DEREF_U32(result_ptr, 0) = result_id;
  return done;
});

EM_JS_BOOL(bool, hiwire_is_iterable, (JsRef idobj), {
  let jsobj = Hiwire.get_value(idobj);
  // clang-format off
  return typeof jsobj[Symbol.iterator] === 'function';
  // clang-format on
});

EM_JS_REF(JsRef, hiwire_get_iterator, (JsRef idobj), {
  let jsobj = Hiwire.get_value(idobj);
  return Hiwire.new_value(jsobj[Symbol.iterator]());
})

EM_JS_REF(JsRef, JsObject_Entries, (JsRef idobj), {
  let jsobj = Hiwire.get_value(idobj);
  return Hiwire.new_value(Object.entries(jsobj));
});

EM_JS_REF(JsRef, JsObject_Keys, (JsRef idobj), {
  let jsobj = Hiwire.get_value(idobj);
  return Hiwire.new_value(Object.keys(jsobj));
});

EM_JS_REF(JsRef, JsObject_Values, (JsRef idobj), {
  let jsobj = Hiwire.get_value(idobj);
  return Hiwire.new_value(Object.values(jsobj));
});

EM_JS_BOOL(bool, hiwire_is_typedarray, (JsRef idobj), {
  let jsobj = Hiwire.get_value(idobj);
  // clang-format off
  return ArrayBuffer.isView(jsobj) || (jsobj.constructor && jsobj.constructor.name === "ArrayBuffer");
  // clang-format on
});

EM_JS_NUM(errcode, hiwire_assign_to_ptr, (JsRef idobj, void* ptr), {
  let jsobj = Hiwire.get_value(idobj);
  Module.HEAPU8.set(API.typedArrayAsUint8Array(jsobj), ptr);
});

EM_JS_NUM(errcode, hiwire_assign_from_ptr, (JsRef idobj, void* ptr), {
  let jsobj = Hiwire.get_value(idobj);
  API.typedArrayAsUint8Array(jsobj).set(
    Module.HEAPU8.subarray(ptr, ptr + jsobj.byteLength));
});

EM_JS_NUM(errcode, hiwire_read_from_file, (JsRef idobj, int fd), {
  let jsobj = Hiwire.get_value(idobj);
  let uint8_buffer = API.typedArrayAsUint8Array(jsobj);
  let stream = Module.FS.streams[fd];
  Module.FS.read(stream, uint8_buffer, 0, uint8_buffer.byteLength);
});

EM_JS_NUM(errcode, hiwire_write_to_file, (JsRef idobj, int fd), {
  let jsobj = Hiwire.get_value(idobj);
  let uint8_buffer = API.typedArrayAsUint8Array(jsobj);
  let stream = Module.FS.streams[fd];
  Module.FS.write(stream, uint8_buffer, 0, uint8_buffer.byteLength);
});

EM_JS_NUM(errcode, hiwire_into_file, (JsRef idobj, int fd), {
  let jsobj = Hiwire.get_value(idobj);
  let uint8_buffer = API.typedArrayAsUint8Array(jsobj);
  let stream = Module.FS.streams[fd];
  // set canOwn param to true, leave position undefined.
  Module.FS.write(
    stream, uint8_buffer, 0, uint8_buffer.byteLength, undefined, true);
});

// clang-format off
EM_JS_UNCHECKED(
void,
hiwire_get_buffer_info, (JsRef idobj,
                         Py_ssize_t* byteLength_ptr,
                         char** format_ptr,
                         Py_ssize_t* size_ptr,
                         bool* checked_ptr),
{
  let jsobj = Hiwire.get_value(idobj);
  let byteLength = jsobj.byteLength;
  let [format_utf8, size, checked] = Module.get_buffer_datatype(jsobj);
  // Store results into arguments
  DEREF_U32(byteLength_ptr, 0) = byteLength;
  DEREF_U32(format_ptr, 0) = format_utf8;
  DEREF_U32(size_ptr, 0) = size;
  DEREF_U8(checked_ptr, 0) = checked;
});
// clang-format on

EM_JS_REF(JsRef, hiwire_subarray, (JsRef idarr, int start, int end), {
  let jsarr = Hiwire.get_value(idarr);
  let jssub = jsarr.subarray(start, end);
  return Hiwire.new_value(jssub);
});

// clang-format off
EM_JS_REF(JsRef, JsMap_New, (), {
  return Hiwire.new_value(new Map());
})
// clang-format on

EM_JS_NUM(errcode, JsMap_Set, (JsRef mapid, JsRef keyid, JsRef valueid), {
  let map = Hiwire.get_value(mapid);
  let key = Hiwire.get_value(keyid);
  let value = Hiwire.get_value(valueid);
  map.set(key, value);
})

// clang-format off
EM_JS_REF(JsRef, JsSet_New, (), {
  return Hiwire.new_value(new Set());
})
// clang-format on

EM_JS_NUM(errcode, JsSet_Add, (JsRef mapid, JsRef keyid), {
  let set = Hiwire.get_value(mapid);
  let key = Hiwire.get_value(keyid);
  set.add(key);
})<|MERGE_RESOLUTION|>--- conflicted
+++ resolved
@@ -660,7 +660,6 @@
   // clang-format on
 });
 
-<<<<<<< HEAD
 // Needed to render the length accurately when there is an error
 EM_JS_REF(char*, hiwire_get_length_string, (JsRef idobj), {
   const val = Hiwire.get_value(idobj);
@@ -718,10 +717,7 @@
   return -1;
 }
 
-EM_JS(bool, hiwire_get_bool, (JsRef idobj), {
-=======
 EM_JS_BOOL(bool, hiwire_get_bool, (JsRef idobj), {
->>>>>>> 119590da
   let val = Hiwire.get_value(idobj);
   // clang-format off
   if (!val) {
