--- conflicted
+++ resolved
@@ -162,12 +162,8 @@
   };
 
   {
-<<<<<<< HEAD
-    let dtypes_str = "bBhHiIfd";
-=======
     let dtypes_str =
       [ "b", "B", "h", "H", "i", "I", "f", "d" ].join(String.fromCharCode(0));
->>>>>>> 4c315c7c
     let dtypes_ptr = stringToNewUTF8(dtypes_str);
     let dtypes_map = {};
     for (let[idx, val] of Object.entries(dtypes_str)) {
@@ -198,17 +194,10 @@
      * anything.
      *
      * This is the API for use from Javascript, there's also an EM_JS
-<<<<<<< HEAD
-     * hiwire_get_dtype wrapper for use from C. Used in js2python and in
-     * jsproxy.c for buffers.
-     */
-    Module.get_dtype = function(jsobj)
-=======
      * hiwire_get_buffer_datatype wrapper for use from C. Used in js2python and
      * in jsproxy.c for buffers.
      */
     Module.get_buffer_datatype = function(jsobj)
->>>>>>> 4c315c7c
     {
       return buffer_datatype_map.get(jsobj.constructor.name) || [ 0, 0, false ];
     }
@@ -701,11 +690,7 @@
 EM_JS_NUM(bool, hiwire_is_typedarray, (JsRef idobj), {
   let jsobj = Module.hiwire.get_value(idobj);
   // clang-format off
-<<<<<<< HEAD
-  return ArrayBuffer.isView(jsobj) || a.constructor.name === "ArrayBuffer";
-=======
   return ArrayBuffer.isView(jsobj) || jsobj.constructor.name === "ArrayBuffer";
->>>>>>> 4c315c7c
   // clang-format on
 });
 
@@ -740,17 +725,6 @@
 // clang-format off
 EM_JS_NUM(
 errcode,
-<<<<<<< HEAD
-hiwire_get_dtype,
-(JsRef idobj, char** format_ptr, Py_ssize_t* size_ptr, bool* checked_ptr),
-{
-  let jsobj = Module.hiwire.get_value(idobj);
-  let [format_utf8, size, checked] = Module.get_dtype(jsobj);
-  // Store results into arguments
-  setValue(format_ptr, format_utf8, "i8*");
-  setValue(size_ptr, size, "i32");
-  setValue(checked_ptr, size, "u8");
-=======
 hiwire_get_buffer_datatype,
 (JsRef idobj, char** format_ptr, Py_ssize_t* size_ptr, bool* checked_ptr),
 {
@@ -760,7 +734,6 @@
   setValue(format_ptr, format_utf8, "i8*");
   setValue(size_ptr, size, "i32");
   setValue(checked_ptr, size, "i8");
->>>>>>> 4c315c7c
 });
 // clang-format on
 
