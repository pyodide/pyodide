#define PY_SSIZE_T_CLEAN
#include "Python.h"

#include "error_handling.h"
#include <emscripten.h>

#include "hiwire.h"

#define ERROR_REF (0)
#define ERROR_NUM (-1)

const JsRef Js_undefined = ((JsRef)(2));
const JsRef Js_true = ((JsRef)(4));
const JsRef Js_false = ((JsRef)(6));
const JsRef Js_null = ((JsRef)(8));

// For when the return value would be Option<JsRef>
const JsRef Js_novalue = ((JsRef)(1000));

JsRef
hiwire_bool(bool boolean)
{
  return boolean ? Js_true : Js_false;
}

EM_JS_NUM(int, hiwire_init, (), {
  let _hiwire = {
    objects : new Map(),
    // counter is used to allocate keys for the objects map.
    // We use even integers to represent singleton constants which we won't
    // reference count. We only want to allocate odd keys so we start at 1 and
    // step by 2. We use a native uint32 for our counter, so counter
    // automatically overflows back to 1 if it ever gets up to the max u32 =
    // 2^{31} - 1. This ensures we can keep recycling keys even for very long
    // sessions. (Also the native u32 is faster since javascript won't convert
    // it to a float.)
    // 0 == C NULL is an error code for compatibility with Python calling
    // conventions.
    counter : new Uint32Array([1])
  };
  Module.hiwire = {};
  Module.hiwire.UNDEFINED = HEAP8[_Js_undefined];
  Module.hiwire.JSNULL = HEAP8[_Js_null];
  Module.hiwire.TRUE = HEAP8[_Js_true];
  Module.hiwire.FALSE = HEAP8[_Js_false];

  _hiwire.objects.set(Module.hiwire.UNDEFINED, undefined);
  _hiwire.objects.set(Module.hiwire.JSNULL, null);
  _hiwire.objects.set(Module.hiwire.TRUE, true);
  _hiwire.objects.set(Module.hiwire.FALSE, false);

#ifdef DEBUG_F
  Module.hiwire._hiwire = _hiwire;
  let many_objects_warning_threshold = 200;
#endif

  Module.hiwire.new_value = function(jsval)
  {
    // Should we guard against duplicating standard values?
    // Probably not worth it for performance: it's harmless to ocassionally
    // duplicate. Maybe in test builds we could raise if jsval is a standard
    // value?
    while (_hiwire.objects.has(_hiwire.counter[0])) {
      // Increment by two here (and below) because even integers are reserved
      // for singleton constants
      _hiwire.counter[0] += 2;
    }
    let idval = _hiwire.counter[0];
    _hiwire.objects.set(idval, jsval);
    _hiwire.counter[0] += 2;
#ifdef DEBUG_F
    if (_hiwire.objects.size > many_objects_warning_threshold) {
      console.warn(
        "A fairly large number of hiwire objects are present, this could " +
        "be a sign of a memory leak.");
      many_objects_warning_threshold += 100;
    }
#endif
#ifdef HW_TRACE_REFS
    console.warn("hw.new_value", idval, jsval);
#endif
    return idval;
  };

  Module.hiwire.num_keys = function() { return _hiwire.objects.size; };

  Module.hiwire.get_value = function(idval)
  {
    if (!idval) {
      // clang-format off
      // This might have happened because the error indicator is set. Let's
      // check.
      if (_PyErr_Occurred()) {
        // This will lead to a more helpful error message.
        let exc = _wrap_exception();
        let e = Module.hiwire.pop_value(exc);
        console.error(
          `Internal error: Argument '${idval}' to hiwire.get_value is falsy. ` +
          "This was probably because the Python error indicator was set when get_value was called. " +
          "The Python error that caused this was:",
          e
        );
        throw e;
      } else {
        throw new Error(
          `Internal error: Argument '${idval}' to hiwire.get_value is falsy`
          + ' (but error indicator is not set).'
        );
      }
      // clang-format on
    }
    if (!_hiwire.objects.has(idval)) {
      // clang-format off
      console.error(`Undefined id ${ idval }`);
      throw new Error(`Undefined id ${ idval }`);
      // clang-format on
    }
    return _hiwire.objects.get(idval);
  };

  Module.hiwire.decref = function(idval)
  {
    // clang-format off
    if ((idval & 1) === 0) {
      // clang-format on
      // least significant bit unset ==> idval is a singleton.
      // We don't reference count singletons.
      return;
    }
    _hiwire.objects.delete(idval);
  };

  Module.hiwire.pop_value = function(idval)
  {
    let result = Module.hiwire.get_value(idval);
    Module.hiwire.decref(idval);
    return result;
  };

  Module.hiwire.isPromise = function(obj)
  {
    // clang-format off
    return (!!obj) && typeof obj.then === 'function';
    // clang-format on
  };

<<<<<<< HEAD
  Module.typedArrayAsUint8Array = function(arg)
  {
    // clang-format off
    if(arg.buffer !== undefined){
      // clang-format on
      return new Uint8Array(arg.buffer, arg.byteOffset, arg.byteLength);
    } else {
      return new Uint8Array(arg);
    }
  };
=======
  if (globalThis.BigInt) {
    Module.BigInt = BigInt;
  } else {
    Module.BigInt = Number;
  }
>>>>>>> 05a84ba3

  /**
   * Determine type and endianness of data from format. This is a helper
   * function for converting buffers from Python to Javascript, used in
   * PyProxyBufferMethods and in `toJs` on a buffer.
   *
   * To understand this function it will be helpful to look at the tables here:
   * https://docs.python.org/3/library/struct.html#format-strings
   *
   * @arg format {String} A Python format string (caller must convert it to a
   *      Javascript string).
   * @arg errorMessage {String} Extra stuff to append to an error message if
   *      thrown. Should be a complete sentence.
   * @returns A pair, an appropriate TypedArray constructor and a boolean which
   *      is true if the format suggests a big endian array.
   * @private
   */
  Module.processBufferFormatString = function(formatStr, errorMessage = "")
  {
    if (formatStr.length > 2) {
      throw new Error(
        "Expected format string to have length <= 2, " +
         `got '${formatStr}'.` + errorMessage);
    }
    let formatChar = formatStr.slice(-1);
    let alignChar = formatStr.slice(0, -1);
    let bigEndian;
    switch (alignChar) {
      case "!":
      case ">":
        bigEndian = true;
        break;
      case "<":
      case "@":
      case "=":
      case "":
        bigEndian = false;
        break;
      default:
        throw new Error(`Unrecognized alignment character ${ alignChar }.` +
                        errorMessage);
    }
    let arrayType;
    switch (formatChar) {
      case 'b':
        arrayType = Int8Array;
        break;
      case 's':
      case 'p':
      case 'c':
      case 'B':
      case '?':
        arrayType = Uint8Array;
        break;
      case 'h':
        arrayType = Int16Array;
        break;
      case 'H':
        arrayType = Uint16Array;
        break;
      case 'i':
      case 'l':
      case 'n':
        arrayType = Int32Array;
        break;
      case 'I':
      case 'L':
      case 'N':
      case 'P':
        arrayType = Uint32Array;
        break;
      case 'q':
        // clang-format off
        if (globalThis.BigInt64Array === undefined) {
          // clang-format on
          throw new Error("BigInt64Array is not supported on this browser." +
                          errorMessage);
        }
        arrayType = BigInt64Array;
        break;
      case 'Q':
        // clang-format off
        if (globalThis.BigUint64Array === undefined) {
          // clang-format on
          throw new Error("BigUint64Array is not supported on this browser." +
                          errorMessage);
        }
        arrayType = BigUint64Array;
        break;
      case 'f':
        arrayType = Float32Array;
        break;
      case 'd':
        arrayType = Float64Array;
        break;
      case "e":
        // clang-format off
        throw new Error(
          "Javascript has no Float16 support. Consider converting the data to " +
          "float32 before using it from JavaScript. If you are using a webgl " +
          "float16 texture then just use `getBuffer('u8')`.");
        // clang-format on
      default:
        throw new Error(`Unrecognized format character '${formatChar}'.` +
                        errorMessage);
    }
    return [ arrayType, bigEndian ];
  };

  return 0;
});

EM_JS_REF(JsRef, hiwire_incref, (JsRef idval), {
  // clang-format off
  if ((idval & 1) === 0) {
    // least significant bit unset ==> idval is a singleton.
    // We don't reference count singletons.
    // clang-format on
    return;
  }
  return Module.hiwire.new_value(Module.hiwire.get_value(idval));
});

EM_JS_NUM(errcode, hiwire_decref, (JsRef idval), {
  Module.hiwire.decref(idval);
});

EM_JS_REF(JsRef, hiwire_int, (int val), {
  return Module.hiwire.new_value(val);
});

EM_JS_REF(JsRef, hiwire_int_from_hex, (const char* s), {
  let result;
  // clang-format off
  // Check if number starts with a minus sign
  if (HEAP8[s] === 45) {
    // clang-format on
    result = -Module.BigInt(UTF8ToString(s + 1));
  } else {
    result = Module.BigInt(UTF8ToString(s));
  }
  if (-Number.MAX_SAFE_INTEGER < result && result < Number.MAX_SAFE_INTEGER) {
    result = Number(result);
  }
  return Module.hiwire.new_value(result);
});

EM_JS_REF(JsRef, hiwire_double, (double val), {
  return Module.hiwire.new_value(val);
});

EM_JS_REF(JsRef, hiwire_string_ucs4, (const char* ptr, int len), {
  let jsstr = "";
  let idx = ptr / 4;
  for (let i = 0; i < len; ++i) {
    jsstr += String.fromCodePoint(Module.HEAPU32[idx + i]);
  }
  return Module.hiwire.new_value(jsstr);
});

EM_JS_REF(JsRef, hiwire_string_ucs2, (const char* ptr, int len), {
  let jsstr = "";
  let idx = ptr / 2;
  for (let i = 0; i < len; ++i) {
    jsstr += String.fromCharCode(Module.HEAPU16[idx + i]);
  }
  return Module.hiwire.new_value(jsstr);
});

EM_JS_REF(JsRef, hiwire_string_ucs1, (const char* ptr, int len), {
  let jsstr = "";
  let idx = ptr;
  for (let i = 0; i < len; ++i) {
    jsstr += String.fromCharCode(Module.HEAPU8[idx + i]);
  }
  return Module.hiwire.new_value(jsstr);
});

EM_JS_REF(JsRef, hiwire_string_utf8, (const char* ptr), {
  return Module.hiwire.new_value(UTF8ToString(ptr));
});

EM_JS_REF(JsRef, hiwire_string_ascii, (const char* ptr), {
  return Module.hiwire.new_value(AsciiToString(ptr));
});

EM_JS_REF(JsRef, hiwire_bytes, (char* ptr, int len), {
  let bytes = new Uint8ClampedArray(Module.HEAPU8.buffer, ptr, len);
  return Module.hiwire.new_value(bytes);
});

EM_JS_REF(JsRef, hiwire_int8array, (i8 * ptr, int len), {
  let array = new Int8Array(Module.HEAPU8.buffer, ptr, len);
  return Module.hiwire.new_value(array);
})

EM_JS_REF(JsRef, hiwire_uint8array, (u8 * ptr, int len), {
  let array = new Uint8Array(Module.HEAPU8.buffer, ptr, len);
  return Module.hiwire.new_value(array);
})

EM_JS_REF(JsRef, hiwire_int16array, (i16 * ptr, int len), {
  let array = new Int16Array(Module.HEAPU8.buffer, ptr, len);
  return Module.hiwire.new_value(array);
})

EM_JS_REF(JsRef, hiwire_uint16array, (u16 * ptr, int len), {
  let array = new Uint16Array(Module.HEAPU8.buffer, ptr, len);
  return Module.hiwire.new_value(array);
})

EM_JS_REF(JsRef, hiwire_int32array, (i32 * ptr, int len), {
  let array = new Int32Array(Module.HEAPU8.buffer, ptr, len);
  return Module.hiwire.new_value(array);
})

EM_JS_REF(JsRef, hiwire_uint32array, (u32 * ptr, int len), {
  let array = new Uint32Array(Module.HEAPU8.buffer, ptr, len);
  return Module.hiwire.new_value(array);
})

EM_JS_REF(JsRef, hiwire_float32array, (f32 * ptr, int len), {
  let array = new Float32Array(Module.HEAPU8.buffer, ptr, len);
  return Module.hiwire.new_value(array);
})

EM_JS_REF(JsRef, hiwire_float64array, (f64 * ptr, int len), {
  let array = new Float64Array(Module.HEAPU8.buffer, ptr, len);
  return Module.hiwire.new_value(array);
})

EM_JS(void _Py_NO_RETURN, hiwire_throw_error, (JsRef iderr), {
  throw Module.hiwire.pop_value(iderr);
});

EM_JS_NUM(bool, hiwire_is_array, (JsRef idobj), {
  let obj = Module.hiwire.get_value(idobj);
  if (Array.isArray(obj)) {
    return true;
  }
  let typeTag = Object.prototype.toString.call(obj);
  // We want to treat some standard array-like objects as Array.
  // clang-format off
  if(typeTag === "[object HTMLCollection]" || typeTag === "[object NodeList]"){
    // clang-format on
    return true;
  }
  // What if it's a TypedArray?
  // clang-format off
  if (
    obj.buffer
    && obj.buffer.constructor.name === "ArrayBuffer"
    && obj.BYTES_PER_ELEMENT
  ) {
    // clang-format on
    return true;
  }
  return false;
});

EM_JS_REF(JsRef, hiwire_array, (), { return Module.hiwire.new_value([]); });

EM_JS_NUM(errcode, hiwire_push_array, (JsRef idarr, JsRef idval), {
  Module.hiwire.get_value(idarr).push(Module.hiwire.get_value(idval));
});

EM_JS_REF(JsRef, hiwire_object, (), { return Module.hiwire.new_value({}); });

EM_JS_REF(JsRef, hiwire_get_member_string, (JsRef idobj, const char* ptrkey), {
  let jsobj = Module.hiwire.get_value(idobj);
  let jskey = UTF8ToString(ptrkey);
  let result = jsobj[jskey];
  // clang-format off
  if (result === undefined && !(jskey in jsobj)) {
    // clang-format on
    return ERROR_REF;
  }
  return Module.hiwire.new_value(result);
});

EM_JS_NUM(errcode,
          hiwire_set_member_string,
          (JsRef idobj, const char* ptrkey, JsRef idval),
          {
            let jsobj = Module.hiwire.get_value(idobj);
            let jskey = UTF8ToString(ptrkey);
            let jsval = Module.hiwire.get_value(idval);
            jsobj[jskey] = jsval;
          });

EM_JS_NUM(errcode,
          hiwire_delete_member_string,
          (JsRef idobj, const char* ptrkey),
          {
            let jsobj = Module.hiwire.get_value(idobj);
            let jskey = UTF8ToString(ptrkey);
            delete jsobj[jskey];
          });

EM_JS_REF(JsRef, hiwire_get_member_int, (JsRef idobj, int idx), {
  let obj = Module.hiwire.get_value(idobj);
  let result = obj[idx];
  // clang-format off
  if (result === undefined && !(idx in obj)) {
    // clang-format on
    return ERROR_REF;
  }
  return Module.hiwire.new_value(result);
});

EM_JS_NUM(errcode, hiwire_set_member_int, (JsRef idobj, int idx, JsRef idval), {
  Module.hiwire.get_value(idobj)[idx] = Module.hiwire.get_value(idval);
});

EM_JS_NUM(errcode, hiwire_delete_member_int, (JsRef idobj, int idx), {
  let obj = Module.hiwire.get_value(idobj);
  // Weird edge case: allow deleting an empty entry, but we raise a key error if
  // access is attempted.
  if (idx < 0 || idx >= obj.length) {
    return ERROR_NUM;
  }
  obj.splice(idx, 1);
});

EM_JS_REF(JsRef, hiwire_dir, (JsRef idobj), {
  let jsobj = Module.hiwire.get_value(idobj);
  let result = [];
  do {
    // clang-format off
    result.push(... Object.getOwnPropertyNames(jsobj).filter(
      s => {
        let c = s.charCodeAt(0);
        return c < 48 || c > 57; /* Filter out integer array indices */
      }
    ));
    // clang-format on
  } while (jsobj = Object.getPrototypeOf(jsobj));
  return Module.hiwire.new_value(result);
});

static JsRef
convert_va_args(va_list args)
{
  JsRef idargs = hiwire_array();
  while (true) {
    JsRef idarg = va_arg(args, JsRef);
    if (idarg == NULL) {
      break;
    }
    hiwire_push_array(idargs, idarg);
  }
  va_end(args);
  return idargs;
}

EM_JS_REF(JsRef, hiwire_call, (JsRef idfunc, JsRef idargs), {
  let jsfunc = Module.hiwire.get_value(idfunc);
  let jsargs = Module.hiwire.get_value(idargs);
  return Module.hiwire.new_value(jsfunc(... jsargs));
});

JsRef
hiwire_call_va(JsRef idobj, ...)
{
  va_list args;
  va_start(args, idobj);
  JsRef idargs = convert_va_args(args);
  JsRef idresult = hiwire_call(idobj, idargs);
  hiwire_decref(idargs);
  return idresult;
}

EM_JS_REF(JsRef,
          hiwire_call_bound,
          (JsRef idfunc, JsRef idthis, JsRef idargs),
          {
            let func = Module.hiwire.get_value(idfunc);
            let this_;
            // clang-format off
            if (idthis === 0) {
              // clang-format on
              this_ = null;
            } else {
              this_ = Module.hiwire.get_value(idthis);
            }
            let args = Module.hiwire.get_value(idargs);
            return Module.hiwire.new_value(func.apply(this_, args));
          });

EM_JS_REF(JsRef,
          hiwire_call_member,
          (JsRef idobj, const char* ptrname, JsRef idargs),
          {
            let jsobj = Module.hiwire.get_value(idobj);
            let jsname = UTF8ToString(ptrname);
            let jsargs = Module.hiwire.get_value(idargs);
            return Module.hiwire.new_value(jsobj[jsname](... jsargs));
          });

JsRef
hiwire_call_member_va(JsRef idobj, const char* ptrname, ...)
{
  va_list args;
  va_start(args, ptrname);
  JsRef idargs = convert_va_args(args);
  JsRef idresult = hiwire_call_member(idobj, ptrname, idargs);
  hiwire_decref(idargs);
  return idresult;
}

EM_JS_REF(JsRef, hiwire_construct, (JsRef idobj, JsRef idargs), {
  let jsobj = Module.hiwire.get_value(idobj);
  let jsargs = Module.hiwire.get_value(idargs);
  return Module.hiwire.new_value(Reflect.construct(jsobj, jsargs));
});

EM_JS_NUM(bool, hiwire_has_length, (JsRef idobj), {
  let val = Module.hiwire.get_value(idobj);
  // clang-format off
  return (typeof val.size === "number") ||
         (typeof val.length === "number" && typeof val !== "function");
  // clang-format on
});

EM_JS_NUM(int, hiwire_get_length, (JsRef idobj), {
  let val = Module.hiwire.get_value(idobj);
  // clang-format off
  if (typeof val.size === "number") {
    return val.size;
  }
  if (typeof val.length === "number") {
    return val.length;
  }
  // clang-format on
  return ERROR_NUM;
});

EM_JS_NUM(bool, hiwire_get_bool, (JsRef idobj), {
  let val = Module.hiwire.get_value(idobj);
  // clang-format off
  if (!val) {
    return false;
  }
  if (val.size === 0) {
    // I think things with a size are all container types.
    return false;
  }
  if (Array.isArray(val) && val.length === 0) {
    return false;
  }
  return true;
  // clang-format on
});

EM_JS_NUM(bool, hiwire_has_has_method, (JsRef idobj), {
  // clang-format off
  let obj = Module.hiwire.get_value(idobj);
  return obj && typeof obj.has === "function";
  // clang-format on
});

EM_JS_NUM(bool, hiwire_call_has_method, (JsRef idobj, JsRef idkey), {
  // clang-format off
  let obj = Module.hiwire.get_value(idobj);
  let key = Module.hiwire.get_value(idkey);
  return obj.has(key);
  // clang-format on
});

EM_JS_NUM(bool, hiwire_has_includes_method, (JsRef idobj), {
  // clang-format off
  let obj = Module.hiwire.get_value(idobj);
  return obj && typeof obj.includes === "function";
  // clang-format on
});

EM_JS_NUM(bool, hiwire_call_includes_method, (JsRef idobj, JsRef idval), {
  let obj = Module.hiwire.get_value(idobj);
  let val = Module.hiwire.get_value(idval);
  return obj.includes(val);
});

EM_JS_NUM(bool, hiwire_has_get_method, (JsRef idobj), {
  // clang-format off
  let obj = Module.hiwire.get_value(idobj);
  return obj && typeof obj.get === "function";
  // clang-format on
});

EM_JS_REF(JsRef, hiwire_call_get_method, (JsRef idobj, JsRef idkey), {
  let obj = Module.hiwire.get_value(idobj);
  let key = Module.hiwire.get_value(idkey);
  let result = obj.get(key);
  // clang-format off
  if (result === undefined) {
    // Try to distinguish between undefined and missing:
    // If the object has a "has" method and it returns false for this key, the
    // key is missing. Otherwise, assume key present and value was undefined.
    // TODO: in absence of a "has" method, should we return None or KeyError?
    if (obj.has && typeof obj.has === "function" && !obj.has(key)) {
      return ERROR_REF;
    }
  }
  // clang-format on
  return Module.hiwire.new_value(result);
});

EM_JS_NUM(bool, hiwire_has_set_method, (JsRef idobj), {
  // clang-format off
  let obj = Module.hiwire.get_value(idobj);
  return obj && typeof obj.set === "function";
  // clang-format on
});

EM_JS_NUM(errcode,
          hiwire_call_set_method,
          (JsRef idobj, JsRef idkey, JsRef idval),
          {
            let obj = Module.hiwire.get_value(idobj);
            let key = Module.hiwire.get_value(idkey);
            let val = Module.hiwire.get_value(idval);
            let result = obj.set(key, val);
          });

EM_JS_NUM(errcode, hiwire_call_delete_method, (JsRef idobj, JsRef idkey), {
  let obj = Module.hiwire.get_value(idobj);
  let key = Module.hiwire.get_value(idkey);
  if (!obj.delete(key)) {
    return -1;
  }
});

EM_JS_NUM(bool, hiwire_is_pyproxy, (JsRef idobj), {
  return Module.PyProxy.isPyProxy(Module.hiwire.get_value(idobj));
});

EM_JS_NUM(bool, hiwire_is_function, (JsRef idobj), {
  // clang-format off
  return typeof Module.hiwire.get_value(idobj) === 'function';
  // clang-format on
});

EM_JS_NUM(bool, hiwire_is_error, (JsRef idobj), {
  // From https://stackoverflow.com/a/45496068
  let value = Module.hiwire.get_value(idobj);
  return !!(value && value.stack && value.message);
});

EM_JS_NUM(bool, hiwire_is_promise, (JsRef idobj), {
  // clang-format off
  let obj = Module.hiwire.get_value(idobj);
  return Module.hiwire.isPromise(obj);
  // clang-format on
});

EM_JS_REF(JsRef, hiwire_resolve_promise, (JsRef idobj), {
  // clang-format off
  let obj = Module.hiwire.get_value(idobj);
  let result = Promise.resolve(obj);
  return Module.hiwire.new_value(result);
  // clang-format on
});

EM_JS_REF(JsRef, hiwire_to_string, (JsRef idobj), {
  return Module.hiwire.new_value(Module.hiwire.get_value(idobj).toString());
});

EM_JS_REF(JsRef, hiwire_typeof, (JsRef idobj), {
  return Module.hiwire.new_value(typeof Module.hiwire.get_value(idobj));
});

EM_JS_REF(char*, hiwire_constructor_name, (JsRef idobj), {
  return stringToNewUTF8(Module.hiwire.get_value(idobj).constructor.name);
});

#define MAKE_OPERATOR(name, op)                                                \
  EM_JS_NUM(bool, hiwire_##name, (JsRef ida, JsRef idb), {                     \
    return (Module.hiwire.get_value(ida) op Module.hiwire.get_value(idb)) ? 1  \
                                                                          : 0; \
  })

MAKE_OPERATOR(less_than, <);
MAKE_OPERATOR(less_than_equal, <=);
// clang-format off
MAKE_OPERATOR(equal, ===);
MAKE_OPERATOR(not_equal, !==);
// clang-format on
MAKE_OPERATOR(greater_than, >);
MAKE_OPERATOR(greater_than_equal, >=);

EM_JS_REF(JsRef, hiwire_is_iterator, (JsRef idobj), {
  let jsobj = Module.hiwire.get_value(idobj);
  // clang-format off
  return typeof jsobj.next === 'function';
  // clang-format on
});

EM_JS_NUM(int, hiwire_next, (JsRef idobj, JsRef* result_ptr), {
  let jsobj = Module.hiwire.get_value(idobj);
  // clang-format off
  let { done, value } = jsobj.next();
  // clang-format on
  let result_id = Module.hiwire.new_value(value);
  setValue(result_ptr, result_id, "i32");
  return done;
});

EM_JS_REF(JsRef, hiwire_is_iterable, (JsRef idobj), {
  let jsobj = Module.hiwire.get_value(idobj);
  // clang-format off
  return typeof jsobj[Symbol.iterator] === 'function';
  // clang-format on
});

EM_JS_REF(JsRef, hiwire_get_iterator, (JsRef idobj), {
  let jsobj = Module.hiwire.get_value(idobj);
  return Module.hiwire.new_value(jsobj[Symbol.iterator]());
})

EM_JS_REF(JsRef, hiwire_object_entries, (JsRef idobj), {
  let jsobj = Module.hiwire.get_value(idobj);
  return Module.hiwire.new_value(Object.entries(jsobj));
});

EM_JS_REF(JsRef, hiwire_object_keys, (JsRef idobj), {
  let jsobj = Module.hiwire.get_value(idobj);
  return Module.hiwire.new_value(Object.keys(jsobj));
});

EM_JS_REF(JsRef, hiwire_object_values, (JsRef idobj), {
  let jsobj = Module.hiwire.get_value(idobj);
  return Module.hiwire.new_value(Object.values(jsobj));
});

EM_JS_NUM(bool, hiwire_is_typedarray, (JsRef idobj), {
  let jsobj = Module.hiwire.get_value(idobj);
  // clang-format off
  return (jsobj['byteLength'] !== undefined) ? 1 : 0;
  // clang-format on
});

EM_JS_NUM(bool, hiwire_is_on_wasm_heap, (JsRef idobj), {
  let jsobj = Module.hiwire.get_value(idobj);
  // clang-format off
  return (jsobj.buffer === Module.HEAPU8.buffer) ? 1 : 0;
  // clang-format on
});

EM_JS_NUM(int, hiwire_get_byteOffset, (JsRef idobj), {
  let jsobj = Module.hiwire.get_value(idobj);
  return jsobj['byteOffset'];
});

EM_JS_NUM(int, hiwire_get_byteLength, (JsRef idobj), {
  let jsobj = Module.hiwire.get_value(idobj);
  return jsobj['byteLength'];
});

EM_JS_NUM(errcode, hiwire_copy_to_ptr, (JsRef idobj, void* ptr), {
  let jsobj = Module.hiwire.get_value(idobj);
  Module.HEAPU8.set(Module.typedArrayAsUint8Array(jsobj), ptr);
});

EM_JS_NUM(errcode, hiwire_copy_from_ptr, (JsRef idobj, void* ptr), {
  let jsobj = Module.hiwire.get_value(idobj);
  Module.typedArrayAsUint8Array(jsobj).set(
    Module.HEAPU8.subarray(ptr, ptr + jsobj.byteLength));
});

EM_JS_NUM(errcode,
          hiwire_get_dtype,
          (JsRef idobj, char** format_ptr, Py_ssize_t* size_ptr),
          {
            if (!Module.hiwire.dtype_map) {
              let alloc = stringToNewUTF8;
              Module.hiwire.dtype_map = new Map([
                [ 'Int8Array', [ alloc('b'), 1 ] ],
                [ 'Uint8Array', [ alloc('B'), 1 ] ],
                [ 'Uint8ClampedArray', [ alloc('B'), 1 ] ],
                [ 'Int16Array', [ alloc('h'), 2 ] ],
                [ 'Uint16Array', [ alloc('H'), 2 ] ],
                [ 'Int32Array', [ alloc('i'), 4 ] ],
                [ 'Uint32Array', [ alloc('I'), 4 ] ],
                [ 'Float32Array', [ alloc('f'), 4 ] ],
                [ 'Float64Array', [ alloc('d'), 8 ] ],
                [ 'ArrayBuffer', [ alloc('B'), 1 ] ], // Default to Uint8;
              ]);
            }
            let jsobj = Module.hiwire.get_value(idobj);
            let[format_utf8, size] =
              Module.hiwire.dtype_map.get(jsobj.constructor.name) || [ 0, 0 ];
            // Store results into arguments
            setValue(format_ptr, format_utf8, "i8*");
            setValue(size_ptr, size, "i32");
          });

EM_JS_REF(JsRef, hiwire_subarray, (JsRef idarr, int start, int end), {
  let jsarr = Module.hiwire.get_value(idarr);
  let jssub = jsarr.subarray(start, end);
  return Module.hiwire.new_value(jssub);
});

EM_JS_REF(JsRef, JsMap_New, (), { return Module.hiwire.new_value(new Map()); })

EM_JS_NUM(errcode, JsMap_Set, (JsRef mapid, JsRef keyid, JsRef valueid), {
  let map = Module.hiwire.get_value(mapid);
  let key = Module.hiwire.get_value(keyid);
  let value = Module.hiwire.get_value(valueid);
  map.set(key, value);
})

EM_JS_REF(JsRef, JsSet_New, (), { return Module.hiwire.new_value(new Set()); })

EM_JS_NUM(errcode, JsSet_Add, (JsRef mapid, JsRef keyid), {
  let set = Module.hiwire.get_value(mapid);
  let key = Module.hiwire.get_value(keyid);
  set.add(key);
})<|MERGE_RESOLUTION|>--- conflicted
+++ resolved
@@ -144,7 +144,6 @@
     // clang-format on
   };
 
-<<<<<<< HEAD
   Module.typedArrayAsUint8Array = function(arg)
   {
     // clang-format off
@@ -155,13 +154,12 @@
       return new Uint8Array(arg);
     }
   };
-=======
+
   if (globalThis.BigInt) {
     Module.BigInt = BigInt;
   } else {
     Module.BigInt = Number;
   }
->>>>>>> 05a84ba3
 
   /**
    * Determine type and endianness of data from format. This is a helper
