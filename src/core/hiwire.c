#define PY_SSIZE_T_CLEAN
#include "Python.h"

#include "error_handling.h"
#include <emscripten.h>

#include "hiwire.h"

#define ERROR_REF (0)
#define ERROR_NUM (-1)

const JsRef Js_undefined = ((JsRef)(2));
const JsRef Js_true = ((JsRef)(4));
const JsRef Js_false = ((JsRef)(6));
const JsRef Js_null = ((JsRef)(8));

// For when the return value would be Option<JsRef>
const JsRef Js_novalue = ((JsRef)(1000));

JsRef
hiwire_bool(bool boolean)
{
  return boolean ? Js_true : Js_false;
}

EM_JS_NUM(int, hiwire_init, (), {
  let _hiwire = {
    objects : new Map(),
    // counter is used to allocate keys for the objects map.
    // We use even integers to represent singleton constants which we won't
    // reference count. We only want to allocate odd keys so we start at 1 and
    // step by 2. We use a native uint32 for our counter, so counter
    // automatically overflows back to 1 if it ever gets up to the max u32 =
    // 2^{31} - 1. This ensures we can keep recycling keys even for very long
    // sessions. (Also the native u32 is faster since javascript won't convert
    // it to a float.)
    // 0 == C NULL is an error code for compatibility with Python calling
    // conventions.
    counter : new Uint32Array([1])
  };
  Module.hiwire = {};
  Module.hiwire.UNDEFINED = HEAP8[_Js_undefined];
  Module.hiwire.JSNULL = HEAP8[_Js_null];
  Module.hiwire.TRUE = HEAP8[_Js_true];
  Module.hiwire.FALSE = HEAP8[_Js_false];

  _hiwire.objects.set(Module.hiwire.UNDEFINED, undefined);
  _hiwire.objects.set(Module.hiwire.JSNULL, null);
  _hiwire.objects.set(Module.hiwire.TRUE, true);
  _hiwire.objects.set(Module.hiwire.FALSE, false);

#ifdef DEBUG_F
  Module.hiwire._hiwire = _hiwire;
  let many_objects_warning_threshold = 200;
#endif

  Module.hiwire.new_value = function(jsval)
  {
    // Should we guard against duplicating standard values?
    // Probably not worth it for performance: it's harmless to ocassionally
    // duplicate. Maybe in test builds we could raise if jsval is a standard
    // value?
    while (_hiwire.objects.has(_hiwire.counter[0])) {
      // Increment by two here (and below) because even integers are reserved
      // for singleton constants
      _hiwire.counter[0] += 2;
    }
    let idval = _hiwire.counter[0];
    _hiwire.objects.set(idval, jsval);
    _hiwire.counter[0] += 2;
#ifdef DEBUG_F
    if (_hiwire.objects.size > many_objects_warning_threshold) {
      console.warn(
        "A fairly large number of hiwire objects are present, this could " +
        "be a sign of a memory leak.");
      many_objects_warning_threshold += 100;
    }
#endif
#ifdef HW_TRACE_REFS
    console.warn("hw.new_value", idval, jsval);
#endif
    return idval;
  };

  Module.hiwire.num_keys = function() { return _hiwire.objects.size; };

  Module.hiwire.get_value = function(idval)
  {
    if (!idval) {
      // clang-format off
      // This might have happened because the error indicator is set. Let's
      // check.
      if (_PyErr_Occurred()) {
        // This will lead to a more helpful error message.
        let exc = _wrap_exception();
        let e = Module.hiwire.pop_value(exc);
        console.error(
          `Internal error: Argument '${idval}' to hiwire.get_value is falsy. ` +
          "This was probably because the Python error indicator was set when get_value was called. " +
          "The Python error that caused this was:",
          e
        );
        throw e;
      } else {
        throw new Error(
          `Internal error: Argument '${idval}' to hiwire.get_value is falsy`
          + ' (but error indicator is not set).'
        );
      }
      // clang-format on
    }
    if (!_hiwire.objects.has(idval)) {
      // clang-format off
      console.error(`Undefined id ${ idval }`);
      throw new Error(`Undefined id ${ idval }`);
      // clang-format on
    }
    return _hiwire.objects.get(idval);
  };

  Module.hiwire.decref = function(idval)
  {
    // clang-format off
    if ((idval & 1) === 0) {
      // clang-format on
      // least significant bit unset ==> idval is a singleton.
      // We don't reference count singletons.
      return;
    }
    _hiwire.objects.delete(idval);
  };

  Module.hiwire.pop_value = function(idval)
  {
    let result = Module.hiwire.get_value(idval);
    Module.hiwire.decref(idval);
    return result;
  };

  Module.hiwire.isPromise = function(obj)
  {
    // clang-format off
    return (!!obj) && typeof obj.then === 'function';
    // clang-format on
  };

<<<<<<< HEAD
  if (globalThis.BigInt) {
    Module.BigInt = BigInt;
  } else {
    Module.BigInt = Number;
  }
=======
  /**
   * Determine type and endianness of data from format. This is a helper
   * function for converting buffers from Python to Javascript, used in
   * PyProxyBufferMethods and in `toJs` on a buffer.
   *
   * To understand this function it will be helpful to look at the tables here:
   * https://docs.python.org/3/library/struct.html#format-strings
   *
   * @arg format {String} A Python format string (caller must convert it to a
   *      Javascript string).
   * @arg errorMessage {String} Extra stuff to append to an error message if
   *      thrown. Should be a complete sentence.
   * @returns A pair, an appropriate TypedArray constructor and a boolean which
   *      is true if the format suggests a big endian array.
   * @private
   */
  Module.processBufferFormatString = function(formatStr, errorMessage = "")
  {
    if (formatStr.length > 2) {
      throw new Error(
        "Expected format string to have length <= 2, " +
         `got '${formatStr}'.` + errorMessage);
    }
    let formatChar = formatStr.slice(-1);
    let alignChar = formatStr.slice(0, -1);
    let bigEndian;
    switch (alignChar) {
      case "!":
      case ">":
        bigEndian = true;
        break;
      case "<":
      case "@":
      case "=":
      case "":
        bigEndian = false;
        break;
      default:
        throw new Error(`Unrecognized alignment character ${ alignChar }.` +
                        errorMessage);
    }
    let arrayType;
    switch (formatChar) {
      case 'b':
        arrayType = Int8Array;
        break;
      case 's':
      case 'p':
      case 'c':
      case 'B':
      case '?':
        arrayType = Uint8Array;
        break;
      case 'h':
        arrayType = Int16Array;
        break;
      case 'H':
        arrayType = Uint16Array;
        break;
      case 'i':
      case 'l':
      case 'n':
        arrayType = Int32Array;
        break;
      case 'I':
      case 'L':
      case 'N':
      case 'P':
        arrayType = Uint32Array;
        break;
      case 'q':
        // clang-format off
        if (globalThis.BigInt64Array === undefined) {
          // clang-format on
          throw new Error("BigInt64Array is not supported on this browser." +
                          errorMessage);
        }
        arrayType = BigInt64Array;
        break;
      case 'Q':
        // clang-format off
        if (globalThis.BigUint64Array === undefined) {
          // clang-format on
          throw new Error("BigUint64Array is not supported on this browser." +
                          errorMessage);
        }
        arrayType = BigUint64Array;
        break;
      case 'f':
        arrayType = Float32Array;
        break;
      case 'd':
        arrayType = Float64Array;
        break;
      case "e":
        // clang-format off
        throw new Error(
          "Javascript has no Float16 support. Consider converting the data to " +
          "float32 before using it from JavaScript. If you are using a webgl " +
          "float16 texture then just use `getBuffer('u8')`.");
        // clang-format on
      default:
        throw new Error(`Unrecognized format character '${formatChar}'.` +
                        errorMessage);
    }
    return [ arrayType, bigEndian ];
  };

>>>>>>> b342a397
  return 0;
});

EM_JS_REF(JsRef, hiwire_incref, (JsRef idval), {
  // clang-format off
  if ((idval & 1) === 0) {
    // least significant bit unset ==> idval is a singleton.
    // We don't reference count singletons.
    // clang-format on
    return;
  }
  return Module.hiwire.new_value(Module.hiwire.get_value(idval));
});

EM_JS_NUM(errcode, hiwire_decref, (JsRef idval), {
  Module.hiwire.decref(idval);
});

EM_JS_REF(JsRef, hiwire_int, (int val), {
  return Module.hiwire.new_value(val);
});

EM_JS_REF(JsRef, hiwire_int_from_hex, (const char* s), {
  let result;
  // clang-format off
  if (HEAP8[s] === 45) {
    // clang-format on
    // Leading character is a minus.
    result = -Module.BigInt(UTF8ToString(s + 1));
  } else {
    result = Module.BigInt(UTF8ToString(s));
  }
  if (-Number.MAX_SAFE_INTEGER < result && result < Number.MAX_SAFE_INTEGER) {
    result = Number(result);
  }
  return Module.hiwire.new_value(result);
});

EM_JS_REF(JsRef, hiwire_double, (double val), {
  return Module.hiwire.new_value(val);
});

EM_JS_REF(JsRef, hiwire_string_ucs4, (const char* ptr, int len), {
  let jsstr = "";
  let idx = ptr / 4;
  for (let i = 0; i < len; ++i) {
    jsstr += String.fromCodePoint(Module.HEAPU32[idx + i]);
  }
  return Module.hiwire.new_value(jsstr);
});

EM_JS_REF(JsRef, hiwire_string_ucs2, (const char* ptr, int len), {
  let jsstr = "";
  let idx = ptr / 2;
  for (let i = 0; i < len; ++i) {
    jsstr += String.fromCharCode(Module.HEAPU16[idx + i]);
  }
  return Module.hiwire.new_value(jsstr);
});

EM_JS_REF(JsRef, hiwire_string_ucs1, (const char* ptr, int len), {
  let jsstr = "";
  let idx = ptr;
  for (let i = 0; i < len; ++i) {
    jsstr += String.fromCharCode(Module.HEAPU8[idx + i]);
  }
  return Module.hiwire.new_value(jsstr);
});

EM_JS_REF(JsRef, hiwire_string_utf8, (const char* ptr), {
  return Module.hiwire.new_value(UTF8ToString(ptr));
});

EM_JS_REF(JsRef, hiwire_string_ascii, (const char* ptr), {
  return Module.hiwire.new_value(AsciiToString(ptr));
});

EM_JS_REF(JsRef, hiwire_bytes, (char* ptr, int len), {
  let bytes = new Uint8ClampedArray(Module.HEAPU8.buffer, ptr, len);
  return Module.hiwire.new_value(bytes);
});

EM_JS_REF(JsRef, hiwire_int8array, (i8 * ptr, int len), {
  let array = new Int8Array(Module.HEAPU8.buffer, ptr, len);
  return Module.hiwire.new_value(array);
})

EM_JS_REF(JsRef, hiwire_uint8array, (u8 * ptr, int len), {
  let array = new Uint8Array(Module.HEAPU8.buffer, ptr, len);
  return Module.hiwire.new_value(array);
})

EM_JS_REF(JsRef, hiwire_int16array, (i16 * ptr, int len), {
  let array = new Int16Array(Module.HEAPU8.buffer, ptr, len);
  return Module.hiwire.new_value(array);
})

EM_JS_REF(JsRef, hiwire_uint16array, (u16 * ptr, int len), {
  let array = new Uint16Array(Module.HEAPU8.buffer, ptr, len);
  return Module.hiwire.new_value(array);
})

EM_JS_REF(JsRef, hiwire_int32array, (i32 * ptr, int len), {
  let array = new Int32Array(Module.HEAPU8.buffer, ptr, len);
  return Module.hiwire.new_value(array);
})

EM_JS_REF(JsRef, hiwire_uint32array, (u32 * ptr, int len), {
  let array = new Uint32Array(Module.HEAPU8.buffer, ptr, len);
  return Module.hiwire.new_value(array);
})

EM_JS_REF(JsRef, hiwire_float32array, (f32 * ptr, int len), {
  let array = new Float32Array(Module.HEAPU8.buffer, ptr, len);
  return Module.hiwire.new_value(array);
})

EM_JS_REF(JsRef, hiwire_float64array, (f64 * ptr, int len), {
  let array = new Float64Array(Module.HEAPU8.buffer, ptr, len);
  return Module.hiwire.new_value(array);
})

EM_JS(void _Py_NO_RETURN, hiwire_throw_error, (JsRef iderr), {
  throw Module.hiwire.pop_value(iderr);
});

EM_JS_NUM(bool, hiwire_is_array, (JsRef idobj), {
  let obj = Module.hiwire.get_value(idobj);
  if (Array.isArray(obj)) {
    return true;
  }
  let result = Object.prototype.toString.call(obj);
  // We want to treat some standard array-like objects as Array.
  // clang-format off
  return result === "[object HTMLCollection]" || result === "[object NodeList]";
  // clang-format on
});

EM_JS_REF(JsRef, hiwire_array, (), { return Module.hiwire.new_value([]); });

EM_JS_NUM(errcode, hiwire_push_array, (JsRef idarr, JsRef idval), {
  Module.hiwire.get_value(idarr).push(Module.hiwire.get_value(idval));
});

EM_JS_REF(JsRef, hiwire_object, (), { return Module.hiwire.new_value({}); });

EM_JS_REF(JsRef, hiwire_get_member_string, (JsRef idobj, const char* ptrkey), {
  let jsobj = Module.hiwire.get_value(idobj);
  let jskey = UTF8ToString(ptrkey);
  let result = jsobj[jskey];
  // clang-format off
  if (result === undefined && !(jskey in jsobj)) {
    // clang-format on
    return ERROR_REF;
  }
  return Module.hiwire.new_value(result);
});

EM_JS_NUM(errcode,
          hiwire_set_member_string,
          (JsRef idobj, const char* ptrkey, JsRef idval),
          {
            let jsobj = Module.hiwire.get_value(idobj);
            let jskey = UTF8ToString(ptrkey);
            let jsval = Module.hiwire.get_value(idval);
            jsobj[jskey] = jsval;
          });

EM_JS_NUM(errcode,
          hiwire_delete_member_string,
          (JsRef idobj, const char* ptrkey),
          {
            let jsobj = Module.hiwire.get_value(idobj);
            let jskey = UTF8ToString(ptrkey);
            delete jsobj[jskey];
          });

EM_JS_REF(JsRef, hiwire_get_member_int, (JsRef idobj, int idx), {
  let obj = Module.hiwire.get_value(idobj);
  let result = obj[idx];
  // clang-format off
  if (result === undefined && !(idx in obj)) {
    // clang-format on
    return ERROR_REF;
  }
  return Module.hiwire.new_value(result);
});

EM_JS_NUM(errcode, hiwire_set_member_int, (JsRef idobj, int idx, JsRef idval), {
  Module.hiwire.get_value(idobj)[idx] = Module.hiwire.get_value(idval);
});

EM_JS_NUM(errcode, hiwire_delete_member_int, (JsRef idobj, int idx), {
  let obj = Module.hiwire.get_value(idobj);
  // Weird edge case: allow deleting an empty entry, but we raise a key error if
  // access is attempted.
  if (idx < 0 || idx >= obj.length) {
    return ERROR_NUM;
  }
  obj.splice(idx, 1);
});

EM_JS_REF(JsRef, hiwire_dir, (JsRef idobj), {
  let jsobj = Module.hiwire.get_value(idobj);
  let result = [];
  do {
    // clang-format off
    result.push(... Object.getOwnPropertyNames(jsobj).filter(
      s => {
        let c = s.charCodeAt(0);
        return c < 48 || c > 57; /* Filter out integer array indices */
      }
    ));
    // clang-format on
  } while (jsobj = Object.getPrototypeOf(jsobj));
  return Module.hiwire.new_value(result);
});

static JsRef
convert_va_args(va_list args)
{
  JsRef idargs = hiwire_array();
  while (true) {
    JsRef idarg = va_arg(args, JsRef);
    if (idarg == NULL) {
      break;
    }
    hiwire_push_array(idargs, idarg);
  }
  va_end(args);
  return idargs;
}

EM_JS_REF(JsRef, hiwire_call, (JsRef idfunc, JsRef idargs), {
  let jsfunc = Module.hiwire.get_value(idfunc);
  let jsargs = Module.hiwire.get_value(idargs);
  return Module.hiwire.new_value(jsfunc(... jsargs));
});

JsRef
hiwire_call_va(JsRef idobj, ...)
{
  va_list args;
  va_start(args, idobj);
  JsRef idargs = convert_va_args(args);
  JsRef idresult = hiwire_call(idobj, idargs);
  hiwire_decref(idargs);
  return idresult;
}

EM_JS_REF(JsRef,
          hiwire_call_bound,
          (JsRef idfunc, JsRef idthis, JsRef idargs),
          {
            let func = Module.hiwire.get_value(idfunc);
            let this_;
            // clang-format off
            if (idthis === 0) {
              // clang-format on
              this_ = null;
            } else {
              this_ = Module.hiwire.get_value(idthis);
            }
            let args = Module.hiwire.get_value(idargs);
            return Module.hiwire.new_value(func.apply(this_, args));
          });

EM_JS_REF(JsRef,
          hiwire_call_member,
          (JsRef idobj, const char* ptrname, JsRef idargs),
          {
            let jsobj = Module.hiwire.get_value(idobj);
            let jsname = UTF8ToString(ptrname);
            let jsargs = Module.hiwire.get_value(idargs);
            return Module.hiwire.new_value(jsobj[jsname](... jsargs));
          });

JsRef
hiwire_call_member_va(JsRef idobj, const char* ptrname, ...)
{
  va_list args;
  va_start(args, ptrname);
  JsRef idargs = convert_va_args(args);
  JsRef idresult = hiwire_call_member(idobj, ptrname, idargs);
  hiwire_decref(idargs);
  return idresult;
}

EM_JS_REF(JsRef, hiwire_construct, (JsRef idobj, JsRef idargs), {
  let jsobj = Module.hiwire.get_value(idobj);
  let jsargs = Module.hiwire.get_value(idargs);
  return Module.hiwire.new_value(Reflect.construct(jsobj, jsargs));
});

EM_JS_NUM(bool, hiwire_has_length, (JsRef idobj), {
  let val = Module.hiwire.get_value(idobj);
  // clang-format off
  return (typeof val.size === "number") ||
         (typeof val.length === "number" && typeof val !== "function");
  // clang-format on
});

EM_JS_NUM(int, hiwire_get_length, (JsRef idobj), {
  let val = Module.hiwire.get_value(idobj);
  // clang-format off
  if (typeof val.size === "number") {
    return val.size;
  }
  if (typeof val.length === "number") {
    return val.length;
  }
  // clang-format on
  return ERROR_NUM;
});

EM_JS_NUM(bool, hiwire_get_bool, (JsRef idobj), {
  let val = Module.hiwire.get_value(idobj);
  // clang-format off
  if (!val) {
    return false;
  }
  if (val.size === 0) {
    // I think things with a size are all container types.
    return false;
  }
  if (Array.isArray(val) && val.length === 0) {
    return false;
  }
  return true;
  // clang-format on
});

EM_JS_NUM(bool, hiwire_has_has_method, (JsRef idobj), {
  // clang-format off
  let obj = Module.hiwire.get_value(idobj);
  return obj && typeof obj.has === "function";
  // clang-format on
});

EM_JS_NUM(bool, hiwire_call_has_method, (JsRef idobj, JsRef idkey), {
  // clang-format off
  let obj = Module.hiwire.get_value(idobj);
  let key = Module.hiwire.get_value(idkey);
  return obj.has(key);
  // clang-format on
});

EM_JS_NUM(bool, hiwire_has_includes_method, (JsRef idobj), {
  // clang-format off
  let obj = Module.hiwire.get_value(idobj);
  return obj && typeof obj.includes === "function";
  // clang-format on
});

EM_JS_NUM(bool, hiwire_call_includes_method, (JsRef idobj, JsRef idval), {
  let obj = Module.hiwire.get_value(idobj);
  let val = Module.hiwire.get_value(idval);
  return obj.includes(val);
});

EM_JS_NUM(bool, hiwire_has_get_method, (JsRef idobj), {
  // clang-format off
  let obj = Module.hiwire.get_value(idobj);
  return obj && typeof obj.get === "function";
  // clang-format on
});

EM_JS_REF(JsRef, hiwire_call_get_method, (JsRef idobj, JsRef idkey), {
  let obj = Module.hiwire.get_value(idobj);
  let key = Module.hiwire.get_value(idkey);
  let result = obj.get(key);
  // clang-format off
  if (result === undefined) {
    // Try to distinguish between undefined and missing:
    // If the object has a "has" method and it returns false for this key, the
    // key is missing. Otherwise, assume key present and value was undefined.
    // TODO: in absence of a "has" method, should we return None or KeyError?
    if (obj.has && typeof obj.has === "function" && !obj.has(key)) {
      return ERROR_REF;
    }
  }
  // clang-format on
  return Module.hiwire.new_value(result);
});

EM_JS_NUM(bool, hiwire_has_set_method, (JsRef idobj), {
  // clang-format off
  let obj = Module.hiwire.get_value(idobj);
  return obj && typeof obj.set === "function";
  // clang-format on
});

EM_JS_NUM(errcode,
          hiwire_call_set_method,
          (JsRef idobj, JsRef idkey, JsRef idval),
          {
            let obj = Module.hiwire.get_value(idobj);
            let key = Module.hiwire.get_value(idkey);
            let val = Module.hiwire.get_value(idval);
            let result = obj.set(key, val);
          });

EM_JS_NUM(errcode, hiwire_call_delete_method, (JsRef idobj, JsRef idkey), {
  let obj = Module.hiwire.get_value(idobj);
  let key = Module.hiwire.get_value(idkey);
  if (!obj.delete(key)) {
    return -1;
  }
});

EM_JS_NUM(bool, hiwire_is_pyproxy, (JsRef idobj), {
  return Module.PyProxy.isPyProxy(Module.hiwire.get_value(idobj));
});

EM_JS_NUM(bool, hiwire_is_function, (JsRef idobj), {
  // clang-format off
  return typeof Module.hiwire.get_value(idobj) === 'function';
  // clang-format on
});

EM_JS_NUM(bool, hiwire_is_error, (JsRef idobj), {
  // From https://stackoverflow.com/a/45496068
  let value = Module.hiwire.get_value(idobj);
  return !!(value && value.stack && value.message);
});

EM_JS_NUM(bool, hiwire_is_promise, (JsRef idobj), {
  // clang-format off
  let obj = Module.hiwire.get_value(idobj);
  return Module.hiwire.isPromise(obj);
  // clang-format on
});

EM_JS_REF(JsRef, hiwire_resolve_promise, (JsRef idobj), {
  // clang-format off
  let obj = Module.hiwire.get_value(idobj);
  let result = Promise.resolve(obj);
  return Module.hiwire.new_value(result);
  // clang-format on
});

EM_JS_REF(JsRef, hiwire_to_string, (JsRef idobj), {
  return Module.hiwire.new_value(Module.hiwire.get_value(idobj).toString());
});

EM_JS_REF(JsRef, hiwire_typeof, (JsRef idobj), {
  return Module.hiwire.new_value(typeof Module.hiwire.get_value(idobj));
});

EM_JS_REF(char*, hiwire_constructor_name, (JsRef idobj), {
  return stringToNewUTF8(Module.hiwire.get_value(idobj).constructor.name);
});

#define MAKE_OPERATOR(name, op)                                                \
  EM_JS_NUM(bool, hiwire_##name, (JsRef ida, JsRef idb), {                     \
    return (Module.hiwire.get_value(ida) op Module.hiwire.get_value(idb)) ? 1  \
                                                                          : 0; \
  })

MAKE_OPERATOR(less_than, <);
MAKE_OPERATOR(less_than_equal, <=);
// clang-format off
MAKE_OPERATOR(equal, ===);
MAKE_OPERATOR(not_equal, !==);
// clang-format on
MAKE_OPERATOR(greater_than, >);
MAKE_OPERATOR(greater_than_equal, >=);

EM_JS_REF(JsRef, hiwire_is_iterator, (JsRef idobj), {
  let jsobj = Module.hiwire.get_value(idobj);
  // clang-format off
  return typeof jsobj.next === 'function';
  // clang-format on
});

EM_JS_NUM(int, hiwire_next, (JsRef idobj, JsRef* result_ptr), {
  let jsobj = Module.hiwire.get_value(idobj);
  // clang-format off
  let { done, value } = jsobj.next();
  // clang-format on
  let result_id = Module.hiwire.new_value(value);
  setValue(result_ptr, result_id, "i32");
  return done;
});

EM_JS_REF(JsRef, hiwire_is_iterable, (JsRef idobj), {
  let jsobj = Module.hiwire.get_value(idobj);
  // clang-format off
  return typeof jsobj[Symbol.iterator] === 'function';
  // clang-format on
});

EM_JS_REF(JsRef, hiwire_get_iterator, (JsRef idobj), {
  let jsobj = Module.hiwire.get_value(idobj);
  return Module.hiwire.new_value(jsobj[Symbol.iterator]());
})

EM_JS_REF(JsRef, hiwire_object_entries, (JsRef idobj), {
  let jsobj = Module.hiwire.get_value(idobj);
  return Module.hiwire.new_value(Object.entries(jsobj));
});

EM_JS_REF(JsRef, hiwire_object_keys, (JsRef idobj), {
  let jsobj = Module.hiwire.get_value(idobj);
  return Module.hiwire.new_value(Object.keys(jsobj));
});

EM_JS_REF(JsRef, hiwire_object_values, (JsRef idobj), {
  let jsobj = Module.hiwire.get_value(idobj);
  return Module.hiwire.new_value(Object.values(jsobj));
});

EM_JS_NUM(bool, hiwire_is_typedarray, (JsRef idobj), {
  let jsobj = Module.hiwire.get_value(idobj);
  // clang-format off
  return (jsobj['byteLength'] !== undefined) ? 1 : 0;
  // clang-format on
});

EM_JS_NUM(bool, hiwire_is_on_wasm_heap, (JsRef idobj), {
  let jsobj = Module.hiwire.get_value(idobj);
  // clang-format off
  return (jsobj.buffer === Module.HEAPU8.buffer) ? 1 : 0;
  // clang-format on
});

EM_JS_NUM(int, hiwire_get_byteOffset, (JsRef idobj), {
  let jsobj = Module.hiwire.get_value(idobj);
  return jsobj['byteOffset'];
});

EM_JS_NUM(int, hiwire_get_byteLength, (JsRef idobj), {
  let jsobj = Module.hiwire.get_value(idobj);
  return jsobj['byteLength'];
});

EM_JS_NUM(errcode, hiwire_copy_to_ptr, (JsRef idobj, void* ptr), {
  let jsobj = Module.hiwire.get_value(idobj);
  // clang-format off
  let buffer = (jsobj['buffer'] !== undefined) ? jsobj.buffer : jsobj;
  // clang-format on
  Module.HEAPU8.set(new Uint8Array(buffer), ptr);
});

EM_JS_NUM(errcode,
          hiwire_get_dtype,
          (JsRef idobj, char** format_ptr, Py_ssize_t* size_ptr),
          {
            if (!Module.hiwire.dtype_map) {
              let alloc = stringToNewUTF8;
              Module.hiwire.dtype_map = new Map([
                [ 'Int8Array', [ alloc('b'), 1 ] ],
                [ 'Uint8Array', [ alloc('B'), 1 ] ],
                [ 'Uint8ClampedArray', [ alloc('B'), 1 ] ],
                [ 'Int16Array', [ alloc('h'), 2 ] ],
                [ 'Uint16Array', [ alloc('H'), 2 ] ],
                [ 'Int32Array', [ alloc('i'), 4 ] ],
                [ 'Uint32Array', [ alloc('I'), 4 ] ],
                [ 'Float32Array', [ alloc('f'), 4 ] ],
                [ 'Float64Array', [ alloc('d'), 8 ] ],
                [ 'ArrayBuffer', [ alloc('B'), 1 ] ], // Default to Uint8;
              ]);
            }
            let jsobj = Module.hiwire.get_value(idobj);
            let[format_utf8, size] =
              Module.hiwire.dtype_map.get(jsobj.constructor.name) || [ 0, 0 ];
            // Store results into arguments
            setValue(format_ptr, format_utf8, "i8*");
            setValue(size_ptr, size, "i32");
          });

EM_JS_REF(JsRef, hiwire_subarray, (JsRef idarr, int start, int end), {
  let jsarr = Module.hiwire.get_value(idarr);
  let jssub = jsarr.subarray(start, end);
  return Module.hiwire.new_value(jssub);
});

EM_JS_REF(JsRef, JsMap_New, (), { return Module.hiwire.new_value(new Map()); })

EM_JS_NUM(errcode, JsMap_Set, (JsRef mapid, JsRef keyid, JsRef valueid), {
  let map = Module.hiwire.get_value(mapid);
  let key = Module.hiwire.get_value(keyid);
  let value = Module.hiwire.get_value(valueid);
  map.set(key, value);
})

EM_JS_REF(JsRef, JsSet_New, (), { return Module.hiwire.new_value(new Set()); })

EM_JS_NUM(errcode, JsSet_Add, (JsRef mapid, JsRef keyid), {
  let set = Module.hiwire.get_value(mapid);
  let key = Module.hiwire.get_value(keyid);
  set.add(key);
})<|MERGE_RESOLUTION|>--- conflicted
+++ resolved
@@ -144,13 +144,12 @@
     // clang-format on
   };
 
-<<<<<<< HEAD
   if (globalThis.BigInt) {
     Module.BigInt = BigInt;
   } else {
     Module.BigInt = Number;
   }
-=======
+
   /**
    * Determine type and endianness of data from format. This is a helper
    * function for converting buffers from Python to Javascript, used in
@@ -259,7 +258,6 @@
     return [ arrayType, bigEndian ];
   };
 
->>>>>>> b342a397
   return 0;
 });
 
