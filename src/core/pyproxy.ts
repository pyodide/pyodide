--- conflicted
+++ resolved
@@ -782,11 +782,7 @@
    * some_value}``. When the generator raises a ``StopIteration(result_value)``
    * exception, ``next`` returns ``{done : true, value : result_value}``.
    */
-<<<<<<< HEAD
-  next(arg: any = undefined): IteratorResult<Py2JsResult, Py2JsResult> {
-=======
   next(arg: any = undefined): IteratorResult<any, any> {
->>>>>>> 0e1e2ac0
     // Note: arg is optional, if arg is not supplied, it will be undefined
     // which gets converted to "Py_None". This is as intended.
     let idarg = Hiwire.new_value(arg);
@@ -796,10 +792,6 @@
     let res_ptr = Module.stackAlloc(4);
     try {
       status = Module.__pyproxyGen_Send(_getPtr(this), idarg, res_ptr);
-<<<<<<< HEAD
-      done = status !== 1;
-=======
->>>>>>> 0e1e2ac0
     } catch (e) {
       API.fatal_error(e);
     } finally {
@@ -808,19 +800,11 @@
     let HEAPU32 = Module.HEAPU32;
     let idresult = DEREF_U32(res_ptr, 0);
     Module.stackRestore(stackTop);
-<<<<<<< HEAD
-    if (status === -1) {
-      Module._pythonexc2js();
-    }
-    let value = Hiwire.pop_value(idresult);
-    done = status === 0;
-=======
     if (status === PYGEN_ERROR) {
       Module._pythonexc2js();
     }
     let value = Hiwire.pop_value(idresult);
     done = status === PYGEN_RETURN;
->>>>>>> 0e1e2ac0
     return { done, value };
   }
 }
