/**
 * Every public Python entrypoint goes through this file! The main entrypoint is
 * the callPyObject method, but of course one can also execute arbitrary code
 * via the various __dundermethods__ associated to classes.
 *
 * Any time we call into wasm, the call should be wrapped in a try catch block.
 * This way if a JavaScript error emerges from the wasm, we can escalate it to a
 * fatal error.
 *
 * This is file is preprocessed with -imacros "pyproxy.c". As a result of this,
 * any macros available in pyproxy.c are available here. We only need the flags
 * macros HAS_LENGTH, etc.
 *
 * See Makefile recipe for src/js/pyproxy.gen.ts
 */

declare var Tests: any;
declare var Module: any;
declare var Hiwire: any;

<<<<<<< HEAD
import { TypedArray } from "lib";
=======
import { TypedArray } from "types";
>>>>>>> 9f0f99bb
import { warnOnce } from "pyodide_util";

// pyodide-skip

// Just for this file, we implement a special "skip" pragma. These lines are
// skipped by the Makefile when producing pyproxy.gen.ts These are actually C
// macros, but we declare them to make typescript okay with processing the raw
// file. We need to process the raw file to generate the docs because the C
// preprocessor deletes comments which kills all the docstrings.

// These declarations make Typescript accept the raw file. However, if we macro
// preprocess these lines, we get a bunch of syntax errors so they need to be
// removed from the preprocessed version.

// This also has the benefit that it makes intellisense happy.
declare var IS_CALLABLE: number;
declare var HAS_LENGTH: number;
declare var HAS_GET: number;
declare var HAS_SET: number;
declare var HAS_CONTAINS: number;
declare var IS_ITERABLE: number;
declare var IS_ITERATOR: number;
declare var IS_AWAITABLE: number;
declare var IS_BUFFER: number;
declare var IS_ASYNC_ITERABLE: number;
declare var IS_ASYNC_ITERATOR: number;
declare var IS_GENERATOR: number;
declare var IS_ASYNC_GENERATOR: number;
declare var IS_SEQUENCE: number;
declare var IS_MUTABLE_SEQUENCE: number;

declare var PYGEN_NEXT: number;
declare var PYGEN_RETURN: number;
declare var PYGEN_ERROR: number;

declare function DEREF_U32(ptr: number, offset: number): number;
declare function Py_ENTER(): void;
declare function Py_EXIT(): void;
// end-pyodide-skip

function isPyProxy(jsobj: any): jsobj is PyProxy {
  try {
    return jsobj instanceof PyProxy;
  } catch (e) {
    return false;
  }
}
API.isPyProxy = isPyProxy;

declare var FinalizationRegistry: any;
declare var globalThis: any;

if (globalThis.FinalizationRegistry) {
  Module.finalizationRegistry = new FinalizationRegistry(
    ({ ptr, cache }: PyProxyShared) => {
      if (cache) {
        // If we leak a proxy, we must transitively leak everything in its cache
        // too =(
        cache.leaked = true;
        pyproxy_decref_cache(cache);
      }
      try {
        Py_ENTER();
        _Py_DecRef(ptr);
        Py_EXIT();
      } catch (e) {
        // I'm not really sure what happens if an error occurs inside of a
        // finalizer...
        API.fatal_error(e);
      }
    },
  );
  // For some unclear reason this code screws up selenium FirefoxDriver. Works
  // fine in chrome and when I test it in browser. It seems to be sensitive to
  // changes that don't make a difference to the semantics.
  // TODO: after 0.18.0, fix selenium issues with this code.
  // Module.bufferFinalizationRegistry = new FinalizationRegistry((ptr) => {
  //   try {
  //     _PyBuffer_Release(ptr);
  //     _PyMem_Free(ptr);
  //   } catch (e) {
  //     API.fatal_error(e);
  //   }
  // });
} else {
  Module.finalizationRegistry = { register() {}, unregister() {} };
  // Module.bufferFinalizationRegistry = finalizationRegistry;
}

let pyproxy_alloc_map = new Map();
Module.pyproxy_alloc_map = pyproxy_alloc_map;
let trace_pyproxy_alloc: (proxy: any) => void;
let trace_pyproxy_dealloc: (proxy: any) => void;

Module.enable_pyproxy_allocation_tracing = function () {
  trace_pyproxy_alloc = function (proxy: any) {
    pyproxy_alloc_map.set(proxy, Error().stack);
  };
  trace_pyproxy_dealloc = function (proxy: any) {
    pyproxy_alloc_map.delete(proxy);
  };
};
Module.disable_pyproxy_allocation_tracing = function () {
  trace_pyproxy_alloc = function (proxy: any) {};
  trace_pyproxy_dealloc = function (proxy: any) {};
};
Module.disable_pyproxy_allocation_tracing();

type PyProxyCache = { cacheId: number; refcnt: number; leaked?: boolean };
type PyProxyShared = {
  ptr: number;
  cache: PyProxyCache;
  flags: number;
  promise: Promise<any> | undefined;
  destroyed_msg: string | undefined;
  gcRegistered: boolean;
};
type PyProxyProps = {
  /**
   * captureThis tracks whether this should be passed as the first argument to
   * the Python function or not. We keep it false by default. To make a PyProxy
   * where the ``this`` argument is included, call the :js:meth:`captureThis` method.
   */
  captureThis: boolean;
  /**
   * isBound tracks whether bind has been called
   */
  isBound: boolean;
  /**
   * the ``this`` value that has been bound to the PyProxy
   */
  boundThis?: any;
  /**
   * Any extra arguments passed to bind are used for partial function
   * application. These are stored here.
   */
  boundArgs: any[];
  roundtrip: boolean;
};

type PyProxyAttrs = {
  // shared between aliases but not between copies
  shared: PyProxyShared;
  // properties that may be different between aliases
  props: PyProxyProps;
};

const pyproxyAttrsSymbol = Symbol("pyproxy.attrs");

/**
 * Create a new PyProxy wrapping ptrobj which is a PyObject*.
 *
 * Two proxies are **aliases** if they share `shared` (they may have different
 * props). Aliases are created by `bind` and `captureThis`. Aliases share the
 * same lifetime: `destroy` destroys both of them, they are only registered with
 * the garbage collector once, they only own a single refcount.  An **alias** is
 * created by passing the shared option.
 *
 * Two proxies are **copies** if they share `shared.cache`. Two copies share
 * attribute caches but they otherwise have independent lifetimes. The attribute
 * caches are refcounted so that they can be cleaned up when all copies are
 * destroyed. A **copy** is made by passing the `cache` argument.
 *
 * In the case that the Python object is callable, PyProxy inherits from
 * Function so that PyProxy objects can be callable. In that case we MUST expose
 * certain properties inherited from Function, but we do our best to remove as
 * many as possible.
 */
function pyproxy_new(
  ptr: number,
  {
    flags: flags_arg,
    cache,
    props,
    shared,
    gcRegister,
  }: {
    flags?: number;
    cache?: PyProxyCache;
    shared?: PyProxyShared;
    props?: any;
    gcRegister?: boolean;
  } = {},
): PyProxy {
  if (gcRegister === undefined) {
    // register by default
    gcRegister = true;
  }
  const flags = flags_arg !== undefined ? flags_arg : _pyproxy_getflags(ptr);
  if (flags === -1) {
    _pythonexc2js();
  }
  const is_sequence = flags & IS_SEQUENCE;
  const cls = Module.getPyProxyClass(flags);
  let target;
  if (flags & IS_CALLABLE) {
    // In this case we are effectively subclassing Function in order to ensure
    // that the proxy is callable. With a Content Security Protocol that doesn't
    // allow unsafe-eval, we can't invoke the Function constructor directly. So
    // instead we create a function in the universally allowed way and then use
    // `setPrototypeOf`. The documentation for `setPrototypeOf` says to use
    // `Object.create` or `Reflect.construct` instead for performance reasons
    // but neither of those work here.
    target = function () {};
    Object.setPrototypeOf(target, cls.prototype);
    // Remove undesirable properties added by Function constructor. Note: we
    // can't remove "arguments" or "caller" because they are not configurable
    // and not writable
    // @ts-ignore
    delete target.length;
    // @ts-ignore
    delete target.name;
    // prototype isn't configurable so we can't delete it but it's writable.
    target.prototype = undefined;
  } else {
    target = Object.create(cls.prototype);
  }

  const isAlias = !!shared;
  if (!shared) {
    // Not an alias so we have to make `shared`.
    if (!cache) {
      // In this case it's not a copy.
      // The cache needs to be accessed primarily from the C function
      // _pyproxy_getattr so we make a hiwire id.
      let cacheId = Hiwire.new_value(new Map());
      cache = { cacheId, refcnt: 0 };
    }
    cache.refcnt++;
    shared = {
      ptr,
      cache,
      flags,
      promise: undefined,
      destroyed_msg: undefined,
      gcRegistered: false,
    };
    _Py_IncRef(ptr);
  }

  props = Object.assign(
    { isBound: false, captureThis: false, boundArgs: [], roundtrip: false },
    props,
  );
  let proxy = new Proxy(
    target,
    is_sequence ? PyProxySequenceHandlers : PyProxyHandlers,
  );
  if (!isAlias && gcRegister) {
    // we need to register only once for a set of aliases. we can't register the
    // proxy directly since that isn't shared between aliases. The aliases all
    // share $$ so we can register that. They also need access to the data in
    // $$, but we can't use $$ itself as the held object since that would keep
    // $$ from being gc'd ever. So we make a copy. To prevent double free, we
    // have to be careful to unregister when we destroy.
    gc_register_proxy(shared);
  }
  if (!isAlias) {
    trace_pyproxy_alloc(proxy);
  }
  const attrs = { shared, props };
  target[pyproxyAttrsSymbol] = attrs;
  return proxy;
}
Module.pyproxy_new = pyproxy_new;

function gc_register_proxy(shared: PyProxyShared) {
  const shared_copy = Object.assign({}, shared);
  shared.gcRegistered = true;
  Module.finalizationRegistry.register(shared, shared_copy, shared);
}
Module.gc_register_proxy = gc_register_proxy;

function _getAttrsQuiet(jsobj: any): PyProxyAttrs {
  return jsobj[pyproxyAttrsSymbol];
}
Module.PyProxy_getAttrsQuiet = _getAttrsQuiet;
function _getAttrs(jsobj: any): PyProxyAttrs {
  const attrs = _getAttrsQuiet(jsobj);
  if (!attrs.shared.ptr) {
    throw new Error(attrs.shared.destroyed_msg);
  }
  return attrs;
}
Module.PyProxy_getAttrs = _getAttrs;

function _getPtr(jsobj: any) {
  return _getAttrs(jsobj).shared.ptr;
}

function _getFlags(jsobj: any): number {
  return Object.getPrototypeOf(jsobj).$$flags;
}

function _adjustArgs(proxyobj: any, jsthis: any, jsargs: any[]): any[] {
  const { captureThis, boundArgs, boundThis, isBound } =
    _getAttrs(proxyobj).props;
  if (captureThis) {
    if (isBound) {
      return [boundThis].concat(boundArgs, jsargs);
    } else {
      return [jsthis].concat(jsargs);
    }
  }
  if (isBound) {
    return boundArgs.concat(jsargs);
  }
  return jsargs;
}

let pyproxyClassMap = new Map();
/**
 * Retrieve the appropriate mixins based on the features requested in flags.
 * Used by pyproxy_new. The "flags" variable is produced by the C function
 * pyproxy_getflags. Multiple PyProxies with the same set of feature flags
 * will share the same prototype, so the memory footprint of each individual
 * PyProxy is minimal.
 */
Module.getPyProxyClass = function (flags: number) {
  const FLAG_TYPE_PAIRS: [number, any][] = [
    [HAS_LENGTH, PyLengthMethods],
    [HAS_GET, PyGetItemMethods],
    [HAS_SET, PySetItemMethods],
    [HAS_CONTAINS, PyContainsMethods],
    [IS_ITERABLE, PyIterableMethods],
    [IS_ITERATOR, PyIteratorMethods],
    [IS_GENERATOR, PyGeneratorMethods],
    [IS_ASYNC_ITERABLE, PyAsyncIterableMethods],
    [IS_ASYNC_ITERATOR, PyAsyncIteratorMethods],
    [IS_ASYNC_GENERATOR, PyAsyncGeneratorMethods],
    [IS_AWAITABLE, PyAwaitableMethods],
    [IS_BUFFER, PyBufferMethods],
    [IS_CALLABLE, PyCallableMethods],
    [IS_SEQUENCE, PySequenceMethods],
    [IS_MUTABLE_SEQUENCE, PyMutableSequenceMethods],
  ];
  let result = pyproxyClassMap.get(flags);
  if (result) {
    return result;
  }
  let descriptors: any = {};
  for (let [feature_flag, methods] of FLAG_TYPE_PAIRS) {
    if (flags & feature_flag) {
      Object.assign(
        descriptors,
        Object.getOwnPropertyDescriptors(methods.prototype),
      );
    }
  }
  // Use base constructor (just throws an error if construction is attempted).
  descriptors.constructor = Object.getOwnPropertyDescriptor(
    PyProxy.prototype,
    "constructor",
  );
  Object.assign(
    descriptors,
    Object.getOwnPropertyDescriptors({ $$flags: flags }),
  );
  const super_proto = flags & IS_CALLABLE ? PyProxyFunctionProto : PyProxyProto;
  const sub_proto = Object.create(super_proto, descriptors);
  function NewPyProxyClass() {}
  NewPyProxyClass.prototype = sub_proto;
  pyproxyClassMap.set(flags, NewPyProxyClass);
  return NewPyProxyClass;
};

// Static methods
Module.PyProxy_getPtr = _getPtr;

const pyproxy_cache_destroyed_msg =
  "This borrowed attribute proxy was automatically destroyed in the " +
  "process of destroying the proxy it was borrowed from. Try using the 'copy' method.";

function pyproxy_decref_cache(cache: PyProxyCache) {
  if (!cache) {
    return;
  }
  cache.refcnt--;
  if (cache.refcnt === 0) {
    let cache_map = Hiwire.pop_value(cache.cacheId);
    for (let proxy_id of cache_map.values()) {
      const cache_entry = Hiwire.pop_value(proxy_id);
      if (!cache.leaked) {
        Module.pyproxy_destroy(cache_entry, pyproxy_cache_destroyed_msg, true);
      }
    }
  }
}

function generateDestroyedMessage(
  proxy: PyProxy,
  destroyed_msg: string,
): string {
  destroyed_msg = destroyed_msg || "Object has already been destroyed";
  if (API.debug_ffi) {
    let proxy_type = proxy.type;
    let proxy_repr;
    try {
      proxy_repr = proxy.toString();
    } catch (e) {
      if ((e as any).pyodide_fatal_error) {
        throw e;
      }
    }
    destroyed_msg += "\n" + `The object was of type "${proxy_type}" and `;
    if (proxy_repr) {
      destroyed_msg += `had repr "${proxy_repr}"`;
    } else {
      destroyed_msg += "an error was raised when trying to generate its repr";
    }
  } else {
    destroyed_msg +=
      "\n" +
      "For more information about the cause of this error, use `pyodide.setDebug(true)`";
  }
  return destroyed_msg;
}

Module.pyproxy_destroy = function (
  proxy: PyProxy,
  destroyed_msg: string,
  destroy_roundtrip: boolean,
) {
  const { shared, props } = _getAttrsQuiet(proxy);
  if (!shared.ptr) {
    // already destroyed
    return;
  }
  if (!destroy_roundtrip && props.roundtrip) {
    return;
  }
  shared.destroyed_msg = generateDestroyedMessage(proxy, destroyed_msg);
  // Maybe the destructor will call JavaScript code that will somehow try
  // to use this proxy. Mark it deleted before decrementing reference count
  // just in case!
  const ptr = shared.ptr;
  shared.ptr = 0;
  if (shared.gcRegistered) {
    Module.finalizationRegistry.unregister(shared);
  }
  pyproxy_decref_cache(shared.cache);

  try {
    Py_ENTER();
    _Py_DecRef(ptr);
    trace_pyproxy_dealloc(proxy);
    Py_EXIT();
  } catch (e) {
    API.fatal_error(e);
  }
};

// Now a lot of boilerplate to wrap the abstract Object protocol wrappers
// defined in pyproxy.c in JavaScript functions.

Module.callPyObjectKwargs = function (
  ptrobj: number,
  jsargs: any,
  kwargs: any,
) {
  // We don't do any checking for kwargs, checks are in PyProxy.callKwargs
  // which only is used when the keyword arguments come from the user.
  let num_pos_args = jsargs.length;
  let kwargs_names = Object.keys(kwargs);
  let kwargs_values = Object.values(kwargs);
  let num_kwargs = kwargs_names.length;
  jsargs.push(...kwargs_values);

  let idargs = Hiwire.new_value(jsargs);
  let idkwnames = Hiwire.new_value(kwargs_names);
  let idresult;
  try {
    Py_ENTER();
    idresult = __pyproxy_apply(
      ptrobj,
      idargs,
      num_pos_args,
      idkwnames,
      num_kwargs,
    );
    Py_EXIT();
  } catch (e) {
    API.maybe_fatal_error(e);
    return;
  } finally {
    Hiwire.decref(idargs);
    Hiwire.decref(idkwnames);
  }
  if (idresult === 0) {
    _pythonexc2js();
  }
  let result = Hiwire.pop_value(idresult);
  // Automatically schedule coroutines
  if (result && result.type === "coroutine" && result._ensure_future) {
    Py_ENTER();
    let is_coroutine = __iscoroutinefunction(ptrobj);
    Py_EXIT();
    if (is_coroutine) {
      result._ensure_future();
    }
  }
  return result;
};

Module.callPyObject = function (ptrobj: number, jsargs: any) {
  return Module.callPyObjectKwargs(ptrobj, jsargs, {});
};

export interface PyProxy {
  [x: string]: any;
}

/**
 * A :js:class:`~pyodide.ffi.PyProxy` is an object that allows idiomatic use of a Python object from
 * JavaScript. See :ref:`type-translations-pyproxy`.
 */
export class PyProxy {
  /** @private */
  $$flags: number;

  /** @private */
  static [Symbol.hasInstance](obj: any): obj is PyProxy {
    return [PyProxy, PyProxyFunction].some((cls) =>
      Function.prototype[Symbol.hasInstance].call(cls, obj),
    );
  }

  /**
   * @hideconstructor
   */
  constructor() {
    throw new TypeError("PyProxy is not a constructor");
  }

  /** @hidden */
  get [Symbol.toStringTag]() {
    return "PyProxy";
  }
  /**
   * The name of the type of the object.
   *
   * Usually the value is ``"module.name"`` but for builtins or
   * interpreter-defined types it is just ``"name"``. As pseudocode this is:
   *
   * .. code-block:: python
   *
   *    ty = type(x)
   *    if ty.__module__ == 'builtins' or ty.__module__ == "__main__":
   *        return ty.__name__
   *    else:
   *        ty.__module__ + "." + ty.__name__
   *
   */
  get type(): string {
    let ptrobj = _getPtr(this);
    return Hiwire.pop_value(__pyproxy_type(ptrobj));
  }
  toString(): string {
    let ptrobj = _getPtr(this);
    let jsref_repr;
    try {
      Py_ENTER();
      jsref_repr = __pyproxy_repr(ptrobj);
      Py_EXIT();
    } catch (e) {
      API.fatal_error(e);
    }
    if (jsref_repr === 0) {
      _pythonexc2js();
    }
    return Hiwire.pop_value(jsref_repr);
  }
  /**
   * Destroy the :js:class:`~pyodide.ffi.PyProxy`. This will release the memory. Any further attempt
   * to use the object will raise an error.
   *
   * In a browser supporting :js:data:`FinalizationRegistry`, Pyodide will
   * automatically destroy the :js:class:`~pyodide.ffi.PyProxy` when it is garbage collected, however
   * there is no guarantee that the finalizer will be run in a timely manner so
   * it is better to destroy the proxy explicitly.
   *
   * @param options
   * @param options.message The error message to print if use is attempted after
   *        destroying. Defaults to "Object has already been destroyed".
   *
   */
  destroy(options: { message?: string; destroyRoundtrip?: boolean } = {}) {
    options = Object.assign({ message: "", destroyRoundtrip: true }, options);
    const { message: m, destroyRoundtrip: d } = options;
    Module.pyproxy_destroy(this, m, d);
  }
  /**
   * Make a new :js:class:`~pyodide.ffi.PyProxy` pointing to the same Python object.
   * Useful if the :js:class:`~pyodide.ffi.PyProxy` is destroyed somewhere else.
   */
  copy(): PyProxy {
    let attrs = _getAttrs(this);
    return pyproxy_new(attrs.shared.ptr, {
      flags: _getFlags(this),
      cache: attrs.shared.cache,
      props: attrs.props,
    });
  }
  /**
   * Converts the :js:class:`~pyodide.ffi.PyProxy` into a JavaScript object as best as possible. By
   * default does a deep conversion, if a shallow conversion is desired, you can
   * use ``proxy.toJs({depth : 1})``. See :ref:`Explicit Conversion of PyProxy
   * <type-translations-pyproxy-to-js>` for more info.
   * @param options
   * @return The JavaScript object resulting from the conversion.
   */
  toJs({
    depth = -1,
    pyproxies = undefined,
    create_pyproxies = true,
    dict_converter = undefined,
    default_converter = undefined,
  }: {
    /** How many layers deep to perform the conversion. Defaults to infinite */
    depth?: number;
    /**
     * If provided, :js:meth:`toJs` will store all PyProxies created in this
     * list. This allows you to easily destroy all the PyProxies by iterating
     * the list without having to recurse over the generated structure. The most
     * common use case is to create a new empty list, pass the list as
     * ``pyproxies``, and then later iterate over ``pyproxies`` to destroy all of
     * created proxies.
     */
    pyproxies?: PyProxy[];
    /**
     * If false, :js:meth:`toJs` will throw a
     * :py:exc:`~pyodide.ffi.ConversionError` rather than producing a
     * :js:class:`~pyodide.ffi.PyProxy`.
     */
    create_pyproxies?: boolean;
    /**
     * A function to be called on an iterable of pairs ``[key, value]``. Convert
     * this iterable of pairs to the desired output. For instance,
     * :js:func:`Object.fromEntries` would convert the dict to an object,
     * :js:func:`Array.from` converts it to an :js:class:`Array` of pairs, and
     * ``(it) => new Map(it)`` converts it to a :js:class:`Map` (which is the
     * default behavior).
     */
    dict_converter?: (array: Iterable<[key: string, value: any]>) => any;
    /**
     * Optional argument to convert objects with no default conversion. See the
     * documentation of :meth:`~pyodide.ffi.to_js`.
     */
    default_converter?: (
      obj: PyProxy,
      convert: (obj: PyProxy) => any,
      cacheConversion: (obj: PyProxy, result: any) => void,
    ) => any;
  } = {}): any {
    let ptrobj = _getPtr(this);
    let idresult;
    let proxies_id;
    let dict_converter_id = 0;
    let default_converter_id = 0;
    if (!create_pyproxies) {
      proxies_id = 0;
    } else if (pyproxies) {
      proxies_id = Hiwire.new_value(pyproxies);
    } else {
      proxies_id = Hiwire.new_value([]);
    }
    if (dict_converter) {
      dict_converter_id = Hiwire.new_value(dict_converter);
    }
    if (default_converter) {
      default_converter_id = Hiwire.new_value(default_converter);
    }
    try {
      Py_ENTER();
      idresult = _python2js_custom(
        ptrobj,
        depth,
        proxies_id,
        dict_converter_id,
        default_converter_id,
      );
      Py_EXIT();
    } catch (e) {
      API.fatal_error(e);
    } finally {
      Hiwire.decref(proxies_id);
      Hiwire.decref(dict_converter_id);
      Hiwire.decref(default_converter_id);
    }
    if (idresult === 0) {
      _pythonexc2js();
    }
    return Hiwire.pop_value(idresult);
  }
  /**
   * Check whether the :js:class:`~pyodide.ffi.PyProxy` is a :js:class:`~pyodide.ffi.PyProxyWithLength`.
   * @deprecated Use ``obj instanceof pyodide.ffi.PyProxyWithLength`` instead.
   */
  @warnOnce(
    "supportsLength() is deprecated. Use `instanceof pyodide.ffi.PyProxyWithLength` instead.",
  )
  supportsLength(): this is PyProxyWithLength {
    return !!(_getFlags(this) & HAS_LENGTH);
  }
  /**
   * Check whether the :js:class:`~pyodide.ffi.PyProxy` is a :js:class:`~pyodide.ffi.PyProxyWithGet`.
   * @deprecated Use ``obj instanceof pyodide.ffi.PyProxyWithGet`` instead.
   */
  @warnOnce(
    "supportsGet() is deprecated. Use `instanceof pyodide.ffi.PyProxyWithGet` instead.",
  )
  supportsGet(): this is PyProxyWithGet {
    return !!(_getFlags(this) & HAS_GET);
  }
  /**
   * Check whether the :js:class:`~pyodide.ffi.PyProxy` is a :js:class:`~pyodide.ffi.PyProxyWithSet`.
   * @deprecated Use ``obj instanceof pyodide.ffi.PyProxyWithSet`` instead.
   */
  @warnOnce(
    "supportsSet() is deprecated. Use `instanceof pyodide.ffi.PyProxyWithSet` instead.",
  )
  supportsSet(): this is PyProxyWithSet {
    return !!(_getFlags(this) & HAS_SET);
  }
  /**
   * Check whether the :js:class:`~pyodide.ffi.PyProxy` is a :js:class:`~pyodide.ffi.PyProxyWithHas`.
   * @deprecated Use ``obj instanceof pyodide.ffi.PyProxyWithHas`` instead.
   */
  @warnOnce(
    "supportsHas() is deprecated. Use `instanceof pyodide.ffi.PyProxyWithHas` instead.",
  )
  supportsHas(): this is PyProxyWithHas {
    return !!(_getFlags(this) & HAS_CONTAINS);
  }
  /**
   * Check whether the :js:class:`~pyodide.ffi.PyProxy` is a
   * :js:class:`~pyodide.ffi.PyIterable`.
   * @deprecated Use ``obj instanceof pyodide.ffi.PyIterable`` instead.
   */
  @warnOnce(
    "isIterable() is deprecated. Use `instanceof pyodide.ffi.PyIterable` instead.",
  )
  isIterable(): this is PyIterable {
    return !!(_getFlags(this) & (IS_ITERABLE | IS_ITERATOR));
  }
  /**
   * Check whether the :js:class:`~pyodide.ffi.PyProxy` is a
   * :js:class:`~pyodide.ffi.PyIterator`
   * @deprecated Use ``obj instanceof pyodide.ffi.PyIterator`` instead.
   */
  @warnOnce(
    "isIterator() is deprecated. Use `instanceof pyodide.ffi.PyIterator` instead.",
  )
  isIterator(): this is PyIterator {
    return !!(_getFlags(this) & IS_ITERATOR);
  }
  /**
   * Check whether the :js:class:`~pyodide.ffi.PyProxy` is a :js:class:`~pyodide.ffi.PyAwaitable`
   * @deprecated Use :js:class:`obj instanceof pyodide.ffi.PyAwaitable <pyodide.ffi.PyAwaitable>` instead.
   */
  @warnOnce(
    "isAwaitable() is deprecated. Use `instanceof pyodide.ffi.PyAwaitable` instead.",
  )
  isAwaitable(): this is PyAwaitable {
    return !!(_getFlags(this) & IS_AWAITABLE);
  }
  /**
   * Check whether the :js:class:`~pyodide.ffi.PyProxy` is a :js:class:`~pyodide.ffi.PyBuffer`.
   * @deprecated Use ``obj instanceof pyodide.ffi.PyBuffer`` instead.
   */
  @warnOnce(
    "isBuffer() is deprecated. Use `instanceof pyodide.ffi.PyBuffer` instead.",
  )
  isBuffer(): this is PyBuffer {
    return !!(_getFlags(this) & IS_BUFFER);
  }
  /**
   * Check whether the :js:class:`~pyodide.ffi.PyProxy` is a :js:class:`~pyodide.ffi.PyCallable`.
   * @deprecated ``obj instanceof pyodide.ffi.PyCallable`` instead.
   */
  @warnOnce(
    "isCallable() is deprecated. Use `instanceof pyodide.ffi.PyCallable` instead.",
  )
  isCallable(): this is PyCallable {
    return !!(_getFlags(this) & IS_CALLABLE);
  }
}

const PyProxyProto = PyProxy.prototype;
// For some weird reason in the node and firefox tests, the identity of
// `Function` changes between now and the test suite. Can't reproduce this
// outside the test suite though...
// See test_pyproxy_instanceof_function.
Tests.Function = Function;
const PyProxyFunctionProto = Object.create(
  Function.prototype,
  Object.getOwnPropertyDescriptors(PyProxyProto),
);
function PyProxyFunction() {}
PyProxyFunction.prototype = PyProxyFunctionProto;
globalThis.PyProxyFunction = PyProxyFunction;

/**
 * A :js:class:`~pyodide.ffi.PyProxy` whose proxied Python object has a :meth:`~object.__len__`
 * method.
 */
export class PyProxyWithLength extends PyProxy {
  /** @private */
  static [Symbol.hasInstance](obj: any): obj is PyProxy {
    return API.isPyProxy(obj) && !!(_getFlags(obj) & HAS_LENGTH);
  }
}

export interface PyProxyWithLength extends PyLengthMethods {}

// Controlled by HAS_LENGTH, appears for any object with __len__ or sq_length
// or mp_length methods
export class PyLengthMethods {
  /**
   * The length of the object.
   */
  get length(): number {
    let ptrobj = _getPtr(this);
    let length;
    try {
      Py_ENTER();
      length = _PyObject_Size(ptrobj);
      Py_EXIT();
    } catch (e) {
      API.fatal_error(e);
    }
    if (length === -1) {
      _pythonexc2js();
    }
    return length;
  }
}

/**
 * A :js:class:`~pyodide.ffi.PyProxy` whose proxied Python object has a
 * :meth:`~object.__getitem__` method.
 */
export class PyProxyWithGet extends PyProxy {
  /** @private */
  static [Symbol.hasInstance](obj: any): obj is PyProxy {
    return API.isPyProxy(obj) && !!(_getFlags(obj) & HAS_GET);
  }
}

export interface PyProxyWithGet extends PyGetItemMethods {}

// Controlled by HAS_GET, appears for any class with __getitem__,
// mp_subscript, or sq_item methods
export class PyGetItemMethods {
  /**
   * This translates to the Python code ``obj[key]``.
   *
   * @param key The key to look up.
   * @returns The corresponding value.
   */
  get(key: any): any {
    let ptrobj = _getPtr(this);
    let idkey = Hiwire.new_value(key);
    let idresult;
    try {
      Py_ENTER();
      idresult = __pyproxy_getitem(ptrobj, idkey);
      Py_EXIT();
    } catch (e) {
      API.fatal_error(e);
    } finally {
      Hiwire.decref(idkey);
    }
    if (idresult === 0) {
      if (_PyErr_Occurred()) {
        _pythonexc2js();
      } else {
        return undefined;
      }
    }
    return Hiwire.pop_value(idresult);
  }
}

/**
 * A :js:class:`~pyodide.ffi.PyProxy` whose proxied Python object has a
 * :meth:`~object.__setitem__` or :meth:`~object.__delitem__` method.
 */
export class PyProxyWithSet extends PyProxy {
  /** @private */
  static [Symbol.hasInstance](obj: any): obj is PyProxy {
    return API.isPyProxy(obj) && !!(_getFlags(obj) & HAS_SET);
  }
}

export interface PyProxyWithSet extends PySetItemMethods {}
// Controlled by HAS_SET, appears for any class with __setitem__, __delitem__,
// mp_ass_subscript,  or sq_ass_item.
export class PySetItemMethods {
  /**
   * This translates to the Python code ``obj[key] = value``.
   *
   * @param key The key to set.
   * @param value The value to set it to.
   */
  set(key: any, value: any) {
    let ptrobj = _getPtr(this);
    let idkey = Hiwire.new_value(key);
    let idval = Hiwire.new_value(value);
    let errcode;
    try {
      Py_ENTER();
      errcode = __pyproxy_setitem(ptrobj, idkey, idval);
      Py_EXIT();
    } catch (e) {
      API.fatal_error(e);
    } finally {
      Hiwire.decref(idkey);
      Hiwire.decref(idval);
    }
    if (errcode === -1) {
      _pythonexc2js();
    }
  }
  /**
   * This translates to the Python code ``del obj[key]``.
   *
   * @param key The key to delete.
   */
  delete(key: any) {
    let ptrobj = _getPtr(this);
    let idkey = Hiwire.new_value(key);
    let errcode;
    try {
      Py_ENTER();
      errcode = __pyproxy_delitem(ptrobj, idkey);
      Py_EXIT();
    } catch (e) {
      API.fatal_error(e);
    } finally {
      Hiwire.decref(idkey);
    }
    if (errcode === -1) {
      _pythonexc2js();
    }
  }
}

/**
 * A :js:class:`~pyodide.ffi.PyProxy` whose proxied Python object has a
 * :meth:`~object.__contains__` method.
 */
export class PyProxyWithHas extends PyProxy {
  /** @private */
  static [Symbol.hasInstance](obj: any): obj is PyProxy {
    return API.isPyProxy(obj) && !!(_getFlags(obj) & HAS_CONTAINS);
  }
}

export interface PyProxyWithHas extends PyContainsMethods {}

// Controlled by HAS_CONTAINS flag, appears for any class with __contains__ or
// sq_contains
export class PyContainsMethods {
  /**
   * This translates to the Python code ``key in obj``.
   *
   * @param key The key to check for.
   * @returns Is ``key`` present?
   */
  has(key: any): boolean {
    let ptrobj = _getPtr(this);
    let idkey = Hiwire.new_value(key);
    let result;
    try {
      Py_ENTER();
      result = __pyproxy_contains(ptrobj, idkey);
      Py_EXIT();
    } catch (e) {
      API.fatal_error(e);
    } finally {
      Hiwire.decref(idkey);
    }
    if (result === -1) {
      _pythonexc2js();
    }
    return result === 1;
  }
}

/**
 * A helper for [Symbol.iterator].
 *
 * Because "it is possible for a generator to be garbage collected without
 * ever running its finally block", we take extra care to try to ensure that
 * we don't leak the iterator. We register it with the finalizationRegistry,
 * but if the finally block is executed, we decref the pointer and unregister.
 *
 * In order to do this, we create the generator with this inner method,
 * register the finalizer, and then return it.
 *
 * Quote from:
 * https://hacks.mozilla.org/2015/07/es6-in-depth-generators-continued/
 *
 */
function* iter_helper(iterptr: number, token: {}): Generator<any> {
  try {
    while (true) {
      Py_ENTER();
      const item = __pyproxy_iter_next(iterptr);
      if (item === 0) {
        break;
      }
      Py_EXIT();
      yield Hiwire.pop_value(item);
    }
  } catch (e) {
    API.fatal_error(e);
  } finally {
    Module.finalizationRegistry.unregister(token);
    _Py_DecRef(iterptr);
  }
  if (_PyErr_Occurred()) {
    _pythonexc2js();
  }
}

/**
 * A :js:class:`~pyodide.ffi.PyProxy` whose proxied Python object is :std:term:`iterable`
 * (i.e., it has an :meth:`~object.__iter__` method).
 */
export class PyIterable extends PyProxy {
  /** @private */
  static [Symbol.hasInstance](obj: any): obj is PyProxy {
    return (
      API.isPyProxy(obj) && !!(_getFlags(obj) & (IS_ITERABLE | IS_ITERATOR))
    );
  }
}

export interface PyIterable extends PyIterableMethods {}

/** @deprecated Use :js:class:`pyodide.ffi.PyIterable` instead. */
export type PyProxyIterable = PyIterable;

// Controlled by IS_ITERABLE, appears for any object with __iter__ or tp_iter,
// unless they are iterators. See: https://docs.python.org/3/c-api/iter.html
// https://developer.mozilla.org/en-US/docs/Web/JavaScript/Reference/Iteration_protocols
// This avoids allocating a PyProxy wrapper for the temporary iterator.
export class PyIterableMethods {
  /**
   * This translates to the Python code ``iter(obj)``. Return an iterator
   * associated to the proxy. See the documentation for
   * :js:data:`Symbol.iterator`.
   *
   * This will be used implicitly by ``for(let x of proxy){}``.
   */
  [Symbol.iterator](): Iterator<any, any, any> {
    let ptrobj = _getPtr(this);
    let token = {};
    let iterptr;
    try {
      Py_ENTER();
      iterptr = _PyObject_GetIter(ptrobj);
      Py_EXIT();
    } catch (e) {
      API.fatal_error(e);
    }
    if (iterptr === 0) {
      _pythonexc2js();
    }

    let result = iter_helper(iterptr, token);
    Module.finalizationRegistry.register(result, [iterptr, undefined], token);
    return result;
  }
}

/**
 * A helper for [Symbol.iterator].
 *
 * Because "it is possible for a generator to be garbage collected without
 * ever running its finally block", we take extra care to try to ensure that
 * we don't leak the iterator. We register it with the finalizationRegistry,
 * but if the finally block is executed, we decref the pointer and unregister.
 *
 * In order to do this, we create the generator with this inner method,
 * register the finalizer, and then return it.
 *
 * Quote from:
 * https://hacks.mozilla.org/2015/07/es6-in-depth-generators-continued/
 *
 */
async function* aiter_helper(iterptr: number, token: {}): AsyncGenerator<any> {
  try {
    while (true) {
      let item, p;
      try {
        Py_ENTER();
        item = __pyproxy_aiter_next(iterptr);
        Py_EXIT();
        if (item === 0) {
          break;
        }
        p = Hiwire.pop_value(item);
      } catch (e) {
        API.fatal_error(e);
      }
      try {
        yield await p;
      } catch (e) {
        if (
          e &&
          typeof e === "object" &&
          (e as any).type === "StopAsyncIteration"
        ) {
          return;
        }
        throw e;
      } finally {
        p.destroy();
      }
    }
  } finally {
    Module.finalizationRegistry.unregister(token);
    _Py_DecRef(iterptr);
  }
  if (_PyErr_Occurred()) {
    _pythonexc2js();
  }
}

/**
 * A :js:class:`~pyodide.ffi.PyProxy` whose proxied Python object is :std:term:`asynchronous
 * iterable` (i.e., has an :meth:`~object.__aiter__` method).
 */
export class PyAsyncIterable extends PyProxy {
  /** @private */
  static [Symbol.hasInstance](obj: any): obj is PyProxy {
    return (
      API.isPyProxy(obj) &&
      !!(_getFlags(obj) & (IS_ASYNC_ITERABLE | IS_ASYNC_ITERATOR))
    );
  }
}

export interface PyAsyncIterable extends PyAsyncIterableMethods {}

export class PyAsyncIterableMethods {
  /**
   * This translates to the Python code ``aiter(obj)``. Return an async iterator
   * associated to the proxy. See the documentation for :js:data:`Symbol.asyncIterator`.
   *
   * This will be used implicitly by ``for(await let x of proxy){}``.
   */
  [Symbol.asyncIterator](): AsyncIterator<any, any, any> {
    let ptrobj = _getPtr(this);
    let token = {};
    let iterptr;
    try {
      Py_ENTER();
      iterptr = _PyObject_GetAIter(ptrobj);
      Py_EXIT();
    } catch (e) {
      API.fatal_error(e);
    }
    if (iterptr === 0) {
      _pythonexc2js();
    }

    let result = aiter_helper(iterptr, token);
    Module.finalizationRegistry.register(result, [iterptr, undefined], token);
    return result;
  }
}

/**
 * A :js:class:`~pyodide.ffi.PyProxy` whose proxied Python object is an :term:`iterator`
 * (i.e., has a :meth:`~generator.send` or :meth:`~iterator.__next__` method).
 */
export class PyIterator extends PyProxy {
  /** @private */
  static [Symbol.hasInstance](obj: any): obj is PyProxy {
    return API.isPyProxy(obj) && !!(_getFlags(obj) & IS_ITERATOR);
  }
}

export interface PyIterator extends PyIteratorMethods {}

/** @deprecated Use :js:class:`pyodide.ffi.PyIterator` instead. */
export type PyProxyIterator = PyIterator;

// Controlled by IS_ITERATOR, appears for any object with a __next__ or
// tp_iternext method.
export class PyIteratorMethods {
  /** @private */
  [Symbol.iterator]() {
    return this;
  }
  /**
   * This translates to the Python code ``next(obj)``. Returns the next value of
   * the generator. See the documentation for :js:meth:`Generator.next` The
   * argument will be sent to the Python generator.
   *
   * This will be used implicitly by ``for(let x of proxy){}``.
   *
   * @param any The value to send to the generator. The value will be assigned
   * as a result of a yield expression.
   * @returns An Object with two properties: ``done`` and ``value``. When the
   * generator yields ``some_value``, ``next`` returns ``{done : false, value :
   * some_value}``. When the generator raises a :py:exc:`StopIteration`
   * exception, ``next`` returns ``{done : true, value : result_value}``.
   */
  next(arg: any = undefined): IteratorResult<any, any> {
    // Note: arg is optional, if arg is not supplied, it will be undefined
    // which gets converted to "Py_None". This is as intended.
    let idarg = Hiwire.new_value(arg);
    let status;
    let done;
    let stackTop = stackSave();
    let res_ptr = stackAlloc(4);
    try {
      Py_ENTER();
      status = __pyproxyGen_Send(_getPtr(this), idarg, res_ptr);
      Py_EXIT();
    } catch (e) {
      API.fatal_error(e);
    } finally {
      Hiwire.decref(idarg);
    }
    let idresult = DEREF_U32(res_ptr, 0);
    stackRestore(stackTop);
    if (status === PYGEN_ERROR) {
      _pythonexc2js();
    }
    let value = Hiwire.pop_value(idresult);
    done = status === PYGEN_RETURN;
    return { done, value };
  }
}

/**
 * A :js:class:`~pyodide.ffi.PyProxy` whose proxied Python object is a :std:term:`generator`
 * (i.e., it is an instance of :py:class:`~collections.abc.Generator`).
 */
export class PyGenerator extends PyProxy {
  /** @private */
  static [Symbol.hasInstance](obj: any): obj is PyProxy {
    return API.isPyProxy(obj) && !!(_getFlags(obj) & IS_GENERATOR);
  }
}

export interface PyGenerator extends PyGeneratorMethods {}

export class PyGeneratorMethods {
  /**
   * Throws an exception into the Generator.
   *
   * See the documentation for :js:meth:`Generator.throw`.
   *
   * @param exception Error The error to throw into the generator. Must be an
   * instanceof ``Error``.
   * @returns An Object with two properties: ``done`` and ``value``. When the
   * generator yields ``some_value``, ``return`` returns ``{done : false, value
   * : some_value}``. When the generator raises a
   * ``StopIteration(result_value)`` exception, ``return`` returns ``{done :
   * true, value : result_value}``.
   */
  throw(exc: any): IteratorResult<any, any> {
    let idarg = Hiwire.new_value(exc);
    let status;
    let done;
    let stackTop = stackSave();
    let res_ptr = stackAlloc(4);
    try {
      Py_ENTER();
      status = __pyproxyGen_throw(_getPtr(this), idarg, res_ptr);
      Py_EXIT();
    } catch (e) {
      API.fatal_error(e);
    } finally {
      Hiwire.decref(idarg);
    }
    let idresult = DEREF_U32(res_ptr, 0);
    stackRestore(stackTop);
    if (status === PYGEN_ERROR) {
      _pythonexc2js();
    }
    let value = Hiwire.pop_value(idresult);
    done = status === PYGEN_RETURN;
    return { done, value };
  }

  /**
   * Throws a :py:exc:`GeneratorExit` into the generator and if the
   * :py:exc:`GeneratorExit` is not caught returns the argument value ``{done:
   * true, value: v}``. If the generator catches the :py:exc:`GeneratorExit` and
   * returns or yields another value the next value of the generator this is
   * returned in the normal way. If it throws some error other than
   * :py:exc:`GeneratorExit` or :py:exc:`StopIteration`, that error is propagated. See
   * the documentation for :js:meth:`Generator.return`.
   *
   * @param any The value to return from the generator.
   * @returns An Object with two properties: ``done`` and ``value``. When the
   * generator yields ``some_value``, ``return`` returns ``{done : false, value
   * : some_value}``. When the generator raises a
   * ``StopIteration(result_value)`` exception, ``return`` returns ``{done :
   * true, value : result_value}``.
   */
  return(v: any): IteratorResult<any, any> {
    // Note: arg is optional, if arg is not supplied, it will be undefined
    // which gets converted to "Py_None". This is as intended.
    let idarg = Hiwire.new_value(v);
    let status;
    let done;
    let stackTop = stackSave();
    let res_ptr = stackAlloc(4);
    try {
      Py_ENTER();
      status = __pyproxyGen_return(_getPtr(this), idarg, res_ptr);
      Py_EXIT();
    } catch (e) {
      API.fatal_error(e);
    } finally {
      Hiwire.decref(idarg);
    }
    let idresult = DEREF_U32(res_ptr, 0);
    stackRestore(stackTop);
    if (status === PYGEN_ERROR) {
      _pythonexc2js();
    }
    let value = Hiwire.pop_value(idresult);
    done = status === PYGEN_RETURN;
    return { done, value };
  }
}

/**
 * A :js:class:`~pyodide.ffi.PyProxy` whose proxied Python object is an
 * :std:term:`asynchronous iterator`
 */
export class PyAsyncIterator extends PyProxy {
  /** @private */
  static [Symbol.hasInstance](obj: any): obj is PyProxy {
    return API.isPyProxy(obj) && !!(_getFlags(obj) & IS_ASYNC_ITERATOR);
  }
}

export interface PyAsyncIterator extends PyAsyncIteratorMethods {}

export class PyAsyncIteratorMethods {
  /** @private */
  [Symbol.asyncIterator]() {
    return this;
  }
  /**
   * This translates to the Python code ``anext(obj)``. Returns the next value
   * of the asynchronous iterator. The argument will be sent to the Python
   * iterator (if it's a generator for instance).
   *
   * This will be used implicitly by ``for(let x of proxy){}``.
   *
   * @param any The value to send to a generator. The value will be assigned as
   * a result of a yield expression.
   * @returns An Object with two properties: ``done`` and ``value``. When the
   * iterator yields ``some_value``, ``next`` returns ``{done : false, value :
   * some_value}``. When the giterator is done, ``next`` returns
   * ``{done : true }``.
   */
  async next(arg: any = undefined): Promise<IteratorResult<any, any>> {
    let idarg = Hiwire.new_value(arg);
    let idresult;
    try {
      Py_ENTER();
      idresult = __pyproxyGen_asend(_getPtr(this), idarg);
      Py_EXIT();
    } catch (e) {
      API.fatal_error(e);
    } finally {
      Hiwire.decref(idarg);
    }
    if (idresult === 0) {
      _pythonexc2js();
    }
    const p = Hiwire.pop_value(idresult);
    let value;
    try {
      value = await p;
    } catch (e) {
      if (
        e &&
        typeof e === "object" &&
        (e as any).type === "StopAsyncIteration"
      ) {
        return { done: true, value };
      }
      throw e;
    } finally {
      p.destroy();
    }
    return { done: false, value };
  }
}

/**
 * A :js:class:`~pyodide.ffi.PyProxy` whose proxied Python object is an
 * :std:term:`asynchronous generator` (i.e., it is an instance of
 * :py:class:`~collections.abc.AsyncGenerator`)
 */
export class PyAsyncGenerator extends PyProxy {
  /** @private */
  static [Symbol.hasInstance](obj: any): obj is PyProxy {
    return API.isPyProxy(obj) && !!(_getFlags(obj) & IS_ASYNC_GENERATOR);
  }
}

export interface PyAsyncGenerator extends PyAsyncGeneratorMethods {}

export class PyAsyncGeneratorMethods {
  /**
   * Throws an exception into the Generator.
   *
   * See the documentation for :js:meth:`AsyncGenerator.throw`.
   *
   * @param exception Error The error to throw into the generator. Must be an
   * instanceof ``Error``.
   * @returns An Object with two properties: ``done`` and ``value``. When the
   * generator yields ``some_value``, ``return`` returns ``{done : false, value
   * : some_value}``. When the generator raises a
   * ``StopIteration(result_value)`` exception, ``return`` returns ``{done :
   * true, value : result_value}``.
   */
  async throw(exc: any): Promise<IteratorResult<any, any>> {
    let idarg = Hiwire.new_value(exc);
    let idresult;
    try {
      Py_ENTER();
      idresult = __pyproxyGen_athrow(_getPtr(this), idarg);
      Py_EXIT();
    } catch (e) {
      API.fatal_error(e);
    } finally {
      Hiwire.decref(idarg);
    }
    if (idresult === 0) {
      _pythonexc2js();
    }
    const p = Hiwire.pop_value(idresult);
    let value;
    try {
      value = await p;
    } catch (e) {
      if (e && typeof e === "object") {
        if ((e as any).type === "StopAsyncIteration") {
          return { done: true, value };
        } else if ((e as any).type === "GeneratorExit") {
          return { done: true, value };
        }
      }
      throw e;
    } finally {
      p.destroy();
    }
    return { done: false, value };
  }

  /**
   * Throws a :py:exc:`GeneratorExit` into the generator and if the
   * :py:exc:`GeneratorExit` is not caught returns the argument value ``{done:
   * true, value: v}``. If the generator catches the :py:exc:`GeneratorExit` and
   * returns or yields another value the next value of the generator this is
   * returned in the normal way. If it throws some error other than
   * :py:exc:`GeneratorExit` or :py:exc:`StopAsyncIteration`, that error is
   * propagated. See the documentation for :js:meth:`AsyncGenerator.throw`
   *
   * @param any The value to return from the generator.
   * @returns An Object with two properties: ``done`` and ``value``. When the
   * generator yields ``some_value``, ``return`` returns ``{done : false, value
   * : some_value}``. When the generator raises a :py:exc:`StopAsyncIteration`
   * exception, ``return`` returns ``{done : true, value : result_value}``.
   */
  async return(v: any): Promise<IteratorResult<any, any>> {
    let idresult;
    try {
      Py_ENTER();
      idresult = __pyproxyGen_areturn(_getPtr(this));
      Py_EXIT();
    } catch (e) {
      API.fatal_error(e);
    }
    if (idresult === 0) {
      _pythonexc2js();
    }
    const p = Hiwire.pop_value(idresult);
    let value;
    try {
      value = await p;
    } catch (e) {
      if (e && typeof e === "object") {
        if ((e as any).type === "StopAsyncIteration") {
          return { done: true, value };
        } else if ((e as any).type === "GeneratorExit") {
          return { done: true, value: v };
        }
      }
      throw e;
    } finally {
      p.destroy();
    }
    return { done: false, value };
  }
}

/**
 * A :js:class:`~pyodide.ffi.PyProxy` whose proxied Python object is an
 * :py:class:`~collections.abc.Sequence` (i.e., a :py:class:`list`)
 */
export class PySequence extends PyProxy {
  /** @private */
  static [Symbol.hasInstance](obj: any): obj is PyProxy {
    return API.isPyProxy(obj) && !!(_getFlags(obj) & IS_SEQUENCE);
  }
}

export interface PySequence extends PySequenceMethods {}

// JS default comparison is to convert to strings and compare lexicographically
function defaultCompareFunc(a: any, b: any): number {
  const astr = a.toString();
  const bstr = b.toString();
  if (astr === bstr) {
    return 0;
  }
  if (astr < bstr) {
    return -1;
  }
  return 1;
}

// Missing:
// flatMap, flat,
export class PySequenceMethods {
  /** @hidden */
  get [Symbol.isConcatSpreadable]() {
    return true;
  }
  /**
   * See :js:meth:`Array.join`. The :js:meth:`Array.join` method creates and
   * returns a new string by concatenating all of the elements in the
   * :py:class:`~collections.abc.Sequence`.
   *
   * @param separator A string to separate each pair of adjacent elements of the
   * Sequence.
   *
   * @returns  A string with all Sequence elements joined.
   */
  join(separator?: string) {
    return Array.prototype.join.call(this, separator);
  }
  /**
   * See :js:meth:`Array.slice`. The :js:meth:`Array.slice` method returns a
   * shallow copy of a portion of a :py:class:`~collections.abc.Sequence` into a
   * new array object selected from ``start`` to ``stop`` (`stop` not included)
   * @param start Zero-based index at which to start extraction. Negative index
   * counts back from the end of the Sequence.
   * @param stop Zero-based index at which to end extraction. Negative index
   * counts back from the end of the Sequence.
   * @returns A new array containing the extracted elements.
   */
  slice(start?: number, stop?: number): any {
    return Array.prototype.slice.call(this, start, stop);
  }
  /**
   * See :js:meth:`Array.lastIndexOf`. Returns the last index at which a given
   * element can be found in the Sequence, or -1 if it is not present.
   * @param elt Element to locate in the Sequence.
   * @param fromIndex Zero-based index at which to start searching backwards,
   * converted to an integer. Negative index counts back from the end of the
   * Sequence.
   * @returns The last index of the element in the Sequence; -1 if not found.
   */
  lastIndexOf(elt: any, fromIndex?: number) {
    if (fromIndex === undefined) {
      fromIndex = (this as any).length;
    }
    return Array.prototype.lastIndexOf.call(this, elt, fromIndex);
  }
  /**
   * See :js:meth:`Array.indexOf`. Returns the first index at which a given
   * element can be found in the Sequence, or -1 if it is not present.
   * @param elt Element to locate in the Sequence.
   * @param fromIndex Zero-based index at which to start searching, converted to
   * an integer. Negative index counts back from the end of the Sequence.
   * @returns The first index of the element in the Sequence; -1 if not found.
   */
  indexOf(elt: any, fromIndex?: number) {
    return Array.prototype.indexOf.call(this, elt, fromIndex);
  }
  /**
   * See :js:meth:`Array.forEach`. Executes a provided function once for each
   * ``Sequence`` element.
   * @param callbackfn A function to execute for each element in the ``Sequence``. Its
   * return value is discarded.
   * @param thisArg A value to use as ``this`` when executing ``callbackFn``.
   */
  forEach(callbackfn: (elt: any) => void, thisArg?: any) {
    Array.prototype.forEach.call(this, callbackfn, thisArg);
  }
  /**
   * See :js:meth:`Array.map`. Creates a new array populated with the results of
   * calling a provided function on every element in the calling ``Sequence``.
   * @param callbackfn A function to execute for each element in the ``Sequence``. Its
   * return value is added as a single element in the new array.
   * @param thisArg A value to use as ``this`` when executing ``callbackFn``.
   */
  map<U>(
    callbackfn: (elt: any, index: number, array: any) => U,
    thisArg?: any,
  ): U[] {
    // @ts-ignore
    return Array.prototype.map.call(this, callbackfn, thisArg);
  }
  /**
   * See :js:meth:`Array.filter`. Creates a shallow copy of a portion of a given
   * ``Sequence``, filtered down to just the elements from the given array that pass
   * the test implemented by the provided function.
   * @param callbackfn A function to execute for each element in the array. It
   * should return a truthy value to keep the element in the resulting array,
   * and a falsy value otherwise.
   * @param thisArg A value to use as ``this`` when executing ``predicate``.
   */
  filter(
    predicate: (elt: any, index: number, array: any) => boolean,
    thisArg?: any,
  ) {
    return Array.prototype.filter.call(this, predicate, thisArg);
  }
  /**
   * See :js:meth:`Array.some`. Tests whether at least one element in the
   * ``Sequence`` passes the test implemented by the provided function.
   * @param callbackfn A function to execute for each element in the
   * ``Sequence``. It should return a truthy value to indicate the element
   * passes the test, and a falsy value otherwise.
   * @param thisArg A value to use as ``this`` when executing ``predicate``.
   */
  some(
    predicate: (value: any, index: number, array: any[]) => unknown,
    thisArg?: any,
  ): boolean {
    return Array.prototype.some.call(this, predicate, thisArg);
  }
  /**
   * See :js:meth:`Array.every`. Tests whether every element in the ``Sequence``
   * passes the test implemented by the provided function.
   * @param callbackfn A function to execute for each element in the
   * ``Sequence``. It should return a truthy value to indicate the element
   * passes the test, and a falsy value otherwise.
   * @param thisArg A value to use as ``this`` when executing ``predicate``.
   */
  every(
    predicate: (value: any, index: number, array: any[]) => unknown,
    thisArg?: any,
  ): boolean {
    return Array.prototype.every.call(this, predicate, thisArg);
  }
  /**
   * See :js:meth:`Array.reduce`. Executes a user-supplied "reducer" callback
   * function on each element of the Sequence, in order, passing in the return
   * value from the calculation on the preceding element. The final result of
   * running the reducer across all elements of the Sequence is a single value.
   * @param callbackfn A function to execute for each element in the ``Sequence``. Its
   * return value is discarded.
   * @param thisArg A value to use as ``this`` when executing ``callbackfn``.
   */
  reduce(
    callbackfn: (
      previousValue: any,
      currentValue: any,
      currentIndex: number,
      array: any,
    ) => any,
    initialValue?: any,
  ): any;
  reduce(...args: any[]) {
    // @ts-ignore
    return Array.prototype.reduce.apply(this, args);
  }
  /**
   * See :js:meth:`Array.reduceRight`. Applies a function against an accumulator
   * and each value of the Sequence (from right to left) to reduce it to a
   * single value.
   * @param callbackfn A function to execute for each element in the Sequence.
   * Its return value is discarded.
   * @param thisArg A value to use as ``this`` when executing ``callbackFn``.
   */
  reduceRight(
    callbackfn: (
      previousValue: any,
      currentValue: any,
      currentIndex: number,
      array: any,
    ) => any,
    initialValue: any,
  ): any;
  reduceRight(...args: any[]) {
    // @ts-ignore
    return Array.prototype.reduceRight.apply(this, args);
  }
  /**
   * See :js:meth:`Array.at`. Takes an integer value and returns the item at
   * that index.
   * @param index Zero-based index of the Sequence element to be returned,
   * converted to an integer. Negative index counts back from the end of the
   * Sequence.
   * @returns The element in the Sequence matching the given index.
   */
  at(index: number) {
    return Array.prototype.at.call(this, index);
  }
  /**
   * The :js:meth:`Array.concat` method is used to merge two or more arrays.
   * This method does not change the existing arrays, but instead returns a new
   * array.
   * @param rest Arrays and/or values to concatenate into a new array.
   * @returns A new Array instance.
   */
  concat(...rest: ConcatArray<any>[]) {
    return Array.prototype.concat.apply(this, rest);
  }
  /**
   * The  :js:meth:`Array.includes` method determines whether a Sequence
   * includes a certain value among its entries, returning true or false as
   * appropriate.
   * @param elt
   * @returns
   */
  includes(elt: any) {
    // @ts-ignore
    return this.has(elt);
  }
  /**
   * The :js:meth:`Array.entries` method returns a new iterator object that
   * contains the key/value pairs for each index in the ``Sequence``.
   * @returns A new iterator object.
   */
  entries() {
    return Array.prototype.entries.call(this);
  }
  /**
   * The :js:meth:`Array.keys` method returns a new iterator object that
   * contains the keys for each index in the ``Sequence``.
   * @returns A new iterator object.
   */
  keys() {
    return Array.prototype.keys.call(this);
  }
  /**
   * The :js:meth:`Array.values` method returns a new iterator object that
   * contains the values for each index in the ``Sequence``.
   * @returns A new iterator object.
   */
  values() {
    return Array.prototype.values.call(this);
  }
  /**
   * The :js:meth:`Array.find` method returns the first element in the provided
   * array that satisfies the provided testing function.
   * @param predicate A function to execute for each element in the
   * ``Sequence``. It should return a truthy value to indicate a matching
   * element has been found, and a falsy value otherwise.
   * @param thisArg A value to use as ``this`` when executing ``predicate``.
   * @returns The first element in the ``Sequence`` that satisfies the provided
   * testing function.
   */
  find(
    predicate: (value: any, index: number, obj: any[]) => any,
    thisArg?: any,
  ) {
    return Array.prototype.find.call(this, predicate, thisArg);
  }
  /**
   * The :js:meth:`Array.findIndex` method returns the index of the first
   * element in the provided array that satisfies the provided testing function.
   * @param predicate A function to execute for each element in the
   * ``Sequence``. It should return a truthy value to indicate a matching
   * element has been found, and a falsy value otherwise.
   * @param thisArg A value to use as ``this`` when executing ``predicate``.
   * @returns The index of the first element in the ``Sequence`` that satisfies
   * the provided testing function.
   */
  findIndex(
    predicate: (value: any, index: number, obj: any[]) => any,
    thisArg?: any,
  ): number {
    return Array.prototype.findIndex.call(this, predicate, thisArg);
  }
}

/**
 * A :js:class:`~pyodide.ffi.PyProxy` whose proxied Python object is an
 * :py:class:`~collections.abc.MutableSequence` (i.e., a :py:class:`list`)
 */
export class PyMutableSequence extends PyProxy {
  /** @private */
  static [Symbol.hasInstance](obj: any): obj is PyProxy {
    return API.isPyProxy(obj) && !!(_getFlags(obj) & IS_SEQUENCE);
  }
}

export interface PyMutableSequence extends PyMutableSequenceMethods {}

export class PyMutableSequenceMethods {
  /**
   * The :js:meth:`Array.reverse` method reverses a :js:class:`PyMutableSequence` in
   * place.
   * @returns A reference to the same :js:class:`PyMutableSequence`
   */
  reverse(): PyMutableSequence {
    // @ts-ignore
    this.$reverse();
    // @ts-ignore
    return this;
  }
  /**
   * The :js:meth:`Array.sort` method sorts the elements of a
   * :js:class:`PyMutableSequence` in place.
   * @param compareFn A function that defines the sort order.
   * @returns A reference to the same :js:class:`PyMutableSequence`
   */
  sort(compareFn?: (a: any, b: any) => number): PyMutableSequence {
    // Copy the behavior of sort described here:
    // https://developer.mozilla.org/en-US/docs/Web/JavaScript/Reference/Global_Objects/Array/sort#creating_displaying_and_sorting_an_array
    // Yes JS sort is weird.

    // We need this adaptor to convert from js comparison function to Python key
    // function.
    const functools = API.public_api.pyimport("functools");
    const cmp_to_key = functools.cmp_to_key;
    let cf: (a: any, b: any) => number;
    if (compareFn) {
      cf = compareFn;
    } else {
      cf = defaultCompareFunc;
    }
    // spec says arguments to compareFunc "Will never be undefined."
    // and undefined values should get sorted to end of list.
    // Make wrapper to ensure this
    function wrapper(a: any, b: any) {
      if (a === undefined && b === undefined) {
        return 0;
      }
      if (a === undefined) {
        return 1;
      }
      if (b === undefined) {
        return -1;
      }
      return cf(a, b);
    }
    let key;
    try {
      key = cmp_to_key(wrapper);
      // @ts-ignore
      this.$sort.callKwargs({ key });
    } finally {
      key?.destroy();
      cmp_to_key.destroy();
      functools.destroy();
    }
    // @ts-ignore
    return this;
  }
  /**
   * The :js:meth:`Array.splice` method changes the contents of a
   * :js:class:`PyMutableSequence` by removing or replacing existing elements and/or
   * adding new elements in place.
   * @param start Zero-based index at which to start changing the
   * :js:class:`PyMutableSequence`.
   * @param deleteCount An integer indicating the number of elements in the
   * :js:class:`PyMutableSequence` to remove from ``start``.
   * @param items The elements to add to the :js:class:`PyMutableSequence`, beginning from
   * ``start``.
   * @returns An array containing the deleted elements.
   */
  splice(start: number, deleteCount?: number, ...items: any[]) {
    if (deleteCount === undefined) {
      // Max ssize
      deleteCount = 1 << (31 - 1);
    }
    return python_slice_assign(this, start, start + deleteCount, items);
  }
  /**
   * The :js:meth:`Array.push` method adds the specified elements to the end of
   * a :js:class:`PyMutableSequence`.
   * @param elts The element(s) to add to the end of the :js:class:`PyMutableSequence`.
   * @returns The new length property of the object upon which the method was
   * called.
   */
  push(...elts: any[]) {
    for (let elt of elts) {
      // @ts-ignore
      this.append(elt);
    }
    // @ts-ignore
    return this.length;
  }
  /**
   * The :js:meth:`Array.pop` method removes the last element from a
   * :js:class:`PyMutableSequence`.
   * @returns The removed element from the :js:class:`PyMutableSequence`; undefined if the
   * :js:class:`PyMutableSequence` is empty.
   */
  pop() {
    return python_pop(this, false);
  }
  /**
   * The :js:meth:`Array.shift` method removes the first element from a
   * :js:class:`PyMutableSequence`.
   * @returns The removed element from the :js:class:`PyMutableSequence`; undefined if the
   * :js:class:`PyMutableSequence` is empty.
   */
  shift() {
    return python_pop(this, true);
  }
  /**
   * The :js:meth:`Array.unshift` method adds the specified elements to the
   * beginning of a :js:class:`PyMutableSequence`.
   * @param elts The elements to add to the front of the :js:class:`PyMutableSequence`.
   * @returns The new length of the :js:class:`PyMutableSequence`.
   */
  unshift(...elts: any[]) {
    elts.forEach((elt, idx) => {
      // @ts-ignore
      this.insert(idx, elt);
    });
    // @ts-ignore
    return this.length;
  }
  /**
   * The :js:meth:`Array.copyWithin` method shallow copies part of a
   * :js:class:`PyMutableSequence` to another location in the same :js:class:`PyMutableSequence`
   * without modifying its length.
   * @param target Zero-based index at which to copy the sequence to.
   * @param start Zero-based index at which to start copying elements from.
   * @param end Zero-based index at which to end copying elements from.
   * @returns The modified :js:class:`PyMutableSequence`.
   */
  copyWithin(target: number, start?: number, end?: number): any;
  copyWithin(...args: number[]): any {
    // @ts-ignore
    Array.prototype.copyWithin.apply(this, args);
    return this;
  }
  /**
   * The :js:meth:`Array.fill` method changes all elements in an array to a
   * static value, from a start index to an end index.
   * @param value Value to fill the array with.
   * @param start Zero-based index at which to start filling. Default 0.
   * @param end Zero-based index at which to end filling. Default
   * ``list.length``.
   * @returns
   */
  fill(value: any, start?: number, end?: number): any;
  fill(...args: any[]): any {
    // @ts-ignore
    Array.prototype.fill.apply(this, args);
    return this;
  }
}

// Another layer of boilerplate. The PyProxyHandlers have some annoying logic to
// deal with straining out the spurious "Function" properties "prototype",
// "arguments", and "length", to deal with correctly satisfying the Proxy
// invariants, and to deal with the mro
function python_hasattr(jsobj: PyProxy, jskey: any) {
  let ptrobj = _getPtr(jsobj);
  let idkey = Hiwire.new_value(jskey);
  let result;
  try {
    Py_ENTER();
    result = __pyproxy_hasattr(ptrobj, idkey);
    Py_EXIT();
  } catch (e) {
    API.fatal_error(e);
  } finally {
    Hiwire.decref(idkey);
  }
  if (result === -1) {
    _pythonexc2js();
  }
  return result !== 0;
}

// Returns a JsRef in order to allow us to differentiate between "not found"
// (in which case we return 0) and "found 'None'" (in which case we return
// Js_undefined).
function python_getattr(jsobj: PyProxy, jskey: any) {
  const { shared } = _getAttrs(jsobj);
  let idkey = Hiwire.new_value(jskey);
  let idresult;
  let cacheId = shared.cache.cacheId;
  try {
    Py_ENTER();
    idresult = __pyproxy_getattr(shared.ptr, idkey, cacheId);
    Py_EXIT();
  } catch (e) {
    API.fatal_error(e);
  } finally {
    Hiwire.decref(idkey);
  }
  if (idresult === 0) {
    if (_PyErr_Occurred()) {
      _pythonexc2js();
    }
  }
  return idresult;
}

function python_setattr(jsobj: PyProxy, jskey: any, jsval: any) {
  let ptrobj = _getPtr(jsobj);
  let idkey = Hiwire.new_value(jskey);
  let idval = Hiwire.new_value(jsval);
  let errcode;
  try {
    Py_ENTER();
    errcode = __pyproxy_setattr(ptrobj, idkey, idval);
    Py_EXIT();
  } catch (e) {
    API.fatal_error(e);
  } finally {
    Hiwire.decref(idkey);
    Hiwire.decref(idval);
  }
  if (errcode === -1) {
    _pythonexc2js();
  }
}

function python_delattr(jsobj: PyProxy, jskey: any) {
  let ptrobj = _getPtr(jsobj);
  let idkey = Hiwire.new_value(jskey);
  let errcode;
  try {
    Py_ENTER();
    errcode = __pyproxy_delattr(ptrobj, idkey);
    Py_EXIT();
  } catch (e) {
    API.fatal_error(e);
  } finally {
    Hiwire.decref(idkey);
  }
  if (errcode === -1) {
    _pythonexc2js();
  }
}

function python_slice_assign(
  jsobj: any,
  start: number,
  stop: number,
  val: any,
): void {
  let ptrobj = _getPtr(jsobj);
  let idval = Hiwire.new_value(val);
  let res;
  try {
    Py_ENTER();
    res = __pyproxy_slice_assign(ptrobj, start, stop, idval);
    Py_EXIT();
  } catch (e) {
    API.fatal_error(e);
  } finally {
    Hiwire.decref(idval);
  }
  if (res === 0) {
    _pythonexc2js();
  }
  return Hiwire.pop_value(res);
}

function python_pop(jsobj: any, pop_start: boolean): void {
  let ptrobj = _getPtr(jsobj);
  let res;
  try {
    Py_ENTER();
    res = __pyproxy_pop(ptrobj, pop_start);
    Py_EXIT();
  } catch (e) {
    API.fatal_error(e);
  }
  if (res === 0) {
    _pythonexc2js();
  }
  return Hiwire.pop_value(res);
}

function filteredHasKey(
  jsobj: PyProxy,
  jskey: string | symbol,
  filterProto: boolean,
) {
  if (jsobj instanceof Function) {
    // If we are a PyProxy of a callable we have to subclass function so that if
    // someone feature detects callables with `instanceof Function` it works
    // correctly. But the callable might have attributes `name` and `length` and
    // we don't want to shadow them with the values from `Function.prototype`.
    return (
      jskey in jsobj &&
      !(
        [
          "name",
          "length",
          "caller",
          "arguments",
          // we are required by JS law to return `true` for `"prototype" in pycallable`
          // but we are allowed to return the value of `getattr(pycallable, "prototype")`.
          // So we filter prototype out of the "get" trap but not out of the "has" trap
          filterProto ? "prototype" : undefined,
        ] as (string | symbol)[]
      ).includes(jskey)
    );
  } else {
    return jskey in jsobj;
  }
}

// See explanation of which methods should be defined here and what they do
// here:
// https://developer.mozilla.org/en-US/docs/Web/JavaScript/Reference/Global_Objects/Proxy
const PyProxyHandlers = {
  isExtensible(): boolean {
    return true;
  },
  has(jsobj: PyProxy, jskey: string | symbol): boolean {
    // Note: must report "prototype" in proxy when we are callable.
    // (We can return the wrong value from "get" handler though.)
    if (filteredHasKey(jsobj, jskey, false)) {
      return true;
    }
    // python_hasattr will crash if given a Symbol.
    if (typeof jskey === "symbol") {
      return false;
    }
    if (jskey.startsWith("$")) {
      jskey = jskey.slice(1);
    }
    return python_hasattr(jsobj, jskey);
  },
  get(jsobj: PyProxy, jskey: string | symbol): any {
    // Preference order:
    // 1. stuff from JavaScript
    // 2. the result of Python getattr
    // python_getattr will crash if given a Symbol.
    if (typeof jskey === "symbol" || filteredHasKey(jsobj, jskey, true)) {
      return Reflect.get(jsobj, jskey);
    }
    // If keys start with $ remove the $. User can use initial $ to
    // unambiguously ask for a key on the Python object.
    if (jskey.startsWith("$")) {
      jskey = jskey.slice(1);
    }
    // 2. The result of getattr
    let idresult = python_getattr(jsobj, jskey);
    if (idresult !== 0) {
      return Hiwire.pop_value(idresult);
    }
  },
  set(jsobj: PyProxy, jskey: string | symbol, jsval: any): boolean {
    let descr = Object.getOwnPropertyDescriptor(jsobj, jskey);
    if (descr && !descr.writable && !descr.set) {
      return false;
    }
    // python_setattr will crash if given a Symbol.
    if (typeof jskey === "symbol" || filteredHasKey(jsobj, jskey, true)) {
      return Reflect.set(jsobj, jskey, jsval);
    }
    if (jskey.startsWith("$")) {
      jskey = jskey.slice(1);
    }
    python_setattr(jsobj, jskey, jsval);
    return true;
  },
  deleteProperty(jsobj: PyProxy, jskey: string | symbol): boolean {
    let descr = Object.getOwnPropertyDescriptor(jsobj, jskey);
    if (descr && !descr.configurable) {
      // Must return "false" if "jskey" is a nonconfigurable own property.
      // Otherwise JavaScript will throw a TypeError.
      // Strict mode JS will throw an error here saying that the property cannot
      // be deleted. It's good to leave everything alone so that the behavior is
      // consistent with the error message.
      return false;
    }
    if (typeof jskey === "symbol" || filteredHasKey(jsobj, jskey, true)) {
      return Reflect.deleteProperty(jsobj, jskey);
    }
    if (jskey.startsWith("$")) {
      jskey = jskey.slice(1);
    }
    python_delattr(jsobj, jskey);
    return true;
  },
  ownKeys(jsobj: PyProxy): (string | symbol)[] {
    let ptrobj = _getPtr(jsobj);
    let idresult;
    try {
      Py_ENTER();
      idresult = __pyproxy_ownKeys(ptrobj);
      Py_EXIT();
    } catch (e) {
      API.fatal_error(e);
    }
    if (idresult === 0) {
      _pythonexc2js();
    }
    let result = Hiwire.pop_value(idresult);
    result.push(...Reflect.ownKeys(jsobj));
    return result;
  },
  apply(jsobj: PyProxy & Function, jsthis: any, jsargs: any): any {
    return jsobj.apply(jsthis, jsargs);
  },
};

function isPythonError(e: any): boolean {
  return (
    e &&
    typeof e === "object" &&
    e.constructor &&
    e.constructor.name === "PythonError"
  );
}
const PyProxySequenceHandlers = {
  isExtensible(): boolean {
    return true;
  },
  has(jsobj: PyProxy, jskey: any): boolean {
    if (typeof jskey === "string" && /^[0-9]*$/.test(jskey)) {
      return Number(jskey) < jsobj.length;
    }
    return PyProxyHandlers.has(jsobj, jskey);
  },
  get(jsobj: PyProxy, jskey: any): any {
    if (jskey === "length") {
      return jsobj.length;
    }
    if (typeof jskey === "string" && /^[0-9]*$/.test(jskey)) {
      try {
        return PyGetItemMethods.prototype.get.call(jsobj, Number(jskey));
      } catch (e) {
        if (isPythonError(e)) {
          return undefined;
        }
        throw e;
      }
    }
    return PyProxyHandlers.get(jsobj, jskey);
  },
  set(jsobj: PyProxy, jskey: any, jsval: any): boolean {
    if (typeof jskey === "string" && /^[0-9]*$/.test(jskey)) {
      try {
        PySetItemMethods.prototype.set.call(jsobj, Number(jskey), jsval);
        return true;
      } catch (e) {
        if (isPythonError(e)) {
          return false;
        }
        throw e;
      }
    }
    return PyProxyHandlers.set(jsobj, jskey, jsval);
  },
  deleteProperty(jsobj: PyProxy, jskey: any): boolean {
    if (typeof jskey === "string" && /^[0-9]*$/.test(jskey)) {
      try {
        PySetItemMethods.prototype.delete.call(jsobj, Number(jskey));
        return true;
      } catch (e) {
        if (isPythonError(e)) {
          return false;
        }
        throw e;
      }
    }
    return PyProxyHandlers.deleteProperty(jsobj, jskey);
  },
  ownKeys(jsobj: PyProxy): (string | symbol)[] {
    const result = PyProxyHandlers.ownKeys(jsobj);
    result.push(
      ...Array.from({ length: jsobj.length }, (_, k) => k.toString()),
    );
    result.push("length");
    return result;
  },
};

/**
 * A :js:class:`~pyodide.ffi.PyProxy` whose proxied Python object is :ref:`awaitable
 * <asyncio-awaitables>` (i.e., has an :meth:`~object.__await__` method).
 */
export class PyAwaitable extends PyProxy {
  /** @private */
  static [Symbol.hasInstance](obj: any): obj is PyProxy {
    return API.isPyProxy(obj) && !!(_getFlags(obj) & IS_AWAITABLE);
  }
}

export interface PyAwaitable extends Promise<any> {}
/** @deprecated Use :js:class:`pyodide.ffi.PyAwaitable` instead. */
export type PyProxyAwaitable = PyAwaitable;

/**
 * The Promise / JavaScript awaitable API.
 */
export class PyAwaitableMethods {
  $$: any;
  /**
   * This wraps __pyproxy_ensure_future and makes a function that converts a
   * Python awaitable to a promise, scheduling the awaitable on the Python
   * event loop if necessary.
   * @private
   */
  _ensure_future(): Promise<any> {
    const { shared } = _getAttrsQuiet(this);
    if (shared.promise) {
      return shared.promise;
    }
    const ptr = shared.ptr;
    if (!ptr) {
      // Destroyed and promise wasn't resolved. Raise error!
      _getAttrs(this);
    }
    let resolveHandle;
    let rejectHandle;
    let promise = new Promise((resolve, reject) => {
      resolveHandle = resolve;
      rejectHandle = reject;
    });
    let resolve_handle_id = Hiwire.new_value(resolveHandle);
    let reject_handle_id = Hiwire.new_value(rejectHandle);
    let errcode;
    try {
      Py_ENTER();
      errcode = __pyproxy_ensure_future(
        ptr,
        resolve_handle_id,
        reject_handle_id,
      );
      Py_EXIT();
    } catch (e) {
      API.fatal_error(e);
    } finally {
      Hiwire.decref(reject_handle_id);
      Hiwire.decref(resolve_handle_id);
    }
    if (errcode === -1) {
      _pythonexc2js();
    }
    shared.promise = promise;
    // @ts-ignore
    this.destroy();
    return promise;
  }
  /**
   * Calls :func:`asyncio.ensure_future` on the awaitable, executes
   * ``onFulfilled(result)`` when the :py:class:`~asyncio.Future` resolves successfully, executes
   * ``onRejected(error)`` when the :py:class:`~asyncio.Future` fails. Will be used implicitly by
   * ``await obj``.
   *
   * See the documentation for :js:meth:`Promise.then`.
   *
   * @param onFulfilled A handler called with the result as an argument if the
   * awaitable succeeds.
   * @param onRejected A handler called with the error as an argument if the
   * awaitable fails.
   * @returns The resulting Promise.
   */
  then(
    onFulfilled: (value: any) => any,
    onRejected: (reason: any) => any,
  ): Promise<any> {
    let promise = this._ensure_future();
    return promise.then(onFulfilled, onRejected);
  }
  /**
   * Calls :func:`asyncio.ensure_future` on the awaitable and executes
   * ``onRejected(error)`` if the :py:class:`~asyncio.Future` fails.
   *
   * See the documentation for :js:meth:`Promise.catch`.
   *
   * @param onRejected A handler called with the error as an argument if the
   * awaitable fails.
   * @returns The resulting Promise.
   */
  catch(onRejected: (reason: any) => any) {
    let promise = this._ensure_future();
    return promise.catch(onRejected);
  }
  /**
   * Calls :func:`asyncio.ensure_future` on the awaitable and executes
   * ``onFinally(error)`` when the :py:class:`~asyncio.Future` resolves.
   *
   * See the documentation for :js:meth:`Promise.finally`.
   *
   * @param onFinally A handler that is called with zero arguments when the
   * awaitable resolves.
   * @returns A Promise that resolves or rejects with the same result as the
   * original Promise, but only after executing the ``onFinally`` handler.
   */
  finally(onFinally: () => void) {
    let promise = this._ensure_future();
    return promise.finally(onFinally);
  }
}

/**
 * A :js:class:`~pyodide.ffi.PyProxy` whose proxied Python object is
 * :std:term:`callable` (i.e., has an :py:meth:`~object.__call__` method).
 */
export class PyCallable extends PyProxy {
  /** @private */
  static [Symbol.hasInstance](obj: any): obj is PyCallable {
    return API.isPyProxy(obj) && !!(_getFlags(obj) & IS_CALLABLE);
  }
}

/**
 * @deprecated Use :js:class:`pyodide.ffi.PyCallable` instead.
 */
export type PyProxyCallable = PyCallable;

export interface PyCallable extends PyCallableMethods {
  (...args: any[]): any;
}

export class PyCallableMethods {
  /**
   * The ``apply()`` method calls the specified function with a given this
   * value, and arguments provided as an array (or an array-like object). Like
   * :js:meth:`Function.apply`.
   *
   * @param thisArg The ``this`` argument. Has no effect unless the
   * :js:class:`~pyodide.ffi.PyCallable` has :js:meth:`captureThis` set. If
   * :js:meth:`captureThis` is set, it will be passed as the first argument to
   * the Python function.
   * @param jsargs The array of arguments
   * @returns The result from the function call.
   */
  apply(thisArg: any, jsargs: any) {
    // Convert jsargs to an array using ordinary .apply in order to match the
    // behavior of .apply very accurately.
    jsargs = function (...args: any) {
      return args;
    }.apply(undefined, jsargs);
    jsargs = _adjustArgs(this, thisArg, jsargs);
    return Module.callPyObject(_getPtr(this), jsargs);
  }
  /**
   * Calls the function with a given this value and arguments provided
   * individually. See :js:meth:`Function.call`.
   *
   * @param thisArg The ``this`` argument. Has no effect unless the
   * :js:class:`~pyodide.ffi.PyCallable` has :js:meth:`captureThis` set. If
   * :js:meth:`captureThis` is set, it will be passed as the first argument to
   * the Python function.
   * @param jsargs The arguments
   * @returns The result from the function call.
   */
  call(thisArg: any, ...jsargs: any) {
    jsargs = _adjustArgs(this, thisArg, jsargs);
    return Module.callPyObject(_getPtr(this), jsargs);
  }
  /**
   * Call the function with key word arguments. The last argument must be an
   * object with the keyword arguments.
   */
  callKwargs(...jsargs: any) {
    if (jsargs.length === 0) {
      throw new TypeError(
        "callKwargs requires at least one argument (the key word argument object)",
      );
    }
    let kwargs = jsargs.pop();
    if (
      kwargs.constructor !== undefined &&
      kwargs.constructor.name !== "Object"
    ) {
      throw new TypeError("kwargs argument is not an object");
    }
    return Module.callPyObjectKwargs(_getPtr(this), jsargs, kwargs);
  }

  /**
   * The ``bind()`` method creates a new function that, when called, has its
   * ``this`` keyword set to the provided value, with a given sequence of
   * arguments preceding any provided when the new function is called. See
   * :js:meth:`Function.bind`.
   *
   * If the :js:class:`~pyodide.ffi.PyCallable` does not have
   * :js:meth:`captureThis` set, the ``this`` parameter will be discarded. If it
   * does have :js:meth:`captureThis` set, ``thisArg`` will be set to the first
   * argument of the Python function. The returned proxy and the original proxy
   * have the same lifetime so destroying either destroys both.
   *
   * @param thisArg The value to be passed as the ``this`` parameter to the
   * target function ``func`` when the bound function is called.
   * @param jsargs Extra arguments to prepend to arguments provided to the bound
   * function when invoking ``func``.
   * @returns
   */
  bind(thisArg: any, ...jsargs: any) {
    let { shared, props } = _getAttrs(this);
    const { boundArgs: boundArgsOld, boundThis: boundThisOld, isBound } = props;
    let boundThis = thisArg;
    if (isBound) {
      boundThis = boundThisOld;
    }
    let boundArgs = boundArgsOld.concat(jsargs);
    props = Object.assign({}, props, {
      boundArgs,
      isBound: true,
      boundThis,
    });
    return pyproxy_new(shared.ptr, {
      shared,
      flags: _getFlags(this),
      props,
    });
  }

  /**
   * Returns a :js:class:`~pyodide.ffi.PyProxy` that passes ``this`` as the first argument to the
   * Python function. The returned :js:class:`~pyodide.ffi.PyProxy` has the internal ``captureThis``
   * property set.
   *
   * It can then be used as a method on a JavaScript object. The returned proxy
   * and the original proxy have the same lifetime so destroying either destroys
   * both.
   *
   * For example:
   *
   * .. code-block:: pyodide
   *
   *    let obj = { a : 7 };
   *    pyodide.runPython(`
   *      def f(self):
   *        return self.a
   *    `);
   *    // Without captureThis, it doesn't work to use f as a method for obj:
   *    obj.f = pyodide.globals.get("f");
   *    obj.f(); // raises "TypeError: f() missing 1 required positional argument: 'self'"
   *    // With captureThis, it works fine:
   *    obj.f = pyodide.globals.get("f").captureThis();
   *    obj.f(); // returns 7
   *
   * @returns The resulting :js:class:`~pyodide.ffi.PyProxy`. It has the same lifetime as the
   * original :js:class:`~pyodide.ffi.PyProxy` but passes ``this`` to the wrapped function.
   *
   */
  captureThis(): PyProxy {
    let { props, shared } = _getAttrs(this);
    props = Object.assign({}, props, {
      captureThis: true,
    });
    return pyproxy_new(shared.ptr, {
      shared,
      flags: _getFlags(this),
      props,
    });
  }
}
// @ts-ignore
PyCallableMethods.prototype.prototype = Function.prototype;

// @ts-ignore
let type_to_array_map: Map<string, any> = new Map([
  ["i8", Int8Array],
  ["u8", Uint8Array],
  ["u8clamped", Uint8ClampedArray],
  ["i16", Int16Array],
  ["u16", Uint16Array],
  ["i32", Int32Array],
  ["u32", Uint32Array],
  ["i32", Int32Array],
  ["u32", Uint32Array],
  // if these aren't available, will be globalThis.BigInt64Array will be
  // undefined rather than raising a ReferenceError.
  ["i64", globalThis.BigInt64Array],
  ["u64", globalThis.BigUint64Array],
  ["f32", Float32Array],
  ["f64", Float64Array],
  ["dataview", DataView],
]);

/**
 * A :js:class:`~pyodide.ffi.PyProxy` whose proxied Python object supports the
 * Python :external:doc:`c-api/buffer`.
 *
 * Examples of buffers include {py:class}`bytes` objects and numpy
 * {external+numpy:ref}`arrays`.
 */
export class PyBuffer extends PyProxy {
  /** @private */
  static [Symbol.hasInstance](obj: any): obj is PyBuffer {
    return API.isPyProxy(obj) && !!(_getFlags(obj) & IS_BUFFER);
  }
}

export interface PyBuffer extends PyBufferMethods {}

export class PyBufferMethods {
  /**
   * Get a view of the buffer data which is usable from JavaScript. No copy is
   * ever performed.
   *
   * We do not support suboffsets, if the buffer requires suboffsets we will
   * throw an error. JavaScript nd array libraries can't handle suboffsets
   * anyways. In this case, you should use the :js:meth:`~PyProxy.toJs` api or
   * copy the buffer to one that doesn't use suboffsets (using e.g.,
   * :py:func:`numpy.ascontiguousarray`).
   *
   * If the buffer stores big endian data or half floats, this function will
   * fail without an explicit type argument. For big endian data you can use
   * :js:meth:`~PyProxy.toJs`. :js:class:`DataView` has support for big endian
   * data, so you might want to pass ``'dataview'`` as the type argument in that
   * case.
   *
   * @param type The type of the :js:attr:`~pyodide.ffi.PyBufferView.data` field
   * in the output. Should be one of: ``"i8"``, ``"u8"``, ``"u8clamped"``,
   * ``"i16"``, ``"u16"``, ``"i32"``, ``"u32"``, ``"i32"``, ``"u32"``,
   * ``"i64"``, ``"u64"``, ``"f32"``, ``"f64``, or ``"dataview"``. This argument
   * is optional, if absent :js:meth:`~pyodide.ffi.PyBuffer.getBuffer` will try
   * to determine the appropriate output type based on the buffer format string
   * (see :std:ref:`struct-format-strings`).
   */
  getBuffer(type?: string): PyBufferView {
    let ArrayType: any = undefined;
    if (type) {
      ArrayType = type_to_array_map.get(type);
      if (ArrayType === undefined) {
        throw new Error(`Unknown type ${type}`);
      }
    }
    let orig_stack_ptr = stackSave();
    let buffer_struct_ptr = stackAlloc(DEREF_U32(_buffer_struct_size, 0));
    let this_ptr = _getPtr(this);
    let errcode;
    try {
      Py_ENTER();
      errcode = __pyproxy_get_buffer(buffer_struct_ptr, this_ptr);
      Py_EXIT();
    } catch (e) {
      API.fatal_error(e);
    }
    if (errcode === -1) {
      _pythonexc2js();
    }

    // This has to match the fields in buffer_struct
    let startByteOffset = DEREF_U32(buffer_struct_ptr, 0);
    let minByteOffset = DEREF_U32(buffer_struct_ptr, 1);
    let maxByteOffset = DEREF_U32(buffer_struct_ptr, 2);

    let readonly = !!DEREF_U32(buffer_struct_ptr, 3);
    let format_ptr = DEREF_U32(buffer_struct_ptr, 4);
    let itemsize = DEREF_U32(buffer_struct_ptr, 5);
    let shape = Hiwire.pop_value(DEREF_U32(buffer_struct_ptr, 6));
    let strides = Hiwire.pop_value(DEREF_U32(buffer_struct_ptr, 7));

    let view_ptr = DEREF_U32(buffer_struct_ptr, 8);
    let c_contiguous = !!DEREF_U32(buffer_struct_ptr, 9);
    let f_contiguous = !!DEREF_U32(buffer_struct_ptr, 10);

    let format = UTF8ToString(format_ptr);
    stackRestore(orig_stack_ptr);

    let success = false;
    try {
      let bigEndian = false;
      if (ArrayType === undefined) {
        [ArrayType, bigEndian] = Module.processBufferFormatString(
          format,
          " In this case, you can pass an explicit type argument.",
        );
      }
      let alignment = parseInt(ArrayType.name.replace(/[^0-9]/g, "")) / 8 || 1;
      if (bigEndian && alignment > 1) {
        throw new Error(
          "Javascript has no native support for big endian buffers. " +
            "In this case, you can pass an explicit type argument. " +
            "For instance, `getBuffer('dataview')` will return a `DataView`" +
            "which has native support for reading big endian data. " +
            "Alternatively, toJs will automatically convert the buffer " +
            "to little endian.",
        );
      }
      let numBytes = maxByteOffset - minByteOffset;
      if (
        numBytes !== 0 &&
        (startByteOffset % alignment !== 0 ||
          minByteOffset % alignment !== 0 ||
          maxByteOffset % alignment !== 0)
      ) {
        throw new Error(
          `Buffer does not have valid alignment for a ${ArrayType.name}`,
        );
      }
      let numEntries = numBytes / alignment;
      let offset = (startByteOffset - minByteOffset) / alignment;
      let data;
      if (numBytes === 0) {
        data = new ArrayType();
      } else {
        data = new ArrayType(HEAPU32.buffer, minByteOffset, numEntries);
      }
      for (let i of strides.keys()) {
        strides[i] /= alignment;
      }

      success = true;
      let result = Object.create(
        PyBufferView.prototype,
        Object.getOwnPropertyDescriptors({
          offset,
          readonly,
          format,
          itemsize,
          ndim: shape.length,
          nbytes: numBytes,
          shape,
          strides,
          data,
          c_contiguous,
          f_contiguous,
          _view_ptr: view_ptr,
          _released: false,
        }),
      );
      // Module.bufferFinalizationRegistry.register(result, view_ptr, result);
      return result;
    } finally {
      if (!success) {
        try {
          Py_ENTER();
          _PyBuffer_Release(view_ptr);
          _PyMem_Free(view_ptr);
          Py_EXIT();
        } catch (e) {
          API.fatal_error(e);
        }
      }
    }
  }
}

/**
 * A :js:class:`~pyodide.ffi.PyProxy` whose proxied Python object is a :py:class:`dict`.
 */
export class PyDict extends PyProxy {
  /** @private */
  static [Symbol.hasInstance](obj: any): obj is PyProxy {
    // TODO: allow MutableMappings?
    return API.isPyProxy(obj) && obj.type === "dict";
  }
}

export interface PyDict
  extends PyProxyWithGet,
    PyProxyWithSet,
    PyProxyWithHas,
    PyProxyWithLength,
    PyIterable {}

/** @deprecated Use :js:class:`pyodide.ffi.PyDict` instead. */
export type PyProxyDict = PyDict;

/**
 * A class to allow access to Python data buffers from JavaScript. These are
 * produced by :js:meth:`~pyodide.ffi.PyBuffer.getBuffer` and cannot be constructed directly.
 * When you are done, release it with the :js:func:`~PyBufferView.release` method.
 * See the Python :external:doc:`c-api/buffer` documentation for more
 * information.
 *
 * To find the element ``x[a_1, ..., a_n]``, you could use the following code:
 *
 * .. code-block:: js
 *
 *    function multiIndexToIndex(pybuff, multiIndex){
 *       if(multindex.length !==pybuff.ndim){
 *          throw new Error("Wrong length index");
 *       }
 *       let idx = pybuff.offset;
 *       for(let i = 0; i < pybuff.ndim; i++){
 *          if(multiIndex[i] < 0){
 *             multiIndex[i] = pybuff.shape[i] - multiIndex[i];
 *          }
 *          if(multiIndex[i] < 0 || multiIndex[i] >= pybuff.shape[i]){
 *             throw new Error("Index out of range");
 *          }
 *          idx += multiIndex[i] * pybuff.stride[i];
 *       }
 *       return idx;
 *    }
 *    console.log("entry is", pybuff.data[multiIndexToIndex(pybuff, [2, 0, -1])]);
 *
 * .. admonition:: Converting between TypedArray types
 *    :class: warning
 *
 *    The following naive code to change the type of a typed array does not
 *    work:
 *
 *    .. code-block:: js
 *
 *        // Incorrectly convert a TypedArray.
 *        // Produces a Uint16Array that points to the entire WASM memory!
 *        let myarray = new Uint16Array(buffer.data.buffer);
 *
 *    Instead, if you want to convert the output TypedArray, you need to say:
 *
 *    .. code-block:: js
 *
 *        // Correctly convert a TypedArray.
 *        let myarray = new Uint16Array(
 *            buffer.data.buffer,
 *            buffer.data.byteOffset,
 *            buffer.data.byteLength
 *        );
 */
export class PyBufferView {
  /**
   * The offset of the first entry of the array. For instance if our array
   * is 3d, then you will find ``array[0,0,0]`` at
   * ``pybuf.data[pybuf.offset]``
   */
  offset: number;

  /**
   * If the data is read only, you should not modify it. There is no way for us
   * to enforce this, but it may cause very weird behavior. See
   * :py:attr:`memoryview.readonly`.
   */
  readonly: boolean;

  /**
   * The format string for the buffer. See :ref:`struct-format-strings`
   * and :py:attr:`memoryview.format`.
   */
  format: string;

  /**
   * How large is each entry in bytes? See :py:attr:`memoryview.itemsize`.
   */
  itemsize: number;

  /**
   * The number of dimensions of the buffer. If ``ndim`` is 0, the buffer
   * represents a single scalar or struct. Otherwise, it represents an
   * array. See :py:attr:`memoryview.ndim`.
   */
  ndim: number;

  /**
   * The total number of bytes the buffer takes up. This is equal to
   * :js:attr:`buff.data.byteLength <TypedArray.byteLength>`. See :py:attr:`memoryview.nbytes`.
   */
  nbytes: number;

  /**
   * The shape of the buffer, that is how long it is in each dimension.
   * The length will be equal to ``ndim``. For instance, a 2x3x4 array
   * would have shape ``[2, 3, 4]``. See :py:attr:`memoryview.shape`.
   */
  shape: number[];

  /**
   * An array of of length ``ndim`` giving the number of elements to skip
   * to get to a new element in each dimension. See the example definition
   * of a ``multiIndexToIndex`` function above. See :py:attr:`memoryview.strides`.
   */
  strides: number[];

  /**
   * The actual data. A typed array of an appropriate size backed by a segment
   * of the WASM memory.
   *
   * The ``type`` argument of :js:meth:`~pyodide.ffi.PyBuffer.getBuffer` determines
   * which sort of :js:class:`TypedArray` or :js:class:`DataView` to return. By
   * default :js:meth:`~pyodide.ffi.PyBuffer.getBuffer` will look at the format string
   * to determine the most appropriate option. Most often the result is a
   * :js:class:`Uint8Array`.
   *
   * .. admonition:: Contiguity
   *    :class: warning
   *
   *    If the buffer is not contiguous, the :js:attr:`~PyBufferView.readonly`
   *    TypedArray will contain data that is not part of the buffer. Modifying
   *    this data leads to undefined behavior.
   *
   * .. admonition:: Read only buffers
   *    :class: warning
   *
   *    If :js:attr:`buffer.readonly <PyBufferView.readonly>` is ``true``, you
   *    should not modify the buffer. Modifying a read only buffer leads to
   *    undefined behavior.
   *
   */
  data: TypedArray;

  /**
   * Is it C contiguous? See :py:attr:`memoryview.c_contiguous`.
   */
  c_contiguous: boolean;

  /**
   * Is it Fortran contiguous? See :py:attr:`memoryview.f_contiguous`.
   */
  f_contiguous: boolean;

  _released: boolean;

  _view_ptr: number;

  /** @private */
  constructor() {
    throw new TypeError("PyBufferView is not a constructor");
  }

  /**
   * Release the buffer. This allows the memory to be reclaimed.
   */
  release() {
    if (this._released) {
      return;
    }
    // Module.bufferFinalizationRegistry.unregister(this);
    try {
      Py_ENTER();
      _PyBuffer_Release(this._view_ptr);
      _PyMem_Free(this._view_ptr);
      Py_EXIT();
    } catch (e) {
      API.fatal_error(e);
    }
    this._released = true;
    // @ts-ignore
    this.data = null;
  }
}<|MERGE_RESOLUTION|>--- conflicted
+++ resolved
@@ -18,11 +18,7 @@
 declare var Module: any;
 declare var Hiwire: any;
 
-<<<<<<< HEAD
-import { TypedArray } from "lib";
-=======
 import { TypedArray } from "types";
->>>>>>> 9f0f99bb
 import { warnOnce } from "pyodide_util";
 
 // pyodide-skip
