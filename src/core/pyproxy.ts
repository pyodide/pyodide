--- conflicted
+++ resolved
@@ -17,9 +17,7 @@
 declare var Module: any;
 declare var Hiwire: any;
 declare var API: any;
-<<<<<<< HEAD
 declare function sleep(ms: number): Promise<undefined>;
-=======
 declare var HEAPU32: Uint32Array;
 
 declare function _check_gil(): void;
@@ -28,7 +26,6 @@
 declare function stackAlloc(size: number): number;
 
 import { warnOnce } from "./util";
->>>>>>> 4777f592
 
 // pyodide-skip
 
@@ -1846,23 +1843,12 @@
   }
   /**
    * Calls the function with a given this value and arguments provided
-<<<<<<< HEAD
-   * individually. Like the `JavaScript call function
-   * <https://developer.mozilla.org/en-US/docs/Web/JavaScript/Reference/Global_Objects/Function/call>`_.
-   *
-   * Present only if the proxied Python object is callable.
-   *
-   * @param thisArg The ``this`` argument. Has no effect unless the `PyProxy`
-   * has :any:`captureThis` set. If :any:`captureThis` is set, it will be passed
-   * as the first argument to the Python function.
-=======
    * individually. See :js:meth:`Function.call`.
    *
    * @param thisArg The ``this`` argument. Has no effect unless the
    * :js:class:`~pyodide.ffi.PyCallable` has :js:meth:`captureThis` set. If
    * :js:meth:`captureThis` is set, it will be passed as the first argument to
    * the Python function.
->>>>>>> 4777f592
    * @param jsargs The arguments
    * @returns The result from the function call.
    */
