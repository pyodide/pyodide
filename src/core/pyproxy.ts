--- conflicted
+++ resolved
@@ -415,15 +415,7 @@
     );
     Py_EXIT();
   } catch (e) {
-<<<<<<< HEAD
     API.maybe_fatal_error(e);
-=======
-    if (API._skip_unwind_fatal_error) {
-      API.maybe_fatal_error(e);
-    } else {
-      API.fatal_error(e);
-    }
->>>>>>> ed05037a
     return;
   } finally {
     Hiwire.decref(idargs);
