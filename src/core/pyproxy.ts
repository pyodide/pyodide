--- conflicted
+++ resolved
@@ -456,41 +456,15 @@
   if (!destroy_roundtrip && props.roundtrip) {
     return;
   }
-<<<<<<< HEAD
-  destroyed_msg = destroyed_msg || "Object has already been destroyed";
-  let proxy_type = proxy.type;
-  let proxy_repr;
-  try {
-    proxy_repr = proxy.toString();
-  } catch (e) {
-    if ((e as any).pyodide_fatal_error) {
-      throw e;
-    }
-  }
   // Maybe the destructor will call JavaScript code that will somehow try
   // to use this proxy. Mark it deleted before decrementing reference count
   // just in case!
   const ptr = shared.ptr;
   shared.ptr = 0;
-  Module.finalizationRegistry.unregister(shared);
-  destroyed_msg += "\n" + `The object was of type "${proxy_type}" and `;
-  if (proxy_repr) {
-    destroyed_msg += `had repr "${proxy_repr}"`;
-  } else {
-    destroyed_msg += "an error was raised when trying to generate its repr";
-  }
-  shared.destroyed_msg = destroyed_msg;
+  Module.finalizationRegistry.unregister(shared);  
   pyproxy_decref_cache(shared.cache);
-=======
-  let ptrobj = _getPtr(proxy);
-  Module.finalizationRegistry.unregister(proxy.$$);
-  proxy.$$.destroyed_msg = generateDestroyedMessage(proxy, destroyed_msg);
-  pyproxy_decref_cache(proxy.$$.cache);
-  // Maybe the destructor will call JavaScript code that will somehow try
-  // to use this proxy. Mark it deleted before decrementing reference count
-  // just in case!
-  proxy.$$.ptr = 0;
->>>>>>> d12deae9
+  shared.destroyed_msg = generateDestroyedMessage(proxy, destroyed_msg);
+
   try {
     Py_ENTER();
     Module._Py_DecRef(ptr);
