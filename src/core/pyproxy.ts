--- conflicted
+++ resolved
@@ -2046,7 +2046,11 @@
   return Hiwire.pop_value(res);
 }
 
-function filteredHasKey(jsobj: PyProxy, jskey: string | symbol, filterProto: boolean) {
+function filteredHasKey(
+  jsobj: PyProxy,
+  jskey: string | symbol,
+  filterProto: boolean,
+) {
   if (jsobj instanceof Function) {
     // If we are a PyProxy of a callable we have to subclass function so that if
     // someone feature detects callables with `instanceof Function` it works
@@ -2054,16 +2058,15 @@
     // we don't want to shadow them with the values from `Function.prototype`.
     return (
       jskey in jsobj &&
-<<<<<<< HEAD
-      !(["name", "length", "caller", "arguments", filterProto? "prototype" : undefined] as (string | symbol)[]).includes(jskey)
-=======
       !(
-        ["name", "length", "caller", "arguments", "prototype"] as (
-          | string
-          | symbol
-        )[]
+        [
+          "name",
+          "length",
+          "caller",
+          "arguments",
+          filterProto ? "prototype" : undefined,
+        ] as (string | symbol)[]
       ).includes(jskey)
->>>>>>> a7a9ceb4
     );
   } else {
     return jskey in jsobj;
