/**
 * Every public Python entrypoint goes through this file! The main entrypoint is
 * the callPyObject method, but of course one can also execute arbitrary code
 * via the various __dundermethods__ associated to classes.
 *
 * Any time we call into wasm, the call should be wrapped in a try catch block.
 * This way if a JavaScript error emerges from the wasm, we can escalate it to a
 * fatal error.
 *
 * This is file is preprocessed with -imacros "pyproxy.c". As a result of this,
 * any macros available in pyproxy.c are available here. We only need the flags
 * macros HAS_LENGTH, etc.
 *
 * See Makefile recipe for src/js/pyproxy.gen.ts
 */

declare var Module: any;
declare var Hiwire: any;
declare var API: any;
declare function sleep(ms: number): Promise<undefined>;

// pyodide-skip

// Just for this file, we implement a special "skip" pragma. These lines are
// skipped by the Makefile when producing pyproxy.gen.ts These are actually C
// macros, but we declare them to make typescript okay with processing the raw
// file. We need to process the raw file to generate the docs because the C
// preprocessor deletes comments which kills all the docstrings.

// These declarations make Typescript accept the raw file. However, if we macro
// preprocess these lines, we get a bunch of syntax errors so they need to be
// removed from the preprocessed version.

// This also has the benefit that it makes intellisense happy.
declare var IS_CALLABLE: number;
declare var HAS_LENGTH: number;
declare var HAS_GET: number;
declare var HAS_SET: number;
declare var HAS_CONTAINS: number;
declare var IS_ITERABLE: number;
declare var IS_ITERATOR: number;
declare var IS_AWAITABLE: number;
declare var IS_BUFFER: number;

declare var PYGEN_NEXT: number;
declare var PYGEN_RETURN: number;
declare var PYGEN_ERROR: number;

declare function DEREF_U32(ptr: number, offset: number): number;
declare function Py_ENTER(): void;
declare function Py_EXIT(): void;
// end-pyodide-skip

/**
 * Is the argument a :any:`PyProxy`?
 * @param jsobj Object to test.
 * @returns Is ``jsobj`` a :any:`PyProxy`?
 */
export function isPyProxy(jsobj: any): jsobj is PyProxy {
  return !!jsobj && jsobj.$$ !== undefined && jsobj.$$.type === "PyProxy";
}
API.isPyProxy = isPyProxy;

declare var FinalizationRegistry: any;
declare var globalThis: any;

if (globalThis.FinalizationRegistry) {
  Module.finalizationRegistry = new FinalizationRegistry(
    ([ptr, cache]: [ptr: number, cache: PyProxyCache]) => {
      if (cache) {
        cache.leaked = true;
        pyproxy_decref_cache(cache);
      }
      try {
        Py_ENTER();
        Module._Py_DecRef(ptr);
        Py_EXIT();
      } catch (e) {
        // I'm not really sure what happens if an error occurs inside of a
        // finalizer...
        API.fatal_error(e);
      }
    },
  );
  // For some unclear reason this code screws up selenium FirefoxDriver. Works
  // fine in chrome and when I test it in browser. It seems to be sensitive to
  // changes that don't make a difference to the semantics.
  // TODO: after 0.18.0, fix selenium issues with this code.
  // Module.bufferFinalizationRegistry = new FinalizationRegistry((ptr) => {
  //   try {
  //     Module._PyBuffer_Release(ptr);
  //     Module._PyMem_Free(ptr);
  //   } catch (e) {
  //     API.fatal_error(e);
  //   }
  // });
} else {
  Module.finalizationRegistry = { register() {}, unregister() {} };
  // Module.bufferFinalizationRegistry = finalizationRegistry;
}

let pyproxy_alloc_map = new Map();
Module.pyproxy_alloc_map = pyproxy_alloc_map;
let trace_pyproxy_alloc: (proxy: any) => void;
let trace_pyproxy_dealloc: (proxy: any) => void;

Module.enable_pyproxy_allocation_tracing = function () {
  trace_pyproxy_alloc = function (proxy: any) {
    pyproxy_alloc_map.set(proxy, Error().stack);
  };
  trace_pyproxy_dealloc = function (proxy: any) {
    pyproxy_alloc_map.delete(proxy);
  };
};
Module.disable_pyproxy_allocation_tracing = function () {
  trace_pyproxy_alloc = function (proxy: any) {};
  trace_pyproxy_dealloc = function (proxy: any) {};
};
Module.disable_pyproxy_allocation_tracing();

type PyProxyCache = { cacheId: number; refcnt: number; leaked?: boolean };
type PyProxyProps = {
  /**
   * captureThis tracks whether this should be passed as the first argument to
   * the Python function or not. We keep it false by default. To make a PyProxy
   * where the `this` argument is included, call the `captureThis` method.
   */
  captureThis: boolean;
  /**
   * isBound tracks whether bind has been called
   */
  isBound: boolean;
  /**
   * the `this` value that has been bound to the PyProxy
   */
  boundThis?: any;
  /**
   * Any extra arguments passed to bind are used for partial function
   * application. These are stored here.
   */
  boundArgs: any[];
  roundtrip: boolean;
};

/**
 * Create a new PyProxy wrapping ptrobj which is a PyObject*.
 *
 * The argument cache is only needed to implement the PyProxy.copy API, it
 * allows the copy of the PyProxy to share its attribute cache with the original
 * version. In all other cases, pyproxy_new should be called with one argument.
 *
 * In the case that the Python object is callable, PyProxyClass inherits from
 * Function so that PyProxy objects can be callable. In that case we MUST expose
 * certain properties inherited from Function, but we do our best to remove as
 * many as possible.
 * @private
 */
function pyproxy_new(
  ptrobj: number,
  {
    flags: flags_arg,
    cache,
    props,
    $$,
  }: {
    flags?: number;
    cache?: PyProxyCache;
    $$?: any;
    roundtrip?: boolean;
    props?: any;
  } = {},
): PyProxy {
  const flags =
    flags_arg !== undefined ? flags_arg : Module._pyproxy_getflags(ptrobj);
  const cls = Module.getPyProxyClass(flags);
  let target;
  if (flags & IS_CALLABLE) {
    // In this case we are effectively subclassing Function in order to ensure
    // that the proxy is callable. With a Content Security Protocol that doesn't
    // allow unsafe-eval, we can't invoke the Function constructor directly. So
    // instead we create a function in the universally allowed way and then use
    // `setPrototypeOf`. The documentation for `setPrototypeOf` says to use
    // `Object.create` or `Reflect.construct` instead for performance reasons
    // but neither of those work here.
    target = function () {};
    Object.setPrototypeOf(target, cls.prototype);
    // Remove undesirable properties added by Function constructor. Note: we
    // can't remove "arguments" or "caller" because they are not configurable
    // and not writable
    // @ts-ignore
    delete target.length;
    // @ts-ignore
    delete target.name;
    // prototype isn't configurable so we can't delete it but it's writable.
    target.prototype = undefined;
  } else {
    target = Object.create(cls.prototype);
  }

  const isAlias = !!$$;

  if (!isAlias) {
    if (!cache) {
      // The cache needs to be accessed primarily from the C function
      // _pyproxy_getattr so we make a hiwire id.
      let cacheId = Hiwire.new_value(new Map());
      cache = { cacheId, refcnt: 0 };
    }
    cache.refcnt++;
    $$ = { ptr: ptrobj, type: "PyProxy", cache, flags };
    Module.finalizationRegistry.register($$, [ptrobj, cache], $$);
    Module._Py_IncRef(ptrobj);
  }

  Object.defineProperty(target, "$$", { value: $$ });
  if (!props) {
    props = {};
  }
  props = Object.assign(
    { isBound: false, captureThis: false, boundArgs: [], roundtrip: false },
    props,
  );
  Object.defineProperty(target, "$$props", { value: props });

  let proxy = new Proxy(target, PyProxyHandlers);
  if (!isAlias) {
    trace_pyproxy_alloc(proxy);
  }
  return proxy;
}
Module.pyproxy_new = pyproxy_new;

function _getPtr(jsobj: any) {
  let ptr: number = jsobj.$$.ptr;
  if (ptr === 0) {
    throw new Error(jsobj.$$.destroyed_msg);
  }
  return ptr;
}

function _adjustArgs(proxyobj: any, jsthis: any, jsargs: any[]): any[] {
  const { captureThis, boundArgs, boundThis, isBound } =
    proxyobj.$$props as PyProxyProps;
  if (captureThis) {
    if (isBound) {
      return [boundThis].concat(boundArgs, jsargs);
    } else {
      return [jsthis].concat(jsargs);
    }
  }
  if (isBound) {
    return boundArgs.concat(jsargs);
  }
  return jsargs;
}

let pyproxyClassMap = new Map();
/**
 * Retrieve the appropriate mixins based on the features requested in flags.
 * Used by pyproxy_new. The "flags" variable is produced by the C function
 * pyproxy_getflags. Multiple PyProxies with the same set of feature flags
 * will share the same prototype, so the memory footprint of each individual
 * PyProxy is minimal.
 * @private
 */
Module.getPyProxyClass = function (flags: number) {
  const FLAG_TYPE_PAIRS: [number, any][] = [
    [HAS_LENGTH, PyProxyLengthMethods],
    [HAS_GET, PyProxyGetItemMethods],
    [HAS_SET, PyProxySetItemMethods],
    [HAS_CONTAINS, PyProxyContainsMethods],
    [IS_ITERABLE, PyProxyIterableMethods],
    [IS_ITERATOR, PyProxyIteratorMethods],
    [IS_AWAITABLE, PyProxyAwaitableMethods],
    [IS_BUFFER, PyProxyBufferMethods],
    [IS_CALLABLE, PyProxyCallableMethods],
  ];
  let result = pyproxyClassMap.get(flags);
  if (result) {
    return result;
  }
  let descriptors: any = {};
  for (let [feature_flag, methods] of FLAG_TYPE_PAIRS) {
    if (flags & feature_flag) {
      Object.assign(
        descriptors,
        Object.getOwnPropertyDescriptors(methods.prototype),
      );
    }
  }
  // Use base constructor (just throws an error if construction is attempted).
  descriptors.constructor = Object.getOwnPropertyDescriptor(
    PyProxyClass.prototype,
    "constructor",
  );
  Object.assign(
    descriptors,
    Object.getOwnPropertyDescriptors({ $$flags: flags }),
  );
  let new_proto = Object.create(PyProxyClass.prototype, descriptors);
  function NewPyProxyClass() {}
  NewPyProxyClass.prototype = new_proto;
  pyproxyClassMap.set(flags, NewPyProxyClass);
  return NewPyProxyClass;
};

// Static methods
Module.PyProxy_getPtr = _getPtr;

const pyproxy_cache_destroyed_msg =
  "This borrowed attribute proxy was automatically destroyed in the " +
  "process of destroying the proxy it was borrowed from. Try using the 'copy' method.";

function pyproxy_decref_cache(cache: PyProxyCache) {
  if (!cache) {
    return;
  }
  cache.refcnt--;
  if (cache.refcnt === 0) {
    let cache_map = Hiwire.pop_value(cache.cacheId);
    for (let proxy_id of cache_map.values()) {
      const cache_entry = Hiwire.pop_value(proxy_id);
      if (!cache.leaked) {
        Module.pyproxy_destroy(cache_entry, pyproxy_cache_destroyed_msg);
      }
    }
  }
}

Module.pyproxy_destroy = function (proxy: PyProxy, destroyed_msg: string) {
  if (proxy.$$.ptr === 0) {
    return;
  }
  let ptrobj = _getPtr(proxy);
  Module.finalizationRegistry.unregister(proxy.$$);
  destroyed_msg = destroyed_msg || "Object has already been destroyed";
  let proxy_type = proxy.type;
  let proxy_repr;
  try {
    proxy_repr = proxy.toString();
  } catch (e) {
    if ((e as any).pyodide_fatal_error) {
      throw e;
    }
  }
  // Maybe the destructor will call JavaScript code that will somehow try
  // to use this proxy. Mark it deleted before decrementing reference count
  // just in case!
  proxy.$$.ptr = 0;
  destroyed_msg += "\n" + `The object was of type "${proxy_type}" and `;
  if (proxy_repr) {
    destroyed_msg += `had repr "${proxy_repr}"`;
  } else {
    destroyed_msg += "an error was raised when trying to generate its repr";
  }
  proxy.$$.destroyed_msg = destroyed_msg;
  pyproxy_decref_cache(proxy.$$.cache);
  try {
    Py_ENTER();
    Module._Py_DecRef(ptrobj);
    trace_pyproxy_dealloc(proxy);
    Py_EXIT();
  } catch (e) {
    API.fatal_error(e);
  }
};

// Now a lot of boilerplate to wrap the abstract Object protocol wrappers
// defined in pyproxy.c in JavaScript functions.

Module.callPyObjectKwargs = function (
  ptrobj: number,
  jsargs: any,
  kwargs: any,
) {
  // We don't do any checking for kwargs, checks are in PyProxy.callKwargs
  // which only is used when the keyword arguments come from the user.
  let num_pos_args = jsargs.length;
  let kwargs_names = Object.keys(kwargs);
  let kwargs_values = Object.values(kwargs);
  let num_kwargs = kwargs_names.length;
  jsargs.push(...kwargs_values);

  let idargs = Hiwire.new_value(jsargs);
  let idkwnames = Hiwire.new_value(kwargs_names);
  let idresult;
  try {
    Py_ENTER();
    idresult = Module.__pyproxy_apply(
      ptrobj,
      idargs,
      num_pos_args,
      idkwnames,
      num_kwargs,
    );
    Py_EXIT();
  } catch (e) {
    API.fatal_error(e);
  } finally {
    Hiwire.decref(idargs);
    Hiwire.decref(idkwnames);
  }
  if (idresult === 0) {
    Module._pythonexc2js();
  }
  let result = Hiwire.pop_value(idresult);
  // Automatically schedule coroutines
  if (result && result.type === "coroutine" && result._ensure_future) {
    result._ensure_future();
  }
  return result;
};

async function callPyObjectKwargsSuspending(
  ptrobj: number,
  jsargs: any,
  kwargs: any,
) {
  if (!Module.suspendersAvailable) {
    throw new Error(
      "WebAssembly Promise integration not supported in this JavaScript runtime",
    );
  }
  // We don't do any checking for kwargs, checks are in PyProxy.callKwargs
  // which only is used when the keyword arguments come from the user.
  let num_pos_args = jsargs.length;
  let kwargs_names = Object.keys(kwargs);
  let kwargs_values = Object.values(kwargs);
  let num_kwargs = kwargs_names.length;
  jsargs.push(...kwargs_values);

  let idargs = Hiwire.new_value(jsargs);
  let idkwnames = Hiwire.new_value(kwargs_names);
  let idresult;

  if (!Module.wrappedApply) {
    Module.wrappedApply = Module.wrapApply(Module.asm._pyproxy_apply);
  }
  // Let the event loop go around once in case this gets syncified. This ensures
  // that the outer syncify call sees the original suspender and not the
  // new one we are about to create.
  await sleep(0);
  try {
    Py_ENTER();
    // validSuspender is a flag so that we can ask for permission before trying
    // to suspend. We can't ask for forgiveness because our normal technique for
    // this is to insert a JavaScript frame where we can catch the error
    // generated. We cannot suspend through JavaScript frames (this limitation
    // is part of the intentional design  of Wasm Promise Integration).
    Module.validSuspender.value = true;
    // Record the current stack position. See StackState in continuations.js
    Module.stackStop = Module.___stack_pointer.value;
    idresult = await Module.wrappedApply(
      ptrobj,
      idargs,
      num_pos_args,
      idkwnames,
      num_kwargs,
    );
    Py_EXIT();
  } catch (e) {
    API.fatal_error(e);
  } finally {
    Hiwire.decref(idargs);
    Hiwire.decref(idkwnames);
  }
  if (idresult === 0) {
    Module._pythonexc2js();
  }
  let result = Hiwire.pop_value(idresult);
  // Automatically schedule coroutines
  if (result && result.type === "coroutine" && result._ensure_future) {
    result._ensure_future();
  }
  return result;
}

Module.callPyObject = function (ptrobj: number, jsargs: any) {
  return Module.callPyObjectKwargs(ptrobj, jsargs, {});
};

export type PyProxy = PyProxyClass & { [x: string]: any };

export class PyProxyClass {
  $$: {
    ptr: number;
    cache: PyProxyCache;
    destroyed_msg?: string;
  };
  $$props: PyProxyProps;
  $$flags: number;

  /** @private */
  constructor() {
    throw new TypeError("PyProxy is not a constructor");
  }

  get [Symbol.toStringTag]() {
    return "PyProxy";
  }
  /**
   * The name of the type of the object.
   *
   * Usually the value is ``"module.name"`` but for builtins or
   * interpreter-defined types it is just ``"name"``. As pseudocode this is:
   *
   * .. code-block:: python
   *
   *    ty = type(x)
   *    if ty.__module__ == 'builtins' or ty.__module__ == "__main__":
   *        return ty.__name__
   *    else:
   *        ty.__module__ + "." + ty.__name__
   *
   */
  get type(): string {
    let ptrobj = _getPtr(this);
    return Hiwire.pop_value(Module.__pyproxy_type(ptrobj));
  }
  toString(): string {
    let ptrobj = _getPtr(this);
    let jsref_repr;
    try {
      Py_ENTER();
      jsref_repr = Module.__pyproxy_repr(ptrobj);
      Py_EXIT();
    } catch (e) {
      API.fatal_error(e);
    }
    if (jsref_repr === 0) {
      Module._pythonexc2js();
    }
    return Hiwire.pop_value(jsref_repr);
  }
  /**
   * Destroy the ``PyProxy``. This will release the memory. Any further attempt
   * to use the object will raise an error.
   *
   * In a browser supporting `FinalizationRegistry
   * <https://developer.mozilla.org/en-US/docs/Web/JavaScript/Reference/Global_Objects/FinalizationRegistry>`_
   * Pyodide will automatically destroy the ``PyProxy`` when it is garbage
   * collected, however there is no guarantee that the finalizer will be run in
   * a timely manner so it is better to ``destroy`` the proxy explicitly.
   *
   * @param destroyed_msg The error message to print if use is attempted after
   *        destroying. Defaults to "Object has already been destroyed".
   */
  destroy(destroyed_msg?: string) {
    Module.pyproxy_destroy(this, destroyed_msg);
  }
  /**
   * Make a new PyProxy pointing to the same Python object.
   * Useful if the PyProxy is destroyed somewhere else.
   */
  copy(): PyProxy {
    let ptrobj = _getPtr(this);
    return pyproxy_new(ptrobj, {
      flags: this.$$flags,
      cache: this.$$.cache,
      props: this.$$props,
    });
  }
  /**
   * Converts the ``PyProxy`` into a JavaScript object as best as possible. By
   * default does a deep conversion, if a shallow conversion is desired, you can
   * use ``proxy.toJs({depth : 1})``. See :ref:`Explicit Conversion of PyProxy
   * <type-translations-pyproxy-to-js>` for more info.
   * @param options
   * @return The JavaScript object resulting from the conversion.
   */
  toJs({
    depth = -1,
    pyproxies = undefined,
    create_pyproxies = true,
    dict_converter = undefined,
    default_converter = undefined,
  }: {
    /** How many layers deep to perform the conversion. Defaults to infinite */
    depth?: number;
    /**
     * If provided, ``toJs`` will store all PyProxies created in this list. This
     * allows you to easily destroy all the PyProxies by iterating the list
     * without having to recurse over the generated structure. The most common
     * use case is to create a new empty list, pass the list as `pyproxies`, and
     * then later iterate over `pyproxies` to destroy all of created proxies.
     */
    pyproxies?: PyProxy[];
    /**
     * If false, ``toJs`` will throw a ``ConversionError`` rather than
     * producing a ``PyProxy``.
     */
    create_pyproxies?: boolean;
    /**
     * A function to be called on an iterable of pairs ``[key, value]``. Convert
     * this iterable of pairs to the desired output. For instance,
     * ``Object.fromEntries`` would convert the dict to an object, ``Array.from``
     * converts it to an array of entries, and ``(it) => new Map(it)`` converts
     * it to a ``Map`` (which is the default behavior).
     */
    dict_converter?: (array: Iterable<[key: string, value: any]>) => any;
    /**
     * Optional argument to convert objects with no default conversion. See the
     * documentation of :any:`pyodide.ffi.to_js`.
     */
    default_converter?: (
      obj: PyProxy,
      convert: (obj: PyProxy) => any,
      cacheConversion: (obj: PyProxy, result: any) => void,
    ) => any;
  } = {}): any {
    let ptrobj = _getPtr(this);
    let idresult;
    let proxies_id;
    let dict_converter_id = 0;
    let default_converter_id = 0;
    if (!create_pyproxies) {
      proxies_id = 0;
    } else if (pyproxies) {
      proxies_id = Hiwire.new_value(pyproxies);
    } else {
      proxies_id = Hiwire.new_value([]);
    }
    if (dict_converter) {
      dict_converter_id = Hiwire.new_value(dict_converter);
    }
    if (default_converter) {
      default_converter_id = Hiwire.new_value(default_converter);
    }
    try {
      Py_ENTER();
      idresult = Module._python2js_custom(
        ptrobj,
        depth,
        proxies_id,
        dict_converter_id,
        default_converter_id,
      );
      Py_EXIT();
    } catch (e) {
      API.fatal_error(e);
    } finally {
      Hiwire.decref(proxies_id);
      Hiwire.decref(dict_converter_id);
      Hiwire.decref(default_converter_id);
    }
    if (idresult === 0) {
      Module._pythonexc2js();
    }
    return Hiwire.pop_value(idresult);
  }
  /**
   * Check whether the :any:`PyProxy.length` getter is available on this PyProxy. A
   * Typescript type guard.
   */
  supportsLength(): this is PyProxyWithLength {
    return !!(this.$$flags & HAS_LENGTH);
  }
  /**
   * Check whether the :any:`PyProxy.get` method is available on this PyProxy. A
   * Typescript type guard.
   */
  supportsGet(): this is PyProxyWithGet {
    return !!(this.$$flags & HAS_GET);
  }
  /**
   * Check whether the :any:`PyProxy.set` method is available on this PyProxy. A
   * Typescript type guard.
   */
  supportsSet(): this is PyProxyWithSet {
    return !!(this.$$flags & HAS_SET);
  }
  /**
   * Check whether the :any:`PyProxy.has` method is available on this PyProxy. A
   * Typescript type guard.
   */
  supportsHas(): this is PyProxyWithHas {
    return !!(this.$$flags & HAS_CONTAINS);
  }
  /**
   * Check whether the PyProxy is iterable. A Typescript type guard for
   * :any:`PyProxy.[iterator]`.
   */
  isIterable(): this is PyProxyIterable {
    return !!(this.$$flags & (IS_ITERABLE | IS_ITERATOR));
  }
  /**
   * Check whether the PyProxy is iterable. A Typescript type guard for
   * :any:`PyProxy.next`.
   */
  isIterator(): this is PyProxyIterator {
    return !!(this.$$flags & IS_ITERATOR);
  }
  /**
   * Check whether the PyProxy is awaitable. A Typescript type guard, if this
   * function returns true Typescript considers the PyProxy to be a ``Promise``.
   */
  isAwaitable(): this is PyProxyAwaitable {
    return !!(this.$$flags & IS_AWAITABLE);
  }
  /**
   * Check whether the PyProxy is a buffer. A Typescript type guard for
   * :any:`PyProxy.getBuffer`.
   */
  isBuffer(): this is PyProxyBuffer {
    return !!(this.$$flags & IS_BUFFER);
  }
  /**
   * Check whether the PyProxy is a Callable. A Typescript type guard, if this
   * returns true then Typescript considers the Proxy to be callable of
   * signature ``(args... : any[]) => PyProxy | number | bigint | string |
   * boolean | undefined``.
   */
  isCallable(): this is PyProxyCallable {
    return !!(this.$$flags & IS_CALLABLE);
  }
}

export type PyProxyWithLength = PyProxy & PyProxyLengthMethods;
// Controlled by HAS_LENGTH, appears for any object with __len__ or sq_length
// or mp_length methods
export class PyProxyLengthMethods {
  /**
   * The length of the object.
   *
   * Present only if the proxied Python object has a ``__len__`` method.
   */
  get length(): number {
    let ptrobj = _getPtr(this);
    let length;
    try {
      Py_ENTER();
      length = Module._PyObject_Size(ptrobj);
      Py_EXIT();
    } catch (e) {
      API.fatal_error(e);
    }
    if (length === -1) {
      Module._pythonexc2js();
    }
    return length;
  }
}

export type PyProxyWithGet = PyProxy & PyProxyGetItemMethods;

// Controlled by HAS_GET, appears for any class with __getitem__,
// mp_subscript, or sq_item methods
export class PyProxyGetItemMethods {
  /**
   * This translates to the Python code ``obj[key]``.
   *
   * Present only if the proxied Python object has a ``__getitem__`` method.
   *
   * @param key The key to look up.
   * @returns The corresponding value.
   */
  get(key: any): any {
    let ptrobj = _getPtr(this);
    let idkey = Hiwire.new_value(key);
    let idresult;
    try {
      Py_ENTER();
      idresult = Module.__pyproxy_getitem(ptrobj, idkey);
      Py_EXIT();
    } catch (e) {
      API.fatal_error(e);
    } finally {
      Hiwire.decref(idkey);
    }
    if (idresult === 0) {
      if (Module._PyErr_Occurred()) {
        Module._pythonexc2js();
      } else {
        return undefined;
      }
    }
    return Hiwire.pop_value(idresult);
  }
}

export type PyProxyWithSet = PyProxy & PyProxySetItemMethods;
// Controlled by HAS_SET, appears for any class with __setitem__, __delitem__,
// mp_ass_subscript,  or sq_ass_item.
export class PyProxySetItemMethods {
  /**
   * This translates to the Python code ``obj[key] = value``.
   *
   * Present only if the proxied Python object has a ``__setitem__`` method.
   *
   * @param key The key to set.
   * @param value The value to set it to.
   */
  set(key: any, value: any) {
    let ptrobj = _getPtr(this);
    let idkey = Hiwire.new_value(key);
    let idval = Hiwire.new_value(value);
    let errcode;
    try {
      Py_ENTER();
      errcode = Module.__pyproxy_setitem(ptrobj, idkey, idval);
      Py_EXIT();
    } catch (e) {
      API.fatal_error(e);
    } finally {
      Hiwire.decref(idkey);
      Hiwire.decref(idval);
    }
    if (errcode === -1) {
      Module._pythonexc2js();
    }
  }
  /**
   * This translates to the Python code ``del obj[key]``.
   *
   * Present only if the proxied Python object has a ``__delitem__`` method.
   *
   * @param key The key to delete.
   */
  delete(key: any) {
    let ptrobj = _getPtr(this);
    let idkey = Hiwire.new_value(key);
    let errcode;
    try {
      Py_ENTER();
      errcode = Module.__pyproxy_delitem(ptrobj, idkey);
      Py_EXIT();
    } catch (e) {
      API.fatal_error(e);
    } finally {
      Hiwire.decref(idkey);
    }
    if (errcode === -1) {
      Module._pythonexc2js();
    }
  }
}

export type PyProxyWithHas = PyProxy & PyProxyContainsMethods;

// Controlled by HAS_CONTAINS flag, appears for any class with __contains__ or
// sq_contains
export class PyProxyContainsMethods {
  /**
   * This translates to the Python code ``key in obj``.
   *
   * Present only if the proxied Python object has a ``__contains__`` method.
   *
   * @param key The key to check for.
   * @returns Is ``key`` present?
   */
  has(key: any): boolean {
    let ptrobj = _getPtr(this);
    let idkey = Hiwire.new_value(key);
    let result;
    try {
      Py_ENTER();
      result = Module.__pyproxy_contains(ptrobj, idkey);
      Py_EXIT();
    } catch (e) {
      API.fatal_error(e);
    } finally {
      Hiwire.decref(idkey);
    }
    if (result === -1) {
      Module._pythonexc2js();
    }
    return result === 1;
  }
}

/**
 * A helper for [Symbol.iterator].
 *
 * Because "it is possible for a generator to be garbage collected without
 * ever running its finally block", we take extra care to try to ensure that
 * we don't leak the iterator. We register it with the finalizationRegistry,
 * but if the finally block is executed, we decref the pointer and unregister.
 *
 * In order to do this, we create the generator with this inner method,
 * register the finalizer, and then return it.
 *
 * Quote from:
 * https://hacks.mozilla.org/2015/07/es6-in-depth-generators-continued/
 *
 * @private
 */
function* iter_helper(iterptr: number, token: {}): Generator<any> {
  try {
<<<<<<< HEAD
    let $$s = Module.validSuspender.value;
    Module.validSuspender.value = false;
    let item;
    while ((item = Module.__pyproxy_iter_next(iterptr))) {
      Module.validSuspender.value = $$s;
      yield Hiwire.pop_value(item);
      $$s = Module.validSuspender.value;
      Module.validSuspender.value = false;
    }
    Module.validSuspender.value = $$s;
=======
    Py_ENTER();
    while (true) {
      Py_ENTER();
      const item = Module.__pyproxy_iter_next(iterptr);
      if (item === 0) {
        return;
      }
      Py_EXIT();
      yield Hiwire.pop_value(item);
    }
>>>>>>> 1012ee65
  } catch (e) {
    API.fatal_error(e);
  } finally {
    Module.finalizationRegistry.unregister(token);
    Module._Py_DecRef(iterptr);
  }
  if (Module._PyErr_Occurred()) {
    Module._pythonexc2js();
  }
}

export type PyProxyIterable = PyProxy & PyProxyIterableMethods;

// Controlled by IS_ITERABLE, appears for any object with __iter__ or tp_iter,
// unless they are iterators. See: https://docs.python.org/3/c-api/iter.html
// https://developer.mozilla.org/en-US/docs/Web/JavaScript/Reference/Iteration_protocols
// This avoids allocating a PyProxy wrapper for the temporary iterator.
export class PyProxyIterableMethods {
  /**
   * This translates to the Python code ``iter(obj)``. Return an iterator
   * associated to the proxy. See the documentation for `Symbol.iterator
   * <https://developer.mozilla.org/en-US/docs/Web/JavaScript/Reference/Global_Objects/Symbol/iterator>`_.
   *
   * Present only if the proxied Python object is iterable (i.e., has an
   * ``__iter__`` method).
   *
   * This will be used implicitly by ``for(let x of proxy){}``.
   */
  [Symbol.iterator](): Iterator<any, any, any> {
    let ptrobj = _getPtr(this);
    let token = {};
    let iterptr;
    try {
      Py_ENTER();
      iterptr = Module._PyObject_GetIter(ptrobj);
      Py_EXIT();
    } catch (e) {
      API.fatal_error(e);
    }
    if (iterptr === 0) {
      Module._pythonexc2js();
    }

    let result = iter_helper(iterptr, token);
    Module.finalizationRegistry.register(result, [iterptr, undefined], token);
    return result;
  }
}

export type PyProxyIterator = PyProxy & PyProxyIteratorMethods;

// Controlled by IS_ITERATOR, appears for any object with a __next__ or
// tp_iternext method.
export class PyProxyIteratorMethods {
  /** @private */
  [Symbol.iterator]() {
    return this;
  }
  /**
   * This translates to the Python code ``next(obj)``. Returns the next value of
   * the generator. See the documentation for `Generator.prototype.next
   * <https://developer.mozilla.org/en-US/docs/Web/JavaScript/Reference/Global_Objects/Generator/next>`_.
   * The argument will be sent to the Python generator.
   *
   * This will be used implicitly by ``for(let x of proxy){}``.
   *
   * Present only if the proxied Python object is a generator or iterator (i.e.,
   * has a ``send`` or ``__next__`` method).
   *
   * @param any The value to send to the generator. The value will be assigned
   * as a result of a yield expression.
   * @returns An Object with two properties: ``done`` and ``value``. When the
   * generator yields ``some_value``, ``next`` returns ``{done : false, value :
   * some_value}``. When the generator raises a ``StopIteration(result_value)``
   * exception, ``next`` returns ``{done : true, value : result_value}``.
   */
  next(arg: any = undefined): IteratorResult<any, any> {
    // Note: arg is optional, if arg is not supplied, it will be undefined
    // which gets converted to "Py_None". This is as intended.
    let idarg = Hiwire.new_value(arg);
    let status;
    let done;
    let stackTop = Module.stackSave();
    let res_ptr = Module.stackAlloc(4);
    try {
      Py_ENTER();
      status = Module.__pyproxyGen_Send(_getPtr(this), idarg, res_ptr);
      Py_EXIT();
    } catch (e) {
      API.fatal_error(e);
    } finally {
      Hiwire.decref(idarg);
    }
    let HEAPU32 = Module.HEAPU32;
    // HEAPU32 is used in the DEREF_U32 C preprocessor macro. Typescript doesn't know this.
    // So we "use" HEAPU32 once to trick Typescript, so we can enable strictUnusedLocalVariables.
    HEAPU32;
    let idresult = DEREF_U32(res_ptr, 0);
    Module.stackRestore(stackTop);
    if (status === PYGEN_ERROR) {
      Module._pythonexc2js();
    }
    let value = Hiwire.pop_value(idresult);
    done = status === PYGEN_RETURN;
    return { done, value };
  }
}

// Another layer of boilerplate. The PyProxyHandlers have some annoying logic
// to deal with straining out the spurious "Function" properties "prototype",
// "arguments", and "length", to deal with correctly satisfying the Proxy
// invariants, and to deal with the mro
function python_hasattr(jsobj: PyProxyClass, jskey: any) {
  let ptrobj = _getPtr(jsobj);
  let idkey = Hiwire.new_value(jskey);
  let result;
  try {
    Py_ENTER();
    result = Module.__pyproxy_hasattr(ptrobj, idkey);
    Py_EXIT();
  } catch (e) {
    API.fatal_error(e);
  } finally {
    Hiwire.decref(idkey);
  }
  if (result === -1) {
    Module._pythonexc2js();
  }
  return result !== 0;
}

// Returns a JsRef in order to allow us to differentiate between "not found"
// (in which case we return 0) and "found 'None'" (in which case we return
// Js_undefined).
function python_getattr(jsobj: PyProxyClass, jskey: any) {
  let ptrobj = _getPtr(jsobj);
  let idkey = Hiwire.new_value(jskey);
  let idresult;
  let cacheId = jsobj.$$.cache.cacheId;
  try {
    Py_ENTER();
    idresult = Module.__pyproxy_getattr(ptrobj, idkey, cacheId);
    Py_EXIT();
  } catch (e) {
    API.fatal_error(e);
  } finally {
    Hiwire.decref(idkey);
  }
  if (idresult === 0) {
    if (Module._PyErr_Occurred()) {
      Module._pythonexc2js();
    }
  }
  return idresult;
}

function python_setattr(jsobj: PyProxyClass, jskey: any, jsval: any) {
  let ptrobj = _getPtr(jsobj);
  let idkey = Hiwire.new_value(jskey);
  let idval = Hiwire.new_value(jsval);
  let errcode;
  try {
    Py_ENTER();
    errcode = Module.__pyproxy_setattr(ptrobj, idkey, idval);
    Py_EXIT();
  } catch (e) {
    API.fatal_error(e);
  } finally {
    Hiwire.decref(idkey);
    Hiwire.decref(idval);
  }
  if (errcode === -1) {
    Module._pythonexc2js();
  }
}

function python_delattr(jsobj: PyProxyClass, jskey: any) {
  let ptrobj = _getPtr(jsobj);
  let idkey = Hiwire.new_value(jskey);
  let errcode;
  try {
    Py_ENTER();
    errcode = Module.__pyproxy_delattr(ptrobj, idkey);
    Py_EXIT();
  } catch (e) {
    API.fatal_error(e);
  } finally {
    Hiwire.decref(idkey);
  }
  if (errcode === -1) {
    Module._pythonexc2js();
  }
}

// See explanation of which methods should be defined here and what they do
// here:
// https://developer.mozilla.org/en-US/docs/Web/JavaScript/Reference/Global_Objects/Proxy
let PyProxyHandlers = {
  isExtensible() {
    return true;
  },
  has(jsobj: PyProxyClass, jskey: any) {
    // Note: must report "prototype" in proxy when we are callable.
    // (We can return the wrong value from "get" handler though.)
    let objHasKey = Reflect.has(jsobj, jskey);
    if (objHasKey) {
      return true;
    }
    // python_hasattr will crash if given a Symbol.
    if (typeof jskey === "symbol") {
      return false;
    }
    if (jskey.startsWith("$")) {
      jskey = jskey.slice(1);
    }
    return python_hasattr(jsobj, jskey);
  },
  get(jsobj: PyProxyClass, jskey: any) {
    // Preference order:
    // 1. stuff from JavaScript
    // 2. the result of Python getattr

    // python_getattr will crash if given a Symbol.
    if (jskey in jsobj || typeof jskey === "symbol") {
      return Reflect.get(jsobj, jskey);
    }
    // If keys start with $ remove the $. User can use initial $ to
    // unambiguously ask for a key on the Python object.
    if (jskey.startsWith("$")) {
      jskey = jskey.slice(1);
    }
    // 2. The result of getattr
    let idresult = python_getattr(jsobj, jskey);
    if (idresult !== 0) {
      return Hiwire.pop_value(idresult);
    }
  },
  set(jsobj: PyProxyClass, jskey: any, jsval: any) {
    let descr = Object.getOwnPropertyDescriptor(jsobj, jskey);
    if (descr && !descr.writable) {
      throw new TypeError(`Cannot set read only field '${jskey}'`);
    }
    // python_setattr will crash if given a Symbol.
    if (typeof jskey === "symbol") {
      return Reflect.set(jsobj, jskey, jsval);
    }
    if (jskey.startsWith("$")) {
      jskey = jskey.slice(1);
    }
    python_setattr(jsobj, jskey, jsval);
    return true;
  },
  deleteProperty(jsobj: PyProxyClass, jskey: any): boolean {
    let descr = Object.getOwnPropertyDescriptor(jsobj, jskey);
    if (descr && !descr.writable) {
      throw new TypeError(`Cannot delete read only field '${jskey}'`);
    }
    if (typeof jskey === "symbol") {
      return Reflect.deleteProperty(jsobj, jskey);
    }
    if (jskey.startsWith("$")) {
      jskey = jskey.slice(1);
    }
    python_delattr(jsobj, jskey);
    // Must return "false" if "jskey" is a nonconfigurable own property.
    // Otherwise JavaScript will throw a TypeError.
    return !descr || !!descr.configurable;
  },
  ownKeys(jsobj: PyProxyClass) {
    let ptrobj = _getPtr(jsobj);
    let idresult;
    try {
      Py_ENTER();
      idresult = Module.__pyproxy_ownKeys(ptrobj);
      Py_EXIT();
    } catch (e) {
      API.fatal_error(e);
    }
    if (idresult === 0) {
      Module._pythonexc2js();
    }
    let result = Hiwire.pop_value(idresult);
    result.push(...Reflect.ownKeys(jsobj));
    return result;
  },
  apply(jsobj: PyProxyClass & Function, jsthis: any, jsargs: any) {
    return jsobj.apply(jsthis, jsargs);
  },
};

export type PyProxyAwaitable = PyProxy & Promise<any>;

/**
 * The Promise / JavaScript awaitable API.
 * @private
 */
export class PyProxyAwaitableMethods {
  $$: any;
  /**
   * This wraps __pyproxy_ensure_future and makes a function that converts a
   * Python awaitable to a promise, scheduling the awaitable on the Python
   * event loop if necessary.
   * @private
   */
  _ensure_future(): Promise<any> {
    if (this.$$.promise) {
      return this.$$.promise;
    }
    let ptrobj = _getPtr(this);
    let resolveHandle;
    let rejectHandle;
    let promise = new Promise((resolve, reject) => {
      resolveHandle = resolve;
      rejectHandle = reject;
    });
    let resolve_handle_id = Hiwire.new_value(resolveHandle);
    let reject_handle_id = Hiwire.new_value(rejectHandle);
    let errcode;
    try {
      Py_ENTER();
      errcode = Module.__pyproxy_ensure_future(
        ptrobj,
        resolve_handle_id,
        reject_handle_id,
      );
      Py_EXIT();
    } catch (e) {
      API.fatal_error(e);
    } finally {
      Hiwire.decref(reject_handle_id);
      Hiwire.decref(resolve_handle_id);
    }
    if (errcode === -1) {
      Module._pythonexc2js();
    }
    this.$$.promise = promise;
    // @ts-ignore
    this.destroy();
    return promise;
  }
  /**
   * Runs ``asyncio.ensure_future(awaitable)``, executes
   * ``onFulfilled(result)`` when the ``Future`` resolves successfully,
   * executes ``onRejected(error)`` when the ``Future`` fails. Will be used
   * implicitly by ``await obj``.
   *
   * See the documentation for
   * `Promise.then
   * <https://developer.mozilla.org/en-US/docs/Web/JavaScript/Reference/Global_Objects/Promise/then>`_
   *
   * Present only if the proxied Python object is `awaitable
   * <https://docs.python.org/3/library/asyncio-task.html?highlight=awaitable#awaitables>`_.
   *
   * @param onFulfilled A handler called with the result as an
   * argument if the awaitable succeeds.
   * @param onRejected A handler called with the error as an
   * argument if the awaitable fails.
   * @returns The resulting Promise.
   */
  then(
    onFulfilled: (value: any) => any,
    onRejected: (reason: any) => any,
  ): Promise<any> {
    let promise = this._ensure_future();
    return promise.then(onFulfilled, onRejected);
  }
  /**
   * Runs ``asyncio.ensure_future(awaitable)`` and executes
   * ``onRejected(error)`` if the future fails.
   *
   * See the documentation for
   * `Promise.catch
   * <https://developer.mozilla.org/en-US/docs/Web/JavaScript/Reference/Global_Objects/Promise/catch>`_.
   *
   * Present only if the proxied Python object is `awaitable
   * <https://docs.python.org/3/library/asyncio-task.html?highlight=awaitable#awaitables>`_.
   *
   * @param onRejected A handler called with the error as an
   * argument if the awaitable fails.
   * @returns The resulting Promise.
   */
  catch(onRejected: (reason: any) => any) {
    let promise = this._ensure_future();
    return promise.catch(onRejected);
  }
  /**
   * Runs ``asyncio.ensure_future(awaitable)`` and executes
   * ``onFinally(error)`` when the future resolves.
   *
   * See the documentation for
   * `Promise.finally
   * <https://developer.mozilla.org/en-US/docs/Web/JavaScript/Reference/Global_Objects/Promise/finally>`_.
   *
   * Present only if the proxied Python object is `awaitable
   * <https://docs.python.org/3/library/asyncio-task.html?highlight=awaitable#awaitables>`_.
   *
   *
   * @param onFinally A handler that is called with zero arguments
   * when the awaitable resolves.
   * @returns A Promise that resolves or rejects with the same
   * result as the original Promise, but only after executing the
   * ``onFinally`` handler.
   */
  finally(onFinally: () => void) {
    let promise = this._ensure_future();
    return promise.finally(onFinally);
  }
}

export type PyProxyCallable = PyProxy &
  PyProxyCallableMethods &
  ((...args: any[]) => any);

export class PyProxyCallableMethods {
  /**
   * The apply() method calls the specified function with a given this value,
   * and arguments provided as an array (or an array-like object). Like the
   * `JavaScript apply function
   * <https://developer.mozilla.org/en-US/docs/Web/JavaScript/Reference/Global_Objects/Function/apply>`_.
   *
   * Present only if the proxied Python object is callable.
   *
   * @param thisArg The `this` argument. Has no effect unless the `PyProxy` has
   * :any:`captureThis` set. If :any:`captureThis` is set, it will be passed as
   * the first argument to the Python function.
   * @param jsargs The array of arguments
   * @returns The result from the function call.
   */
  apply(thisArg: any, jsargs: any) {
    // Convert jsargs to an array using ordinary .apply in order to match the
    // behavior of .apply very accurately.
    jsargs = function (...args: any) {
      return args;
    }.apply(undefined, jsargs);
    jsargs = _adjustArgs(this, thisArg, jsargs);
    return Module.callPyObject(_getPtr(this), jsargs);
  }
  /**
   * Calls the function with a given this value and arguments provided
   * individually. Like the `JavaScript call function
   * <https://developer.mozilla.org/en-US/docs/Web/JavaScript/Reference/Global_Objects/Function/call>`_.
   *
   * Present only if the proxied Python object is callable.
   *
   * @param thisArg The ``this`` argument. Has no effect unless the `PyProxy`
   * has :any:`captureThis` set. If :any:`captureThis` is set, it will be passed
   * as the first argument to the Python function.
   * @param jsargs The arguments
   * @returns The result from the function call.
   */
  call(thisArg: any, ...jsargs: any) {
    jsargs = _adjustArgs(this, thisArg, jsargs);
    return Module.callPyObject(_getPtr(this), jsargs);
  }
  /**
   * Call the function with key word arguments. The last argument must be an
   * object with the keyword arguments. Present only if the proxied Python
   * object is callable.
   */
  callKwargs(...jsargs: any) {
    if (jsargs.length === 0) {
      throw new TypeError(
        "callKwargs requires at least one argument (the key word argument object)",
      );
    }
    let kwargs = jsargs.pop();
    if (
      kwargs.constructor !== undefined &&
      kwargs.constructor.name !== "Object"
    ) {
      throw new TypeError("kwargs argument is not an object");
    }
    return Module.callPyObjectKwargs(_getPtr(this), jsargs, kwargs);
  }

  callSyncifying(...jsargs: any) {
    return callPyObjectKwargsSuspending(_getPtr(this), jsargs, {});
  }

  /**
   * The bind() method creates a new function that, when called, has its
   * ``this`` keyword set to the provided value, with a given sequence of
   * arguments preceding any provided when the new function is called. See the
   * documentation for the `JavaScript bind
   * function <https://developer.mozilla.org/en-US/docs/Web/JavaScript/Reference/Global_Objects/Function/bind>`_.
   *
   * If the `PyProxy` does not have :any:`captureThis` set, the ``this``
   * parameter will be discarded. If it does have :any:`captureThis` set,
   * ``thisArg`` will be set to the first argument of the Python function. The
   * returned proxy and the original proxy have the same lifetime so destroying
   * either destroys both.
   *
   * @param thisArg The value to be passed as the ``this`` parameter to the
   * target function ``func`` when the bound function is called.
   * @param jsargs Extra arguments to prepend to arguments provided to the bound
   * function when invoking ``func``.
   * @returns
   */
  bind(thisArg: any, ...jsargs: any) {
    const self = this as unknown as PyProxy;
    const {
      boundArgs: boundArgsOld,
      boundThis: boundThisOld,
      isBound,
    } = self.$$props;
    let boundThis = thisArg;
    if (isBound) {
      boundThis = boundThisOld;
    }
    let boundArgs = boundArgsOld.concat(jsargs);
    const props: PyProxyProps = Object.assign({}, self.$$props, {
      boundArgs,
      isBound: true,
      boundThis,
    });
    const $$ = self.$$;
    let ptrobj = _getPtr(this);
    return pyproxy_new(ptrobj, { $$, flags: self.$$flags, props });
  }

  /**
   * Returns a ``PyProxy`` that passes ``this`` as the first argument to the
   * Python function. The returned ``PyProxy`` has the internal ``captureThis``
   * property set.
   *
   * It can then be used as a method on a JavaScript object. The returned proxy
   * and the original proxy have the same lifetime so destroying either destroys
   * both.
   *
   * @returns The resulting ``PyProxy``. It has the same lifetime as the
   * original ``PyProxy`` but passes ``this`` to the wrapped function.
   *
   * For example:
   *
   * .. code-block:: js
   *
   *    let obj = { a : 7 };
   *    pyodide.runPython(`
   *      def f(self):
   *        return self.a
   *    `);
   *    // Without captureThis, it doesn't work to use ``f`` as a method for `obj`:
   *    obj.f = pyodide.globals.get("f");
   *    obj.f(); // raises "TypeError: f() missing 1 required positional argument: 'self'"
   *    // With captureThis, it works fine:
   *    obj.f = pyodide.globals.get("f").captureThis();
   *    obj.f(); // returns 7
   *
   */
  captureThis(): PyProxy {
    const self = this as unknown as PyProxy;
    const props: PyProxyProps = Object.assign({}, self.$$props, {
      captureThis: true,
    });
    return pyproxy_new(_getPtr(this), {
      $$: self.$$,
      flags: self.$$flags,
      props,
    });
  }
}
// @ts-ignore
PyProxyCallableMethods.prototype.prototype = Function.prototype;

// @ts-ignore
let type_to_array_map: Map<string, any> = new Map([
  ["i8", Int8Array],
  ["u8", Uint8Array],
  ["u8clamped", Uint8ClampedArray],
  ["i16", Int16Array],
  ["u16", Uint16Array],
  ["i32", Int32Array],
  ["u32", Uint32Array],
  ["i32", Int32Array],
  ["u32", Uint32Array],
  // if these aren't available, will be globalThis.BigInt64Array will be
  // undefined rather than raising a ReferenceError.
  ["i64", globalThis.BigInt64Array],
  ["u64", globalThis.BigUint64Array],
  ["f32", Float32Array],
  ["f64", Float64Array],
  ["dataview", DataView],
]);

export type PyProxyBuffer = PyProxy & PyProxyBufferMethods;

export class PyProxyBufferMethods {
  /**
   * Get a view of the buffer data which is usable from JavaScript. No copy is
   * ever performed.
   *
   * Present only if the proxied Python object supports the `Python Buffer
   * Protocol <https://docs.python.org/3/c-api/buffer.html>`_.
   *
   * We do not support suboffsets, if the buffer requires suboffsets we will
   * throw an error. JavaScript nd array libraries can't handle suboffsets
   * anyways. In this case, you should use the :any:`toJs` api or copy the
   * buffer to one that doesn't use suboffets (using e.g.,
   * `numpy.ascontiguousarray
   * <https://numpy.org/doc/stable/reference/generated/numpy.ascontiguousarray.html>`_).
   *
   * If the buffer stores big endian data or half floats, this function will
   * fail without an explicit type argument. For big endian data you can use
   * ``toJs``. `DataViews
   * <https://developer.mozilla.org/en-US/docs/Web/JavaScript/Reference/Global_Objects/DataView>`_
   * have support for big endian data, so you might want to pass
   * ``'dataview'`` as the type argument in that case.
   *
   * @param type The type of the :any:`PyBuffer.data <pyodide.PyBuffer.data>` field in the
   * output. Should be one of: ``"i8"``, ``"u8"``, ``"u8clamped"``, ``"i16"``,
   * ``"u16"``, ``"i32"``, ``"u32"``, ``"i32"``, ``"u32"``, ``"i64"``,
   * ``"u64"``, ``"f32"``, ``"f64``, or ``"dataview"``. This argument is
   * optional, if absent ``getBuffer`` will try to determine the appropriate
   * output type based on the buffer `format string
   * <https://docs.python.org/3/library/struct.html#format-strings>`_.
   * @returns :any:`PyBuffer <pyodide.PyBuffer>`
   */
  getBuffer(type?: string): PyBuffer {
    let ArrayType: any = undefined;
    if (type) {
      ArrayType = type_to_array_map.get(type);
      if (ArrayType === undefined) {
        throw new Error(`Unknown type ${type}`);
      }
    }
    let HEAPU32 = Module.HEAPU32;
    let orig_stack_ptr = Module.stackSave();
    let buffer_struct_ptr = Module.stackAlloc(
      DEREF_U32(Module._buffer_struct_size, 0),
    );
    let this_ptr = _getPtr(this);
    let errcode;
    try {
      Py_ENTER();
      errcode = Module.__pyproxy_get_buffer(buffer_struct_ptr, this_ptr);
      Py_EXIT();
    } catch (e) {
      API.fatal_error(e);
    }
    if (errcode === -1) {
      Module._pythonexc2js();
    }

    // This has to match the fields in buffer_struct
    let startByteOffset = DEREF_U32(buffer_struct_ptr, 0);
    let minByteOffset = DEREF_U32(buffer_struct_ptr, 1);
    let maxByteOffset = DEREF_U32(buffer_struct_ptr, 2);

    let readonly = !!DEREF_U32(buffer_struct_ptr, 3);
    let format_ptr = DEREF_U32(buffer_struct_ptr, 4);
    let itemsize = DEREF_U32(buffer_struct_ptr, 5);
    let shape = Hiwire.pop_value(DEREF_U32(buffer_struct_ptr, 6));
    let strides = Hiwire.pop_value(DEREF_U32(buffer_struct_ptr, 7));

    let view_ptr = DEREF_U32(buffer_struct_ptr, 8);
    let c_contiguous = !!DEREF_U32(buffer_struct_ptr, 9);
    let f_contiguous = !!DEREF_U32(buffer_struct_ptr, 10);

    let format = Module.UTF8ToString(format_ptr);
    Module.stackRestore(orig_stack_ptr);

    let success = false;
    try {
      let bigEndian = false;
      if (ArrayType === undefined) {
        [ArrayType, bigEndian] = Module.processBufferFormatString(
          format,
          " In this case, you can pass an explicit type argument.",
        );
      }
      let alignment = parseInt(ArrayType.name.replace(/[^0-9]/g, "")) / 8 || 1;
      if (bigEndian && alignment > 1) {
        throw new Error(
          "Javascript has no native support for big endian buffers. " +
            "In this case, you can pass an explicit type argument. " +
            "For instance, `getBuffer('dataview')` will return a `DataView`" +
            "which has native support for reading big endian data. " +
            "Alternatively, toJs will automatically convert the buffer " +
            "to little endian.",
        );
      }
      let numBytes = maxByteOffset - minByteOffset;
      if (
        numBytes !== 0 &&
        (startByteOffset % alignment !== 0 ||
          minByteOffset % alignment !== 0 ||
          maxByteOffset % alignment !== 0)
      ) {
        throw new Error(
          `Buffer does not have valid alignment for a ${ArrayType.name}`,
        );
      }
      let numEntries = numBytes / alignment;
      let offset = (startByteOffset - minByteOffset) / alignment;
      let data;
      if (numBytes === 0) {
        data = new ArrayType();
      } else {
        data = new ArrayType(HEAPU32.buffer, minByteOffset, numEntries);
      }
      for (let i of strides.keys()) {
        strides[i] /= alignment;
      }

      success = true;
      let result = Object.create(
        PyBuffer.prototype,
        Object.getOwnPropertyDescriptors({
          offset,
          readonly,
          format,
          itemsize,
          ndim: shape.length,
          nbytes: numBytes,
          shape,
          strides,
          data,
          c_contiguous,
          f_contiguous,
          _view_ptr: view_ptr,
          _released: false,
        }),
      );
      // Module.bufferFinalizationRegistry.register(result, view_ptr, result);
      return result;
    } finally {
      if (!success) {
        try {
          Py_ENTER();
          Module._PyBuffer_Release(view_ptr);
          Module._PyMem_Free(view_ptr);
          Py_EXIT();
        } catch (e) {
          API.fatal_error(e);
        }
      }
    }
  }
}

export type TypedArray =
  | Int8Array
  | Uint8Array
  | Int16Array
  | Uint16Array
  | Int32Array
  | Uint32Array
  | Uint8ClampedArray
  | Float32Array
  | Float64Array;
export type PyProxyDict = PyProxyWithGet & PyProxyWithSet & PyProxyWithHas;

/**
 * A class to allow access to a Python data buffers from JavaScript. These are
 * produced by :any:`PyProxy.getBuffer` and cannot be constructed directly.
 * When you are done, release it with the :any:`release <PyBuffer.release>`
 * method.  See
 * `Python buffer protocol documentation
 * <https://docs.python.org/3/c-api/buffer.html>`_ for more information.
 *
 * To find the element ``x[a_1, ..., a_n]``, you could use the following code:
 *
 * .. code-block:: js
 *
 *    function multiIndexToIndex(pybuff, multiIndex){
 *       if(multindex.length !==pybuff.ndim){
 *          throw new Error("Wrong length index");
 *       }
 *       let idx = pybuff.offset;
 *       for(let i = 0; i < pybuff.ndim; i++){
 *          if(multiIndex[i] < 0){
 *             multiIndex[i] = pybuff.shape[i] - multiIndex[i];
 *          }
 *          if(multiIndex[i] < 0 || multiIndex[i] >= pybuff.shape[i]){
 *             throw new Error("Index out of range");
 *          }
 *          idx += multiIndex[i] * pybuff.stride[i];
 *       }
 *       return idx;
 *    }
 *    console.log("entry is", pybuff.data[multiIndexToIndex(pybuff, [2, 0, -1])]);
 *
 * .. admonition:: Contiguity
 *    :class: warning
 *
 *    If the buffer is not contiguous, the ``data`` TypedArray will contain
 *    data that is not part of the buffer. Modifying this data may lead to
 *    undefined behavior.
 *
 * .. admonition:: Readonly buffers
 *    :class: warning
 *
 *    If ``buffer.readonly`` is ``true``, you should not modify the buffer.
 *    Modifying a readonly buffer may lead to undefined behavior.
 *
 * .. admonition:: Converting between TypedArray types
 *    :class: warning
 *
 *    The following naive code to change the type of a typed array does not
 *    work:
 *
 *    .. code-block:: js
 *
 *        // Incorrectly convert a TypedArray.
 *        // Produces a Uint16Array that points to the entire WASM memory!
 *        let myarray = new Uint16Array(buffer.data.buffer);
 *
 *    Instead, if you want to convert the output TypedArray, you need to say:
 *
 *    .. code-block:: js
 *
 *        // Correctly convert a TypedArray.
 *        let myarray = new Uint16Array(
 *            buffer.data.buffer,
 *            buffer.data.byteOffset,
 *            buffer.data.byteLength
 *        );
 */
export class PyBuffer {
  /**
   * The offset of the first entry of the array. For instance if our array
   * is 3d, then you will find ``array[0,0,0]`` at
   * ``pybuf.data[pybuf.offset]``
   */
  offset: number;

  /**
   * If the data is readonly, you should not modify it. There is no way
   * for us to enforce this, but it may cause very weird behavior.
   */
  readonly: boolean;

  /**
   * The format string for the buffer. See `the Python documentation on
   * format strings
   * <https://docs.python.org/3/library/struct.html#format-strings>`_.
   */
  format: string;

  /**
   * How large is each entry (in bytes)?
   */
  itemsize: number;

  /**
   * The number of dimensions of the buffer. If ``ndim`` is 0, the buffer
   * represents a single scalar or struct. Otherwise, it represents an
   * array.
   */
  ndim: number;

  /**
   * The total number of bytes the buffer takes up. This is equal to
   * ``buff.data.byteLength``.
   */
  nbytes: number;

  /**
   * The shape of the buffer, that is how long it is in each dimension.
   * The length will be equal to ``ndim``. For instance, a 2x3x4 array
   * would have shape ``[2, 3, 4]``.
   */
  shape: number[];

  /**
   * An array of of length ``ndim`` giving the number of elements to skip
   * to get to a new element in each dimension. See the example definition
   * of a ``multiIndexToIndex`` function above.
   */
  strides: number[];

  /**
   * The actual data. A typed array of an appropriate size backed by a
   * segment of the WASM memory.
   *
   * The ``type`` argument of :any:`PyProxy.getBuffer`
   * determines which sort of ``TypedArray`` this is. By default
   * :any:`PyProxy.getBuffer` will look at the format string to determine the most
   * appropriate option.
   */
  data: TypedArray;

  /**
   * Is it C contiguous?
   */
  c_contiguous: boolean;

  /**
   * Is it Fortran contiguous?
   */
  f_contiguous: boolean;

  /**
   * @private
   */
  _released: boolean;

  /**
   * @private
   */
  _view_ptr: number;

  /**
   * @private
   */
  constructor() {
    throw new TypeError("PyBuffer is not a constructor");
  }

  /**
   * Release the buffer. This allows the memory to be reclaimed.
   */
  release() {
    if (this._released) {
      return;
    }
    // Module.bufferFinalizationRegistry.unregister(this);
    try {
      Py_ENTER();
      Module._PyBuffer_Release(this._view_ptr);
      Module._PyMem_Free(this._view_ptr);
      Py_EXIT();
    } catch (e) {
      API.fatal_error(e);
    }
    this._released = true;
    // @ts-ignore
    this.data = null;
  }
}<|MERGE_RESOLUTION|>--- conflicted
+++ resolved
@@ -886,29 +886,16 @@
  */
 function* iter_helper(iterptr: number, token: {}): Generator<any> {
   try {
-<<<<<<< HEAD
-    let $$s = Module.validSuspender.value;
-    Module.validSuspender.value = false;
-    let item;
-    while ((item = Module.__pyproxy_iter_next(iterptr))) {
-      Module.validSuspender.value = $$s;
-      yield Hiwire.pop_value(item);
-      $$s = Module.validSuspender.value;
-      Module.validSuspender.value = false;
-    }
-    Module.validSuspender.value = $$s;
-=======
     Py_ENTER();
     while (true) {
       Py_ENTER();
       const item = Module.__pyproxy_iter_next(iterptr);
       if (item === 0) {
-        return;
+        break;
       }
       Py_EXIT();
       yield Hiwire.pop_value(item);
     }
->>>>>>> 1012ee65
   } catch (e) {
     API.fatal_error(e);
   } finally {
