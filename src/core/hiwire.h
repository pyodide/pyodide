#ifndef HIWIRE_H
#define HIWIRE_H
#define PY_SSIZE_T_CLEAN
#include "Python.h"
#include "stdalign.h"
#include "types.h"

/**
 * hiwire: A super-simple framework for converting values between C and
 * Javascript.
 *
 * Arbitrary Javascript objects are referenced from C using an opaque int value.
 * By convention, these ids are stored in variable names beginning with `id`.
 *
 * Javascript objects passed to the C side must be manually reference-counted.
 * Use `hiwire_incref` if you plan to store the object on the C side. Use
 * `hiwire_decref` when done. Internally, the objects are stored in a global
 * object. There may be one or more keys pointing to the same object.
 */

// JsRef is a NewType of int.
// I checked and
//  alignof(JsRef) = alignof(int) = 4
//  sizeof(JsRef) = sizeof(int) = 4
// Just to be extra future proof, I added assertions about this to the begining
// of main.c So we are all good for using JsRef as a newtype for int. I also
// added
//  -Werror=int-conversion -Werror=incompatible-pointer-types
// to the compile flags, so that no implicit casts will happen between JsRef
// and any other type.
struct _JsRefStruct
{};

typedef struct _JsRefStruct* JsRef;

// Error handling will want to see JsRef.
#include "error_handling.h"

// Special JsRefs for singleton constants.
// (These must be even because the least significance bit is set to 0 for
// singleton constants.)
extern const JsRef Js_undefined;
extern const JsRef Js_true;
extern const JsRef Js_false;
extern const JsRef Js_null;

// For when the return value would be Option<JsRef>
extern const JsRef Js_novalue;

#define hiwire_CLEAR(x)                                                        \
  do {                                                                         \
    hiwire_decref(x);                                                          \
    x = NULL;                                                                  \
  } while (0)

/**
 * Initialize the variables and functions required for hiwire.
 */
int
hiwire_init();

/**
 * Convert a string of hexadecimal digits to a Number or BigInt depending on
 * whether it is less than MAX_SAFE_INTEGER or not. The string is assumed to
 * begin with an optional sign followed by 0x followed by one or more digits.
 */
JsRef
hiwire_int_from_hex(const char* s);

/**
 * Increase the reference count on an object.
 *
 * Returns: The new reference
 */
JsRef
hiwire_incref(JsRef idval);

/**
 * Decrease the reference count on an object.
 */
errcode
hiwire_decref(JsRef idval);

/**
 * Create a new Javascript integer with the given value.
 *
 * Returns: New reference
 */
JsRef
hiwire_int(int val);

/**
 * Create a new Javascript float with the given value.
 *
 * Returns: New reference
 */
JsRef
hiwire_double(double val);

/**
 * Create a new Javascript string, given a pointer to a buffer
 * containing UCS4 and a length. The string data itself is copied.
 *
 * Returns: New reference
 */
JsRef
hiwire_string_ucs4(const char* ptr, int len);

/**
 * Create a new Javascript string, given a pointer to a buffer
 * containing UCS2 and a length. The string data itself is copied.
 *
 * Returns: New reference
 */
JsRef
hiwire_string_ucs2(const char* ptr, int len);

/**
 * Create a new Javascript string, given a pointer to a buffer
 * containing UCS1 and a length. The string data itself is copied.
 *
 * Returns: New reference
 */
JsRef
hiwire_string_ucs1(const char* ptr, int len);

/**
 * Create a new Javascript string, given a pointer to a null-terminated buffer
 * containing UTF8. The string data itself is copied.
 *
 * Returns: New reference
 */
JsRef
hiwire_string_utf8(const char* ptr);

/**
 * Create a new Javascript string, given a pointer to a null-terminated buffer
 * containing ascii (well, technically latin-1). The string data itself is
 * copied.
 *
 * Returns: New reference
 */
JsRef
hiwire_string_ascii(const char* ptr);

/**
 * Create a new Javascript boolean value.
 * Return value is true if boolean != 0, false if boolean == 0.
 *
 * Returns: "New" reference
 */
JsRef
hiwire_bool(bool boolean);

bool
hiwire_is_array(JsRef idobj);

/**
 * Create a new Javascript Array.
 *
 * Returns: New reference
 */
JsRef
hiwire_array();

/**
 * Push a value to the end of a Javascript array.
 *
 * If the user no longer needs the value outside of the array, it is the user's
 * responsibility to decref it.
 */
errcode
hiwire_push_array(JsRef idobj, JsRef idval);

/**
 * Create a new Javascript object.
 *
 * Returns: New reference
 */
JsRef
hiwire_object();

/**
 * Throw a javascript Error object.
 * Steals a reference to the argument.
 */
void _Py_NO_RETURN
hiwire_throw_error(JsRef iderr);

/**
 * Get an object member by string.
 *
 *
 * Returns: New reference
 */
JsRef
hiwire_get_member_string(JsRef idobj, const char* ptrname);

/**
 * Set an object member by string.
 */
errcode
hiwire_set_member_string(JsRef idobj, const char* ptrname, JsRef idval);

/**
 * Delete an object member by string.
 */
errcode
hiwire_delete_member_string(JsRef idobj, const char* ptrname);

/**
 * Get an object member by integer.
 *
 * Returns: New reference
 */
JsRef
hiwire_get_member_int(JsRef idobj, int idx);

/**
 * Set an object member by integer.
 */
errcode
hiwire_set_member_int(JsRef idobj, int idx, JsRef idval);

errcode
hiwire_delete_member_int(JsRef idobj, int idx);

/**
 * Get the methods on an object, both on itself and what it inherits.
 *
 */
JsRef
hiwire_dir(JsRef idobj);

/**
 * Call a function
 *
 * idargs is a hiwire Array containing the arguments.
 *
 */
JsRef
hiwire_call(JsRef idobj, JsRef idargs);

/**
 * Call a function
 *
 * Arguments are specified as a NULL-terminated variable arguments list of
 * JsRefs.
 *
 */
JsRef
hiwire_call_va(JsRef idobj, ...);

JsRef
hiwire_call_bound(JsRef idfunc, JsRef idthis, JsRef idargs);

/**
 * Call a member function.
 *
 * ptrname is the member name, as a null-terminated UTF8.
 *
 * idargs is a hiwire Array containing the arguments.
 *
 */
JsRef
hiwire_call_member(JsRef idobj, const char* ptrname, JsRef idargs);

/**
 * Call a member function.
 *
 * ptrname is the member name, as a null-terminated UTF8.
 *
 * Arguments are specified as a NULL-terminated variable arguments list of
 * JsRefs.
 *
 */
JsRef
hiwire_call_member_va(JsRef idobj, const char* ptrname, ...);

/**
 * Calls the constructor of a class object.
 *
 * idargs is a hiwire Array containing the arguments.
 *
 * Returns: New reference
 */
JsRef
hiwire_construct(JsRef idobj, JsRef idargs);

/**
 * Test if the object has a `size` or `length` member which is a number. As a
 * special case, if the object is a function the `length` field is ignored.
 */
bool
hiwire_has_length(JsRef idobj);

/**
 * Returns the value of the `size` or `length` member on a Javascript object.
 * Prefers the `size` member if present and a number to the `length` field. If
 * both `size` and `length` are missing or not a number, returns `-1` to
 * indicate error.
 */
int
hiwire_get_length(JsRef idobj);

/**
 * Returns the boolean value of a Javascript object.
 */
bool
hiwire_get_bool(JsRef idobj);

/**
 * Check whether `typeof obj.has === "function"`
 */
bool
hiwire_has_has_method(JsRef idobj);

/**
 * Does `obj.has(val)`. Doesn't check type of return value, if it isn't a
 * boolean or an integer it will get coerced to false.
 */
bool
hiwire_call_has_method(JsRef idobj, JsRef idval);

/**
 * Check whether `typeof obj.includes === "function"`.
 */
bool
hiwire_has_includes_method(JsRef idobj);

/**
 * Does `obj.includes(val)`. Doesn't check type of return value, if it isn't a
 * boolean or an integer it will get coerced to `false`.
 */
bool
hiwire_call_includes_method(JsRef idobj, JsRef idval);

/**
 * Check whether `typeof obj.get === "function"`.
 */
bool
hiwire_has_get_method(JsRef idobj);

/**
 * Call `obj.get(key)`. If the result is `undefined`, we check for a `has`
 * method and if one is present call `obj.has(key)`. If this returns false we
 * return `NULL` to signal a `KeyError` otherwise we return `Js_Undefined`. If
 * no `has` method is present, we return `Js_Undefined`.
 */
JsRef
hiwire_call_get_method(JsRef idobj, JsRef idkey);

/**
 * Check whether `typeof obj.set === "function"`.
 */
bool
hiwire_has_set_method(JsRef idobj);

/**
 * Call `obj.set(key, value)`. Javascript standard is that `set` returns `false`
 * to indicate an error condition, but we ignore the return value.
 */
errcode
hiwire_call_set_method(JsRef idobj, JsRef idkey, JsRef idval);

/**
 * Call `obj.delete(key)`. Javascript standard is that `delete` returns `false`
 * to indicate an error condition, if `false` is returned we return `-1` to
 * indicate the error.
 */
errcode
hiwire_call_delete_method(JsRef idobj, JsRef idkey);

/**
 * Check whether the object is a PyProxy.
 */
bool
hiwire_is_pyproxy(JsRef idobj);

/**
 * Check if the object is a function.
 */
bool
hiwire_is_function(JsRef idobj);

/**
 * Check if the object is an error.
 */
bool
hiwire_is_error(JsRef idobj);

/**
 * Returns true if the object is a promise.
 */
bool
hiwire_is_promise(JsRef idobj);

/**
 * Returns Promise.resolve(obj)
 *
 * Returns: New reference to Javascript promise
 */
JsRef
hiwire_resolve_promise(JsRef idobj);

/**
 * Gets the string representation of an object by calling `toString`.
 *
 * Returns: New reference to Javascript string
 */
JsRef
hiwire_to_string(JsRef idobj);

/**
 * Gets the `typeof` string for a value.
 *
 * Returns: New reference to Javascript string
 */
JsRef
hiwire_typeof(JsRef idobj);

/**
 * Gets `value.constructor.name`.
 *
 * Returns: New reference to Javascript string
 */
char*
hiwire_constructor_name(JsRef idobj);

/**
 * Returns non-zero if a < b.
 */
bool
hiwire_less_than(JsRef ida, JsRef idb);

/**
 * Returns non-zero if a <= b.
 */
bool
hiwire_less_than_equal(JsRef ida, JsRef idb);

/**
 * Returns non-zero if a == b.
 */
bool
hiwire_equal(JsRef ida, JsRef idb);

/**
 * Returns non-zero if a != b.
 */
bool
hiwire_not_equal(JsRef idx, JsRef idb);

/**
 * Returns non-zero if a > b.
 */
bool
hiwire_greater_than(JsRef ida, JsRef idb);

/**
 * Returns non-zero if a >= b.
 */
bool
hiwire_greater_than_equal(JsRef ida, JsRef idb);

/**
 * Check if `typeof obj.next === "function"`
 */
JsRef
hiwire_is_iterator(JsRef idobj);

/**
 * Calls the `next` function on an iterator.
 *
 * Returns -1 if an error occurs. Otherwise, `next` should return an object with
 * `value` and `done` fields. We store `value` into the argument `result` and
 * return `done`.
 */
int
hiwire_next(JsRef idobj, JsRef* result);

/**
 * Check if `typeof obj[Symbol.iterator] === "function"`
 */
JsRef
hiwire_is_iterable(JsRef idobj);

/**
 * Returns the iterator associated with the given object, if any.
 */
JsRef
hiwire_get_iterator(JsRef idobj);

/**
 * Returns `Object.entries(obj)`
 */
JsRef
hiwire_object_entries(JsRef idobj);

/**
 * Returns `Object.keys(obj)`
 */
JsRef
hiwire_object_keys(JsRef idobj);

/**
 * Returns `Object.values(obj)`
 */
JsRef
hiwire_object_values(JsRef idobj);

/**
 * Returns 1 if the value is a typedarray.
 */
bool
hiwire_is_typedarray(JsRef idobj);

/**
 * Returns 1 if the value is a typedarray whose buffer is part of the WASM heap.
 */
bool
hiwire_is_on_wasm_heap(JsRef idobj);

/**
 * Returns the value of `obj.byteLength`.
 *
 * There is no error checking. Caller must ensure that hiwire_is_typedarray is
 * true. If these conditions are not met, returns `0`.
 */
int
hiwire_get_byteLength(JsRef idobj);

/**
 * Returns the value of obj.byteOffset.
 *
 * There is no error checking. Caller must ensure that hiwire_is_typedarray is
 * true and hiwire_is_on_wasm_heap is true. If these conditions are not met,
 * returns `0`.
 */
int
hiwire_get_byteOffset(JsRef idobj);

/**
 * Copies the buffer contents of a given ArrayBuffer view or ArrayBuffer into
 * the memory at ptr.
 */
errcode
hiwire_assign_to_ptr(JsRef idobj, void* ptr);

/**
 * Copies the memory at ptr into a given ArrayBuffer view or ArrayBuffer.
 */
errcode
hiwire_assign_from_ptr(JsRef idobj, void* ptr);

/**
 * Get a data type identifier for a given typedarray.
 */
errcode
<<<<<<< HEAD
hiwire_get_dtype(JsRef idobj,
                 char** format_ptr,
                 Py_ssize_t* size_ptr,
                 bool* check_assignments);
=======
hiwire_get_buffer_datatype(JsRef idobj,
                           char** format_ptr,
                           Py_ssize_t* size_ptr,
                           bool* check_assignments);
>>>>>>> 4c315c7c

/**
 * Get a subarray from a TypedArray
 */
JsRef
hiwire_subarray(JsRef idarr, int start, int end);

/**
 * Create a new Map.
 */
JsRef
JsMap_New();

/**
 * Does map.set(key, value).
 */
errcode
JsMap_Set(JsRef mapid, JsRef keyid, JsRef valueid);

/**
 * Create a new Set.
 */
JsRef
JsSet_New();

/**
 * Does set.add(key).
 */
errcode
JsSet_Add(JsRef mapid, JsRef keyid);

#endif /* HIWIRE_H */<|MERGE_RESOLUTION|>--- conflicted
+++ resolved
@@ -557,17 +557,10 @@
  * Get a data type identifier for a given typedarray.
  */
 errcode
-<<<<<<< HEAD
-hiwire_get_dtype(JsRef idobj,
-                 char** format_ptr,
-                 Py_ssize_t* size_ptr,
-                 bool* check_assignments);
-=======
 hiwire_get_buffer_datatype(JsRef idobj,
                            char** format_ptr,
                            Py_ssize_t* size_ptr,
                            bool* check_assignments);
->>>>>>> 4c315c7c
 
 /**
  * Get a subarray from a TypedArray
