--- conflicted
+++ resolved
@@ -371,12 +371,8 @@
 /**
  * Call a function
  *
-<<<<<<< HEAD
- * Arguments are specified as a NULL-terminated valist of JsRefs.
-=======
  * Arguments are specified as a NULL-terminated variable arguments list of
  * JsRefs.
->>>>>>> 2d7a9f28
  *
  */
 JsRef
@@ -401,12 +397,8 @@
  *
  * ptrname is the member name, as a null-terminated UTF8.
  *
-<<<<<<< HEAD
- * Arguments are specified as a NULL-terminated valist of JsRefs.
-=======
  * Arguments are specified as a NULL-terminated variable arguments list of
  * JsRefs.
->>>>>>> 2d7a9f28
  *
  */
 JsRef
