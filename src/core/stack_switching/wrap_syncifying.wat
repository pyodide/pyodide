;; TODO: figure out how to write this in C
;; Either requires fixes for the following:
;; https://github.com/emscripten-core/emscripten/issues/20512
;; Or changing our dynamic wasm generation a bit
(module
    (global $suspender (import "e" "s") (mut externref))
    ;; Status flag to tell us if suspender is usable
    (global $check (import "e" "c") (mut i32))
    ;; Wrapped syncify function. Expects suspender as a first argument and a
    ;; JsRef to promise as second argument. Returns a JsRef to the result.
<<<<<<< HEAD
    (import "e" "i" (func $syncify_promise_import (param externref i32) (result i32)))
    (import "e" "save" (func $save_state (result externref)))
    (import "e" "restore" (func $restore_state (param externref)))
    ;; Wrapped syncify_promise that handles suspender stuff automatically so
    ;; callee doesn't need to worry about it.
    (func $syncify_promise_export (export "o")
      (param $idpromise i32) (result i32)
      (local $state externref)
=======
    (import "e" "i" (func $syncify_promise_import (param externref externref) (result externref)))
    ;; Wrapped syncify_promise that handles suspender stuff automatically so
    ;; callee doesn't need to worry about it.
    (func $syncify_promise_export (export "o")
      (param $promise externref) (result externref)
>>>>>>> c648fbc6
      (global.get $check)
      (i32.eqz)
      if
        ;; We tried to syncify with no valid suspender, return 0.
        ;; JsProxy.c checks for this case and sets Python error flag appropriately.
        ref.null extern
        return
      end
      (call $save_state)
      (local.set $state)
      (global.get $suspender)
      (local.get $promise)
      (call $syncify_promise_import) ;; onwards call args are (suspender, orig argument)
      (local.get $state)
      (call $restore_state)
    )
)<|MERGE_RESOLUTION|>--- conflicted
+++ resolved
@@ -8,22 +8,14 @@
     (global $check (import "e" "c") (mut i32))
     ;; Wrapped syncify function. Expects suspender as a first argument and a
     ;; JsRef to promise as second argument. Returns a JsRef to the result.
-<<<<<<< HEAD
-    (import "e" "i" (func $syncify_promise_import (param externref i32) (result i32)))
+    (import "e" "i" (func $syncify_promise_import (param externref externref) (result externref)))
     (import "e" "save" (func $save_state (result externref)))
     (import "e" "restore" (func $restore_state (param externref)))
     ;; Wrapped syncify_promise that handles suspender stuff automatically so
     ;; callee doesn't need to worry about it.
     (func $syncify_promise_export (export "o")
-      (param $idpromise i32) (result i32)
+      (param $promise externref) (result externref)
       (local $state externref)
-=======
-    (import "e" "i" (func $syncify_promise_import (param externref externref) (result externref)))
-    ;; Wrapped syncify_promise that handles suspender stuff automatically so
-    ;; callee doesn't need to worry about it.
-    (func $syncify_promise_export (export "o")
-      (param $promise externref) (result externref)
->>>>>>> c648fbc6
       (global.get $check)
       (i32.eqz)
       if
