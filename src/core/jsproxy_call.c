--- conflicted
+++ resolved
@@ -6,17 +6,13 @@
 #include "jslib.h"
 #include "pyproxy.h"
 #include "python2js.h"
-<<<<<<< HEAD
 #include "stddef.h"
-=======
->>>>>>> b19d33ea
 
 Js_static_string(PYPROXY_DESTROYED_AT_END_OF_FUNCTION_CALL,
                  "This borrowed proxy was automatically destroyed at the "
                  "end of a function call. Try using "
                  "create_proxy or create_once_callable.");
 
-<<<<<<< HEAD
 // JsFuncSignature
 //
 // This holds signature data for functions. It's instantiated in
@@ -210,7 +206,6 @@
   return -1;
 }
 
-=======
 /**
  * Prepare arguments from a `METH_FASTCALL | METH_KEYWORDS` Python function to a
  * JavaScript call. We call `python2js` on each argument. Any PyProxy *created*
@@ -218,7 +213,6 @@
  * the argument is a PyProxy created with `create_proxy` it won't be recorded
  * for destruction).
  */
->>>>>>> b19d33ea
 static JsVal
 JsMethod_ConvertArgs(JsFuncSignature* sig,
                      PyObject* const* pyargs,
@@ -299,7 +293,6 @@
     FAIL_IF_JS_NULL(arg);
     FAIL_IF_MINUS_ONE(JsvObject_SetAttr(kwargs, jsname, arg));
   }
-<<<<<<< HEAD
   // Fill in defaults for keyword parameters and check for missing param w/ no
   // default. Hypothetically could skip this loop if all missing params have
   // None default.
@@ -360,17 +353,9 @@
   return jsargs;
 }
 
-=======
-  JsvArray_Push(jsargs, kwargs);
-
-finally:
-  return jsargs;
-}
-
 /**
  * __call__ overload for methods. Controlled by IS_CALLABLE.
  */
->>>>>>> b19d33ea
 PyObject*
 JsMethod_Vectorcall_impl(JsVal func,
                          JsVal receiver,
@@ -381,16 +366,12 @@
 {
   bool success = false;
   JsVal jsresult = JS_NULL;
-<<<<<<< HEAD
   PyObject* call_sig = NULL;
-=======
->>>>>>> b19d33ea
   PyObject* pyresult = NULL;
   JsVal proxies = JsvArray_New();
 
   // Recursion error?
   FAIL_IF_NONZERO(Py_EnterRecursiveCall(" while calling a JavaScript object"));
-<<<<<<< HEAD
   if (sig) {
     _Py_IDENTIFIER(func_to_sig);
     call_sig = _PyObject_CallMethodIdOneArg(jsbind, &PyId_func_to_sig, sig);
@@ -409,37 +390,18 @@
   FAIL_IF_JS_NULL(jsresult);
   PyObject* result_converter = ((JsFuncSignature*)call_sig)->result;
   pyresult = Js2PyConverter_convert(result_converter, jsresult, proxies);
-=======
-  JsVal jsargs =
-    JsMethod_ConvertArgs(pyargs, PyVectorcall_NARGS(nargsf), kwnames, proxies);
-  FAIL_IF_JS_NULL(jsargs);
-  jsresult = JsvFunction_CallBound(target, thisarg, jsargs);
-  FAIL_IF_JS_NULL(jsresult);
-  pyresult = Js2Py_func_default_call_result(NULL, jsresult, proxies);
->>>>>>> b19d33ea
   FAIL_IF_NULL(pyresult);
 
   success = true;
 finally:
   Py_LeaveRecursiveCall(/* " in JsMethod_Vectorcall" */);
   if (!success) {
-<<<<<<< HEAD
-
-=======
-    // If we succeeded and the result was a promise then we destroy the
-    // arguments in async_done_callback instead of here. Otherwise, destroy the
-    // arguments and return value now.
->>>>>>> b19d33ea
+
     if (!JsvNull_Check(jsresult) && pyproxy_Check(jsresult)) {
       // TODO: don't destroy proxies with roundtrip = true?
       JsvArray_Push(proxies, jsresult);
     }
     destroy_proxies(proxies, &PYPROXY_DESTROYED_AT_END_OF_FUNCTION_CALL);
-<<<<<<< HEAD
-=======
-  }
-  if (!success) {
->>>>>>> b19d33ea
     Py_CLEAR(pyresult);
   }
   Py_CLEAR(call_sig);
