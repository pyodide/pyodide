--- conflicted
+++ resolved
@@ -482,8 +482,6 @@
 
   let target = new Module.PyProxyClass();
   target['$$'] = { ptr : ptrobj, type : 'PyProxy' };
-<<<<<<< HEAD
-  Object.assign(target, Module.PyProxyPublicMethods);
 
   // clang-format off
   if (_PyMapping_Check(ptrobj) === 1) {
@@ -494,8 +492,6 @@
     Object.assign(target, Module.PyProxyMappingMethods);
   }
 
-=======
->>>>>>> ad611d60
   let proxy = new Proxy(target, Module.PyProxyHandlers);
   let itertype = __pyproxy_iterator_type(ptrobj);
   // clang-format off
@@ -535,19 +531,15 @@
     },
   };
 
-<<<<<<< HEAD
-  // Methods always present
-  Module.PyProxyPublicMethods = {
-    [Symbol.toStringTag] : "PyProxy",
-    toString : function() {
-=======
   Module.PyProxyClass = class extends Function {
+    get [Symbol.toStringTag] (){
+        return "PyProxy";
+    }
     get type() {
       let ptrobj = _getPtr(this);
       return Module.hiwire.pop_value(__pyproxy_type(ptrobj));
     }
     toString() {
->>>>>>> ad611d60
       let ptrobj = _getPtr(this);
       let jsref_repr;
       try {
@@ -580,16 +572,13 @@
         _pythonexc2js();
       }
       return Module.hiwire.pop_value(idresult);
-<<<<<<< HEAD
-    },
-    shallowCopyToJavascript : function(){
-      let idresult = _python2js_with_depth(_getPtr(this), 1);
-      return Module.hiwire.pop_value(idresult);
-    },
-    deepCopyToJavascript : function(depth = -1){
+    }
+    toJs(depth = -1){
       let idresult = _python2js_with_depth(_getPtr(this), depth);
-      return Module.hiwire.pop_value(idresult);
-    },
+      let result = Module.hiwire.get_value(idresult);
+      Module.hiwire.decref(idresult);
+      return result;
+    }
   };
 
   // These methods appear for lists and tuples and sequence-like things
@@ -652,19 +641,7 @@
     }
   };
 
-  // See: 
-=======
-    }
-    toJs(depth = -1){
-      let idresult = _python2js_with_depth(_getPtr(this), depth);
-      let result = Module.hiwire.get_value(idresult);
-      Module.hiwire.decref(idresult);
-      return result;
-    }
-  };
-
   // See:
->>>>>>> ad611d60
   // https://docs.python.org/3/c-api/iter.html
   // https://developer.mozilla.org/en-US/docs/Web/JavaScript/Reference/Iteration_protocols
   // This avoids allocating a PyProxy wrapper for the temporary iterator.
@@ -843,8 +820,6 @@
     },
   };
 
-<<<<<<< HEAD
-
   // A special proxy that we use to wrap pyodide.globals to allow property access
   // like `pyodide.globals.x`.
   // TODO: Should we have this?
@@ -872,7 +847,9 @@
       }
       iter.destroy();
       return Array.from(result);
-=======
+    }
+  };
+  
   Module.PyProxyAwaitableMethods = {
     _ensure_future : function(){
       let resolve_handle_id = 0;
@@ -909,7 +886,6 @@
     finally : function(onFinally){
       let promise = this._ensure_future();
       return promise.finally(onFinally);
->>>>>>> ad611d60
     }
   };
 
