--- conflicted
+++ resolved
@@ -145,16 +145,6 @@
   EM_ASM(delete Module.PyProxies[ptrobj];);
 }
 
-EM_JS_REF(JsRef, pyproxy_use, (PyObject * ptrobj), {
-  // Checks if there is already an existing proxy on ptrobj
-
-  if (Module.PyProxies.hasOwnProperty(ptrobj)) {
-    return Module.hiwire.new_value(Module.PyProxies[ptrobj]);
-  }
-
-  return Module.hiwire.ERROR;
-})
-
 EM_JS_REF(JsRef, pyproxy_new, (PyObject * ptrobj), {
   // Technically, this leaks memory, since we're holding on to a reference
   // to the proxy forever.  But we have that problem anyway since we don't
@@ -162,6 +152,12 @@
   // _pyproxy_destroy, which is a way for users to manually delete the proxy,
   // also deletes the proxy from this set.
 
+  if (Module.PyProxies.hasOwnProperty(ptrobj)) {
+    return Module.hiwire.new_value(Module.PyProxies[ptrobj]);
+  }
+
+  _Py_Incref(x);
+
   var target = function(){};
   target['$$'] = { ptr : ptrobj, type : 'PyProxy' };
   var proxy = new Proxy(target, Module.PyProxy);
@@ -170,25 +166,7 @@
   return Module.hiwire.new_value(proxy);
 });
 
-<<<<<<< HEAD
-// See bug #1049
-JsRef
-get_pyproxy(PyObject* x)
-{
-  JsRef result = pyproxy_use(x);
-  if (result != NULL) {
-    return result;
-  }
-
-  // Reference counter is increased only once when a PyProxy is created.
-  Py_INCREF(x);
-  return pyproxy_new(x);
-}
-
 EM_JS(int, pyproxy_init, (), {
-=======
-EM_JS_NUM(int, pyproxy_init, (), {
->>>>>>> a99859e6
   // clang-format off
   Module.PyProxies = {};
   Module.PyProxy = {
