--- conflicted
+++ resolved
@@ -180,23 +180,7 @@
   return Module.hiwire.new_value(proxy);
 });
 
-<<<<<<< HEAD
-JsRef
-get_pyproxy(PyObject* x)
-{
-  JsRef result = pyproxy_use(x);
-  if (result != NULL) {
-    return result;
-  }
-  // Reference counter is increased only once when a PyProxy is created.
-  Py_INCREF(x);
-  return pyproxy_new(x);
-}
-
-EM_JS(int, pyproxy_init, (), {
-=======
 EM_JS_NUM(int, pyproxy_init, (), {
->>>>>>> 6cc7f9c4
   // clang-format off
   Module.PyProxies = {};
   Module.PyProxy = {
