#define PY_SSIZE_T_CLEAN
#include "Python.h"
#include "error_handling.h"
#include <emscripten.h>

#include "hiwire.h"
#include "js2python.h"
#include "jsproxy.h"
#include "python2js.h"

_Py_IDENTIFIER(result);
_Py_IDENTIFIER(ensure_future);
_Py_IDENTIFIER(add_done_callback);

static PyObject* asyncio;

// Flags controlling presence or absence of many small mixins depending on which
// abstract protocols the Python object supports.
// clang-format off
#define HAS_LENGTH   (1 << 0)
#define HAS_GET      (1 << 1)
#define HAS_SET      (1 << 2)
#define HAS_CONTAINS (1 << 3)
#define IS_ITERABLE  (1 << 4)
#define IS_ITERATOR  (1 << 5)
#define IS_AWAITABLE (1 << 6)
#define IS_BUFFER    (1 << 7)
#define IS_CALLABLE  (1 << 8)
// clang-format on

// Taken from genobject.c
// For checking whether an object is awaitable.
static int
gen_is_coroutine(PyObject* o)
{
  if (PyGen_CheckExact(o)) {
    PyCodeObject* code = (PyCodeObject*)((PyGenObject*)o)->gi_code;
    if (code->co_flags & CO_ITERABLE_COROUTINE) {
      return 1;
    }
  }
  return 0;
}

/**
 * Do introspection on the python object to work out which abstract protocols it
 * supports. Most of these tests are taken from a corresponding abstract Object
 * protocol API defined in `abstract.c`. We wrote these tests to check whether
 * the corresponding CPython APIs are likely to work without actually creating
 * any temporary objects.
 */
int
pyproxy_getflags(PyObject* pyobj)
{
  // Reduce casework by ensuring that protos aren't NULL.
  PyTypeObject* obj_type = pyobj->ob_type;

  PySequenceMethods null_seq_proto = { 0 };
  PySequenceMethods* seq_proto =
    obj_type->tp_as_sequence ? obj_type->tp_as_sequence : &null_seq_proto;

  PyMappingMethods null_map_proto = { 0 };
  PyMappingMethods* map_proto =
    obj_type->tp_as_mapping ? obj_type->tp_as_mapping : &null_map_proto;

  PyAsyncMethods null_async_proto = { 0 };
  PyAsyncMethods* async_proto =
    obj_type->tp_as_async ? obj_type->tp_as_async : &null_async_proto;

  PyBufferProcs null_buffer_proto = { 0 };
  PyBufferProcs* buffer_proto =
    obj_type->tp_as_buffer ? obj_type->tp_as_buffer : &null_buffer_proto;

  int result = 0;
  // PyObject_Size
  if (seq_proto->sq_length || map_proto->mp_length) {
    result |= HAS_LENGTH;
  }
  // PyObject_GetItem
  if (map_proto->mp_subscript || seq_proto->sq_item) {
    result |= HAS_GET;
  } else if (PyType_Check(pyobj)) {
    _Py_IDENTIFIER(__class_getitem__);
    if (_PyObject_HasAttrId(pyobj, &PyId___class_getitem__)) {
      result |= HAS_GET;
    }
  }
  // PyObject_SetItem
  if (map_proto->mp_ass_subscript || seq_proto->sq_ass_item) {
    result |= HAS_SET;
  }
  // PySequence_Contains
  if (seq_proto->sq_contains) {
    result |= HAS_CONTAINS;
  }
  // PyObject_GetIter
  if (obj_type->tp_iter || PySequence_Check(pyobj)) {
    result |= IS_ITERABLE;
  }
  if (PyIter_Check(pyobj)) {
    result &= ~IS_ITERABLE;
    result |= IS_ITERATOR;
  }
  // There's no CPython API that corresponds directly to the "await" keyword.
  // Looking at disassembly, "await" translates into opcodes GET_AWAITABLE and
  // YIELD_FROM. GET_AWAITABLE uses _PyCoro_GetAwaitableIter defined in
  // genobject.c. This tests whether _PyCoro_GetAwaitableIter is likely to
  // succeed.
  if (async_proto->am_await || gen_is_coroutine(pyobj)) {
    result |= IS_AWAITABLE;
  }
  if (buffer_proto->bf_getbuffer) {
    result |= IS_BUFFER;
  }
  // PyObject_Call (from call.c)
  if (_PyVectorcall_Function(pyobj) || PyCFunction_Check(pyobj) ||
      obj_type->tp_call) {
    result |= IS_CALLABLE;
  }
  return result;
}

///////////////////////////////////////////////////////////////////////////////
//
// Object protocol wrappers
//
// This section defines wrappers for Python Object protocol API calls that we
// are planning to offer on the PyProxy. Much of this could be written in
// Javascript instead. Some reasons to do it in C:
//  1. Some CPython APIs are actually secretly macros which cannot be used from
//     Javascript.
//  2. The code is a bit more concise in C.
//  3. It may be preferable to minimize the number of times we cross between
//     wasm and javascript for performance reasons
//  4. Better separation of functionality: Most of the Javascript code is
//     boilerpalte. Most of this code here is boilerplate. However, the
//     boilerplate in these C API wwrappers is a bit different than the
//     boilerplate in the javascript wrappers, so we've factored it into two
//     distinct layers of boilerplate.
//
//  Item 1 makes it technically necessary to use these wrappers once in a while.
//  I think all of these advantages outweigh the cost of splitting up the
//  implementation of each feature like this, especially because most of the
//  logic is very boilerplatey, so there isn't much surprising code hidden
//  somewhere else.

JsRef
_pyproxy_repr(PyObject* pyobj)
{
  PyObject* repr_py = PyObject_Repr(pyobj);
  const char* repr_utf8 = PyUnicode_AsUTF8(repr_py);
  JsRef repr_js = hiwire_string_utf8(repr_utf8);
  Py_CLEAR(repr_py);
  return repr_js;
}

/**
 * Wrapper for the "proxy.type" getter, which behaves a little bit like
 * `type(obj)`, but instead of returning the class we just return the name of
 * the class. The exact behavior is that this usually gives "module.name" but
 * for builtins just gives "name". So in particular, usually it is equivalent
 * to:
 *
 * `type(x).__module__ + "." + type(x).__name__`
 *
 * But other times it behaves like:
 *
 * `type(x).__name__`
 */
JsRef
_pyproxy_type(PyObject* ptrobj)
{
  return hiwire_string_ascii(ptrobj->ob_type->tp_name);
}

void
_pyproxy_destroy(PyObject* ptrobj)
{ // See bug #1049
  Py_DECREF(ptrobj);
  EM_ASM({ delete Module.PyProxies[$0]; }, ptrobj);
}

int
_pyproxy_hasattr(PyObject* pyobj, JsRef idkey)
{
  bool success = false;
  PyObject* pykey = NULL;
  int result = -1;

  pykey = js2python(idkey);
  FAIL_IF_NULL(pykey);
  result = PyObject_HasAttr(pyobj, pykey);

  success = true;
finally:
  Py_CLEAR(pykey);
  return result;
}

JsRef
_pyproxy_getattr(PyObject* pyobj, JsRef idkey)
{
  bool success = false;
  PyObject* pykey = NULL;
  PyObject* pyresult = NULL;
  JsRef idresult = NULL;

  pykey = js2python(idkey);
  FAIL_IF_NULL(pykey);
  pyresult = PyObject_GetAttr(pyobj, pykey);
  FAIL_IF_NULL(pyresult);
  idresult = python2js(pyresult);
  FAIL_IF_NULL(idresult);

  success = true;
finally:
  Py_CLEAR(pykey);
  Py_CLEAR(pyresult);
  if (!success) {
    if (PyErr_ExceptionMatches(PyExc_AttributeError)) {
      PyErr_Clear();
    }
    hiwire_CLEAR(idresult);
  }
  return idresult;
};

int
_pyproxy_setattr(PyObject* pyobj, JsRef idkey, JsRef idval)
{
  bool success = false;
  PyObject* pykey = NULL;
  PyObject* pyval = NULL;

  pykey = js2python(idkey);
  FAIL_IF_NULL(pykey);
  pyval = js2python(idval);
  FAIL_IF_NULL(pyval);
  FAIL_IF_MINUS_ONE(PyObject_SetAttr(pyobj, pykey, pyval));

  success = true;
finally:
  Py_CLEAR(pykey);
  Py_CLEAR(pyval);
  return success ? 0 : -1;
}

int
_pyproxy_delattr(PyObject* pyobj, JsRef idkey)
{
  bool success = false;
  PyObject* pykey = NULL;

  pykey = js2python(idkey);
  FAIL_IF_NULL(pykey);
  FAIL_IF_MINUS_ONE(PyObject_DelAttr(pyobj, pykey));

  success = true;
finally:
  Py_CLEAR(pykey);
  return success ? 0 : -1;
}

JsRef
_pyproxy_getitem(PyObject* pyobj, JsRef idkey)
{
  bool success = false;
  PyObject* pykey = NULL;
  PyObject* pyresult = NULL;
  JsRef result = NULL;

  pykey = js2python(idkey);
  FAIL_IF_NULL(pykey);
  pyresult = PyObject_GetItem(pyobj, pykey);
  FAIL_IF_NULL(pyresult);
  result = python2js(pyresult);
  FAIL_IF_NULL(result);

  success = true;
finally:
  PyErr_Clear();
  Py_CLEAR(pykey);
  Py_CLEAR(pyresult);
  if (!success) {
    hiwire_CLEAR(result);
  }
  return result;
};

int
_pyproxy_setitem(PyObject* pyobj, JsRef idkey, JsRef idval)
{
  bool success = false;
  PyObject* pykey = NULL;
  PyObject* pyval = NULL;

  pykey = js2python(idkey);
  FAIL_IF_NULL(pykey);
  pyval = js2python(idval);
  FAIL_IF_NULL(pyval);
  FAIL_IF_MINUS_ONE(PyObject_SetItem(pyobj, pykey, pyval));

  success = true;
finally:
  Py_CLEAR(pykey);
  Py_CLEAR(pyval);
  return success ? 0 : -1;
}

int
_pyproxy_delitem(PyObject* pyobj, JsRef idkey)
{
  bool success = false;
  PyObject* pykey = NULL;

  pykey = js2python(idkey);
  FAIL_IF_NULL(pykey);
  FAIL_IF_MINUS_ONE(PyObject_DelItem(pyobj, pykey));

  success = true;
finally:
  Py_CLEAR(pykey);
  return success ? 0 : -1;
}

int
_pyproxy_contains(PyObject* pyobj, JsRef idkey)
{
  PyObject* pykey = NULL;
  int result = -1;

  pykey = js2python(idkey);
  FAIL_IF_NULL(pykey);
  result = PySequence_Contains(pyobj, pykey);

finally:
  Py_CLEAR(pykey);
  return result;
}

JsRef
_pyproxy_ownKeys(PyObject* pyobj)
{
  PyObject* pydir = PyObject_Dir(pyobj);

  if (pydir == NULL) {
    return NULL;
  }

  JsRef iddir = hiwire_array();
  Py_ssize_t n = PyList_Size(pydir);
  for (Py_ssize_t i = 0; i < n; ++i) {
    PyObject* pyentry = PyList_GetItem(pydir, i);
    JsRef identry = python2js(pyentry);
    hiwire_push_array(iddir, identry);
    hiwire_decref(identry);
  }
  Py_DECREF(pydir);

  return iddir;
}

JsRef
_pyproxy_apply(PyObject* pyobj, JsRef idargs)
{
  Py_ssize_t length = hiwire_get_length(idargs);
  PyObject* pyargs = PyTuple_New(length);
  for (Py_ssize_t i = 0; i < length; ++i) {
    JsRef iditem = hiwire_get_member_int(idargs, i);
    PyObject* pyitem = js2python(iditem);
    PyTuple_SET_ITEM(pyargs, i, pyitem);
    hiwire_decref(iditem);
  }
  PyObject* pyresult = PyObject_Call(pyobj, pyargs, NULL);
  if (pyresult == NULL) {
    Py_DECREF(pyargs);
    return NULL;
  }
  JsRef idresult = python2js(pyresult);
  Py_DECREF(pyresult);
  Py_DECREF(pyargs);
  return idresult;
}

JsRef
_pyproxy_iter_next(PyObject* iterator)
{
  PyObject* item = PyIter_Next(iterator);
  if (item == NULL) {
    return NULL;
  }
  JsRef result = python2js(item);
  Py_CLEAR(item);
  return result;
}

/**
 * In Python 3.10, they have added the PyIter_Send API (and removed _PyGen_Send)
 * so in v3.10 this would be a simple API call wrapper like the rest of the code
 * here. For now, we're just copying the YIELD_FROM opcode (see ceval.c).
 *
 * When the iterator is done, it returns NULL and sets StopIteration. We'll use
 * _pyproxyGen_FetchStopIterationValue below to get the return value of the
 * generator (again copying from YIELD_FROM).
 */
JsRef
_pyproxyGen_Send(PyObject* receiver, JsRef jsval)
{
  bool success = false;
  PyObject* v = NULL;
  PyObject* retval = NULL;
  JsRef jsresult = NULL;

  v = js2python(jsval);
  FAIL_IF_NULL(v);
  if (PyGen_CheckExact(receiver) || PyCoro_CheckExact(receiver)) {
    retval = _PyGen_Send((PyGenObject*)receiver, v);
  } else if (v == Py_None) {
    retval = Py_TYPE(receiver)->tp_iternext(receiver);
  } else {
    _Py_IDENTIFIER(send);
    retval = _PyObject_CallMethodIdObjArgs(receiver, &PyId_send, v, NULL);
  }
  FAIL_IF_NULL(retval);

  jsresult = python2js(retval);
  FAIL_IF_NULL(jsresult);

  success = true;
finally:
  Py_CLEAR(v);
  Py_CLEAR(retval);
  if (!success) {
    hiwire_CLEAR(jsresult);
  }
  return jsresult;
}

/**
 * If StopIteration was set, return the value it was set with. Otherwise, return
 * NULL.
 */
JsRef
_pyproxyGen_FetchStopIterationValue()
{
  PyObject* val = NULL;
  // cf implementation of YIELD_FROM opcode in ceval.c
  // _PyGen_FetchStopIterationValue returns an error code, but it seems
  // redundant
  _PyGen_FetchStopIterationValue(&val);
  if (val == NULL) {
    return NULL;
  }
  JsRef result = python2js(val);
  Py_CLEAR(val);
  return result;
}

///////////////////////////////////////////////////////////////////////////////
//
// Await / "then" Implementation
//
// We want convert the object to a future with `ensure_future` and then make a
// promise that resolves when the future does. We can add a callback to the
// future with future.add_done_callback but we need to make a little python
// closure "FutureDoneCallback" that remembers how to resolve the promise.
//
// From Javascript we will use the single function _pyproxy_ensure_future, the
// rest of this segment is helper functions for _pyproxy_ensure_future. The
// FutureDoneCallback object is never exposed to the user.

/**
 * A simple Callable python object. Intended to be called with a single argument
 * which is the future that was resolved.
 */
// clang-format off
typedef struct {
    PyObject_HEAD
    /** Will call this function with the result if the future succeeded */
    JsRef resolve_handle;
    /** Will call this function with the error if the future succeeded */
    JsRef reject_handle;
} FutureDoneCallback;
// clang-format on

static void
FutureDoneCallback_dealloc(FutureDoneCallback* self)
{
  hiwire_CLEAR(self->resolve_handle);
  hiwire_CLEAR(self->reject_handle);
  Py_TYPE(self)->tp_free((PyObject*)self);
}

/**
 * Helper method: if the future resolved successfully, call resolve_handle on
 * the result.
 */
int
FutureDoneCallback_call_resolve(FutureDoneCallback* self, PyObject* result)
{
  bool success = false;
  JsRef result_js = NULL;
  JsRef output = NULL;
  result_js = python2js(result);
  output = hiwire_call_va(self->resolve_handle, result_js, NULL);

  success = true;
finally:
  hiwire_CLEAR(result_js);
  hiwire_CLEAR(output);
  return success ? 0 : -1;
}

/**
 * Helper method: if the future threw an error, call reject_handle on a
 * converted exception. The caller leaves the python error indicator set.
 */
int
FutureDoneCallback_call_reject(FutureDoneCallback* self)
{
  bool success = false;
  JsRef excval = NULL;
  JsRef result = NULL;
  // wrap_exception looks up the current exception and wraps it in a Js error.
  excval = wrap_exception(false);
  FAIL_IF_NULL(excval);
  result = hiwire_call_va(self->reject_handle, excval, NULL);

  success = true;
finally:
  hiwire_CLEAR(excval);
  hiwire_CLEAR(result);
  return success ? 0 : -1;
}

/**
 * Intended to be called with a single argument which is the future that was
 * resolved. Resolves the promise as appropriate based on the result of the
 * future.
 */
PyObject*
FutureDoneCallback_call(FutureDoneCallback* self,
                        PyObject* args,
                        PyObject* kwargs)
{
  PyObject* fut;
  if (!PyArg_UnpackTuple(args, "future_done_callback", 1, 1, &fut)) {
    return NULL;
  }
  PyObject* result = _PyObject_CallMethodIdObjArgs(fut, &PyId_result, NULL);
  int errcode;
  if (result != NULL) {
    errcode = FutureDoneCallback_call_resolve(self, result);
    Py_DECREF(result);
  } else {
    errcode = FutureDoneCallback_call_reject(self);
  }
  if (errcode == 0) {
    Py_RETURN_NONE;
  } else {
    return NULL;
  }
}

// clang-format off
static PyTypeObject FutureDoneCallbackType = {
    .tp_name = "FutureDoneCallback",
    .tp_doc = "Callback for internal use to allow awaiting a future from javascript",
    .tp_basicsize = sizeof(FutureDoneCallback),
    .tp_itemsize = 0,
    .tp_flags = Py_TPFLAGS_DEFAULT,
    .tp_dealloc = (destructor) FutureDoneCallback_dealloc,
    .tp_call = (ternaryfunc) FutureDoneCallback_call,
};
// clang-format on

static PyObject*
FutureDoneCallback_cnew(JsRef resolve_handle, JsRef reject_handle)
{
  FutureDoneCallback* self =
    (FutureDoneCallback*)FutureDoneCallbackType.tp_alloc(
      &FutureDoneCallbackType, 0);
  self->resolve_handle = hiwire_incref(resolve_handle);
  self->reject_handle = hiwire_incref(reject_handle);
  return (PyObject*)self;
}

/**
 * Intended to be called with a single argument which is the future that was
 * resolved. Resolves the promise as appropriate based on the result of the
 * future.
 *
 * :param pyobject: An awaitable python object
 * :param resolve_handle: The resolve javascript method for a promise
 * :param reject_handle: The reject javascript method for a promise
 * :return: 0 on success, -1 on failure
 */
int
_pyproxy_ensure_future(PyObject* pyobject,
                       JsRef resolve_handle,
                       JsRef reject_handle)
{
  bool success = false;
  PyObject* future = NULL;
  PyObject* callback = NULL;
  PyObject* retval = NULL;
  future =
    _PyObject_CallMethodIdObjArgs(asyncio, &PyId_ensure_future, pyobject, NULL);
  FAIL_IF_NULL(future);
  callback = FutureDoneCallback_cnew(resolve_handle, reject_handle);
  retval = _PyObject_CallMethodIdObjArgs(
    future, &PyId_add_done_callback, callback, NULL);
  FAIL_IF_NULL(retval);

  success = true;
finally:
  Py_CLEAR(future);
  Py_CLEAR(callback);
  Py_CLEAR(retval);
  return success ? 0 : -1;
}

///////////////////////////////////////////////////////////////////////////////
//
// Javascript code
//
// The rest of the file is in Javascript. It would probably be better to move it
// into a .js file.
//

/**
 * In the case that the Python object is callable, PyProxyClass inherits from
 * Function so that PyProxy objects can be callable.
 *
 * The following properties on a Python object will be shadowed in the proxy in
 * the case that the Python object is callable:
 *  - "arguments" and
 *  - "caller"
 *
 * Inheriting from Function has the unfortunate side effect that we MUST expose
 * the members "proxy.arguments" and "proxy.caller" because they are
 * nonconfigurable, nonwritable, nonenumerable own properties. They are just
 * always `null`.
 *
 * We also get the properties "length" and "name" which are configurable so we
 * delete them in the constructor. "prototype" is not configurable so we can't
 * delete it, however it *is* writable so we set it to be undefined. We must
 * still make "prototype in proxy" be true though.
 */
EM_JS_REF(JsRef, pyproxy_new, (PyObject * ptrobj), {
  // Technically, this leaks memory, since we're holding on to a reference
  // to the proxy forever.  But we have that problem anyway since we don't
  // have a destructor in Javascript to free the Python object.
  // _pyproxy_destroy, which is a way for users to manually delete the proxy,
  // also deletes the proxy from this set.
  if (Module.PyProxies.hasOwnProperty(ptrobj)) {
    return Module.hiwire.new_value(Module.PyProxies[ptrobj]);
  }
  let flags = _pyproxy_getflags(ptrobj);
  let cls = Module.getPyProxyClass(flags);
  // Reflect.construct calls the constructor of Module.PyProxyClass but sets the
  // prototype as cls.prototype. This gives us a way to dynamically create
  // subclasses of PyProxyClass (as long as we don't need to use the "new
  // cls(ptrobj)" syntax).
  let target;
  if (flags & IS_CALLABLE) {
    // To make a callable proxy, we must call the Function constructor.
    // In this case we are effectively subclassing Function.
    target = Reflect.construct(Function, [], cls);
    // Remove undesireable properties added by Function constructor. Note: we
    // can't remove "arguments" or "caller" because they are not configurable
    // and not writable
    delete target.length;
    delete target.name;
    // prototype isn't configurable so we can't delete it but it's writable.
    target.prototype = undefined;
  } else {
    target = Object.create(cls.prototype);
  }
  Object.defineProperty(
    target, "$$", { value : { ptr : ptrobj, type : 'PyProxy' } });
  _Py_IncRef(ptrobj);
  let proxy = new Proxy(target, Module.PyProxyHandlers);
  Module.PyProxies[ptrobj] = proxy;
  return Module.hiwire.new_value(proxy);
});

// clang-format off
EM_JS_NUM(int, pyproxy_init_js, (), {
  Module.PyProxies = {};

  function _getPtr(jsobj) {
    let ptr = jsobj.$$.ptr;
    if (ptr === null) {
      throw new Error("Object has already been destroyed");
    }
    return ptr;
  }

  let _pyproxyClassMap = new Map();
  /** 
   * Retreive the appropriate mixins based on the features requested in flags.
   * Used by pyproxy_new. The "flags" variable is produced by the C function
   * pyproxy_getflags. Multiple PyProxies with the same set of feature flags
   * will share the same prototype, so the memory footprint of each individual
   * PyProxy is minimal.
   */
  Module.getPyProxyClass = function(flags){
    let result = _pyproxyClassMap.get(flags);
    if(result){
      return result;
    }
    let descriptors = {};
    for(let [feature_flag, methods] of [
      [HAS_LENGTH, Module.PyProxyLengthMethods],
      [HAS_GET, Module.PyProxyGetItemMethods],
      [HAS_SET, Module.PyProxySetItemMethods],
      [HAS_CONTAINS, Module.PyProxyContainsMethods],
      [IS_ITERABLE, Module.PyProxyIterableMethods],
      [IS_ITERATOR, Module.PyProxyIteratorMethods],
      [IS_AWAITABLE, Module.PyProxyAwaitableMethods],
      [IS_BUFFER, Module.PyProxyBufferMethods],
      [IS_CALLABLE, Module.PyProxyCallableMethods],
    ]){
      if(flags & feature_flag){
        Object.assign(descriptors,
          Object.getOwnPropertyDescriptors(methods)
        );
      }
    }
    let new_proto = Object.create(Module.PyProxyClass.prototype, descriptors);
    function PyProxy(){};
    PyProxy.prototype = new_proto;
    _pyproxyClassMap.set(flags, PyProxy);
    return PyProxy;
  };

  // Static methods
  Module.PyProxy = {
    _getPtr,
    isPyProxy: function(jsobj) {
      return jsobj && jsobj.$$ !== undefined && jsobj.$$.type === 'PyProxy';
    },
  };

  Module.callPyObject = function(ptrobj, ...jsargs) {
    let idargs = Module.hiwire.new_value(jsargs);
    let idresult;
    try {
      idresult = __pyproxy_apply(ptrobj, idargs);
    } catch(e){
      Module.fatal_error(e);
    } finally {
      Module.hiwire.decref(idargs);
    }
    if(idresult === 0){
      _pythonexc2js();
    }
    return Module.hiwire.pop_value(idresult);
  };

  // Now a lot of boilerplate to wrap the abstract Object protocol wrappers
  // above in Javascript functions.

  Module.PyProxyClass = class {
    constructor(){
      throw new TypeError('PyProxy is not a constructor');
    }

    get [Symbol.toStringTag] (){
        return "PyProxy";
    }
    get type() {
      let ptrobj = _getPtr(this);
      return Module.hiwire.pop_value(__pyproxy_type(ptrobj));
    }
    toString() {
      let ptrobj = _getPtr(this);
      let jsref_repr;
      try {
        jsref_repr = __pyproxy_repr(ptrobj);
      } catch(e){
        Module.fatal_error(e);
      }
      if(jsref_repr === 0){
        _pythonexc2js();
      }
      return Module.hiwire.pop_value(jsref_repr);
    }
    destroy() {
      let ptrobj = _getPtr(this);
      __pyproxy_destroy(ptrobj);
      this.$$.ptr = null;
    }
    /** 
      * This one doesn't follow the pattern: the inner function
      * _python2js_with_depth is defined in python2js.c and is not a Python
      * Object Protocol wrapper.
      */
    toJs(depth = -1){
      let idresult = _python2js_with_depth(_getPtr(this), depth);
      let result = Module.hiwire.get_value(idresult);
      Module.hiwire.decref(idresult);
      return result;
    }
    apply(jsthis, jsargs) {
      return Module.callPyObject(_getPtr(this), ...jsargs);
    }
    call(jsthis, ...jsargs){
      return Module.callPyObject(_getPtr(this), ...jsargs);
    }
  };

  // Controlled by HAS_LENGTH, appears for any object with __len__ or sq_length
  // or mp_length methods
  Module.PyProxyLengthMethods = {
    get length(){
      let ptrobj = _getPtr(this);
      let length;
      try {
        length = _PyObject_Size(ptrobj);
      } catch(e) {
        Module.fatal_error(e);
      }
      if(length === -1){
        _pythonexc2js();
      }
      return length;
    }
  };

  // Controlled by HAS_GET, appears for any class with __getitem__,
  // mp_subscript, or sq_item methods
  Module.PyProxyGetItemMethods = {
    get : function(key){
      let ptrobj = _getPtr(this);
      let idkey = Module.hiwire.new_value(key);
      let idresult;
      try {
        idresult = __pyproxy_getitem(ptrobj, idkey);
      } catch(e) {
        Module.fatal_error(e);
      } finally {
        Module.hiwire.decref(idkey);
      }
      if(idresult === 0){
        if(Module._PyErr_Occurred()){
          _pythonexc2js();
        } else {
          return undefined;
        }
      }
      return Module.hiwire.pop_value(idresult);
    },
  };

  // Controlled by HAS_SET, appears for any class with __setitem__, __delitem__,
  // mp_ass_subscript,  or sq_ass_item.
  Module.PyProxySetItemMethods = {
    set : function(key, value){
      let ptrobj = _getPtr(this);
      let idkey = Module.hiwire.new_value(key);
      let idval = Module.hiwire.new_value(value);
      let errcode;
      try {
        errcode = __pyproxy_setitem(ptrobj, idkey, idval);
      } catch(e) {
        Module.fatal_error(e);
      } finally {
        Module.hiwire.decref(idkey);
        Module.hiwire.decref(idval);
      }
      if(errcode === -1){
        _pythonexc2js();
      }
    },
    delete : function(key) {
      let ptrobj = _getPtr(this);
      let idkey = Module.hiwire.new_value(key);
      let errcode;
      try {
        errcode = __pyproxy_delitem(ptrobj, idkey);
      } catch(e) {
        Module.fatal_error(e);
      } finally {
        Module.hiwire.decref(idkey);
      }
      if(errcode === -1){
        _pythonexc2js();
      }
    }
  };

  // Controlled by HAS_CONTAINS flag, appears for any class with __contains__ or
  // sq_contains
  Module.PyProxyContainsMethods = {
    has : function(key) {
      let ptrobj = _getPtr(this);
      let idkey = Module.hiwire.new_value(key);
      let result;
      try {
        result = __pyproxy_contains(ptrobj, idkey);
      } catch(e) {
        Module.fatal_error(e);
      } finally {
        Module.hiwire.decref(idkey);
      }
      if(result === -1){
        _pythonexc2js();
      }
      return result === 1;
    },
  };

  // Controlled by IS_ITERABLE, appears for any object with __iter__ or tp_iter, unless
  // they are iterators.
  // See:
  // https://docs.python.org/3/c-api/iter.html
  // https://developer.mozilla.org/en-US/docs/Web/JavaScript/Reference/Iteration_protocols
  // This avoids allocating a PyProxy wrapper for the temporary iterator.
  Module.PyProxyIterableMethods = {
    [Symbol.iterator] : function*() {
      let iterptr = _PyObject_GetIter(_getPtr(this));
      if(iterptr === 0){
        pythonexc2js();
      }
      let item;
      while((item = __pyproxy_iter_next(iterptr))){
        yield Module.hiwire.pop_value(item);
      }
      if(_PyErr_Occurred()){
        pythonexc2js();
      }
      _Py_DecRef(iterptr);
    }
  };

  // Controlled by IS_ITERATOR, appears for any object with a __next__ or
  // tp_iternext method.
  Module.PyProxyIteratorMethods = {
    [Symbol.iterator] : function() {
      return this;
    },
    next : function(arg) {
      let idresult;
      // Note: arg is optional, if arg is not supplied, it will be undefined
      // which gets converted to "Py_None". This is as intended.
      let idarg = Module.hiwire.new_value(arg);
      try {
        idresult = __pyproxyGen_Send(_getPtr(this), idarg);
      } catch(e) {
        Module.fatal_error(e);
      } finally {
        Module.hiwire.decref(idarg);
      }

      let done = false;
      if(idresult === 0){
        idresult = __pyproxyGen_FetchStopIterationValue();
        if (idresult){
          done = true;
        } else {
          _pythonexc2js();
        }
      }
      let value = Module.hiwire.pop_value(idresult);
      return { done, value };
    },
  };

  // Another layer of boilerplate. The PyProxyHandlers have some annoying logic
  // to deal with straining out the spurious "Function" properties "prototype",
  // "arguments", and "length", to deal with correctly satisfying the Proxy
  // invariants, and to deal with the mro
  function python_hasattr(jsobj, jskey){
      let ptrobj = _getPtr(jsobj);
      let idkey = Module.hiwire.new_value(jskey);
      let result;
      try {
        result = __pyproxy_hasattr(ptrobj, idkey);
      } catch(e){
        Module.fatal_error(e);
      } finally {
        Module.hiwire.decref(idkey);
      }
      if(result === -1){
        _pythonexc2js();
      }
      return result !== 0;
  }

  // Returns a JsRef in order to allow us to differentiate between "not found"
  // (in which case we return 0) and "found 'None'" (in which case we return
  // Js_undefined).
  function python_getattr(jsobj, jskey){
    let ptrobj = _getPtr(jsobj);
    let idkey = Module.hiwire.new_value(jskey);
    let idresult;
    try {
      idresult = __pyproxy_getattr(ptrobj, idkey);
    } catch(e) {
      Module.fatal_error(e);
    } finally {
      Module.hiwire.decref(idkey);
    }
    if(idresult === 0){
      if(_PyErr_Occurred()){
        _pythonexc2js();
      }
    }
    return idresult;
  }

  function python_setattr(jsobj, jskey, jsval){
    let ptrobj = _getPtr(jsobj);
    let idkey = Module.hiwire.new_value(jskey);
    let idval = Module.hiwire.new_value(jsval);
    let errcode;
    try {
      errcode = __pyproxy_setattr(ptrobj, idkey, idval);
    } catch(e) {
      Module.fatal_error(e);
    } finally {
      Module.hiwire.decref(idkey);
      Module.hiwire.decref(idval);
    }
    if(errcode === -1){
      _pythonexc2js();
    }
  }

  function python_delattr(jsobj, jskey){
    let ptrobj = _getPtr(jsobj);
    let idkey = Module.hiwire.new_value(jskey);
    let errcode;
    try {
      errcode = __pyproxy_delattr(ptrobj, idkey);
    } catch(e) {
      Module.fatal_error(e);
    } finally {
      Module.hiwire.decref(idkey);
    }
    if(errcode === -1){
      _pythonexc2js();
    }
  }

  // See explanation of which methods should be defined here and what they do here:
  // https://developer.mozilla.org/en-US/docs/Web/JavaScript/Reference/Global_Objects/Proxy
  Module.PyProxyHandlers = {
    isExtensible: function() { return true },
    has: function (jsobj, jskey) {
      // Note: must report "prototype" in proxy when we are callable.
      // (We can return the wrong value from "get" handler though.)
      let objHasKey = Reflect.has(jsobj, jskey);
      if(objHasKey){
        return true;
      }
      // python_hasattr will crash when given a Symbol.
      if(typeof(jskey) === "symbol"){
        return false;
      }
      return python_hasattr(jsobj, jskey);
    },
    get: function (jsobj, jskey) {
      // Preference order:
      // 1. things we have to return to avoid making Javascript angry
      // 2. the result of Python getattr
      // 3. stuff from the prototype chain

      // 1. things we have to return to avoid making Javascript angry
      // This conditional looks funky but it's the only thing I found that
      // worked right in all cases.
      if((jskey in jsobj) && !(jskey in Object.getPrototypeOf(jsobj)) ){
        return Reflect.get(jsobj, jskey);
      }
      // python_getattr will crash when given a Symbol
      if(typeof(jskey) === "symbol"){
        return Reflect.get(jsobj, jskey);
      }
      // 2. The result of getattr
      let idresult = python_getattr(jsobj, jskey);
      if(idresult !== 0){
        return Module.hiwire.pop_value(idresult);
      }
      // 3. stuff from the prototype chain.
      return Reflect.get(jsobj, jskey);
    },
    set: function (jsobj, jskey, jsval) {
      // We're only willing to set properties on the python object, throw an
      // error if user tries to write over any key of type 1. things we have to
      // return to avoid making Javascript angry
      if(typeof(jskey) === "symbol"){
        throw new TypeError(`Cannot set read only field '${jskey.description}'`);
      }
      // Again this is a funny looking conditional, I found it as the result of
      // a lengthy search for something that worked right.
      let descr = Object.getOwnPropertyDescriptor(jsobj, jskey);
      if(descr && !descr.writable){
        throw new TypeError(`Cannot set read only field '${jskey}'`);
      }
      python_setattr(jsobj, jskey, jsval);
      return true;
    },
    deleteProperty: function (jsobj, jskey) {
      // We're only willing to delete properties on the python object, throw an
      // error if user tries to write over any key of type 1. things we have to
      // return to avoid making Javascript angry
      if(typeof(jskey) === "symbol"){
        throw new TypeError(`Cannot delete read only field '${jskey.description}'`);
      }
      let descr = Object.getOwnPropertyDescriptor(jsobj, jskey);
      if(descr && !descr.writable){
        throw new TypeError(`Cannot delete read only field '${jskey}'`);
      }
      python_delattr(jsobj, jskey);
      // Must return "false" if "jskey" is a nonconfigurable own property.
      // Otherwise Javascript will throw a TypeError.
      return !descr || descr.configurable;
    },
    ownKeys: function (jsobj) {
      let ptrobj = _getPtr(jsobj);
      let idresult;
      try {
        idresult = __pyproxy_ownKeys(ptrobj);
      } catch(e) {
        Module.fatal_error(e);
      }
      let result = Module.hiwire.pop_value(idresult);
      result.push(...Reflect.ownKeys(jsobj));
      return result;
    },
    apply: function (jsobj, jsthis, jsargs) {
      return jsobj.apply(jsthis, jsargs);
    },
  };
  
  /** 
   * The Promise / javascript awaitable API.
   */
  Module.PyProxyAwaitableMethods = {
    /** 
     * This wraps __pyproxy_ensure_future and makes a function that converts a
     * Python awaitable to a promise, scheduling the awaitable on the Python
     * event loop if necessary.
     */
    _ensure_future : function(){
      let resolve_handle_id = 0;
      let reject_handle_id = 0;
      let resolveHandle;
      let rejectHandle;
      let promise;
      try {
        promise = new Promise((resolve, reject) => {
          resolveHandle = resolve;
          rejectHandle = reject;
        });
        resolve_handle_id = Module.hiwire.new_value(resolveHandle);
        reject_handle_id = Module.hiwire.new_value(rejectHandle);
        let ptrobj = _getPtr(this);
        let errcode = __pyproxy_ensure_future(ptrobj, resolve_handle_id, reject_handle_id);
        if(errcode === -1){
          _pythonexc2js();
        }
      } finally {
        Module.hiwire.decref(resolve_handle_id);
        Module.hiwire.decref(reject_handle_id);
      }
      return promise;
    },
    then : function(onFulfilled, onRejected){
      let promise = this._ensure_future();
      return promise.then(onFulfilled, onRejected);
    },
    catch : function(onRejected){
      let promise = this._ensure_future();
      return promise.catch(onRejected);
    },
    finally : function(onFinally){
      let promise = this._ensure_future();
      return promise.finally(onFinally);
    }
  };

  Module.PyProxyCallableMethods = { prototype : Function.prototype };
  Module.PyProxyBufferMethods = {};

  // A special proxy that we use to wrap pyodide.globals to allow property access
  // like `pyodide.globals.x`.
  let globalsPropertyAccessWarned = false;
  let globalsPropertyAccessWarningMsg =
    "Access to pyodide.globals via pyodide.globals.key is deprecated and " +
    "will be removed in version 0.18.0. Use pyodide.globals.get('key'), " +
    "pyodide.globals.set('key', value), pyodide.globals.delete('key') instead.";
  let NamespaceProxyHandlers = {
    has : function(obj, key){
      return Reflect.has(obj, key) || obj.has(key);
    },
    get : function(obj, key){
      if(Reflect.has(obj, key)){
        return Reflect.get(obj, key);
      }
      let result = obj.get(key);
      if(!globalsPropertyAccessWarned && result !== undefined){
        console.warn(globalsPropertyAccessWarningMsg);
        globalsPropertyAccessWarned = true;
      }
      return result;
    },
    set : function(obj, key, value){
      if(Reflect.has(obj, key)){
        throw new Error(`Cannot set read only field ${key}`);
      }
      if(!globalsPropertyAccessWarned){
        globalsPropertyAccessWarned = true;
        console.warn(globalsPropertyAccessWarningMsg);
      }
      obj.set(key, value);
    },
    ownKeys: function (obj) {
      let result = new Set(Reflect.ownKeys(obj));
      let iter = obj.keys();
      for(let key of iter){
        result.add(key);
      }
      iter.destroy();
      return Array.from(result);
    }
  };
  
  Module.wrapNamespace = function wrapNamespace(ns){
    return new Proxy(ns, NamespaceProxyHandlers);
  };
  return 0;
});
// clang-format on

<<<<<<< HEAD
EM_JS_REF(JsRef, create_once_callback, (PyObject * obj), {
=======
EM_JS_REF(JsRef, create_once_callable, (PyObject * obj), {
>>>>>>> 2d7a9f28
  _Py_IncRef(obj);
  let alreadyCalled = false;
  function wrapper(... args)
  {
    if (alreadyCalled) {
      throw new Error("OnceProxy can only be called once");
    }
    alreadyCalled = true;
    try {
      return Module.callPyObject(obj, ... args);
    } finally {
      _Py_DecRef(obj);
    }
  }
  wrapper.destroy = function()
  {
    if (alreadyCalled) {
      throw new Error("OnceProxy has already been destroyed");
    }
    alreadyCalled = true;
    _Py_DecRef(obj);
  };
  return Module.hiwire.new_value(wrapper);
});

static PyObject*
<<<<<<< HEAD
create_once_callback_py(PyObject* _mod, PyObject* obj)
{
  JsRef ref = create_once_callback(obj);
=======
create_once_callable_py(PyObject* _mod, PyObject* obj)
{
  JsRef ref = create_once_callable(obj);
>>>>>>> 2d7a9f28
  PyObject* result = JsProxy_create(ref);
  hiwire_decref(ref);
  return result;
}

// clang-format off
EM_JS_REF(JsRef, create_promise_handles, (
  PyObject* handle_result, PyObject* handle_exception
), {
  if (handle_result) {
    _Py_IncRef(handle_result);
  }
  if (handle_exception) {
    _Py_IncRef(handle_exception);
  }
  let used = false;
  function checkUsed(){
    if (used) {
      throw new Error("One of the promise handles has already been called.");
    }
  }
  function destroy(){
    checkUsed();
    used = true;
    if(handle_result){
      _Py_DecRef(handle_result);
    }
    if(handle_exception){
      _Py_DecRef(handle_exception)
    }
  }
  function onFulfilled(res) {
    checkUsed();
    try {
      if(handle_result){
        return Module.callPyObject(handle_result, res);
      }
    } finally {
      destroy();
    }
  }
  function onRejected(err) {
    checkUsed();
    try {
      if(handle_exception){
        return Module.callPyObject(handle_exception, err);
      }
    } finally {
      destroy();
    }
  }
  onFulfilled.destroy = destroy;
  onRejected.destroy = destroy;
  return Module.hiwire.new_value(
    [onFulfilled, onRejected]
  );
})
// clang-format on

static PyObject*
create_proxy(PyObject* _mod, PyObject* obj)
{
  JsRef ref = pyproxy_new(obj);
  PyObject* result = JsProxy_create(ref);
  hiwire_decref(ref);
  return result;
}

static PyMethodDef pyproxy_methods[] = {
  {
<<<<<<< HEAD
    "create_once_callback",
    create_once_callback_py,
    METH_O,
    PyDoc_STR(
      "create_once_callback(obj : Callable) -> JsProxy"
=======
    "create_once_callable",
    create_once_callable_py,
    METH_O,
    PyDoc_STR(
      "create_once_callable(obj : Callable) -> JsProxy"
>>>>>>> 2d7a9f28
      "\n\n"
      "Wrap a Python callable in a Javascript function that can be called "
      "once. After being called the proxy will decrement the reference count "
      "of the Callable. The javascript function also has a `destroy` API that "
      "can be used to release the proxy without calling it."),
  },
  {
    "create_proxy",
    create_proxy,
    METH_O,
    PyDoc_STR("create_proxy(obj : Any) -> JsProxy"
              "\n\n"
<<<<<<< HEAD
              "Create a PyProxy"),
=======
              "Create a `JsProxy` of a `PyProxy`. This allows explicit control "
              "over the lifetime of the `PyProxy` from Python: call the "
              "`destroy` API when done."),
>>>>>>> 2d7a9f28
  },
  { NULL } /* Sentinel */
};

int
pyproxy_init(PyObject* core)
{
  PyModule_AddFunctions(core, pyproxy_methods);
  asyncio = PyImport_ImportModule("asyncio");
  if (asyncio == NULL) {
    return -1;
  }
  if (PyType_Ready(&FutureDoneCallbackType)) {
    return -1;
  }
  if (pyproxy_init_js()) {
    return -1;
  }
  return 0;
}<|MERGE_RESOLUTION|>--- conflicted
+++ resolved
@@ -1235,11 +1235,7 @@
 });
 // clang-format on
 
-<<<<<<< HEAD
-EM_JS_REF(JsRef, create_once_callback, (PyObject * obj), {
-=======
 EM_JS_REF(JsRef, create_once_callable, (PyObject * obj), {
->>>>>>> 2d7a9f28
   _Py_IncRef(obj);
   let alreadyCalled = false;
   function wrapper(... args)
@@ -1266,15 +1262,9 @@
 });
 
 static PyObject*
-<<<<<<< HEAD
-create_once_callback_py(PyObject* _mod, PyObject* obj)
-{
-  JsRef ref = create_once_callback(obj);
-=======
 create_once_callable_py(PyObject* _mod, PyObject* obj)
 {
   JsRef ref = create_once_callable(obj);
->>>>>>> 2d7a9f28
   PyObject* result = JsProxy_create(ref);
   hiwire_decref(ref);
   return result;
@@ -1345,19 +1335,11 @@
 
 static PyMethodDef pyproxy_methods[] = {
   {
-<<<<<<< HEAD
-    "create_once_callback",
-    create_once_callback_py,
-    METH_O,
-    PyDoc_STR(
-      "create_once_callback(obj : Callable) -> JsProxy"
-=======
     "create_once_callable",
     create_once_callable_py,
     METH_O,
     PyDoc_STR(
       "create_once_callable(obj : Callable) -> JsProxy"
->>>>>>> 2d7a9f28
       "\n\n"
       "Wrap a Python callable in a Javascript function that can be called "
       "once. After being called the proxy will decrement the reference count "
@@ -1370,13 +1352,9 @@
     METH_O,
     PyDoc_STR("create_proxy(obj : Any) -> JsProxy"
               "\n\n"
-<<<<<<< HEAD
-              "Create a PyProxy"),
-=======
               "Create a `JsProxy` of a `PyProxy`. This allows explicit control "
               "over the lifetime of the `PyProxy` from Python: call the "
               "`destroy` API when done."),
->>>>>>> 2d7a9f28
   },
   { NULL } /* Sentinel */
 };
