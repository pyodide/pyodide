#define PY_SSIZE_T_CLEAN
#include "Python.h"
#include "error_handling.h"
#include <emscripten.h>

#include "docstring.h"
#include "hiwire.h"
#include "js2python.h"
#include "jsmemops.h" // for pyproxy.js
#include "jsproxy.h"
#include "pyproxy.h"
#include "python2js.h"

<<<<<<< HEAD
#define Py_ENTER()                                                             \
  const $$s = Module.validSuspender.value;                                     \
  Module.validSuspender.value = false

#define Py_EXIT() Module.validSuspender.value = $$s
=======
#define Py_ENTER() _check_gil()
#define Py_EXIT()
>>>>>>> 4777f592

EM_JS(void, throw_no_gil, (), {
  throw new API.NoGilError("Attempted to use PyProxy when Python GIL not held");
});

void
check_gil()
{
  if (!PyGILState_Check()) {
    throw_no_gil();
  }
}

PyObject* Generator;
PyObject* AsyncGenerator;

_Py_IDENTIFIER(result);
_Py_IDENTIFIER(ensure_future);
_Py_IDENTIFIER(add_done_callback);
_Py_IDENTIFIER(asend);
_Py_IDENTIFIER(throw);
_Py_IDENTIFIER(athrow);

// Use raw EM_JS for the next five commands. We intend to signal a fatal error
// if a JavaScript error is thrown.

EM_JS(int, pyproxy_Check, (JsRef x), {
  if (x == 0) {
    return false;
  }
  let val = Hiwire.get_value(x);
  return API.isPyProxy(val);
});

EM_JS(PyObject*, pyproxy_AsPyObject, (JsRef x), {
  if (x == 0) {
    return 0;
  }
  let val = Hiwire.get_value(x);
  if (!API.isPyProxy(val)) {
    return 0;
  }
  return Module.PyProxy_getPtr(val);
});

EM_JS(void, destroy_proxies, (JsRef proxies_id, char* msg_ptr), {
  let msg = undefined;
  if (msg_ptr) {
    msg = UTF8ToString(msg_ptr);
  }
  let proxies = Hiwire.get_value(proxies_id);
  for (let px of proxies) {
    Module.pyproxy_destroy(px, msg, false);
  }
});

EM_JS(void, destroy_proxy, (JsRef proxy_id, char* msg_ptr), {
  let px = Module.hiwire.get_value(proxy_id);
  if (px.$$props.roundtrip) {
    // Don't destroy roundtrip proxies!
    return;
  }
  let msg = undefined;
  if (msg_ptr) {
    msg = UTF8ToString(msg_ptr);
  }
  Module.pyproxy_destroy(px, msg, false);
});

static PyObject* asyncio;

// Flags controlling presence or absence of many small mixins depending on which
// abstract protocols the Python object supports.
// clang-format off
#define HAS_LENGTH   (1 << 0)
#define HAS_GET      (1 << 1)
#define HAS_SET      (1 << 2)
#define HAS_CONTAINS (1 << 3)
#define IS_ITERABLE  (1 << 4)
#define IS_ITERATOR  (1 << 5)
#define IS_AWAITABLE (1 << 6)
#define IS_BUFFER    (1 << 7)
#define IS_CALLABLE  (1 << 8)
#define IS_ASYNC_ITERABLE (1 << 9)
#define IS_ASYNC_ITERATOR (1 << 10)
#define IS_GENERATOR (1 << 11)
#define IS_ASYNC_GENERATOR (1 << 12)
// clang-format on

// Taken from genobject.c
// For checking whether an object is awaitable.
static int
gen_is_coroutine(PyObject* o)
{
  if (PyGen_CheckExact(o)) {
    PyCodeObject* code = (PyCodeObject*)((PyGenObject*)o)->gi_code;
    if (code->co_flags & CO_ITERABLE_COROUTINE) {
      return 1;
    }
  }
  return 0;
}

/**
 * Do introspection on the python object to work out which abstract protocols it
 * supports. Most of these tests are taken from a corresponding abstract Object
 * protocol API defined in `abstract.c`. We wrote these tests to check whether
 * the corresponding CPython APIs are likely to work without actually creating
 * any temporary objects.
 */
int
pyproxy_getflags(PyObject* pyobj)
{
  // Reduce casework by ensuring that protos aren't NULL.
  PyTypeObject* obj_type = Py_TYPE(pyobj);

  PySequenceMethods null_seq_proto = { 0 };
  PySequenceMethods* seq_proto =
    obj_type->tp_as_sequence ? obj_type->tp_as_sequence : &null_seq_proto;

  PyMappingMethods null_map_proto = { 0 };
  PyMappingMethods* map_proto =
    obj_type->tp_as_mapping ? obj_type->tp_as_mapping : &null_map_proto;

  PyAsyncMethods null_async_proto = { 0 };
  PyAsyncMethods* async_proto =
    obj_type->tp_as_async ? obj_type->tp_as_async : &null_async_proto;

  PyBufferProcs null_buffer_proto = { 0 };
  PyBufferProcs* buffer_proto =
    obj_type->tp_as_buffer ? obj_type->tp_as_buffer : &null_buffer_proto;

  bool success = false;
  int result = 0;
#define SET_FLAG_IF(flag, cond)                                                \
  if (cond) {                                                                  \
    result |= flag;                                                            \
  }
  // PyObject_Size
  SET_FLAG_IF(HAS_LENGTH, seq_proto->sq_length || map_proto->mp_length);
  // PyObject_GetItem
  if (map_proto->mp_subscript || seq_proto->sq_item) {
    result |= HAS_GET;
  } else if (PyType_Check(pyobj)) {
    _Py_IDENTIFIER(__class_getitem__);
    PyObject* oname = _PyUnicode_FromId(&PyId___class_getitem__); /* borrowed */
    if (PyObject_HasAttr(pyobj, oname)) {
      result |= HAS_GET;
    }
  }
  // PyObject_SetItem
  SET_FLAG_IF(HAS_SET, map_proto->mp_ass_subscript || seq_proto->sq_ass_item);
  // PySequence_Contains
  SET_FLAG_IF(HAS_CONTAINS, seq_proto->sq_contains);
  // PyObject_GetIter
  SET_FLAG_IF(IS_ITERABLE, obj_type->tp_iter || PySequence_Check(pyobj));
  SET_FLAG_IF(IS_ASYNC_ITERABLE, async_proto->am_aiter);
  if (PyIter_Check(pyobj)) {
    result &= ~IS_ITERABLE;
    result |= IS_ITERATOR;
  }
  if (async_proto->am_anext) {
    result &= ~IS_ASYNC_ITERABLE;
    result |= IS_ASYNC_ITERATOR;
  }

  int isgen = PyObject_IsInstance(pyobj, Generator);
  FAIL_IF_MINUS_ONE(isgen);
  int isasyncgen = PyObject_IsInstance(pyobj, AsyncGenerator);
  FAIL_IF_MINUS_ONE(isasyncgen);
  SET_FLAG_IF(IS_GENERATOR, isgen);
  SET_FLAG_IF(IS_ASYNC_GENERATOR, isasyncgen);

  // There's no CPython API that corresponds directly to the "await" keyword.
  // Looking at disassembly, "await" translates into opcodes GET_AWAITABLE and
  // YIELD_FROM. GET_AWAITABLE uses _PyCoro_GetAwaitableIter defined in
  // genobject.c. This tests whether _PyCoro_GetAwaitableIter is likely to
  // succeed.
  SET_FLAG_IF(IS_AWAITABLE, async_proto->am_await || gen_is_coroutine(pyobj));
  SET_FLAG_IF(IS_BUFFER, buffer_proto->bf_getbuffer);
  // PyObject_Call (from call.c)
  SET_FLAG_IF(IS_CALLABLE,
              _PyVectorcall_Function(pyobj) || PyCFunction_Check(pyobj) ||
                obj_type->tp_call);

#undef SET_FLAG_IF

  success = true;
finally:
  return success ? result : -1;
}

///////////////////////////////////////////////////////////////////////////////
//
// Object protocol wrappers
//
// This section defines wrappers for Python Object protocol API calls that we
// are planning to offer on the PyProxy. Much of this could be written in
// JavaScript instead. Some reasons to do it in C:
//  1. Some CPython APIs are actually secretly macros which cannot be used from
//     JavaScript.
//  2. The code is a bit more concise in C.
//  3. It may be preferable to minimize the number of times we cross between
//     wasm and javascript for performance reasons
//  4. Better separation of functionality: Most of the JavaScript code is
//     boilerpalte. Most of this code here is boilerplate. However, the
//     boilerplate in these C API wwrappers is a bit different than the
//     boilerplate in the javascript wrappers, so we've factored it into two
//     distinct layers of boilerplate.
//
//  Item 1 makes it technically necessary to use these wrappers once in a while.
//  I think all of these advantages outweigh the cost of splitting up the
//  implementation of each feature like this, especially because most of the
//  logic is very boilerplatey, so there isn't much surprising code hidden
//  somewhere else.

JsRef
_pyproxy_repr(PyObject* pyobj)
{
  PyObject* repr_py = NULL;
  JsRef repr_js = NULL;

  repr_py = PyObject_Repr(pyobj);
  FAIL_IF_NULL(repr_py);
  repr_js = python2js(repr_py);

finally:
  Py_CLEAR(repr_py);
  return repr_js;
}

/**
 * Wrapper for the "proxy.type" getter, which behaves a little bit like
 * `type(obj)`, but instead of returning the class we just return the name of
 * the class. The exact behavior is that this usually gives "module.name" but
 * for builtins just gives "name". So in particular, usually it is equivalent
 * to:
 *
 * `type(x).__module__ + "." + type(x).__name__`
 *
 * But other times it behaves like:
 *
 * `type(x).__name__`
 */
JsRef
_pyproxy_type(PyObject* ptrobj)
{
  return hiwire_string_utf8(Py_TYPE(ptrobj)->tp_name);
}

int
_pyproxy_hasattr(PyObject* pyobj, JsRef idkey)
{
  PyObject* pykey = NULL;
  int result = -1;

  pykey = js2python(idkey);
  FAIL_IF_NULL(pykey);
  result = PyObject_HasAttr(pyobj, pykey);

finally:
  Py_CLEAR(pykey);
  return result;
}

/* Specialized version of _PyObject_GenericGetAttrWithDict
   specifically for the LOAD_METHOD opcode.

   Return 1 if a method is found, 0 if it's a regular attribute
   from __dict__ or something returned by using a descriptor
   protocol.

   `method` will point to the resolved attribute or NULL.  In the
   latter case, an error will be set.
*/
int
_PyObject_GetMethod(PyObject* obj, PyObject* name, PyObject** method);

EM_JS(JsRef, proxy_cache_get, (JsRef proxyCacheId, PyObject* descr), {
  let proxyCache = Hiwire.get_value(proxyCacheId);
  let proxyId = proxyCache.get(descr);
  if (!proxyId) {
    return undefined;
  }
  // Okay found a proxy. Is it alive?
  if (Hiwire.get_value(proxyId).$$.ptr) {
    return proxyId;
  } else {
    // It's dead, tidy up
    proxyCache.delete(descr);
    Hiwire.decref(proxyId);
    return undefined;
  }
})

// clang-format off
EM_JS(void,
proxy_cache_set,
(JsRef proxyCacheId, PyObject* descr, JsRef proxy), {
  let proxyCache = Hiwire.get_value(proxyCacheId);
  proxyCache.set(descr, proxy);
})
// clang-format on

JsRef
_pyproxy_getattr(PyObject* pyobj, JsRef idkey, JsRef proxyCache)
{
  bool success = false;
  PyObject* pykey = NULL;
  PyObject* pydescr = NULL;
  PyObject* pyresult = NULL;
  JsRef idresult = NULL;

  pykey = js2python(idkey);
  FAIL_IF_NULL(pykey);
  // If it's a method, we use the descriptor pointer as the cache key rather
  // than the actual bound method. This allows us to reuse bound methods from
  // the cache.
  // _PyObject_GetMethod will return true and store a descriptor into pydescr if
  // the attribute we are looking up is a method, otherwise it will return false
  // and set pydescr to the actual attribute (in particular, I believe that it
  // will resolve other types of getter descriptors automatically).
  int is_method = _PyObject_GetMethod(pyobj, pykey, &pydescr);
  FAIL_IF_NULL(pydescr);
  JsRef cached_proxy = proxy_cache_get(proxyCache, pydescr); /* borrowed */
  if (cached_proxy) {
    idresult = hiwire_incref(cached_proxy);
    goto success;
  }
  if (PyErr_Occurred()) {
    FAIL();
  }
  if (is_method) {
    pyresult =
      Py_TYPE(pydescr)->tp_descr_get(pydescr, pyobj, (PyObject*)Py_TYPE(pyobj));
    FAIL_IF_NULL(pyresult);
  } else {
    pyresult = pydescr;
    Py_INCREF(pydescr);
  }
  idresult = python2js(pyresult);
  FAIL_IF_NULL(idresult);
  if (pyproxy_Check(idresult)) {
    // If a getter returns a different object every time, this could potentially
    // fill up the cache with a lot of junk. If this is a problem, the user will
    // have to manually destroy the attributes.
    proxy_cache_set(proxyCache, pydescr, hiwire_incref(idresult));
  }

success:
  success = true;
finally:
  Py_CLEAR(pykey);
  Py_CLEAR(pydescr);
  Py_CLEAR(pyresult);
  if (!success) {
    if (PyErr_ExceptionMatches(PyExc_AttributeError)) {
      PyErr_Clear();
    }
    hiwire_CLEAR(idresult);
  }
  return idresult;
};

int
_pyproxy_setattr(PyObject* pyobj, JsRef idkey, JsRef idval)
{
  bool success = false;
  PyObject* pykey = NULL;
  PyObject* pyval = NULL;

  pykey = js2python(idkey);
  FAIL_IF_NULL(pykey);
  pyval = js2python(idval);
  FAIL_IF_NULL(pyval);
  FAIL_IF_MINUS_ONE(PyObject_SetAttr(pyobj, pykey, pyval));

  success = true;
finally:
  Py_CLEAR(pykey);
  Py_CLEAR(pyval);
  return success ? 0 : -1;
}

int
_pyproxy_delattr(PyObject* pyobj, JsRef idkey)
{
  bool success = false;
  PyObject* pykey = NULL;

  pykey = js2python(idkey);
  FAIL_IF_NULL(pykey);
  FAIL_IF_MINUS_ONE(PyObject_DelAttr(pyobj, pykey));

  success = true;
finally:
  Py_CLEAR(pykey);
  return success ? 0 : -1;
}

JsRef
_pyproxy_getitem(PyObject* pyobj, JsRef idkey)
{
  bool success = false;
  PyObject* pykey = NULL;
  PyObject* pyresult = NULL;
  JsRef result = NULL;

  pykey = js2python(idkey);
  FAIL_IF_NULL(pykey);
  pyresult = PyObject_GetItem(pyobj, pykey);
  FAIL_IF_NULL(pyresult);
  result = python2js(pyresult);
  FAIL_IF_NULL(result);

  success = true;
finally:
  if (!success && (PyErr_ExceptionMatches(PyExc_KeyError) ||
                   PyErr_ExceptionMatches(PyExc_IndexError))) {
    PyErr_Clear();
  }
  Py_CLEAR(pykey);
  Py_CLEAR(pyresult);
  if (!success) {
    hiwire_CLEAR(result);
  }
  return result;
};

int
_pyproxy_setitem(PyObject* pyobj, JsRef idkey, JsRef idval)
{
  bool success = false;
  PyObject* pykey = NULL;
  PyObject* pyval = NULL;

  pykey = js2python(idkey);
  FAIL_IF_NULL(pykey);
  pyval = js2python(idval);
  FAIL_IF_NULL(pyval);
  FAIL_IF_MINUS_ONE(PyObject_SetItem(pyobj, pykey, pyval));

  success = true;
finally:
  Py_CLEAR(pykey);
  Py_CLEAR(pyval);
  return success ? 0 : -1;
}

int
_pyproxy_delitem(PyObject* pyobj, JsRef idkey)
{
  bool success = false;
  PyObject* pykey = NULL;

  pykey = js2python(idkey);
  FAIL_IF_NULL(pykey);
  FAIL_IF_MINUS_ONE(PyObject_DelItem(pyobj, pykey));

  success = true;
finally:
  Py_CLEAR(pykey);
  return success ? 0 : -1;
}

int
_pyproxy_contains(PyObject* pyobj, JsRef idkey)
{
  PyObject* pykey = NULL;
  int result = -1;

  pykey = js2python(idkey);
  FAIL_IF_NULL(pykey);
  result = PySequence_Contains(pyobj, pykey);

finally:
  Py_CLEAR(pykey);
  return result;
}

JsRef
_pyproxy_ownKeys(PyObject* pyobj)
{
  bool success = false;
  PyObject* pydir = NULL;
  JsRef iddir = NULL;
  JsRef identry = NULL;

  pydir = PyObject_Dir(pyobj);
  FAIL_IF_NULL(pydir);

  iddir = JsArray_New();
  FAIL_IF_NULL(iddir);
  Py_ssize_t n = PyList_Size(pydir);
  FAIL_IF_MINUS_ONE(n);
  for (Py_ssize_t i = 0; i < n; ++i) {
    PyObject* pyentry = PyList_GetItem(pydir, i); /* borrowed */
    identry = python2js(pyentry);
    FAIL_IF_NULL(identry);
    FAIL_IF_MINUS_ONE(JsArray_Push(iddir, identry));
    hiwire_CLEAR(identry);
  }

  success = true;
finally:
  Py_CLEAR(pydir);
  hiwire_CLEAR(identry);
  if (!success) {
    hiwire_CLEAR(iddir);
  }
  return iddir;
}

/**
 * This sets up a call to _PyObject_Vectorcall. It's a helper function for
 * callPyObjectKwargs. This is the primary entrypoint from JavaScript into
 * Python code.
 *
 * Vectorcall expects the arguments to be communicated as:
 *
 *  PyObject*const *args: the positional arguments and followed by the keyword
 *    arguments
 *
 *  size_t nargs_with_flag : the number of arguments plus a flag
 *      PY_VECTORCALL_ARGUMENTS_OFFSET. The flag PY_VECTORCALL_ARGUMENTS_OFFSET
 *      indicates that we left an initial entry in the array to be used as a
 *      self argument in case the callee is a bound method.
 *
 *  PyObject* kwnames : a tuple of the keyword argument names. The length of
 *      this tuple tells CPython how many key word arguments there are.
 *
 * Our arguments are:
 *
 *   callable : The object to call.
 *   args : The list of JavaScript arguments, both positional and kwargs.
 *   numposargs : The number of positional arguments.
 *   kwnames : List of names of the keyword arguments
 *   numkwargs : The length of kwargs
 *
 *   Returns: The return value translated to JavaScript.
 */
JsRef
_pyproxy_apply(PyObject* callable,
               JsRef jsargs,
               size_t numposargs,
               JsRef jskwnames,
               size_t numkwargs)
{
  size_t total_args = numposargs + numkwargs;
  size_t last_converted_arg = total_args;
  JsRef jsitem = NULL;
  PyObject* pyargs_array[total_args + 1];
  PyObject** pyargs = pyargs_array;
  pyargs++; // leave a space for self argument in case callable is a bound
            // method
  PyObject* pykwnames = NULL;
  PyObject* pyresult = NULL;
  JsRef idresult = NULL;

  // Put both arguments and keyword arguments into pyargs
  for (Py_ssize_t i = 0; i < total_args; ++i) {
    jsitem = JsArray_Get(jsargs, i);
    // pyitem is moved into pyargs so we don't need to clear it later.
    PyObject* pyitem = js2python(jsitem);
    if (pyitem == NULL) {
      last_converted_arg = i;
      FAIL();
    }
    pyargs[i] = pyitem; // pyitem is moved into pyargs.
    hiwire_CLEAR(jsitem);
  }
  if (numkwargs > 0) {
    // Put names of keyword arguments into a tuple
    pykwnames = PyTuple_New(numkwargs);
    for (Py_ssize_t i = 0; i < numkwargs; i++) {
      jsitem = JsArray_Get(jskwnames, i);
      // pyitem is moved into pykwargs so we don't need to clear it later.
      PyObject* pyitem = js2python(jsitem);
      PyTuple_SET_ITEM(pykwnames, i, pyitem);
      hiwire_CLEAR(jsitem);
    }
  }
  // Tell callee that we left space for a self argument
  size_t nargs_with_flag = numposargs | PY_VECTORCALL_ARGUMENTS_OFFSET;
  pyresult = _PyObject_Vectorcall(callable, pyargs, nargs_with_flag, pykwnames);
  FAIL_IF_NULL(pyresult);
  idresult = python2js(pyresult);
  FAIL_IF_NULL(idresult);

finally:
  hiwire_CLEAR(jsitem);
  // If we failed to convert one of the arguments, then pyargs is partially
  // uninitialized. Only clear the part that actually has stuff in it.
  for (Py_ssize_t i = 0; i < last_converted_arg; i++) {
    Py_CLEAR(pyargs[i]);
  }
  Py_CLEAR(pyresult);
  Py_CLEAR(pykwnames);
  return idresult;
}

JsRef
_pyproxy_iter_next(PyObject* iterator)
{
  PyObject* item = PyIter_Next(iterator);
  if (item == NULL) {
    return NULL;
  }
  JsRef result = python2js(item);
  Py_CLEAR(item);
  return result;
}

PySendResult
_pyproxyGen_Send(PyObject* receiver, JsRef jsval, JsRef* result)
{
  bool success = false;
  PyObject* v = NULL;
  PyObject* retval = NULL;

  v = js2python(jsval);
  FAIL_IF_NULL(v);
  PySendResult status = PyIter_Send(receiver, v, &retval);
  if (status == PYGEN_ERROR) {
    FAIL();
  }
  *result = python2js(retval);
  FAIL_IF_NULL(*result);

  success = true;
finally:
  Py_CLEAR(v);
  Py_CLEAR(retval);
  if (!success) {
    status = PYGEN_ERROR;
  }
  return status;
}

PySendResult
_pyproxyGen_return(PyObject* receiver, JsRef jsval, JsRef* result)
{
  bool success = false;
  PySendResult status = PYGEN_ERROR;
  PyObject* pyresult;

  // Throw GeneratorExit into generator
  pyresult =
    _PyObject_CallMethodIdOneArg(receiver, &PyId_throw, PyExc_GeneratorExit);
  if (pyresult == NULL) {
    if (PyErr_ExceptionMatches(PyExc_GeneratorExit)) {
      // If GeneratorExit comes back out, return original value.
      PyErr_Clear();
      status = PYGEN_RETURN;
      hiwire_incref(jsval);
      *result = jsval;
      success = true;
      goto finally;
    }
    //
    FAIL_IF_MINUS_ONE(_PyGen_FetchStopIterationValue(&pyresult));
    status = PYGEN_RETURN;
  } else {
    status = PYGEN_NEXT;
  }
  *result = python2js(pyresult);
  FAIL_IF_NULL(*result);
  success = true;
finally:
  if (!success) {
    status = PYGEN_ERROR;
  }
  Py_CLEAR(pyresult);
  return status;
}

PySendResult
_pyproxyGen_throw(PyObject* receiver, JsRef jsval, JsRef* result)
{
  bool success = false;
  PyObject* pyvalue = NULL;
  PyObject* pyresult = NULL;
  PySendResult status = PYGEN_ERROR;

  pyvalue = js2python(jsval);
  FAIL_IF_NULL(pyvalue);
  if (!PyExceptionInstance_Check(pyvalue)) {
    /* Not something you can raise.  throw() fails. */
    PyErr_Format(PyExc_TypeError,
                 "exceptions must be classes or instances "
                 "deriving from BaseException, not %s",
                 Py_TYPE(pyvalue)->tp_name);
    FAIL();
  }
  pyresult = _PyObject_CallMethodIdOneArg(receiver, &PyId_throw, pyvalue);
  if (pyresult == NULL) {
    FAIL_IF_MINUS_ONE(_PyGen_FetchStopIterationValue(&pyresult));
    status = PYGEN_RETURN;
  } else {
    status = PYGEN_NEXT;
  }
  *result = python2js(pyresult);
  FAIL_IF_NULL(*result);
  success = true;
finally:
  if (!success) {
    status = PYGEN_ERROR;
  }
  Py_CLEAR(pyresult);
  Py_CLEAR(pyvalue);
  return status;
}

JsRef
_pyproxyGen_asend(PyObject* receiver, JsRef jsval)
{
  PyObject* v = NULL;
  PyObject* asend = NULL;
  PyObject* pyresult = NULL;
  JsRef jsresult = NULL;

  v = js2python(jsval);
  FAIL_IF_NULL(v);
  asend = _PyObject_GetAttrId(receiver, &PyId_asend);
  if (asend) {
    pyresult = PyObject_CallOneArg(asend, v);
  } else {
    PyErr_Clear();
    PyTypeObject* t = Py_TYPE(receiver);
    if (t->tp_as_async == NULL || t->tp_as_async->am_anext == NULL) {
      PyErr_Format(PyExc_TypeError,
                   "'%.200s' object is not an async iterator",
                   t->tp_name);
      return NULL;
    }
    pyresult = (*t->tp_as_async->am_anext)(receiver);
  }
  FAIL_IF_NULL(pyresult);

  jsresult = python2js(pyresult);
  FAIL_IF_NULL(jsresult);

finally:
  Py_CLEAR(v);
  Py_CLEAR(asend);
  Py_CLEAR(pyresult);
  return jsresult;
}

JsRef
_pyproxyGen_areturn(PyObject* receiver)
{
  PyObject* v = NULL;
  PyObject* asend = NULL;
  PyObject* pyresult = NULL;
  JsRef jsresult = NULL;

  pyresult =
    _PyObject_CallMethodIdOneArg(receiver, &PyId_athrow, PyExc_GeneratorExit);
  FAIL_IF_NULL(pyresult);

  jsresult = python2js(pyresult);
  FAIL_IF_NULL(jsresult);

finally:
  Py_CLEAR(v);
  Py_CLEAR(asend);
  Py_CLEAR(pyresult);
  return jsresult;
}

JsRef
_pyproxyGen_athrow(PyObject* receiver, JsRef jsval)
{
  PyObject* v = NULL;
  PyObject* asend = NULL;
  PyObject* pyresult = NULL;
  JsRef jsresult = NULL;

  v = js2python(jsval);
  FAIL_IF_NULL(v);
  if (!PyExceptionInstance_Check(v)) {
    /* Not something you can raise.  throw() fails. */
    PyErr_Format(PyExc_TypeError,
                 "exceptions must be classes or instances "
                 "deriving from BaseException, not %s",
                 Py_TYPE(v)->tp_name);
    FAIL();
  }
  pyresult = _PyObject_CallMethodIdOneArg(receiver, &PyId_athrow, v);
  FAIL_IF_NULL(pyresult);

  jsresult = python2js(pyresult);
  FAIL_IF_NULL(jsresult);

finally:
  Py_CLEAR(v);
  Py_CLEAR(asend);
  Py_CLEAR(pyresult);
  return jsresult;
}

JsRef
_pyproxy_aiter_next(PyObject* aiterator)
{
  PyTypeObject* t;
  PyObject* awaitable;

  t = Py_TYPE(aiterator);
  if (t->tp_as_async == NULL || t->tp_as_async->am_anext == NULL) {
    PyErr_Format(
      PyExc_TypeError, "'%.200s' object is not an async iterator", t->tp_name);
    return NULL;
  }

  awaitable = (*t->tp_as_async->am_anext)(aiterator);
  if (awaitable == NULL) {
    return NULL;
  }
  JsRef result = python2js(awaitable);
  Py_CLEAR(awaitable);
  return result;
}

///////////////////////////////////////////////////////////////////////////////
//
// Await / "then" Implementation
//
// We want convert the object to a future with `ensure_future` and then make a
// promise that resolves when the future does. We can add a callback to the
// future with future.add_done_callback but we need to make a little python
// closure "FutureDoneCallback" that remembers how to resolve the promise.
//
// From JavaScript we will use the single function _pyproxy_ensure_future, the
// rest of this segment is helper functions for _pyproxy_ensure_future. The
// FutureDoneCallback object is never exposed to the user.

/**
 * A simple Callable python object. Intended to be called with a single argument
 * which is the future that was resolved.
 */
// clang-format off
typedef struct {
    PyObject_HEAD
    /** Will call this function with the result if the future succeeded */
    JsRef resolve_handle;
    /** Will call this function with the error if the future succeeded */
    JsRef reject_handle;
} FutureDoneCallback;
// clang-format on

static void
FutureDoneCallback_dealloc(FutureDoneCallback* self)
{
  hiwire_CLEAR(self->resolve_handle);
  hiwire_CLEAR(self->reject_handle);
  Py_TYPE(self)->tp_free((PyObject*)self);
}

/**
 * Helper method: if the future resolved successfully, call resolve_handle on
 * the result.
 */
int
FutureDoneCallback_call_resolve(FutureDoneCallback* self, PyObject* result)
{
  JsRef result_js = NULL;
  JsRef output = NULL;
  result_js = python2js(result);
  output = hiwire_call_OneArg(self->resolve_handle, result_js);

  hiwire_CLEAR(result_js);
  hiwire_CLEAR(output);
  return 0;
}

/**
 * Helper method: if the future threw an error, call reject_handle on a
 * converted exception. The caller leaves the python error indicator set.
 */
int
FutureDoneCallback_call_reject(FutureDoneCallback* self)
{
  bool success = false;
  JsRef excval = NULL;
  JsRef result = NULL;
  // wrap_exception looks up the current exception and wraps it in a Js error.
  excval = wrap_exception();
  FAIL_IF_NULL(excval);
  result = hiwire_call_OneArg(self->reject_handle, excval);

  success = true;
finally:
  hiwire_CLEAR(excval);
  hiwire_CLEAR(result);
  return success ? 0 : -1;
}

/**
 * Intended to be called with a single argument which is the future that was
 * resolved. Resolves the promise as appropriate based on the result of the
 * future.
 */
PyObject*
FutureDoneCallback_call(FutureDoneCallback* self,
                        PyObject* args,
                        PyObject* kwargs)
{
  PyObject* fut;
  if (!PyArg_UnpackTuple(args, "future_done_callback", 1, 1, &fut)) {
    return NULL;
  }
  PyObject* result = _PyObject_CallMethodIdNoArgs(fut, &PyId_result);
  int errcode;
  if (result != NULL) {
    errcode = FutureDoneCallback_call_resolve(self, result);
    Py_DECREF(result);
  } else {
    errcode = FutureDoneCallback_call_reject(self);
  }
  if (errcode == 0) {
    Py_RETURN_NONE;
  } else {
    return NULL;
  }
}

// clang-format off
static PyTypeObject FutureDoneCallbackType = {
    .tp_name = "FutureDoneCallback",
    .tp_doc = "Callback for internal use to allow awaiting a future from javascript",
    .tp_basicsize = sizeof(FutureDoneCallback),
    .tp_itemsize = 0,
    .tp_flags = Py_TPFLAGS_DEFAULT,
    .tp_dealloc = (destructor) FutureDoneCallback_dealloc,
    .tp_call = (ternaryfunc) FutureDoneCallback_call,
};
// clang-format on

static PyObject*
FutureDoneCallback_cnew(JsRef resolve_handle, JsRef reject_handle)
{
  FutureDoneCallback* self =
    (FutureDoneCallback*)FutureDoneCallbackType.tp_alloc(
      &FutureDoneCallbackType, 0);
  self->resolve_handle = hiwire_incref(resolve_handle);
  self->reject_handle = hiwire_incref(reject_handle);
  return (PyObject*)self;
}

/**
 * Intended to be called with a single argument which is the future that was
 * resolved. Resolves the promise as appropriate based on the result of the
 * future.
 *
 * :param pyobject: An awaitable python object
 * :param resolve_handle: The resolve javascript method for a promise
 * :param reject_handle: The reject javascript method for a promise
 * :return: 0 on success, -1 on failure
 */
int
_pyproxy_ensure_future(PyObject* pyobject,
                       JsRef resolve_handle,
                       JsRef reject_handle)
{
  bool success = false;
  PyObject* future = NULL;
  PyObject* callback = NULL;
  PyObject* retval = NULL;
  future = _PyObject_CallMethodIdOneArg(asyncio, &PyId_ensure_future, pyobject);
  FAIL_IF_NULL(future);
  callback = FutureDoneCallback_cnew(resolve_handle, reject_handle);
  retval =
    _PyObject_CallMethodIdOneArg(future, &PyId_add_done_callback, callback);
  FAIL_IF_NULL(retval);

  success = true;
finally:
  Py_CLEAR(future);
  Py_CLEAR(callback);
  Py_CLEAR(retval);
  return success ? 0 : -1;
}

///////////////////////////////////////////////////////////////////////////////
//
// Buffers
//

// For debug
size_t py_buffer_len_offset = offsetof(Py_buffer, len);
size_t py_buffer_shape_offset = offsetof(Py_buffer, shape);

/**
 * Convert a C array of Py_ssize_t to JavaScript.
 */
EM_JS(JsRef, array_to_js, (Py_ssize_t * array, int len), {
  return Hiwire.new_value(
    Array.from(HEAP32.subarray(array / 4, array / 4 + len)));
})

// The order of these fields has to match the code in getBuffer
typedef struct
{
  // where is the first entry buffer[0]...[0] (ndim times)?
  void* start_ptr;
  // Where is the earliest location in buffer? (If all strides are positive,
  // this equals start_ptr)
  void* smallest_ptr;
  // What is the last location in the buffer (plus one)
  void* largest_ptr;

  int readonly;
  char* format;
  int itemsize;
  JsRef shape;
  JsRef strides;

  Py_buffer* view;
  int c_contiguous;
  int f_contiguous;
} buffer_struct;

size_t buffer_struct_size = sizeof(buffer_struct);

/**
 * This is the C part of the getBuffer method.
 *
 * We use PyObject_GetBuffer to acquire a Py_buffer view to the object, then we
 * determine the locations of: the first element of the buffer, the earliest
 * element of the buffer in memory the latest element of the buffer in memory
 * (plus one itemsize).
 *
 * We will use this information to slice out a subarray of the wasm heap that
 * contains all the memory inside of the buffer.
 *
 * Special care must be taken for negative strides, this is why we need to keep
 * track separately of start_ptr (the location of the first element of the
 * array) and smallest_ptr (the location of the earliest element of the array in
 * memory). If strides are positive, these are the same but if some strides are
 * negative they will be different.
 *
 * We also put the various other metadata about the buffer that we want to share
 * into buffer_struct.
 */
int
_pyproxy_get_buffer(buffer_struct* target, PyObject* ptrobj)
{
  Py_buffer view;
  // PyBUF_RECORDS_RO requires that suboffsets be NULL but otherwise is the most
  // permissive possible request.
  if (PyObject_GetBuffer(ptrobj, &view, PyBUF_RECORDS_RO) == -1) {
    // Buffer cannot be represented without suboffsets. The bf_getbuffer method
    // should have set a PyExc_BufferError saying something to this effect.
    return -1;
  }

  buffer_struct result = { 0 };
  result.start_ptr = result.smallest_ptr = result.largest_ptr = view.buf;
  result.readonly = view.readonly;

  result.format = view.format;
  result.itemsize = view.itemsize;

  if (view.ndim == 0) {
    // "If ndim is 0, buf points to a single item representing a scalar. In this
    // case, shape, strides and suboffsets MUST be NULL."
    // https://docs.python.org/3/c-api/buffer.html#c.Py_buffer.ndim
    result.largest_ptr += view.itemsize;
    result.shape = JsArray_New();
    result.strides = JsArray_New();
    result.c_contiguous = true;
    result.f_contiguous = true;
    goto success;
  }

  // Because we requested PyBUF_RECORDS_RO I think we can assume that
  // view.shape != NULL.
  result.shape = array_to_js(view.shape, view.ndim);

  if (view.strides == NULL) {
    // In this case we are a C contiguous buffer
    result.largest_ptr += view.len;
    Py_ssize_t strides[view.ndim];
    PyBuffer_FillContiguousStrides(
      view.ndim, view.shape, strides, view.itemsize, 'C');
    result.strides = array_to_js(strides, view.ndim);
    goto success;
  }

  if (view.len != 0) {
    // Have to be careful to ensure that we handle negative strides correctly.
    for (int i = 0; i < view.ndim; i++) {
      // view.strides[i] != 0
      if (view.strides[i] > 0) {
        // add positive strides to largest_ptr
        result.largest_ptr += view.strides[i] * (view.shape[i] - 1);
      } else {
        // subtract negative strides from smallest_ptr
        result.smallest_ptr += view.strides[i] * (view.shape[i] - 1);
      }
    }
    result.largest_ptr += view.itemsize;
  }

  result.strides = array_to_js(view.strides, view.ndim);
  result.c_contiguous = PyBuffer_IsContiguous(&view, 'C');
  result.f_contiguous = PyBuffer_IsContiguous(&view, 'F');

success:
  // The result.view memory will be freed when (if?) the user calls
  // Py_Buffer.release().
  result.view = (Py_buffer*)PyMem_Malloc(sizeof(Py_buffer));
  *result.view = view;
  *target = result;
  return 0;
}

EM_JS_REF(JsRef,
          pyproxy_new_ex,
          (PyObject * ptrobj, bool capture_this, bool roundtrip),
          {
            return Hiwire.new_value(Module.pyproxy_new(ptrobj, {
              props : { captureThis : !!capture_this, roundtrip : !!roundtrip }
            }));
          });

EM_JS_REF(JsRef, pyproxy_new, (PyObject * ptrobj), {
  return Hiwire.new_value(Module.pyproxy_new(ptrobj));
});

/**
 * Create a JsRef which can be called once, wrapping a Python callable. The
 * JsRef owns a reference to the Python callable until it is called, then
 * releases it. Useful for the "finally" wrapper on a JsProxy of a promise, and
 * also exposed in the pyodide Python module.
 */
EM_JS_REF(JsRef, create_once_callable, (PyObject * obj), {
  _Py_IncRef(obj);
  let alreadyCalled = false;
  function wrapper(... args)
  {
    if (alreadyCalled) {
      throw new Error("OnceProxy can only be called once");
    }
    try {
      return Module.callPyObject(obj, args);
    } finally {
      wrapper.destroy();
    }
  }
  wrapper.destroy = function()
  {
    if (alreadyCalled) {
      throw new Error("OnceProxy has already been destroyed");
    }
    alreadyCalled = true;
    Module.finalizationRegistry.unregister(wrapper);
    _Py_DecRef(obj);
  };
  Module.finalizationRegistry.register(wrapper, [ obj, undefined ], wrapper);
  return Hiwire.new_value(wrapper);
});

static PyObject*
create_once_callable_py(PyObject* _mod, PyObject* obj)
{
  JsRef ref = create_once_callable(obj);
  PyObject* result = JsProxy_create(ref);
  hiwire_decref(ref);
  return result;
}

// clang-format off

/**
 * Arguments:
 *  handle_result -- Python callable expecting one argument, called with the
 *  result if the promise is resolved. Can be NULL.
 *
 *  handle_exception -- Python callable expecting one argument, called with the
 *  exception if the promise is rejected. Can be NULL.
 *
 *  done_callback_id -- A JsRef to a JavaScript callback to be called when the
 *  promise is either resolved or rejected. Can be NULL.
 *
 * Returns: a JsRef to a pair [onResolved, onRejected].
 *
 * The purpose of this function is to handle memory management when attaching
 * Python functions to Promises. This function stores a reference to both
 * handle_result and handle_exception, and frees both when either onResolved or
 * onRejected is called. Of course if the Promise never resolves then the
 * handles will be leaked. We can't use create_once_callable because either
 * onResolved or onRejected is called but not both. In either case, we release
 * both functions.
 *
 * The return values are intended to be attached to a promise e.g.,
 * some_promise.then(onResolved, onRejected).
 */
EM_JS_REF(JsRef, create_promise_handles, (
  PyObject* handle_result, PyObject* handle_exception, JsRef done_callback_id
), {
  // At some point it would be nice to use FinalizationRegistry with these, but
  // it's a bit tricky.
  if (handle_result) {
    _Py_IncRef(handle_result);
  }
  if (handle_exception) {
    _Py_IncRef(handle_exception);
  }
  let done_callback = (x) => {};
  if(done_callback_id){
    done_callback = Hiwire.get_value(done_callback_id);
  }
  let used = false;
  function checkUsed(){
    if (used) {
      throw new Error("One of the promise handles has already been called.");
    }
  }
  function destroy(){
    checkUsed();
    used = true;
    if(handle_result){
      _Py_DecRef(handle_result);
    }
    if(handle_exception){
      _Py_DecRef(handle_exception)
    }
  }
  function onFulfilled(res) {
    checkUsed();
    try {
      if(handle_result){
        return Module.callPyObject(handle_result, [res]);
      }
    } finally {
      done_callback(res);
      destroy();
    }
  }
  function onRejected(err) {
    checkUsed();
    try {
      if(handle_exception){
        return Module.callPyObject(handle_exception, [err]);
      }
    } finally {
      done_callback(undefined);
      destroy();
    }
  }
  onFulfilled.destroy = destroy;
  onRejected.destroy = destroy;
  return Hiwire.new_value(
    [onFulfilled, onRejected]
  );
})
// clang-format on

static PyObject*
create_proxy(PyObject* self,
             PyObject* const* args,
             Py_ssize_t nargs,
             PyObject* kwnames)
{
  static const char* const _keywords[] = { "", "capture_this", "roundtrip", 0 };
  bool capture_this = false;
  bool roundtrip = true;
  PyObject* obj;
  static struct _PyArg_Parser _parser = { "O|$pp:create_proxy", _keywords, 0 };
  if (!_PyArg_ParseStackAndKeywords(
        args, nargs, kwnames, &_parser, &obj, &capture_this, &roundtrip)) {
    return NULL;
  }

  JsRef ref = pyproxy_new_ex(obj, capture_this, roundtrip);
  PyObject* result = JsProxy_create(ref);
  hiwire_decref(ref);
  return result;
}

static PyMethodDef methods[] = {
  {
    "create_once_callable",
    create_once_callable_py,
    METH_O,
  },
  {
    "create_proxy",
    (PyCFunction)create_proxy,
    METH_FASTCALL | METH_KEYWORDS,
  },
  { NULL } /* Sentinel */
};

int
pyproxy_init(PyObject* core)
{
  bool success = false;

  PyObject* collections_abc = NULL;
  PyObject* docstring_source = NULL;

  collections_abc = PyImport_ImportModule("collections.abc");
  FAIL_IF_NULL(collections_abc);
  Generator = PyObject_GetAttrString(collections_abc, "Generator");
  FAIL_IF_NULL(Generator);
  AsyncGenerator = PyObject_GetAttrString(collections_abc, "AsyncGenerator");
  FAIL_IF_NULL(AsyncGenerator);

  docstring_source = PyImport_ImportModule("_pyodide._core_docs");
  FAIL_IF_NULL(docstring_source);
  FAIL_IF_MINUS_ONE(
    add_methods_and_set_docstrings(core, methods, docstring_source));
  asyncio = PyImport_ImportModule("asyncio");
  FAIL_IF_NULL(asyncio);
  FAIL_IF_MINUS_ONE(PyType_Ready(&FutureDoneCallbackType));

  success = true;
finally:
  Py_CLEAR(docstring_source);
  Py_CLEAR(collections_abc);
  return success ? 0 : -1;
}<|MERGE_RESOLUTION|>--- conflicted
+++ resolved
@@ -11,16 +11,12 @@
 #include "pyproxy.h"
 #include "python2js.h"
 
-<<<<<<< HEAD
 #define Py_ENTER()                                                             \
+  _check_gil();                                                                \
   const $$s = Module.validSuspender.value;                                     \
   Module.validSuspender.value = false
 
 #define Py_EXIT() Module.validSuspender.value = $$s
-=======
-#define Py_ENTER() _check_gil()
-#define Py_EXIT()
->>>>>>> 4777f592
 
 EM_JS(void, throw_no_gil, (), {
   throw new API.NoGilError("Attempted to use PyProxy when Python GIL not held");
