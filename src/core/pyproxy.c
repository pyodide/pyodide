#define PY_SSIZE_T_CLEAN
#include "Python.h"
#include "error_handling.h"
#include <emscripten.h>

#include "hiwire.h"
#include "js2python.h"
#include "python2js.h"

_Py_IDENTIFIER(result);
_Py_IDENTIFIER(ensure_future);
_Py_IDENTIFIER(add_done_callback);

static PyObject* asyncio;

// Flags controlling presence or absence of many small mixins depending on which
// abstract protocols the Python object supports.
// clang-format off
#define HAS_LENGTH   (1 << 0)
#define HAS_GET      (1 << 1)
#define HAS_SET      (1 << 2)
#define HAS_CONTAINS (1 << 3)
#define IS_ITERABLE  (1 << 4)
#define IS_ITERATOR  (1 << 5)
#define IS_AWAITABLE (1 << 6)
#define IS_BUFFER    (1 << 7)
#define IS_CALLABLE  (1 << 8)
// clang-format on

// Taken from genobject.c
// For checking whether an object is awaitable.
static int
gen_is_coroutine(PyObject* o)
{
  if (PyGen_CheckExact(o)) {
    PyCodeObject* code = (PyCodeObject*)((PyGenObject*)o)->gi_code;
    if (code->co_flags & CO_ITERABLE_COROUTINE) {
      return 1;
    }
  }
  return 0;
}

/**
 * Do introspection on the python object to work out which abstract protocols it
 * supports. Most of these tests are taken from a corresponding abstract Object
 * protocol API defined in `abstract.c`. We wrote these tests to check whether
 * the corresponding CPython APIs are likely to work without actually creating
 * any temporary objects.
 */
int
pyproxy_getflags(PyObject* pyobj)
{
  // Reduce casework by ensuring that protos aren't NULL.
  PyTypeObject* obj_type = pyobj->ob_type;

  PySequenceMethods null_seq_proto = { 0 };
  PySequenceMethods* seq_proto =
    obj_type->tp_as_sequence ? obj_type->tp_as_sequence : &null_seq_proto;

  PyMappingMethods null_map_proto = { 0 };
  PyMappingMethods* map_proto =
    obj_type->tp_as_mapping ? obj_type->tp_as_mapping : &null_map_proto;

  PyAsyncMethods null_async_proto = { 0 };
  PyAsyncMethods* async_proto =
    obj_type->tp_as_async ? obj_type->tp_as_async : &null_async_proto;

  PyBufferProcs null_buffer_proto = { 0 };
  PyBufferProcs* buffer_proto =
    obj_type->tp_as_buffer ? obj_type->tp_as_buffer : &null_buffer_proto;

  int result = 0;
  // PyObject_Size
  if (seq_proto->sq_length || map_proto->mp_length) {
    result |= HAS_LENGTH;
  }
  // PyObject_GetItem
  if (map_proto->mp_subscript || seq_proto->sq_item) {
    result |= HAS_GET;
  } else if (PyType_Check(pyobj)) {
    _Py_IDENTIFIER(__class_getitem__);
    if (_PyObject_HasAttrId(pyobj, &PyId___class_getitem__)) {
      result |= HAS_GET;
    }
  }
  // PyObject_SetItem
  if (map_proto->mp_ass_subscript || seq_proto->sq_ass_item) {
    result |= HAS_SET;
  }
  // PySequence_Contains
  if (seq_proto->sq_contains) {
    result |= HAS_CONTAINS;
  }
  // PyObject_GetIter
  if (obj_type->tp_iter || PySequence_Check(pyobj)) {
    result |= IS_ITERABLE;
  }
  if (PyIter_Check(pyobj)) {
    result &= ~IS_ITERABLE;
    result |= IS_ITERATOR;
  }
  // There's no CPython API that corresponds directly to the "await" keyword.
  // Looking at disassembly, "await" translates into opcodes GET_AWAITABLE and
  // YIELD_FROM. GET_AWAITABLE uses _PyCoro_GetAwaitableIter defined in
  // genobject.c. This tests whether _PyCoro_GetAwaitableIter is likely to
  // succeed.
  if (async_proto->am_await || gen_is_coroutine(pyobj)) {
    result |= IS_AWAITABLE;
  }
  if (buffer_proto->bf_getbuffer) {
    result |= IS_BUFFER;
  }
  // PyObject_Call (from call.c)
  if (_PyVectorcall_Function(pyobj) || PyCFunction_Check(pyobj) ||
      obj_type->tp_call) {
    result |= IS_CALLABLE;
  }
  return result;
}

///////////////////////////////////////////////////////////////////////////////
//
// Object protocol wrappers
//
// This section defines wrappers for Python Object protocol API calls that we
// are planning to offer on the PyProxy. Much of this could be written in
// Javascript instead. Some reasons to do it in C:
//  1. Some CPython APIs are actually secretly macros which cannot be used from
//     Javascript.
//  2. The code is a bit more concise in C.
//  3. It may be preferable to minimize the number of times we cross between
//     wasm and javascript for performance reasons
//  4. Better separation of functionality: Most of the Javascript code is
//     boilerpalte. Most of this code here is boilerplate. However, the
//     boilerplate in these C API wwrappers is a bit different than the
//     boilerplate in the javascript wrappers, so we've factored it into two
//     distinct layers of boilerplate.
//
//  Item 1 makes it technically necessary to use these wrappers once in a while.
//  I think all of these advantages outweigh the cost of splitting up the
//  implementation of each feature like this, especially because most of the
//  logic is very boilerplatey, so there isn't much surprising code hidden
//  somewhere else.

JsRef
_pyproxy_repr(PyObject* pyobj)
{
  PyObject* repr_py = PyObject_Repr(pyobj);
  const char* repr_utf8 = PyUnicode_AsUTF8(repr_py);
  JsRef repr_js = hiwire_string_utf8(repr_utf8);
  Py_CLEAR(repr_py);
  return repr_js;
}

/**
 * Wrapper for the "proxy.type" getter, which behaves a little bit like
 * `type(obj)`, but instead of returning the class we just return the name of
 * the class. The exact behavior is that this usually gives "module.name" but
 * for builtins just gives "name". So in particular, usually it is equivalent
 * to:
 *
 * `type(x).__module__ + "." + type(x).__name__`
 *
 * But other times it behaves like:
 *
 * `type(x).__name__`
 */
JsRef
_pyproxy_type(PyObject* ptrobj)
{
  return hiwire_string_ascii(ptrobj->ob_type->tp_name);
}

void
_pyproxy_destroy(PyObject* ptrobj)
{ // See bug #1049
  Py_DECREF(ptrobj);
  EM_ASM({ delete Module.PyProxies[$0]; }, ptrobj);
}

int
_pyproxy_hasattr(PyObject* pyobj, JsRef idkey)
{
  bool success = false;
  PyObject* pykey = NULL;
  int result = -1;

  pykey = js2python(idkey);
  FAIL_IF_NULL(pykey);
  result = PyObject_HasAttr(pyobj, pykey);

  success = true;
finally:
  Py_CLEAR(pykey);
  return result;
}

JsRef
_pyproxy_getattr(PyObject* pyobj, JsRef idkey)
{
  bool success = false;
  PyObject* pykey = NULL;
  PyObject* pyresult = NULL;
  JsRef idresult = NULL;

  pykey = js2python(idkey);
  FAIL_IF_NULL(pykey);
  pyresult = PyObject_GetAttr(pyobj, pykey);
  FAIL_IF_NULL(pyresult);
  idresult = python2js(pyresult);
  FAIL_IF_NULL(idresult);

  success = true;
finally:
  Py_CLEAR(pykey);
  Py_CLEAR(pyresult);
  if (!success) {
    if (PyErr_ExceptionMatches(PyExc_AttributeError)) {
      PyErr_Clear();
    }
    hiwire_CLEAR(idresult);
  }
  return idresult;
};

int
_pyproxy_setattr(PyObject* pyobj, JsRef idkey, JsRef idval)
{
  bool success = false;
  PyObject* pykey = NULL;
  PyObject* pyval = NULL;

  pykey = js2python(idkey);
  FAIL_IF_NULL(pykey);
  pyval = js2python(idval);
  FAIL_IF_NULL(pyval);
  FAIL_IF_MINUS_ONE(PyObject_SetAttr(pyobj, pykey, pyval));

  success = true;
finally:
  Py_CLEAR(pykey);
  Py_CLEAR(pyval);
  return success ? 0 : -1;
}

int
_pyproxy_delattr(PyObject* pyobj, JsRef idkey)
{
  bool success = false;
  PyObject* pykey = NULL;

  pykey = js2python(idkey);
  FAIL_IF_NULL(pykey);
  FAIL_IF_MINUS_ONE(PyObject_DelAttr(pyobj, pykey));

  success = true;
finally:
  Py_CLEAR(pykey);
  return success ? 0 : -1;
}

JsRef
_pyproxy_getitem(PyObject* pyobj, JsRef idkey)
{
  bool success = false;
  PyObject* pykey = NULL;
  PyObject* pyresult = NULL;
  JsRef result = NULL;

  pykey = js2python(idkey);
  FAIL_IF_NULL(pykey);
  pyresult = PyObject_GetItem(pyobj, pykey);
  FAIL_IF_NULL(pyresult);
  result = python2js(pyresult);
  FAIL_IF_NULL(result);

  success = true;
finally:
  PyErr_Clear();
  Py_CLEAR(pykey);
  Py_CLEAR(pyresult);
  if (!success) {
    hiwire_CLEAR(result);
  }
  return result;
};

int
_pyproxy_setitem(PyObject* pyobj, JsRef idkey, JsRef idval)
{
  bool success = false;
  PyObject* pykey = NULL;
  PyObject* pyval = NULL;

  pykey = js2python(idkey);
  FAIL_IF_NULL(pykey);
  pyval = js2python(idval);
  FAIL_IF_NULL(pyval);
  FAIL_IF_MINUS_ONE(PyObject_SetItem(pyobj, pykey, pyval));

  success = true;
finally:
  Py_CLEAR(pykey);
  Py_CLEAR(pyval);
  return success ? 0 : -1;
}

int
_pyproxy_delitem(PyObject* pyobj, JsRef idkey)
{
  bool success = false;
  PyObject* pykey = NULL;

  pykey = js2python(idkey);
  FAIL_IF_NULL(pykey);
  FAIL_IF_MINUS_ONE(PyObject_DelItem(pyobj, pykey));

  success = true;
finally:
  Py_CLEAR(pykey);
  return success ? 0 : -1;
}

int
_pyproxy_contains(PyObject* pyobj, JsRef idkey)
{
  PyObject* pykey = NULL;
  int result = -1;

  pykey = js2python(idkey);
  FAIL_IF_NULL(pykey);
  result = PySequence_Contains(pyobj, pykey);

finally:
  Py_CLEAR(pykey);
  return result;
}

JsRef
_pyproxy_ownKeys(PyObject* pyobj)
{
  PyObject* pydir = PyObject_Dir(pyobj);

  if (pydir == NULL) {
    return NULL;
  }

  JsRef iddir = hiwire_array();
  Py_ssize_t n = PyList_Size(pydir);
  for (Py_ssize_t i = 0; i < n; ++i) {
    PyObject* pyentry = PyList_GetItem(pydir, i);
    JsRef identry = python2js(pyentry);
    hiwire_push_array(iddir, identry);
    hiwire_decref(identry);
  }
  Py_DECREF(pydir);

  return iddir;
}

JsRef
_pyproxy_apply(PyObject* pyobj, JsRef idargs)
{
  Py_ssize_t length = hiwire_get_length(idargs);
  PyObject* pyargs = PyTuple_New(length);
  for (Py_ssize_t i = 0; i < length; ++i) {
    JsRef iditem = hiwire_get_member_int(idargs, i);
    PyObject* pyitem = js2python(iditem);
    PyTuple_SET_ITEM(pyargs, i, pyitem);
    hiwire_decref(iditem);
  }
  PyObject* pyresult = PyObject_Call(pyobj, pyargs, NULL);
  if (pyresult == NULL) {
    Py_DECREF(pyargs);
    return NULL;
  }
  JsRef idresult = python2js(pyresult);
  Py_DECREF(pyresult);
  Py_DECREF(pyargs);
  return idresult;
}

JsRef
_pyproxy_iter_next(PyObject* iterator)
{
  PyObject* item = PyIter_Next(iterator);
  if (item == NULL) {
    return NULL;
  }
  JsRef result = python2js(item);
  Py_CLEAR(item);
  return result;
}

/**
 * In Python 3.10, they have added the PyIter_Send API (and removed _PyGen_Send)
 * so in v3.10 this would be a simple API call wrapper like the rest of the code
 * here. For now, we're just copying the YIELD_FROM opcode (see ceval.c).
 *
 * When the iterator is done, it returns NULL and sets StopIteration. We'll use
 * _pyproxyGen_FetchStopIterationValue below to get the return value of the
 * generator (again copying from YIELD_FROM).
 */
JsRef
_pyproxyGen_Send(PyObject* receiver, JsRef jsval)
{
  bool success = false;
  PyObject* v = NULL;
  PyObject* retval = NULL;
  JsRef jsresult = NULL;

  v = js2python(jsval);
  FAIL_IF_NULL(v);
  if (PyGen_CheckExact(receiver) || PyCoro_CheckExact(receiver)) {
    retval = _PyGen_Send((PyGenObject*)receiver, v);
  } else if (v == Py_None) {
    retval = Py_TYPE(receiver)->tp_iternext(receiver);
  } else {
    _Py_IDENTIFIER(send);
    retval = _PyObject_CallMethodIdObjArgs(receiver, &PyId_send, v, NULL);
  }
  FAIL_IF_NULL(retval);

  jsresult = python2js(retval);
  FAIL_IF_NULL(jsresult);

  success = true;
finally:
  Py_CLEAR(v);
  Py_CLEAR(retval);
  if (!success) {
    hiwire_CLEAR(jsresult);
  }
  return jsresult;
}

/**
 * If StopIteration was set, return the value it was set with. Otherwise, return
 * NULL.
 */
JsRef
_pyproxyGen_FetchStopIterationValue()
{
  PyObject* val = NULL;
  // cf implementation of YIELD_FROM opcode in ceval.c
  // _PyGen_FetchStopIterationValue returns an error code, but it seems
  // redundant
  _PyGen_FetchStopIterationValue(&val);
  if (val == NULL) {
    return NULL;
  }
  JsRef result = python2js(val);
  Py_CLEAR(val);
  return result;
}

<<<<<<< HEAD
JsRef
_pyproxy_type(PyObject* ptrobj)
{
  return hiwire_string_ascii(ptrobj->ob_type->tp_name);
}

void
_pyproxy_destroy(PyObject* ptrobj)
{ // See bug #1049
  Py_DECREF(ptrobj);
  EM_ASM({ delete Module.PyProxies[$0]; }, ptrobj);
}

size_t py_buffer_len_offset = offsetof(Py_buffer, len);
size_t py_buffer_shape_offset = offsetof(Py_buffer, shape);

bool
_pyproxy_is_buffer(PyObject* ptrobj)
{
  return PyObject_CheckBuffer(ptrobj);
}

JsRef
array_to_js(Py_ssize_t* array, int len)
{
  JsRef result = hiwire_array();
  for (int i = 0; i < len; i++) {
    JsRef val = hiwire_int(array[i]);
    hiwire_push_array(result, val);
    hiwire_decref(val);
  }
  return result;
}

// The order of these fields has to match the code in getRawBuffer
typedef struct
{
  void* start_ptr;
  void* smallest_ptr;
  void* largest_ptr;
  JsRef shape;
  JsRef strides;
  Py_buffer* view;
} buffer_struct;

buffer_struct*
_pyproxy_memoryview_get_buffer(PyObject* ptrobj)
{
  if (!PyObject_CheckBuffer(ptrobj)) {
    return NULL;
  }
  Py_buffer view;
  if (PyObject_GetBuffer(ptrobj, &view, PyBUF_RECORDS_RO) == -1) {
    PyErr_Clear();
    return NULL;
  }

  bool success = false;
  if (view.ndim == 0) {
    FAIL();
  }
  buffer_struct result = { 0 };
  result.shape = array_to_js(view.shape, view.ndim);

  result.start_ptr = result.smallest_ptr = result.largest_ptr = view.buf;

  if (view.strides == NULL) {
    result.largest_ptr += view.len;
    Py_ssize_t strides[view.ndim];
    PyBuffer_FillContiguousStrides(
      view.ndim, view.shape, strides, view.itemsize, 'C');
    result.strides = array_to_js(strides, view.ndim);
    goto success;
  }

  for (int i = 0; i < view.ndim; i++) {
    if (view.shape[i] == 0) {
      FAIL();
    }
    if (view.strides[i] > 0) {
      result.largest_ptr += view.strides[i] * (view.shape[i] - 1);
    } else {
      result.smallest_ptr += view.strides[i] * (view.shape[i] - 1);
    }
  }
  result.largest_ptr += view.itemsize;
  result.strides = array_to_js(view.strides, view.ndim);

success:
  success = true;
finally:
  if (success) {
    result.view = (Py_buffer*)PyMem_Malloc(sizeof(Py_buffer));
    *result.view = view;
    buffer_struct* result_heap =
      (buffer_struct*)PyMem_Malloc(sizeof(buffer_struct));
    *result_heap = result;
    return result_heap;
  } else {
    hiwire_CLEAR(result.shape);
    hiwire_CLEAR(result.strides);
    PyBuffer_Release(&view);
    return NULL;
  }
}
/**
 * Test if a PyObject is awaitable.
 * Uses _PyCoro_GetAwaitableIter like in the implementation of the GET_AWAITABLE
 * opcode (see ceval.c). Unfortunately this is not a public API (see issue
 * https://bugs.python.org/issue24510) so it could be a source of instability.
 *
 * :param pyobject: The Python object.
 * :return: 1 if the python code "await obj" would succeed, 0 otherwise. Never
 * fails.
 */
bool
_pyproxy_is_awaitable(PyObject* pyobject)
{
  PyObject* awaitable = _PyCoro_GetAwaitableIter(pyobject);
  PyErr_Clear();
  bool result = awaitable != NULL;
  Py_CLEAR(awaitable);
  return result;
}
=======
///////////////////////////////////////////////////////////////////////////////
//
// Await / "then" Implementation
//
// We want convert the object to a future with `ensure_future` and then make a
// promise that resolves when the future does. We can add a callback to the
// future with future.add_done_callback but we need to make a little python
// closure "FutureDoneCallback" that remembers how to resolve the promise.
//
// From Javascript we will use the single function _pyproxy_ensure_future, the
// rest of this segment is helper functions for _pyproxy_ensure_future. The
// FutureDoneCallback object is never exposed to the user.
>>>>>>> de7c3420

/**
 * A simple Callable python object. Intended to be called with a single argument
 * which is the future that was resolved.
 */
// clang-format off
typedef struct {
    PyObject_HEAD
    /** Will call this function with the result if the future succeeded */
    JsRef resolve_handle;
    /** Will call this function with the error if the future succeeded */
    JsRef reject_handle;
} FutureDoneCallback;
// clang-format on

static void
FutureDoneCallback_dealloc(FutureDoneCallback* self)
{
  hiwire_CLEAR(self->resolve_handle);
  hiwire_CLEAR(self->reject_handle);
  Py_TYPE(self)->tp_free((PyObject*)self);
}

/**
 * Helper method: if the future resolved successfully, call resolve_handle on
 * the result.
 */
int
FutureDoneCallback_call_resolve(FutureDoneCallback* self, PyObject* result)
{
  bool success = false;
  JsRef result_js = NULL;
  JsRef output = NULL;
  result_js = python2js(result);
  output = hiwire_call_OneArg(self->resolve_handle, result_js);

  success = true;
finally:
  hiwire_CLEAR(result_js);
  hiwire_CLEAR(output);
  return success ? 0 : -1;
}

/**
 * Helper method: if the future threw an error, call reject_handle on a
 * converted exception. The caller leaves the python error indicator set.
 */
int
FutureDoneCallback_call_reject(FutureDoneCallback* self)
{
  bool success = false;
  JsRef excval = NULL;
  JsRef result = NULL;
  // wrap_exception looks up the current exception and wraps it in a Js error.
  excval = wrap_exception(false);
  FAIL_IF_NULL(excval);
  result = hiwire_call_OneArg(self->reject_handle, excval);

  success = true;
finally:
  hiwire_CLEAR(excval);
  hiwire_CLEAR(result);
  return success ? 0 : -1;
}

/**
 * Intended to be called with a single argument which is the future that was
 * resolved. Resolves the promise as appropriate based on the result of the
 * future.
 */
PyObject*
FutureDoneCallback_call(FutureDoneCallback* self,
                        PyObject* args,
                        PyObject* kwargs)
{
  PyObject* fut;
  if (!PyArg_UnpackTuple(args, "future_done_callback", 1, 1, &fut)) {
    return NULL;
  }
  PyObject* result = _PyObject_CallMethodIdObjArgs(fut, &PyId_result, NULL);
  int errcode;
  if (result != NULL) {
    errcode = FutureDoneCallback_call_resolve(self, result);
  } else {
    errcode = FutureDoneCallback_call_reject(self);
  }
  if (errcode == 0) {
    Py_RETURN_NONE;
  } else {
    return NULL;
  }
}

// clang-format off
static PyTypeObject FutureDoneCallbackType = {
    .tp_name = "FutureDoneCallback",
    .tp_doc = "Callback for internal use to allow awaiting a future from javascript",
    .tp_basicsize = sizeof(FutureDoneCallback),
    .tp_itemsize = 0,
    .tp_flags = Py_TPFLAGS_DEFAULT,
    .tp_dealloc = (destructor) FutureDoneCallback_dealloc,
    .tp_call = (ternaryfunc) FutureDoneCallback_call,
};
// clang-format on

static PyObject*
FutureDoneCallback_cnew(JsRef resolve_handle, JsRef reject_handle)
{
  FutureDoneCallback* self =
    (FutureDoneCallback*)FutureDoneCallbackType.tp_alloc(
      &FutureDoneCallbackType, 0);
  self->resolve_handle = hiwire_incref(resolve_handle);
  self->reject_handle = hiwire_incref(reject_handle);
  return (PyObject*)self;
}

/**
 * Intended to be called with a single argument which is the future that was
 * resolved. Resolves the promise as appropriate based on the result of the
 * future.
 *
 * :param pyobject: An awaitable python object
 * :param resolve_handle: The resolve javascript method for a promise
 * :param reject_handle: The reject javascript method for a promise
 * :return: 0 on success, -1 on failure
 */
int
_pyproxy_ensure_future(PyObject* pyobject,
                       JsRef resolve_handle,
                       JsRef reject_handle)
{
  bool success = false;
  PyObject* future = NULL;
  PyObject* callback = NULL;
  PyObject* retval = NULL;
  future =
    _PyObject_CallMethodIdObjArgs(asyncio, &PyId_ensure_future, pyobject, NULL);
  FAIL_IF_NULL(future);
  callback = FutureDoneCallback_cnew(resolve_handle, reject_handle);
  retval = _PyObject_CallMethodIdObjArgs(
    future, &PyId_add_done_callback, callback, NULL);
  FAIL_IF_NULL(retval);

  success = true;
finally:
  Py_CLEAR(future);
  Py_CLEAR(callback);
  Py_CLEAR(retval);
  return success ? 0 : -1;
}

///////////////////////////////////////////////////////////////////////////////
//
// Javascript code
//
// The rest of the file is in Javascript. It would probably be better to move it
// into a .js file.
//

/**
 * In the case that the Python object is callable, PyProxyClass inherits from
 * Function so that PyProxy objects can be callable.
 *
 * The following properties on a Python object will be shadowed in the proxy in
 * the case that the Python object is callable:
 *  - "arguments" and
 *  - "caller"
 *
 * Inheriting from Function has the unfortunate side effect that we MUST expose
 * the members "proxy.arguments" and "proxy.caller" because they are
 * nonconfigurable, nonwritable, nonenumerable own properties. They are just
 * always `null`.
 *
 * We also get the properties "length" and "name" which are configurable so we
 * delete them in the constructor. "prototype" is not configurable so we can't
 * delete it, however it *is* writable so we set it to be undefined. We must
 * still make "prototype in proxy" be true though.
 */
EM_JS_REF(JsRef, pyproxy_new, (PyObject * ptrobj), {
  // Technically, this leaks memory, since we're holding on to a reference
  // to the proxy forever.  But we have that problem anyway since we don't
  // have a destructor in Javascript to free the Python object.
  // _pyproxy_destroy, which is a way for users to manually delete the proxy,
  // also deletes the proxy from this set.
  if (Module.PyProxies.hasOwnProperty(ptrobj)) {
    return Module.hiwire.new_value(Module.PyProxies[ptrobj]);
  }
  let flags = _pyproxy_getflags(ptrobj);
  let cls = Module.getPyProxyClass(flags);
  // Reflect.construct calls the constructor of Module.PyProxyClass but sets the
  // prototype as cls.prototype. This gives us a way to dynamically create
  // subclasses of PyProxyClass (as long as we don't need to use the "new
  // cls(ptrobj)" syntax).
  let target;
  if (flags & IS_CALLABLE) {
    // To make a callable proxy, we must call the Function constructor.
    // In this case we are effectively subclassing Function.
    target = Reflect.construct(Function, [], cls);
    // Remove undesireable properties added by Function constructor. Note: we
    // can't remove "arguments" or "caller" because they are not configurable
    // and not writable
    delete target.length;
    delete target.name;
    // prototype isn't configurable so we can't delete it but it's writable.
    target.prototype = undefined;
  } else {
    target = Object.create(cls.prototype);
  }
  Object.defineProperty(
    target, "$$", { value : { ptr : ptrobj, type : 'PyProxy' } });
  _Py_IncRef(ptrobj);
  let proxy = new Proxy(target, Module.PyProxyHandlers);
<<<<<<< HEAD
  let itertype = __pyproxy_iterator_type(ptrobj);
  // clang-format off
  if (itertype === 2) {
    Object.assign(target, Module.PyProxyIteratorMethods);
  }
  if (itertype === 1) {
    Object.assign(target, Module.PyProxyIterableMethods);
  }
  if(__pyproxy_is_buffer(ptrobj)){
    Object.assign(target, Module.PyProxyBufferMethods);
  }
  // clang-format on
=======
>>>>>>> de7c3420
  Module.PyProxies[ptrobj] = proxy;
  return Module.hiwire.new_value(proxy);
});

// clang-format off
EM_JS_NUM(int, pyproxy_init_js, (), {
  Module.PyProxies = {};

  function _getPtr(jsobj) {
    let ptr = jsobj.$$.ptr;
    if (ptr === null) {
      throw new Error("Object has already been destroyed");
    }
    return ptr;
  }

  let _pyproxyClassMap = new Map();
  /** 
   * Retreive the appropriate mixins based on the features requested in flags.
   * Used by pyproxy_new. The "flags" variable is produced by the C function
   * pyproxy_getflags. Multiple PyProxies with the same set of feature flags
   * will share the same prototype, so the memory footprint of each individual
   * PyProxy is minimal.
   */
  Module.getPyProxyClass = function(flags){
    let result = _pyproxyClassMap.get(flags);
    if(result){
      return result;
    }
    let descriptors = {};
    for(let [feature_flag, methods] of [
      [HAS_LENGTH, Module.PyProxyLengthMethods],
      [HAS_GET, Module.PyProxyGetItemMethods],
      [HAS_SET, Module.PyProxySetItemMethods],
      [HAS_CONTAINS, Module.PyProxyContainsMethods],
      [IS_ITERABLE, Module.PyProxyIterableMethods],
      [IS_ITERATOR, Module.PyProxyIteratorMethods],
      [IS_AWAITABLE, Module.PyProxyAwaitableMethods],
      [IS_BUFFER, Module.PyProxyBufferMethods],
      [IS_CALLABLE, Module.PyProxyCallableMethods],
    ]){
      if(flags & feature_flag){
        Object.assign(descriptors,
          Object.getOwnPropertyDescriptors(methods)
        );
      }
    }
    let new_proto = Object.create(Module.PyProxyClass.prototype, descriptors);
    function PyProxy(){};
    PyProxy.prototype = new_proto;
    _pyproxyClassMap.set(flags, PyProxy);
    return PyProxy;
  };

  // Static methods
  Module.PyProxy = {
    _getPtr,
    isPyProxy: function(jsobj) {
      return jsobj && jsobj.$$ !== undefined && jsobj.$$.type === 'PyProxy';
    },
  };

  // Now a lot of boilerplate to wrap the abstract Object protocol wrappers
  // above in Javascript functions.

  Module.PyProxyClass = class {
    constructor(){
      throw new TypeError('PyProxy is not a constructor');
    }

    get [Symbol.toStringTag] (){
        return "PyProxy";
    }
    get type() {
      let ptrobj = _getPtr(this);
      return Module.hiwire.pop_value(__pyproxy_type(ptrobj));
    }
    toString() {
      let ptrobj = _getPtr(this);
      let jsref_repr;
      try {
        jsref_repr = __pyproxy_repr(ptrobj);
      } catch(e){
        Module.fatal_error(e);
      }
      if(jsref_repr === 0){
        _pythonexc2js();
      }
      return Module.hiwire.pop_value(jsref_repr);
    }
    destroy() {
      let ptrobj = _getPtr(this);
      __pyproxy_destroy(ptrobj);
      this.$$.ptr = null;
    }
    /** 
      * This one doesn't follow the pattern: the inner function
      * _python2js_with_depth is defined in python2js.c and is not a Python
      * Object Protocol wrapper.
      */
    toJs(depth = -1){
      let idresult = _python2js_with_depth(_getPtr(this), depth);
      let result = Module.hiwire.get_value(idresult);
      Module.hiwire.decref(idresult);
      return result;
    }
  };

  // Controlled by HAS_LENGTH, appears for any object with __len__ or sq_length
  // or mp_length methods
  Module.PyProxyLengthMethods = {
    get length(){
      let ptrobj = _getPtr(this);
      let length;
      try {
        length = _PyObject_Size(ptrobj);
      } catch(e) {
        Module.fatal_error(e);
      }
      if(length === -1){
        _pythonexc2js();
      }
      return length;
    }
  };

  // Controlled by HAS_GET, appears for any class with __getitem__,
  // mp_subscript, or sq_item methods
  Module.PyProxyGetItemMethods = {
    get : function(key){
      let ptrobj = _getPtr(this);
      let idkey = Module.hiwire.new_value(key);
      let idresult;
      try {
        idresult = __pyproxy_getitem(ptrobj, idkey);
      } catch(e) {
        Module.fatal_error(e);
      } finally {
        Module.hiwire.decref(idkey);
      }
      if(idresult === 0){
        if(Module._PyErr_Occurred()){
          _pythonexc2js();
        } else {
          return undefined;
        }
      }
      return Module.hiwire.pop_value(idresult);
    },
  };

  // Controlled by HAS_SET, appears for any class with __setitem__, __delitem__,
  // mp_ass_subscript,  or sq_ass_item.
  Module.PyProxySetItemMethods = {
    set : function(key, value){
      let ptrobj = _getPtr(this);
      let idkey = Module.hiwire.new_value(key);
      let idval = Module.hiwire.new_value(value);
      let errcode;
      try {
        errcode = __pyproxy_setitem(ptrobj, idkey, idval);
      } catch(e) {
        Module.fatal_error(e);
      } finally {
        Module.hiwire.decref(idkey);
        Module.hiwire.decref(idval);
      }
      if(errcode === -1){
        _pythonexc2js();
      }
    },
    delete : function(key) {
      let ptrobj = _getPtr(this);
      let idkey = Module.hiwire.new_value(key);
      let errcode;
      try {
        errcode = __pyproxy_delitem(ptrobj, idkey);
      } catch(e) {
        Module.fatal_error(e);
      } finally {
        Module.hiwire.decref(idkey);
      }
      if(errcode === -1){
        _pythonexc2js();
      }
    }
  };

  // Controlled by HAS_CONTAINS flag, appears for any class with __contains__ or
  // sq_contains
  Module.PyProxyContainsMethods = {
    has : function(key) {
      let ptrobj = _getPtr(this);
      let idkey = Module.hiwire.new_value(key);
      let result;
      try {
        result = __pyproxy_contains(ptrobj, idkey);
      } catch(e) {
        Module.fatal_error(e);
      } finally {
        Module.hiwire.decref(idkey);
      }
      if(result === -1){
        _pythonexc2js();
      }
      return result === 1;
    },
  };

  // Controlled by IS_ITERABLE, appears for any object with __iter__ or tp_iter, unless
  // they are iterators.
  // See:
  // https://docs.python.org/3/c-api/iter.html
  // https://developer.mozilla.org/en-US/docs/Web/JavaScript/Reference/Iteration_protocols
  // This avoids allocating a PyProxy wrapper for the temporary iterator.
  Module.PyProxyIterableMethods = {
    [Symbol.iterator] : function*() {
      let iterptr = _PyObject_GetIter(_getPtr(this));
      if(iterptr === 0){
        pythonexc2js();
      }
      let item;
      while((item = __pyproxy_iter_next(iterptr))){
        yield Module.hiwire.pop_value(item);
      }
      if(_PyErr_Occurred()){
        pythonexc2js();
      }
      _Py_DecRef(iterptr);
    }
  };

  // Controlled by IS_ITERATOR, appears for any object with a __next__ or
  // tp_iternext method.
  Module.PyProxyIteratorMethods = {
    [Symbol.iterator] : function() {
      return this;
    },
    next : function(arg) {
      let idresult;
      // Note: arg is optional, if arg is not supplied, it will be undefined
      // which gets converted to "Py_None". This is as intended.
      let idarg = Module.hiwire.new_value(arg);
      try {
        idresult = __pyproxyGen_Send(_getPtr(this), idarg);
      } catch(e) {
        Module.fatal_error(e);
      } finally {
        Module.hiwire.decref(idarg);
      }

      let done = false;
      if(idresult === 0){
        idresult = __pyproxyGen_FetchStopIterationValue();
        if (idresult){
          done = true;
        } else {
          _pythonexc2js();
        }
      }
      let value = Module.hiwire.pop_value(idresult);
      return { done, value };
    },
  };

<<<<<<< HEAD
  let type_to_array_map = new Map(
    [
      ["i8", Int8Array],
      ["u8", Uint8Array],
      ["i16", Int16Array],
      ["u16", Uint16Array],
      ["i32", Int32Array],
      ["u32", Uint32Array],
      ["i32", Int32Array],
      ["u32", Uint32Array],      
      ["f32", Float32Array],      
      ["f64", Float64Array],      
    ]
  );
  if(globalThis.BigInt64Array){
      type_to_array_map.set("i64", BigInt64Array);
      type_to_array_map.set("u64", BigUint64Array);
  }

  class PyBuffer {
    constructor({ offset, shape, strides, buffer, view_ptr }){
      this._released = false;
      this.offset = offset;
      this.shape = shape;
      this.strides = strides;
      this.buffer = buffer;
      this._view_ptr = view_ptr;
    }

    release(){
      if(this._released){
        return;
      }
      _PyBuffer_Release(this._view_ptr);
      _PyMem_Free(this._view_ptr);
      this._released = true;
    }
  }

  Module.PyProxyBufferMethods = {
    getRawBuffer : function(type = "u8"){
      let ArrayType = type_to_array_map.get(type);
      if(ArrayType === undefined){
        throw new Error(`Unknown type ${type}`);
      }
      let this_ptr = _getPtr(this);
      let buffer_struct_ptr = __pyproxy_memoryview_get_buffer(this_ptr);
      if(buffer_struct_ptr === 0){
        throw new Error("Failed");
      }

      // This has to match the order of the fields in buffer_struct
      let cur_ptr = buffer_struct_ptr/4;
      let start = HEAP32[cur_ptr++];
      let smallest = HEAP32[cur_ptr++];
      let largest = HEAP32[cur_ptr++];
      let shape = Module.hiwire.pop_value(HEAP32[cur_ptr++]);
      let strides = Module.hiwire.pop_value(HEAP32[cur_ptr++]);
      let view_ptr = HEAP32[cur_ptr++];
      _PyMem_Free(buffer_struct_ptr);


      let alignment = parseInt(type.slice(1))/8;
      if(start % alignment !== 0 || smallest % alignment !== 0 || largest % alignment !== 0){
        _PyBuffer_Release(view_ptr);
        _PyMem_Free(view_ptr);
        throw new Error(`Buffer does not have valid alignment for type ${type}`);
      }
      
      let length = (largest - smallest) / alignment;
      let offset = (start - smallest) / alignment;

      let buffer = new ArrayType(HEAP8.buffer, smallest, length);
      for(let i of strides.keys()){
        strides[i] /= alignment;
      }
      return new PyBuffer({ offset, shape, strides, buffer, view_ptr });
    }
  };

  // These fields appear in the target by default because the target is a function.
  // we want to filter them out.
  let ignoredTargetFields = ["name", "length"];

  // See explanation of which methods should be defined here and what they do here:
  // https://developer.mozilla.org/en-US/docs/Web/JavaScript/Reference/Global_Objects/Proxy
  Module.PyProxyHandlers = {
    isExtensible: function() { return true },
    has: function (jsobj, jskey) {
      if(Reflect.has(jsobj, jskey) && !ignoredTargetFields.includes(jskey)){
        return true;
      }
      if(typeof(jskey) === "symbol"){
        return false;
      }
=======
  // Another layer of boilerplate. The PyProxyHandlers have some annoying logic
  // to deal with straining out the spurious "Function" properties "prototype",
  // "arguments", and "length", to deal with correctly satisfying the Proxy
  // invariants, and to deal with the mro
  function python_hasattr(jsobj, jskey){
>>>>>>> de7c3420
      let ptrobj = _getPtr(jsobj);
      let idkey = Module.hiwire.new_value(jskey);
      let result;
      try {
        result = __pyproxy_hasattr(ptrobj, idkey);
      } catch(e){
        Module.fatal_error(e);
      } finally {
        Module.hiwire.decref(idkey);
      }
      if(result === -1){
        _pythonexc2js();
      }
      return result !== 0;
  }

  // Returns a JsRef in order to allow us to differentiate between "not found"
  // (in which case we return 0) and "found 'None'" (in which case we return
  // Js_undefined).
  function python_getattr(jsobj, jskey){
    let ptrobj = _getPtr(jsobj);
    let idkey = Module.hiwire.new_value(jskey);
    let idresult;
    try {
      idresult = __pyproxy_getattr(ptrobj, idkey);
    } catch(e) {
      Module.fatal_error(e);
    } finally {
      Module.hiwire.decref(idkey);
    }
    if(idresult === 0){
      if(_PyErr_Occurred()){
        _pythonexc2js();
      }
    }
    return idresult;
  }

  function python_setattr(jsobj, jskey, jsval){
    let ptrobj = _getPtr(jsobj);
    let idkey = Module.hiwire.new_value(jskey);
    let idval = Module.hiwire.new_value(jsval);
    let errcode;
    try {
      errcode = __pyproxy_setattr(ptrobj, idkey, idval);
    } catch(e) {
      Module.fatal_error(e);
    } finally {
      Module.hiwire.decref(idkey);
      Module.hiwire.decref(idval);
    }
    if(errcode === -1){
      _pythonexc2js();
    }
  }

  function python_delattr(jsobj, jskey){
    let ptrobj = _getPtr(jsobj);
    let idkey = Module.hiwire.new_value(jskey);
    let errcode;
    try {
      errcode = __pyproxy_delattr(ptrobj, idkey);
    } catch(e) {
      Module.fatal_error(e);
    } finally {
      Module.hiwire.decref(idkey);
    }
    if(errcode === -1){
      _pythonexc2js();
    }
  }

  // See explanation of which methods should be defined here and what they do here:
  // https://developer.mozilla.org/en-US/docs/Web/JavaScript/Reference/Global_Objects/Proxy
  Module.PyProxyHandlers = {
    isExtensible: function() { return true },
    has: function (jsobj, jskey) {
      // Note: must report "prototype" in proxy when we are callable.
      // (We can return the wrong value from "get" handler though.)
      let objHasKey = Reflect.has(jsobj, jskey);
      if(objHasKey){
        return true;
      }
      // python_hasattr will crash when given a Symbol.
      if(typeof(jskey) === "symbol"){
        return false;
      }
      return python_hasattr(jsobj, jskey);
    },
    get: function (jsobj, jskey) {
      // Preference order:
      // 1. things we have to return to avoid making Javascript angry
      // 2. the result of Python getattr
      // 3. stuff from the prototype chain

      // 1. things we have to return to avoid making Javascript angry
      // This conditional looks funky but it's the only thing I found that
      // worked right in all cases.
      if((jskey in jsobj) && !(jskey in Object.getPrototypeOf(jsobj)) ){
        return Reflect.get(jsobj, jskey);
      }
      // python_getattr will crash when given a Symbol
      if(typeof(jskey) === "symbol"){
        return Reflect.get(jsobj, jskey);
      }
      // 2. The result of getattr
      let idresult = python_getattr(jsobj, jskey);
      if(idresult !== 0){
        return Module.hiwire.pop_value(idresult);
      }
      // 3. stuff from the prototype chain.
      return Reflect.get(jsobj, jskey);
    },
    set: function (jsobj, jskey, jsval) {
      // We're only willing to set properties on the python object, throw an
      // error if user tries to write over any key of type 1. things we have to
      // return to avoid making Javascript angry
      if(typeof(jskey) === "symbol"){
        throw new TypeError(`Cannot set read only field '${jskey.description}'`);
      }
      // Again this is a funny looking conditional, I found it as the result of
      // a lengthy search for something that worked right.
      let descr = Object.getOwnPropertyDescriptor(jsobj, jskey);
      if(descr && !descr.writable){
        throw new TypeError(`Cannot set read only field '${jskey}'`);
      }
      python_setattr(jsobj, jskey, jsval);
      return true;
    },
    deleteProperty: function (jsobj, jskey) {
      // We're only willing to delete properties on the python object, throw an
      // error if user tries to write over any key of type 1. things we have to
      // return to avoid making Javascript angry
      if(typeof(jskey) === "symbol"){
        throw new TypeError(`Cannot delete read only field '${jskey.description}'`);
      }
      let descr = Object.getOwnPropertyDescriptor(jsobj, jskey);
      if(descr && !descr.writable){
        throw new TypeError(`Cannot delete read only field '${jskey}'`);
      }
      python_delattr(jsobj, jskey);
      // Must return "false" if "jskey" is a nonconfigurable own property.
      // Otherwise Javascript will throw a TypeError.
      return !descr || descr.configurable;
    },
    ownKeys: function (jsobj) {
      let ptrobj = _getPtr(jsobj);
      let idresult;
      try {
        idresult = __pyproxy_ownKeys(ptrobj);
      } catch(e) {
        Module.fatal_error(e);
      }
      let result = Module.hiwire.pop_value(idresult);
      result.push(...Reflect.ownKeys(jsobj));
      return result;
    },
    apply: function (jsobj, jsthis, jsargs) {
      let ptrobj = _getPtr(jsobj);
      let idargs = Module.hiwire.new_value(jsargs);
      let idresult;
      try {
        idresult = __pyproxy_apply(ptrobj, idargs);
      } catch(e){
        Module.fatal_error(e);
      } finally {
        Module.hiwire.decref(idargs);
      }
      if(idresult === 0){
        _pythonexc2js();
      }
      return Module.hiwire.pop_value(idresult);
    },
  };
  
  /** 
   * The Promise / javascript awaitable API.
   */
  Module.PyProxyAwaitableMethods = {
    /** 
     * This wraps __pyproxy_ensure_future and makes a function that converts a
     * Python awaitable to a promise, scheduling the awaitable on the Python
     * event loop if necessary.
     */
    _ensure_future : function(){
      let resolve_handle_id = 0;
      let reject_handle_id = 0;
      let resolveHandle;
      let rejectHandle;
      let promise;
      try {
        promise = new Promise((resolve, reject) => {
          resolveHandle = resolve;
          rejectHandle = reject;
        });
        resolve_handle_id = Module.hiwire.new_value(resolveHandle);
        reject_handle_id = Module.hiwire.new_value(rejectHandle);
        let ptrobj = _getPtr(this);
        let errcode = __pyproxy_ensure_future(ptrobj, resolve_handle_id, reject_handle_id);
        if(errcode === -1){
          _pythonexc2js();
        }
      } finally {
        Module.hiwire.decref(resolve_handle_id);
        Module.hiwire.decref(reject_handle_id);
      }
      return promise;
    },
    then : function(onFulfilled, onRejected){
      let promise = this._ensure_future();
      return promise.then(onFulfilled, onRejected);
    },
    catch : function(onRejected){
      let promise = this._ensure_future();
      return promise.catch(onRejected);
    },
    finally : function(onFinally){
      let promise = this._ensure_future();
      return promise.finally(onFinally);
    }
  };

  Module.PyProxyCallableMethods = { prototype : Function.prototype };
  Module.PyProxyBufferMethods = {};

  // A special proxy that we use to wrap pyodide.globals to allow property access
  // like `pyodide.globals.x`.
  let globalsPropertyAccessWarned = false;
  let globalsPropertyAccessWarningMsg =
    "Access to pyodide.globals via pyodide.globals.key is deprecated and " +
    "will be removed in version 0.18.0. Use pyodide.globals.get('key'), " +
    "pyodide.globals.set('key', value), pyodide.globals.delete('key') instead.";
  let NamespaceProxyHandlers = {
    has : function(obj, key){
      return Reflect.has(obj, key) || obj.has(key);
    },
    get : function(obj, key){
      if(Reflect.has(obj, key)){
        return Reflect.get(obj, key);
      }
      let result = obj.get(key);
      if(!globalsPropertyAccessWarned && result !== undefined){
        console.warn(globalsPropertyAccessWarningMsg);
        globalsPropertyAccessWarned = true;
      }
      return result;
    },
    set : function(obj, key, value){
      if(Reflect.has(obj, key)){
        throw new Error(`Cannot set read only field ${key}`);
      }
      if(!globalsPropertyAccessWarned){
        globalsPropertyAccessWarned = true;
        console.warn(globalsPropertyAccessWarningMsg);
      }
      obj.set(key, value);
    },
    ownKeys: function (obj) {
      let result = new Set(Reflect.ownKeys(obj));
      let iter = obj.keys();
      for(let key of iter){
        result.add(key);
      }
      iter.destroy();
      return Array.from(result);
    }
  };
  
  Module.wrapNamespace = function wrapNamespace(ns){
    return new Proxy(ns, NamespaceProxyHandlers);
  };

  return 0;
});
// clang-format on

int
pyproxy_init()
{
  asyncio = PyImport_ImportModule("asyncio");
  if (asyncio == NULL) {
    return -1;
  }
  if (PyType_Ready(&FutureDoneCallbackType)) {
    return -1;
  }
  if (pyproxy_init_js()) {
    return -1;
  }
  return 0;
}<|MERGE_RESOLUTION|>--- conflicted
+++ resolved
@@ -455,20 +455,175 @@
   return result;
 }
 
-<<<<<<< HEAD
-JsRef
-_pyproxy_type(PyObject* ptrobj)
-{
-  return hiwire_string_ascii(ptrobj->ob_type->tp_name);
-}
-
-void
-_pyproxy_destroy(PyObject* ptrobj)
-{ // See bug #1049
-  Py_DECREF(ptrobj);
-  EM_ASM({ delete Module.PyProxies[$0]; }, ptrobj);
-}
-
+///////////////////////////////////////////////////////////////////////////////
+//
+// Await / "then" Implementation
+//
+// We want convert the object to a future with `ensure_future` and then make a
+// promise that resolves when the future does. We can add a callback to the
+// future with future.add_done_callback but we need to make a little python
+// closure "FutureDoneCallback" that remembers how to resolve the promise.
+//
+// From Javascript we will use the single function _pyproxy_ensure_future, the
+// rest of this segment is helper functions for _pyproxy_ensure_future. The
+// FutureDoneCallback object is never exposed to the user.
+
+/**
+ * A simple Callable python object. Intended to be called with a single argument
+ * which is the future that was resolved.
+ */
+// clang-format off
+typedef struct {
+    PyObject_HEAD
+    /** Will call this function with the result if the future succeeded */
+    JsRef resolve_handle;
+    /** Will call this function with the error if the future succeeded */
+    JsRef reject_handle;
+} FutureDoneCallback;
+// clang-format on
+
+static void
+FutureDoneCallback_dealloc(FutureDoneCallback* self)
+{
+  hiwire_CLEAR(self->resolve_handle);
+  hiwire_CLEAR(self->reject_handle);
+  Py_TYPE(self)->tp_free((PyObject*)self);
+}
+
+/**
+ * Helper method: if the future resolved successfully, call resolve_handle on
+ * the result.
+ */
+int
+FutureDoneCallback_call_resolve(FutureDoneCallback* self, PyObject* result)
+{
+  bool success = false;
+  JsRef result_js = NULL;
+  JsRef output = NULL;
+  result_js = python2js(result);
+  output = hiwire_call_OneArg(self->resolve_handle, result_js);
+
+  success = true;
+finally:
+  hiwire_CLEAR(result_js);
+  hiwire_CLEAR(output);
+  return success ? 0 : -1;
+}
+
+/**
+ * Helper method: if the future threw an error, call reject_handle on a
+ * converted exception. The caller leaves the python error indicator set.
+ */
+int
+FutureDoneCallback_call_reject(FutureDoneCallback* self)
+{
+  bool success = false;
+  JsRef excval = NULL;
+  JsRef result = NULL;
+  // wrap_exception looks up the current exception and wraps it in a Js error.
+  excval = wrap_exception(false);
+  FAIL_IF_NULL(excval);
+  result = hiwire_call_OneArg(self->reject_handle, excval);
+
+  success = true;
+finally:
+  hiwire_CLEAR(excval);
+  hiwire_CLEAR(result);
+  return success ? 0 : -1;
+}
+
+/**
+ * Intended to be called with a single argument which is the future that was
+ * resolved. Resolves the promise as appropriate based on the result of the
+ * future.
+ */
+PyObject*
+FutureDoneCallback_call(FutureDoneCallback* self,
+                        PyObject* args,
+                        PyObject* kwargs)
+{
+  PyObject* fut;
+  if (!PyArg_UnpackTuple(args, "future_done_callback", 1, 1, &fut)) {
+    return NULL;
+  }
+  PyObject* result = _PyObject_CallMethodIdObjArgs(fut, &PyId_result, NULL);
+  int errcode;
+  if (result != NULL) {
+    errcode = FutureDoneCallback_call_resolve(self, result);
+  } else {
+    errcode = FutureDoneCallback_call_reject(self);
+  }
+  if (errcode == 0) {
+    Py_RETURN_NONE;
+  } else {
+    return NULL;
+  }
+}
+
+// clang-format off
+static PyTypeObject FutureDoneCallbackType = {
+    .tp_name = "FutureDoneCallback",
+    .tp_doc = "Callback for internal use to allow awaiting a future from javascript",
+    .tp_basicsize = sizeof(FutureDoneCallback),
+    .tp_itemsize = 0,
+    .tp_flags = Py_TPFLAGS_DEFAULT,
+    .tp_dealloc = (destructor) FutureDoneCallback_dealloc,
+    .tp_call = (ternaryfunc) FutureDoneCallback_call,
+};
+// clang-format on
+
+static PyObject*
+FutureDoneCallback_cnew(JsRef resolve_handle, JsRef reject_handle)
+{
+  FutureDoneCallback* self =
+    (FutureDoneCallback*)FutureDoneCallbackType.tp_alloc(
+      &FutureDoneCallbackType, 0);
+  self->resolve_handle = hiwire_incref(resolve_handle);
+  self->reject_handle = hiwire_incref(reject_handle);
+  return (PyObject*)self;
+}
+
+/**
+ * Intended to be called with a single argument which is the future that was
+ * resolved. Resolves the promise as appropriate based on the result of the
+ * future.
+ *
+ * :param pyobject: An awaitable python object
+ * :param resolve_handle: The resolve javascript method for a promise
+ * :param reject_handle: The reject javascript method for a promise
+ * :return: 0 on success, -1 on failure
+ */
+int
+_pyproxy_ensure_future(PyObject* pyobject,
+                       JsRef resolve_handle,
+                       JsRef reject_handle)
+{
+  bool success = false;
+  PyObject* future = NULL;
+  PyObject* callback = NULL;
+  PyObject* retval = NULL;
+  future =
+    _PyObject_CallMethodIdObjArgs(asyncio, &PyId_ensure_future, pyobject, NULL);
+  FAIL_IF_NULL(future);
+  callback = FutureDoneCallback_cnew(resolve_handle, reject_handle);
+  retval = _PyObject_CallMethodIdObjArgs(
+    future, &PyId_add_done_callback, callback, NULL);
+  FAIL_IF_NULL(retval);
+
+  success = true;
+finally:
+  Py_CLEAR(future);
+  Py_CLEAR(callback);
+  Py_CLEAR(retval);
+  return success ? 0 : -1;
+}
+
+///////////////////////////////////////////////////////////////////////////////
+//
+// Buffers
+//
+
+// For debug
 size_t py_buffer_len_offset = offsetof(Py_buffer, len);
 size_t py_buffer_shape_offset = offsetof(Py_buffer, shape);
 
@@ -560,189 +715,6 @@
     PyBuffer_Release(&view);
     return NULL;
   }
-}
-/**
- * Test if a PyObject is awaitable.
- * Uses _PyCoro_GetAwaitableIter like in the implementation of the GET_AWAITABLE
- * opcode (see ceval.c). Unfortunately this is not a public API (see issue
- * https://bugs.python.org/issue24510) so it could be a source of instability.
- *
- * :param pyobject: The Python object.
- * :return: 1 if the python code "await obj" would succeed, 0 otherwise. Never
- * fails.
- */
-bool
-_pyproxy_is_awaitable(PyObject* pyobject)
-{
-  PyObject* awaitable = _PyCoro_GetAwaitableIter(pyobject);
-  PyErr_Clear();
-  bool result = awaitable != NULL;
-  Py_CLEAR(awaitable);
-  return result;
-}
-=======
-///////////////////////////////////////////////////////////////////////////////
-//
-// Await / "then" Implementation
-//
-// We want convert the object to a future with `ensure_future` and then make a
-// promise that resolves when the future does. We can add a callback to the
-// future with future.add_done_callback but we need to make a little python
-// closure "FutureDoneCallback" that remembers how to resolve the promise.
-//
-// From Javascript we will use the single function _pyproxy_ensure_future, the
-// rest of this segment is helper functions for _pyproxy_ensure_future. The
-// FutureDoneCallback object is never exposed to the user.
->>>>>>> de7c3420
-
-/**
- * A simple Callable python object. Intended to be called with a single argument
- * which is the future that was resolved.
- */
-// clang-format off
-typedef struct {
-    PyObject_HEAD
-    /** Will call this function with the result if the future succeeded */
-    JsRef resolve_handle;
-    /** Will call this function with the error if the future succeeded */
-    JsRef reject_handle;
-} FutureDoneCallback;
-// clang-format on
-
-static void
-FutureDoneCallback_dealloc(FutureDoneCallback* self)
-{
-  hiwire_CLEAR(self->resolve_handle);
-  hiwire_CLEAR(self->reject_handle);
-  Py_TYPE(self)->tp_free((PyObject*)self);
-}
-
-/**
- * Helper method: if the future resolved successfully, call resolve_handle on
- * the result.
- */
-int
-FutureDoneCallback_call_resolve(FutureDoneCallback* self, PyObject* result)
-{
-  bool success = false;
-  JsRef result_js = NULL;
-  JsRef output = NULL;
-  result_js = python2js(result);
-  output = hiwire_call_OneArg(self->resolve_handle, result_js);
-
-  success = true;
-finally:
-  hiwire_CLEAR(result_js);
-  hiwire_CLEAR(output);
-  return success ? 0 : -1;
-}
-
-/**
- * Helper method: if the future threw an error, call reject_handle on a
- * converted exception. The caller leaves the python error indicator set.
- */
-int
-FutureDoneCallback_call_reject(FutureDoneCallback* self)
-{
-  bool success = false;
-  JsRef excval = NULL;
-  JsRef result = NULL;
-  // wrap_exception looks up the current exception and wraps it in a Js error.
-  excval = wrap_exception(false);
-  FAIL_IF_NULL(excval);
-  result = hiwire_call_OneArg(self->reject_handle, excval);
-
-  success = true;
-finally:
-  hiwire_CLEAR(excval);
-  hiwire_CLEAR(result);
-  return success ? 0 : -1;
-}
-
-/**
- * Intended to be called with a single argument which is the future that was
- * resolved. Resolves the promise as appropriate based on the result of the
- * future.
- */
-PyObject*
-FutureDoneCallback_call(FutureDoneCallback* self,
-                        PyObject* args,
-                        PyObject* kwargs)
-{
-  PyObject* fut;
-  if (!PyArg_UnpackTuple(args, "future_done_callback", 1, 1, &fut)) {
-    return NULL;
-  }
-  PyObject* result = _PyObject_CallMethodIdObjArgs(fut, &PyId_result, NULL);
-  int errcode;
-  if (result != NULL) {
-    errcode = FutureDoneCallback_call_resolve(self, result);
-  } else {
-    errcode = FutureDoneCallback_call_reject(self);
-  }
-  if (errcode == 0) {
-    Py_RETURN_NONE;
-  } else {
-    return NULL;
-  }
-}
-
-// clang-format off
-static PyTypeObject FutureDoneCallbackType = {
-    .tp_name = "FutureDoneCallback",
-    .tp_doc = "Callback for internal use to allow awaiting a future from javascript",
-    .tp_basicsize = sizeof(FutureDoneCallback),
-    .tp_itemsize = 0,
-    .tp_flags = Py_TPFLAGS_DEFAULT,
-    .tp_dealloc = (destructor) FutureDoneCallback_dealloc,
-    .tp_call = (ternaryfunc) FutureDoneCallback_call,
-};
-// clang-format on
-
-static PyObject*
-FutureDoneCallback_cnew(JsRef resolve_handle, JsRef reject_handle)
-{
-  FutureDoneCallback* self =
-    (FutureDoneCallback*)FutureDoneCallbackType.tp_alloc(
-      &FutureDoneCallbackType, 0);
-  self->resolve_handle = hiwire_incref(resolve_handle);
-  self->reject_handle = hiwire_incref(reject_handle);
-  return (PyObject*)self;
-}
-
-/**
- * Intended to be called with a single argument which is the future that was
- * resolved. Resolves the promise as appropriate based on the result of the
- * future.
- *
- * :param pyobject: An awaitable python object
- * :param resolve_handle: The resolve javascript method for a promise
- * :param reject_handle: The reject javascript method for a promise
- * :return: 0 on success, -1 on failure
- */
-int
-_pyproxy_ensure_future(PyObject* pyobject,
-                       JsRef resolve_handle,
-                       JsRef reject_handle)
-{
-  bool success = false;
-  PyObject* future = NULL;
-  PyObject* callback = NULL;
-  PyObject* retval = NULL;
-  future =
-    _PyObject_CallMethodIdObjArgs(asyncio, &PyId_ensure_future, pyobject, NULL);
-  FAIL_IF_NULL(future);
-  callback = FutureDoneCallback_cnew(resolve_handle, reject_handle);
-  retval = _PyObject_CallMethodIdObjArgs(
-    future, &PyId_add_done_callback, callback, NULL);
-  FAIL_IF_NULL(retval);
-
-  success = true;
-finally:
-  Py_CLEAR(future);
-  Py_CLEAR(callback);
-  Py_CLEAR(retval);
-  return success ? 0 : -1;
 }
 
 ///////////////////////////////////////////////////////////////////////////////
@@ -806,21 +778,6 @@
     target, "$$", { value : { ptr : ptrobj, type : 'PyProxy' } });
   _Py_IncRef(ptrobj);
   let proxy = new Proxy(target, Module.PyProxyHandlers);
-<<<<<<< HEAD
-  let itertype = __pyproxy_iterator_type(ptrobj);
-  // clang-format off
-  if (itertype === 2) {
-    Object.assign(target, Module.PyProxyIteratorMethods);
-  }
-  if (itertype === 1) {
-    Object.assign(target, Module.PyProxyIterableMethods);
-  }
-  if(__pyproxy_is_buffer(ptrobj)){
-    Object.assign(target, Module.PyProxyBufferMethods);
-  }
-  // clang-format on
-=======
->>>>>>> de7c3420
   Module.PyProxies[ptrobj] = proxy;
   return Module.hiwire.new_value(proxy);
 });
@@ -1086,7 +1043,6 @@
     },
   };
 
-<<<<<<< HEAD
   let type_to_array_map = new Map(
     [
       ["i8", Int8Array],
@@ -1096,9 +1052,9 @@
       ["i32", Int32Array],
       ["u32", Uint32Array],
       ["i32", Int32Array],
-      ["u32", Uint32Array],      
-      ["f32", Float32Array],      
-      ["f64", Float64Array],      
+      ["u32", Uint32Array],
+      ["f32", Float32Array],
+      ["f64", Float64Array],
     ]
   );
   if(globalThis.BigInt64Array){
@@ -1126,69 +1082,11 @@
     }
   }
 
-  Module.PyProxyBufferMethods = {
-    getRawBuffer : function(type = "u8"){
-      let ArrayType = type_to_array_map.get(type);
-      if(ArrayType === undefined){
-        throw new Error(`Unknown type ${type}`);
-      }
-      let this_ptr = _getPtr(this);
-      let buffer_struct_ptr = __pyproxy_memoryview_get_buffer(this_ptr);
-      if(buffer_struct_ptr === 0){
-        throw new Error("Failed");
-      }
-
-      // This has to match the order of the fields in buffer_struct
-      let cur_ptr = buffer_struct_ptr/4;
-      let start = HEAP32[cur_ptr++];
-      let smallest = HEAP32[cur_ptr++];
-      let largest = HEAP32[cur_ptr++];
-      let shape = Module.hiwire.pop_value(HEAP32[cur_ptr++]);
-      let strides = Module.hiwire.pop_value(HEAP32[cur_ptr++]);
-      let view_ptr = HEAP32[cur_ptr++];
-      _PyMem_Free(buffer_struct_ptr);
-
-
-      let alignment = parseInt(type.slice(1))/8;
-      if(start % alignment !== 0 || smallest % alignment !== 0 || largest % alignment !== 0){
-        _PyBuffer_Release(view_ptr);
-        _PyMem_Free(view_ptr);
-        throw new Error(`Buffer does not have valid alignment for type ${type}`);
-      }
-      
-      let length = (largest - smallest) / alignment;
-      let offset = (start - smallest) / alignment;
-
-      let buffer = new ArrayType(HEAP8.buffer, smallest, length);
-      for(let i of strides.keys()){
-        strides[i] /= alignment;
-      }
-      return new PyBuffer({ offset, shape, strides, buffer, view_ptr });
-    }
-  };
-
-  // These fields appear in the target by default because the target is a function.
-  // we want to filter them out.
-  let ignoredTargetFields = ["name", "length"];
-
-  // See explanation of which methods should be defined here and what they do here:
-  // https://developer.mozilla.org/en-US/docs/Web/JavaScript/Reference/Global_Objects/Proxy
-  Module.PyProxyHandlers = {
-    isExtensible: function() { return true },
-    has: function (jsobj, jskey) {
-      if(Reflect.has(jsobj, jskey) && !ignoredTargetFields.includes(jskey)){
-        return true;
-      }
-      if(typeof(jskey) === "symbol"){
-        return false;
-      }
-=======
   // Another layer of boilerplate. The PyProxyHandlers have some annoying logic
   // to deal with straining out the spurious "Function" properties "prototype",
   // "arguments", and "length", to deal with correctly satisfying the Proxy
   // invariants, and to deal with the mro
   function python_hasattr(jsobj, jskey){
->>>>>>> de7c3420
       let ptrobj = _getPtr(jsobj);
       let idkey = Module.hiwire.new_value(jskey);
       let result;
@@ -1412,8 +1310,47 @@
   };
 
   Module.PyProxyCallableMethods = { prototype : Function.prototype };
-  Module.PyProxyBufferMethods = {};
-
+  Module.PyProxyBufferMethods = {
+    getRawBuffer : function(type = "u8"){
+      let ArrayType = type_to_array_map.get(type);
+      if(ArrayType === undefined){
+        throw new Error(`Unknown type ${type}`);
+      }
+      let this_ptr = _getPtr(this);
+      let buffer_struct_ptr = __pyproxy_memoryview_get_buffer(this_ptr);
+      if(buffer_struct_ptr === 0){
+        throw new Error("Failed");
+      }
+
+      // This has to match the order of the fields in buffer_struct
+      let cur_ptr = buffer_struct_ptr/4;
+      let start = HEAP32[cur_ptr++];
+      let smallest = HEAP32[cur_ptr++];
+      let largest = HEAP32[cur_ptr++];
+      let shape = Module.hiwire.pop_value(HEAP32[cur_ptr++]);
+      let strides = Module.hiwire.pop_value(HEAP32[cur_ptr++]);
+      let view_ptr = HEAP32[cur_ptr++];
+      _PyMem_Free(buffer_struct_ptr);
+
+
+      let alignment = parseInt(type.slice(1))/8;
+      if(start % alignment !== 0 || smallest % alignment !== 0 || largest % alignment !== 0){
+        _PyBuffer_Release(view_ptr);
+        _PyMem_Free(view_ptr);
+        throw new Error(`Buffer does not have valid alignment for type ${type}`);
+      }
+
+      let length = (largest - smallest) / alignment;
+      let offset = (start - smallest) / alignment;
+
+      let buffer = new ArrayType(HEAP8.buffer, smallest, length);
+      for(let i of strides.keys()){
+        strides[i] /= alignment;
+      }
+      return new PyBuffer({ offset, shape, strides, buffer, view_ptr });
+    }
+  };
+  
   // A special proxy that we use to wrap pyodide.globals to allow property access
   // like `pyodide.globals.x`.
   let globalsPropertyAccessWarned = false;
