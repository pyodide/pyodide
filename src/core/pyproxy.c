--- conflicted
+++ resolved
@@ -766,33 +766,7 @@
 }
 
 EM_JS_REF(JsRef, pyproxy_new, (PyObject * ptrobj), {
-<<<<<<< HEAD
-  let flags = _pyproxy_getflags(ptrobj);
-  let cls = Module.getPyProxyClass(flags);
-  let target;
-  if (flags & IS_CALLABLE) {
-    // To make a callable proxy, we must call the Function constructor.
-    // In this case we are effectively subclassing Function.
-    target = Reflect.construct(Function, [], cls);
-    // Remove undesirable properties added by Function constructor. Note: we
-    // can't remove "arguments" or "caller" because they are not configurable
-    // and not writable
-    delete target.length;
-    delete target.name;
-    // prototype isn't configurable so we can't delete it but it's writable.
-    target.prototype = undefined;
-  } else {
-    target = Object.create(cls.prototype);
-  }
-  Object.defineProperty(
-    target, "$$", { value : { ptr : ptrobj, type : 'PyProxy' } });
-  _Py_IncRef(ptrobj);
-  let proxy = new Proxy(target, Module.PyProxyHandlers);
-  Module.finalizationRegistry.register(proxy, ptrobj, proxy);
-  return Module.hiwire.new_value(proxy);
-=======
   return Module.hiwire.new_value(Module.pyproxy_new(ptrobj));
->>>>>>> b7b71837
 });
 
 EM_JS_REF(JsRef, create_once_callable, (PyObject * obj), {
