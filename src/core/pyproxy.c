--- conflicted
+++ resolved
@@ -788,7 +788,6 @@
     },
   };
 
-<<<<<<< HEAD
   let type_to_array_map = new Map(
     [
       ["i8", Int8Array],
@@ -869,10 +868,8 @@
     }
   };
 
-=======
   // These fields appear in the target by default because the target is a function.
   // we want to filter them out.
->>>>>>> cd470ec3
   let ignoredTargetFields = ["name", "length"];
 
   // See explanation of which methods should be defined here and what they do here:
