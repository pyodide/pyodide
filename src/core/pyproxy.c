--- conflicted
+++ resolved
@@ -806,649 +806,6 @@
   return Module.hiwire.new_value(proxy);
 });
 
-<<<<<<< HEAD
-// clang-format off
-EM_JS_NUM(int, pyproxy_init_js, (), {
-  Module.PyProxies = {};
-
-  function _getPtr(jsobj) {
-    let ptr = jsobj.$$.ptr;
-    if (ptr === null) {
-      throw new Error("Object has already been destroyed");
-    }
-    return ptr;
-  }
-
-  let _pyproxyClassMap = new Map();
-  /**
-   * Retreive the appropriate mixins based on the features requested in flags.
-   * Used by pyproxy_new. The "flags" variable is produced by the C function
-   * pyproxy_getflags. Multiple PyProxies with the same set of feature flags
-   * will share the same prototype, so the memory footprint of each individual
-   * PyProxy is minimal.
-   */
-  Module.getPyProxyClass = function(flags){
-    let result = _pyproxyClassMap.get(flags);
-    if(result){
-      return result;
-    }
-    let descriptors = {};
-    for(let [feature_flag, methods] of [
-      [HAS_LENGTH, Module.PyProxyLengthMethods],
-      [HAS_GET, Module.PyProxyGetItemMethods],
-      [HAS_SET, Module.PyProxySetItemMethods],
-      [HAS_CONTAINS, Module.PyProxyContainsMethods],
-      [IS_ITERABLE, Module.PyProxyIterableMethods],
-      [IS_ITERATOR, Module.PyProxyIteratorMethods],
-      [IS_AWAITABLE, Module.PyProxyAwaitableMethods],
-      [IS_BUFFER, Module.PyProxyBufferMethods],
-      [IS_CALLABLE, Module.PyProxyCallableMethods],
-    ]){
-      if(flags & feature_flag){
-        Object.assign(descriptors,
-          Object.getOwnPropertyDescriptors(methods)
-        );
-      }
-    }
-    let new_proto = Object.create(Module.PyProxyClass.prototype, descriptors);
-    function PyProxy(){};
-    PyProxy.prototype = new_proto;
-    _pyproxyClassMap.set(flags, PyProxy);
-    return PyProxy;
-  };
-
-  // Static methods
-  Module.PyProxy = {
-    _getPtr,
-    isPyProxy: function(jsobj) {
-      return jsobj && jsobj.$$ !== undefined && jsobj.$$.type === 'PyProxy';
-    },
-  };
-
-  Module.callPyObject = function(ptrobj, ...jsargs) {
-    let idargs = Module.hiwire.new_value(jsargs);
-    let idresult;
-    try {
-      idresult = __pyproxy_apply(ptrobj, idargs);
-    } catch(e){
-      Module.fatal_error(e);
-    } finally {
-      Module.hiwire.decref(idargs);
-    }
-    if(idresult === 0){
-      _pythonexc2js();
-    }
-    return Module.hiwire.pop_value(idresult);
-  };
-
-  // Now a lot of boilerplate to wrap the abstract Object protocol wrappers
-  // above in Javascript functions.
-
-  Module.PyProxyClass = class {
-    constructor(){
-      throw new TypeError('PyProxy is not a constructor');
-    }
-
-    get [Symbol.toStringTag] (){
-        return "PyProxy";
-    }
-    get type() {
-      let ptrobj = _getPtr(this);
-      return Module.hiwire.pop_value(__pyproxy_type(ptrobj));
-    }
-    toString() {
-      let ptrobj = _getPtr(this);
-      let jsref_repr;
-      try {
-        jsref_repr = __pyproxy_repr(ptrobj);
-      } catch(e){
-        Module.fatal_error(e);
-      }
-      if(jsref_repr === 0){
-        _pythonexc2js();
-      }
-      return Module.hiwire.pop_value(jsref_repr);
-    }
-    destroy() {
-      let ptrobj = _getPtr(this);
-      __pyproxy_destroy(ptrobj);
-      this.$$.ptr = null;
-    }
-    /**
-      * This one doesn't follow the pattern: the inner function
-      * _python2js_with_depth is defined in python2js.c and is not a Python
-      * Object Protocol wrapper.
-      */
-    toJs(depth = -1){
-      let idresult = _python2js_with_depth(_getPtr(this), depth);
-      let result = Module.hiwire.get_value(idresult);
-      Module.hiwire.decref(idresult);
-      return result;
-    }
-    apply(jsthis, jsargs) {
-      return Module.callPyObject(_getPtr(this), ...jsargs);
-    }
-    call(jsthis, ...jsargs){
-      return Module.callPyObject(_getPtr(this), ...jsargs);
-    }
-  };
-
-  // Controlled by HAS_LENGTH, appears for any object with __len__ or sq_length
-  // or mp_length methods
-  Module.PyProxyLengthMethods = {
-    get length(){
-      let ptrobj = _getPtr(this);
-      let length;
-      try {
-        length = _PyObject_Size(ptrobj);
-      } catch(e) {
-        Module.fatal_error(e);
-      }
-      if(length === -1){
-        _pythonexc2js();
-      }
-      return length;
-    }
-  };
-
-  // Controlled by HAS_GET, appears for any class with __getitem__,
-  // mp_subscript, or sq_item methods
-  Module.PyProxyGetItemMethods = {
-    get : function(key){
-      let ptrobj = _getPtr(this);
-      let idkey = Module.hiwire.new_value(key);
-      let idresult;
-      try {
-        idresult = __pyproxy_getitem(ptrobj, idkey);
-      } catch(e) {
-        Module.fatal_error(e);
-      } finally {
-        Module.hiwire.decref(idkey);
-      }
-      if(idresult === 0){
-        if(Module._PyErr_Occurred()){
-          _pythonexc2js();
-        } else {
-          return undefined;
-        }
-      }
-      return Module.hiwire.pop_value(idresult);
-    },
-  };
-
-  // Controlled by HAS_SET, appears for any class with __setitem__, __delitem__,
-  // mp_ass_subscript,  or sq_ass_item.
-  Module.PyProxySetItemMethods = {
-    set : function(key, value){
-      let ptrobj = _getPtr(this);
-      let idkey = Module.hiwire.new_value(key);
-      let idval = Module.hiwire.new_value(value);
-      let errcode;
-      try {
-        errcode = __pyproxy_setitem(ptrobj, idkey, idval);
-      } catch(e) {
-        Module.fatal_error(e);
-      } finally {
-        Module.hiwire.decref(idkey);
-        Module.hiwire.decref(idval);
-      }
-      if(errcode === -1){
-        _pythonexc2js();
-      }
-    },
-    delete : function(key) {
-      let ptrobj = _getPtr(this);
-      let idkey = Module.hiwire.new_value(key);
-      let errcode;
-      try {
-        errcode = __pyproxy_delitem(ptrobj, idkey);
-      } catch(e) {
-        Module.fatal_error(e);
-      } finally {
-        Module.hiwire.decref(idkey);
-      }
-      if(errcode === -1){
-        _pythonexc2js();
-      }
-    }
-  };
-
-  // Controlled by HAS_CONTAINS flag, appears for any class with __contains__ or
-  // sq_contains
-  Module.PyProxyContainsMethods = {
-    has : function(key) {
-      let ptrobj = _getPtr(this);
-      let idkey = Module.hiwire.new_value(key);
-      let result;
-      try {
-        result = __pyproxy_contains(ptrobj, idkey);
-      } catch(e) {
-        Module.fatal_error(e);
-      } finally {
-        Module.hiwire.decref(idkey);
-      }
-      if(result === -1){
-        _pythonexc2js();
-      }
-      return result === 1;
-    },
-  };
-
-  // Controlled by IS_ITERABLE, appears for any object with __iter__ or tp_iter, unless
-  // they are iterators.
-  // See:
-  // https://docs.python.org/3/c-api/iter.html
-  // https://developer.mozilla.org/en-US/docs/Web/JavaScript/Reference/Iteration_protocols
-  // This avoids allocating a PyProxy wrapper for the temporary iterator.
-  Module.PyProxyIterableMethods = {
-    [Symbol.iterator] : function*() {
-      let iterptr = _PyObject_GetIter(_getPtr(this));
-      if(iterptr === 0){
-        pythonexc2js();
-      }
-      let item;
-      while((item = __pyproxy_iter_next(iterptr))){
-        yield Module.hiwire.pop_value(item);
-      }
-      if(_PyErr_Occurred()){
-        pythonexc2js();
-      }
-      _Py_DecRef(iterptr);
-    }
-  };
-
-  // Controlled by IS_ITERATOR, appears for any object with a __next__ or
-  // tp_iternext method.
-  Module.PyProxyIteratorMethods = {
-    [Symbol.iterator] : function() {
-      return this;
-    },
-    next : function(arg) {
-      let idresult;
-      // Note: arg is optional, if arg is not supplied, it will be undefined
-      // which gets converted to "Py_None". This is as intended.
-      let idarg = Module.hiwire.new_value(arg);
-      try {
-        idresult = __pyproxyGen_Send(_getPtr(this), idarg);
-      } catch(e) {
-        Module.fatal_error(e);
-      } finally {
-        Module.hiwire.decref(idarg);
-      }
-
-      let done = false;
-      if(idresult === 0){
-        idresult = __pyproxyGen_FetchStopIterationValue();
-        if (idresult){
-          done = true;
-        } else {
-          _pythonexc2js();
-        }
-      }
-      let value = Module.hiwire.pop_value(idresult);
-      return { done, value };
-    },
-  };
-
-  let type_to_array_map = new Map(
-    [
-      ["i8", Int8Array],
-      ["u8", Uint8Array],
-      ["i16", Int16Array],
-      ["u16", Uint16Array],
-      ["i32", Int32Array],
-      ["u32", Uint32Array],
-      ["i32", Int32Array],
-      ["u32", Uint32Array],
-      ["f32", Float32Array],
-      ["f64", Float64Array],
-    ]
-  );
-  if(globalThis.BigInt64Array){
-      type_to_array_map.set("i64", BigInt64Array);
-      type_to_array_map.set("u64", BigUint64Array);
-  }
-
-  class PyBuffer {
-    constructor({ view_ptr, ...rest }){
-      Object.assign(this, {
-        _released : false,
-        _view_ptr : view_ptr,
-        ...rest
-      });
-    }
-
-    release(){
-      if(this._released){
-        return;
-      }
-      _PyBuffer_Release(this._view_ptr);
-      _PyMem_Free(this._view_ptr);
-      this._released = true;
-    }
-  }
-
-  // Another layer of boilerplate. The PyProxyHandlers have some annoying logic
-  // to deal with straining out the spurious "Function" properties "prototype",
-  // "arguments", and "length", to deal with correctly satisfying the Proxy
-  // invariants, and to deal with the mro
-  function python_hasattr(jsobj, jskey){
-      let ptrobj = _getPtr(jsobj);
-      let idkey = Module.hiwire.new_value(jskey);
-      let result;
-      try {
-        result = __pyproxy_hasattr(ptrobj, idkey);
-      } catch(e){
-        Module.fatal_error(e);
-      } finally {
-        Module.hiwire.decref(idkey);
-      }
-      if(result === -1){
-        _pythonexc2js();
-      }
-      return result !== 0;
-  }
-
-  // Returns a JsRef in order to allow us to differentiate between "not found"
-  // (in which case we return 0) and "found 'None'" (in which case we return
-  // Js_undefined).
-  function python_getattr(jsobj, jskey){
-    let ptrobj = _getPtr(jsobj);
-    let idkey = Module.hiwire.new_value(jskey);
-    let idresult;
-    try {
-      idresult = __pyproxy_getattr(ptrobj, idkey);
-    } catch(e) {
-      Module.fatal_error(e);
-    } finally {
-      Module.hiwire.decref(idkey);
-    }
-    if(idresult === 0){
-      if(_PyErr_Occurred()){
-        _pythonexc2js();
-      }
-    }
-    return idresult;
-  }
-
-  function python_setattr(jsobj, jskey, jsval){
-    let ptrobj = _getPtr(jsobj);
-    let idkey = Module.hiwire.new_value(jskey);
-    let idval = Module.hiwire.new_value(jsval);
-    let errcode;
-    try {
-      errcode = __pyproxy_setattr(ptrobj, idkey, idval);
-    } catch(e) {
-      Module.fatal_error(e);
-    } finally {
-      Module.hiwire.decref(idkey);
-      Module.hiwire.decref(idval);
-    }
-    if(errcode === -1){
-      _pythonexc2js();
-    }
-  }
-
-  function python_delattr(jsobj, jskey){
-    let ptrobj = _getPtr(jsobj);
-    let idkey = Module.hiwire.new_value(jskey);
-    let errcode;
-    try {
-      errcode = __pyproxy_delattr(ptrobj, idkey);
-    } catch(e) {
-      Module.fatal_error(e);
-    } finally {
-      Module.hiwire.decref(idkey);
-    }
-    if(errcode === -1){
-      _pythonexc2js();
-    }
-  }
-
-  // See explanation of which methods should be defined here and what they do here:
-  // https://developer.mozilla.org/en-US/docs/Web/JavaScript/Reference/Global_Objects/Proxy
-  Module.PyProxyHandlers = {
-    isExtensible: function() { return true },
-    has: function (jsobj, jskey) {
-      // Note: must report "prototype" in proxy when we are callable.
-      // (We can return the wrong value from "get" handler though.)
-      let objHasKey = Reflect.has(jsobj, jskey);
-      if(objHasKey){
-        return true;
-      }
-      // python_hasattr will crash when given a Symbol.
-      if(typeof(jskey) === "symbol"){
-        return false;
-      }
-      return python_hasattr(jsobj, jskey);
-    },
-    get: function (jsobj, jskey) {
-      // Preference order:
-      // 1. things we have to return to avoid making Javascript angry
-      // 2. the result of Python getattr
-      // 3. stuff from the prototype chain
-
-      // 1. things we have to return to avoid making Javascript angry
-      // This conditional looks funky but it's the only thing I found that
-      // worked right in all cases.
-      if((jskey in jsobj) && !(jskey in Object.getPrototypeOf(jsobj)) ){
-        return Reflect.get(jsobj, jskey);
-      }
-      // python_getattr will crash when given a Symbol
-      if(typeof(jskey) === "symbol"){
-        return Reflect.get(jsobj, jskey);
-      }
-      // 2. The result of getattr
-      let idresult = python_getattr(jsobj, jskey);
-      if(idresult !== 0){
-        return Module.hiwire.pop_value(idresult);
-      }
-      // 3. stuff from the prototype chain.
-      return Reflect.get(jsobj, jskey);
-    },
-    set: function (jsobj, jskey, jsval) {
-      // We're only willing to set properties on the python object, throw an
-      // error if user tries to write over any key of type 1. things we have to
-      // return to avoid making Javascript angry
-      if(typeof(jskey) === "symbol"){
-        throw new TypeError(`Cannot set read only field '${jskey.description}'`);
-      }
-      // Again this is a funny looking conditional, I found it as the result of
-      // a lengthy search for something that worked right.
-      let descr = Object.getOwnPropertyDescriptor(jsobj, jskey);
-      if(descr && !descr.writable){
-        throw new TypeError(`Cannot set read only field '${jskey}'`);
-      }
-      python_setattr(jsobj, jskey, jsval);
-      return true;
-    },
-    deleteProperty: function (jsobj, jskey) {
-      // We're only willing to delete properties on the python object, throw an
-      // error if user tries to write over any key of type 1. things we have to
-      // return to avoid making Javascript angry
-      if(typeof(jskey) === "symbol"){
-        throw new TypeError(`Cannot delete read only field '${jskey.description}'`);
-      }
-      let descr = Object.getOwnPropertyDescriptor(jsobj, jskey);
-      if(descr && !descr.writable){
-        throw new TypeError(`Cannot delete read only field '${jskey}'`);
-      }
-      python_delattr(jsobj, jskey);
-      // Must return "false" if "jskey" is a nonconfigurable own property.
-      // Otherwise Javascript will throw a TypeError.
-      return !descr || descr.configurable;
-    },
-    ownKeys: function (jsobj) {
-      let ptrobj = _getPtr(jsobj);
-      let idresult;
-      try {
-        idresult = __pyproxy_ownKeys(ptrobj);
-      } catch(e) {
-        Module.fatal_error(e);
-      }
-      let result = Module.hiwire.pop_value(idresult);
-      result.push(...Reflect.ownKeys(jsobj));
-      return result;
-    },
-    apply: function (jsobj, jsthis, jsargs) {
-      return jsobj.apply(jsthis, jsargs);
-    },
-  };
-
-  /**
-   * The Promise / javascript awaitable API.
-   */
-  Module.PyProxyAwaitableMethods = {
-    /**
-     * This wraps __pyproxy_ensure_future and makes a function that converts a
-     * Python awaitable to a promise, scheduling the awaitable on the Python
-     * event loop if necessary.
-     */
-    _ensure_future : function(){
-      let resolve_handle_id = 0;
-      let reject_handle_id = 0;
-      let resolveHandle;
-      let rejectHandle;
-      let promise;
-      try {
-        promise = new Promise((resolve, reject) => {
-          resolveHandle = resolve;
-          rejectHandle = reject;
-        });
-        resolve_handle_id = Module.hiwire.new_value(resolveHandle);
-        reject_handle_id = Module.hiwire.new_value(rejectHandle);
-        let ptrobj = _getPtr(this);
-        let errcode = __pyproxy_ensure_future(ptrobj, resolve_handle_id, reject_handle_id);
-        if(errcode === -1){
-          _pythonexc2js();
-        }
-      } finally {
-        Module.hiwire.decref(resolve_handle_id);
-        Module.hiwire.decref(reject_handle_id);
-      }
-      return promise;
-    },
-    then : function(onFulfilled, onRejected){
-      let promise = this._ensure_future();
-      return promise.then(onFulfilled, onRejected);
-    },
-    catch : function(onRejected){
-      let promise = this._ensure_future();
-      return promise.catch(onRejected);
-    },
-    finally : function(onFinally){
-      let promise = this._ensure_future();
-      return promise.finally(onFinally);
-    }
-  };
-
-  Module.PyProxyCallableMethods = { prototype : Function.prototype };
-  Module.PyProxyBufferMethods = {
-    getBuffer : function(type = "u8"){
-      let ArrayType = type_to_array_map.get(type);
-      if(ArrayType === undefined){
-        throw new Error(`Unknown type ${type}`);
-      }
-      let this_ptr = _getPtr(this);
-      let buffer_struct_ptr = __pyproxy_get_buffer(this_ptr);
-      if(buffer_struct_ptr === 0){
-        throw new Error("Failed");
-      }
-
-      // This has to match the order of the fields in buffer_struct
-      let cur_ptr = buffer_struct_ptr/4;
-
-      let startByteOffset = HEAP32[cur_ptr++];
-      let minByteOffset = HEAP32[cur_ptr++];
-      let maxByteOffset = HEAP32[cur_ptr++];
-
-      let readonly = !!HEAP32[cur_ptr++];
-      let format_ptr = HEAP32[cur_ptr++];
-      let shape = Module.hiwire.pop_value(HEAP32[cur_ptr++]);
-      let strides = Module.hiwire.pop_value(HEAP32[cur_ptr++]);
-
-      let view_ptr = HEAP32[cur_ptr++];
-      let c_contiguous = !!HEAP32[cur_ptr++];
-      let f_contiguous = !!HEAP32[cur_ptr++];
-
-      _PyMem_Free(buffer_struct_ptr);
-
-      let alignment = parseInt(type.slice(1))/8;
-      if(startByteOffset % alignment !== 0 || minByteOffset % alignment !== 0 || maxByteOffset % alignment !== 0){
-        _PyBuffer_Release(view_ptr);
-        _PyMem_Free(view_ptr);
-        throw new Error(`Buffer does not have valid alignment for type ${type}`);
-      }
-
-      let numBytes = maxByteOffset - minByteOffset;
-      let numEntries = numBytes / alignment;
-      let offset = (startByteOffset - minByteOffset) / alignment;
-      let format = UTF8ToString(format_ptr);
-
-      let data = new ArrayType(HEAP8.buffer, startByteOffset, numEntries);
-      for(let i of strides.keys()){
-        strides[i] /= alignment;
-      }
-      return new PyBuffer({
-        offset, readonly, format, shape, strides,
-        data, view_ptr,
-        c_contiguous, f_contiguous
-      });
-    }
-  };
-
-  // A special proxy that we use to wrap pyodide.globals to allow property access
-  // like `pyodide.globals.x`.
-  let globalsPropertyAccessWarned = false;
-  let globalsPropertyAccessWarningMsg =
-    "Access to pyodide.globals via pyodide.globals.key is deprecated and " +
-    "will be removed in version 0.18.0. Use pyodide.globals.get('key'), " +
-    "pyodide.globals.set('key', value), pyodide.globals.delete('key') instead.";
-  let NamespaceProxyHandlers = {
-    has : function(obj, key){
-      return Reflect.has(obj, key) || obj.has(key);
-    },
-    get : function(obj, key){
-      if(Reflect.has(obj, key)){
-        return Reflect.get(obj, key);
-      }
-      let result = obj.get(key);
-      if(!globalsPropertyAccessWarned && result !== undefined){
-        console.warn(globalsPropertyAccessWarningMsg);
-        globalsPropertyAccessWarned = true;
-      }
-      return result;
-    },
-    set : function(obj, key, value){
-      if(Reflect.has(obj, key)){
-        throw new Error(`Cannot set read only field ${key}`);
-      }
-      if(!globalsPropertyAccessWarned){
-        globalsPropertyAccessWarned = true;
-        console.warn(globalsPropertyAccessWarningMsg);
-      }
-      obj.set(key, value);
-    },
-    ownKeys: function (obj) {
-      let result = new Set(Reflect.ownKeys(obj));
-      let iter = obj.keys();
-      for(let key of iter){
-        result.add(key);
-      }
-      iter.destroy();
-      return Array.from(result);
-    }
-  };
-
-  Module.wrapNamespace = function wrapNamespace(ns){
-    return new Proxy(ns, NamespaceProxyHandlers);
-  };
-  return 0;
-});
-=======
->>>>>>> d4525a18
-// clang-format on
-
 EM_JS_REF(JsRef, create_once_callable, (PyObject * obj), {
   _Py_IncRef(obj);
   let alreadyCalled = false;
