#define PY_SSIZE_T_CLEAN
#include "Python.h"
#include "error_handling.h"
#include <emscripten.h>

#include "docstring.h"
#include "hiwire.h"
#include "js2python.h"
#include "jsmemops.h" // for pyproxy.js
#include "jsproxy.h"
#include "pyproxy.h"
#include "python2js.h"

#define Py_ENTER() _check_gil()
#define Py_EXIT()

EM_JS(void, throw_no_gil, (), {
  throw new API.NoGilError("Attempted to use PyProxy when Python GIL not held");
});

void
check_gil()
{
  if (!PyGILState_Check()) {
    throw_no_gil();
  }
}

static PyObject* Generator;
static PyObject* AsyncGenerator;
static PyObject* Sequence;
static PyObject* MutableSequence;
static PyObject* iscoroutinefunction;

_Py_IDENTIFIER(result);
_Py_IDENTIFIER(pop);
_Py_IDENTIFIER(ensure_future);
_Py_IDENTIFIER(add_done_callback);
_Py_IDENTIFIER(asend);
_Py_IDENTIFIER(throw);
_Py_IDENTIFIER(athrow);

// Use raw EM_JS for the next five commands. We intend to signal a fatal error
// if a JavaScript error is thrown.

EM_JS(int, pyproxy_Check, (JsRef x), {
  if (x == 0) {
    return false;
  }
  let val = Hiwire.get_value(x);
  return API.isPyProxy(val);
});

EM_JS(PyObject*, pyproxy_AsPyObject, (JsRef x), {
  if (x == 0) {
    return 0;
  }
  let val = Hiwire.get_value(x);
  if (!API.isPyProxy(val)) {
    return 0;
  }
  return Module.PyProxy_getPtr(val);
});

EM_JS(void, destroy_proxies, (JsRef proxies_id, char* msg_ptr), {
  let msg = undefined;
  if (msg_ptr) {
    msg = UTF8ToString(msg_ptr);
  }
  let proxies = Hiwire.get_value(proxies_id);
  for (let px of proxies) {
    Module.pyproxy_destroy(px, msg, false);
  }
});

EM_JS(void, gc_register_proxies, (JsRef proxies_id), {
  let proxies = Hiwire.get_value(proxies_id);
  for (let px of proxies) {
    Module.gc_register_proxy(px);
  }
});

EM_JS(void, destroy_proxy, (JsRef proxy_id, char* msg_ptr), {
  const px = Module.hiwire.get_value(proxy_id);
  const { shared, props } = Module.PyProxy_getAttrsQuiet(px);
  if (!shared.ptr) {
    // already destroyed
    return;
  }
  if (props.roundtrip) {
    // Don't destroy roundtrip proxies!
    return;
  }
  let msg = undefined;
  if (msg_ptr) {
    msg = UTF8ToString(msg_ptr);
  }
  Module.pyproxy_destroy(px, msg, false);
});

static PyObject* asyncio;

// Flags controlling presence or absence of many small mixins depending on which
// abstract protocols the Python object supports.
// clang-format off
#define HAS_LENGTH   (1 << 0)
#define HAS_GET      (1 << 1)
#define HAS_SET      (1 << 2)
#define HAS_CONTAINS (1 << 3)
#define IS_ITERABLE  (1 << 4)
#define IS_ITERATOR  (1 << 5)
#define IS_AWAITABLE (1 << 6)
#define IS_BUFFER    (1 << 7)
#define IS_CALLABLE  (1 << 8)
#define IS_ASYNC_ITERABLE (1 << 9)
#define IS_ASYNC_ITERATOR (1 << 10)
#define IS_GENERATOR (1 << 11)
#define IS_ASYNC_GENERATOR (1 << 12)
#define IS_SEQUENCE (1 << 13)
#define IS_MUTABLE_SEQUENCE (1 << 14)
// clang-format on

// Taken from genobject.c
// For checking whether an object is awaitable.
static int
gen_is_coroutine(PyObject* o)
{
  if (PyGen_CheckExact(o)) {
    PyCodeObject* code = (PyCodeObject*)((PyGenObject*)o)->gi_code;
    if (code->co_flags & CO_ITERABLE_COROUTINE) {
      return 1;
    }
  }
  return 0;
}

/**
 * Do introspection on the python object to work out which abstract protocols it
 * supports. Most of these tests are taken from a corresponding abstract Object
 * protocol API defined in `abstract.c`. We wrote these tests to check whether
 * the corresponding CPython APIs are likely to work without actually creating
 * any temporary objects.
 */
int
pyproxy_getflags(PyObject* pyobj)
{
  // Reduce casework by ensuring that protos aren't NULL.
  PyTypeObject* obj_type = Py_TYPE(pyobj);

  PySequenceMethods null_seq_proto = { 0 };
  PySequenceMethods* seq_proto =
    obj_type->tp_as_sequence ? obj_type->tp_as_sequence : &null_seq_proto;

  PyMappingMethods null_map_proto = { 0 };
  PyMappingMethods* map_proto =
    obj_type->tp_as_mapping ? obj_type->tp_as_mapping : &null_map_proto;

  PyAsyncMethods null_async_proto = { 0 };
  PyAsyncMethods* async_proto =
    obj_type->tp_as_async ? obj_type->tp_as_async : &null_async_proto;

  PyBufferProcs null_buffer_proto = { 0 };
  PyBufferProcs* buffer_proto =
    obj_type->tp_as_buffer ? obj_type->tp_as_buffer : &null_buffer_proto;

  bool success = false;
  int result = 0;
#define SET_FLAG_IF(flag, cond)                                                \
  if (cond) {                                                                  \
    result |= flag;                                                            \
  }
  // PyObject_Size
  SET_FLAG_IF(HAS_LENGTH, seq_proto->sq_length || map_proto->mp_length);
  // PyObject_GetItem
  if (map_proto->mp_subscript || seq_proto->sq_item) {
    result |= HAS_GET;
  } else if (PyType_Check(pyobj)) {
    _Py_IDENTIFIER(__class_getitem__);
    PyObject* oname = _PyUnicode_FromId(&PyId___class_getitem__); /* borrowed */
    if (PyObject_HasAttr(pyobj, oname)) {
      result |= HAS_GET;
    }
  }
  // PyObject_SetItem
  SET_FLAG_IF(HAS_SET, map_proto->mp_ass_subscript || seq_proto->sq_ass_item);
  // PySequence_Contains
  SET_FLAG_IF(HAS_CONTAINS, seq_proto->sq_contains);
  // PyObject_GetIter
  SET_FLAG_IF(IS_ITERABLE, obj_type->tp_iter || PySequence_Check(pyobj));
  SET_FLAG_IF(IS_ASYNC_ITERABLE, async_proto->am_aiter);
  if (PyIter_Check(pyobj)) {
    result &= ~IS_ITERABLE;
    result |= IS_ITERATOR;
  }
  if (async_proto->am_anext) {
    result &= ~IS_ASYNC_ITERABLE;
    result |= IS_ASYNC_ITERATOR;
  }

  int isgen = PyObject_IsInstance(pyobj, Generator);
  FAIL_IF_MINUS_ONE(isgen);
  int isasyncgen = PyObject_IsInstance(pyobj, AsyncGenerator);
  FAIL_IF_MINUS_ONE(isasyncgen);
  SET_FLAG_IF(IS_GENERATOR, isgen);
  SET_FLAG_IF(IS_ASYNC_GENERATOR, isasyncgen);

  // There's no CPython API that corresponds directly to the "await" keyword.
  // Looking at disassembly, "await" translates into opcodes GET_AWAITABLE and
  // YIELD_FROM. GET_AWAITABLE uses _PyCoro_GetAwaitableIter defined in
  // genobject.c. This tests whether _PyCoro_GetAwaitableIter is likely to
  // succeed.
  SET_FLAG_IF(IS_AWAITABLE, async_proto->am_await || gen_is_coroutine(pyobj));
  SET_FLAG_IF(IS_BUFFER, buffer_proto->bf_getbuffer);
  // PyObject_Call (from call.c)
  SET_FLAG_IF(IS_CALLABLE,
              _PyVectorcall_Function(pyobj) || PyCFunction_Check(pyobj) ||
                obj_type->tp_call);
  int is_sequence = PyObject_IsInstance(pyobj, Sequence);
  FAIL_IF_MINUS_ONE(is_sequence);
  int is_mutable_sequence = PyObject_IsInstance(pyobj, MutableSequence);
  FAIL_IF_MINUS_ONE(is_mutable_sequence);
  SET_FLAG_IF(IS_SEQUENCE, is_sequence);
  SET_FLAG_IF(IS_MUTABLE_SEQUENCE, is_mutable_sequence);

#undef SET_FLAG_IF

  success = true;
finally:
  return success ? result : -1;
}

///////////////////////////////////////////////////////////////////////////////
//
// Object protocol wrappers
//
// This section defines wrappers for Python Object protocol API calls that we
// are planning to offer on the PyProxy. Much of this could be written in
// JavaScript instead. Some reasons to do it in C:
//  1. Some CPython APIs are actually secretly macros which cannot be used from
//     JavaScript.
//  2. The code is a bit more concise in C.
//  3. It may be preferable to minimize the number of times we cross between
//     wasm and javascript for performance reasons
//  4. Better separation of functionality: Most of the JavaScript code is
//     boilerpalte. Most of this code here is boilerplate. However, the
//     boilerplate in these C API wwrappers is a bit different than the
//     boilerplate in the javascript wrappers, so we've factored it into two
//     distinct layers of boilerplate.
//
//  Item 1 makes it technically necessary to use these wrappers once in a while.
//  I think all of these advantages outweigh the cost of splitting up the
//  implementation of each feature like this, especially because most of the
//  logic is very boilerplatey, so there isn't much surprising code hidden
//  somewhere else.

JsRef
_pyproxy_repr(PyObject* pyobj)
{
  PyObject* repr_py = NULL;
  JsRef repr_js = NULL;

  repr_py = PyObject_Repr(pyobj);
  FAIL_IF_NULL(repr_py);
  repr_js = python2js(repr_py);

finally:
  Py_CLEAR(repr_py);
  return repr_js;
}

/**
 * Wrapper for the "proxy.type" getter, which behaves a little bit like
 * `type(obj)`, but instead of returning the class we just return the name of
 * the class. The exact behavior is that this usually gives "module.name" but
 * for builtins just gives "name". So in particular, usually it is equivalent
 * to:
 *
 * `type(x).__module__ + "." + type(x).__name__`
 *
 * But other times it behaves like:
 *
 * `type(x).__name__`
 */
JsRef
_pyproxy_type(PyObject* ptrobj)
{
  return hiwire_string_utf8(Py_TYPE(ptrobj)->tp_name);
}

int
_pyproxy_hasattr(PyObject* pyobj, JsRef idkey)
{
  PyObject* pykey = NULL;
  int result = -1;

  pykey = js2python(idkey);
  FAIL_IF_NULL(pykey);
  result = PyObject_HasAttr(pyobj, pykey);

finally:
  Py_CLEAR(pykey);
  return result;
}

/* Specialized version of _PyObject_GenericGetAttrWithDict
   specifically for the LOAD_METHOD opcode.

   Return 1 if a method is found, 0 if it's a regular attribute
   from __dict__ or something returned by using a descriptor
   protocol.

   `method` will point to the resolved attribute or NULL.  In the
   latter case, an error will be set.
*/
int
_PyObject_GetMethod(PyObject* obj, PyObject* name, PyObject** method);

EM_JS(JsRef, proxy_cache_get, (JsRef proxyCacheId, PyObject* descr), {
  let proxyCache = Hiwire.get_value(proxyCacheId);
  let proxyId = proxyCache.get(descr);
  if (!proxyId) {
    return undefined;
  }
  // Okay found a proxy. Is it alive?
  if (pyproxyIsAlive(Hiwire.get_value(proxyId))) {
    return proxyId;
  } else {
    // It's dead, tidy up
    proxyCache.delete(descr);
    Hiwire.decref(proxyId);
    return undefined;
  }
})

// clang-format off
EM_JS(void,
proxy_cache_set,
(JsRef proxyCacheId, PyObject* descr, JsRef proxy), {
  let proxyCache = Hiwire.get_value(proxyCacheId);
  proxyCache.set(descr, proxy);
})
// clang-format on

JsRef
_pyproxy_getattr(PyObject* pyobj, JsRef idkey, JsRef proxyCache)
{
  bool success = false;
  PyObject* pykey = NULL;
  PyObject* pydescr = NULL;
  PyObject* pyresult = NULL;
  JsRef idresult = NULL;

  pykey = js2python(idkey);
  FAIL_IF_NULL(pykey);
  // If it's a method, we use the descriptor pointer as the cache key rather
  // than the actual bound method. This allows us to reuse bound methods from
  // the cache.
  // _PyObject_GetMethod will return true and store a descriptor into pydescr if
  // the attribute we are looking up is a method, otherwise it will return false
  // and set pydescr to the actual attribute (in particular, I believe that it
  // will resolve other types of getter descriptors automatically).
  int is_method = _PyObject_GetMethod(pyobj, pykey, &pydescr);
  FAIL_IF_NULL(pydescr);
  JsRef cached_proxy = proxy_cache_get(proxyCache, pydescr); /* borrowed */
  if (cached_proxy) {
    idresult = hiwire_incref(cached_proxy);
    goto success;
  }
  if (PyErr_Occurred()) {
    FAIL();
  }
  if (is_method) {
    pyresult =
      Py_TYPE(pydescr)->tp_descr_get(pydescr, pyobj, (PyObject*)Py_TYPE(pyobj));
    FAIL_IF_NULL(pyresult);
  } else {
    pyresult = pydescr;
    Py_INCREF(pydescr);
  }
  idresult = python2js(pyresult);
  FAIL_IF_NULL(idresult);
  if (pyproxy_Check(idresult)) {
    // If a getter returns a different object every time, this could potentially
    // fill up the cache with a lot of junk. If this is a problem, the user will
    // have to manually destroy the attributes.
    proxy_cache_set(proxyCache, pydescr, hiwire_incref(idresult));
  }

success:
  success = true;
finally:
  Py_CLEAR(pykey);
  Py_CLEAR(pydescr);
  Py_CLEAR(pyresult);
  if (!success) {
    if (PyErr_ExceptionMatches(PyExc_AttributeError)) {
      PyErr_Clear();
    }
    hiwire_CLEAR(idresult);
  }
  return idresult;
};

int
_pyproxy_setattr(PyObject* pyobj, JsRef idkey, JsRef idval)
{
  bool success = false;
  PyObject* pykey = NULL;
  PyObject* pyval = NULL;

  pykey = js2python(idkey);
  FAIL_IF_NULL(pykey);
  pyval = js2python(idval);
  FAIL_IF_NULL(pyval);
  FAIL_IF_MINUS_ONE(PyObject_SetAttr(pyobj, pykey, pyval));

  success = true;
finally:
  Py_CLEAR(pykey);
  Py_CLEAR(pyval);
  return success ? 0 : -1;
}

int
_pyproxy_delattr(PyObject* pyobj, JsRef idkey)
{
  bool success = false;
  PyObject* pykey = NULL;

  pykey = js2python(idkey);
  FAIL_IF_NULL(pykey);
  FAIL_IF_MINUS_ONE(PyObject_DelAttr(pyobj, pykey));

  success = true;
finally:
  Py_CLEAR(pykey);
  return success ? 0 : -1;
}

JsRef
_pyproxy_getitem(PyObject* pyobj, JsRef idkey)
{
  bool success = false;
  PyObject* pykey = NULL;
  PyObject* pyresult = NULL;
  JsRef result = NULL;

  pykey = js2python(idkey);
  FAIL_IF_NULL(pykey);
  pyresult = PyObject_GetItem(pyobj, pykey);
  FAIL_IF_NULL(pyresult);
  result = python2js(pyresult);
  FAIL_IF_NULL(result);

  success = true;
finally:
  if (!success && (PyErr_ExceptionMatches(PyExc_KeyError) ||
                   PyErr_ExceptionMatches(PyExc_IndexError))) {
    PyErr_Clear();
  }
  Py_CLEAR(pykey);
  Py_CLEAR(pyresult);
  if (!success) {
    hiwire_CLEAR(result);
  }
  return result;
};

int
_pyproxy_setitem(PyObject* pyobj, JsRef idkey, JsRef idval)
{
  bool success = false;
  PyObject* pykey = NULL;
  PyObject* pyval = NULL;

  pykey = js2python(idkey);
  FAIL_IF_NULL(pykey);
  pyval = js2python(idval);
  FAIL_IF_NULL(pyval);
  FAIL_IF_MINUS_ONE(PyObject_SetItem(pyobj, pykey, pyval));

  success = true;
finally:
  Py_CLEAR(pykey);
  Py_CLEAR(pyval);
  return success ? 0 : -1;
}

int
_pyproxy_delitem(PyObject* pyobj, JsRef idkey)
{
  bool success = false;
  PyObject* pykey = NULL;

  pykey = js2python(idkey);
  FAIL_IF_NULL(pykey);
  FAIL_IF_MINUS_ONE(PyObject_DelItem(pyobj, pykey));

  success = true;
finally:
  Py_CLEAR(pykey);
  return success ? 0 : -1;
}

JsRef
_pyproxy_slice_assign(PyObject* pyobj,
                      Py_ssize_t start,
                      Py_ssize_t stop,
                      JsRef idval)
{
  PyObject* pyval = NULL;
  PyObject* pyresult = NULL;
  JsRef jsresult = NULL;
  JsRef proxies = NULL;
  bool success = false;

  pyval = js2python(idval);

  Py_ssize_t len = PySequence_Length(pyobj);
  if (len <= stop) {
    stop = len;
  }
  pyresult = PySequence_GetSlice(pyobj, start, stop);
  FAIL_IF_NULL(pyresult);
  FAIL_IF_MINUS_ONE(PySequence_SetSlice(pyobj, start, stop, pyval));
  proxies = JsArray_New();
  FAIL_IF_NULL(proxies);
  jsresult = python2js_with_depth(pyresult, 1, proxies);

  success = true;
finally:
  if (!success) {
    hiwire_CLEAR(jsresult);
  }
  Py_CLEAR(pyresult);
  Py_CLEAR(pyval);
  hiwire_CLEAR(proxies);
  return jsresult;
}

JsRef
_pyproxy_pop(PyObject* pyobj, bool pop_start)
{
  bool success = false;
  PyObject* idx = NULL;
  PyObject* pyresult = NULL;
  JsRef jsresult = NULL;
  if (pop_start) {
    idx = PyLong_FromLong(0);
    FAIL_IF_NULL(idx);
    pyresult = _PyObject_CallMethodIdOneArg(pyobj, &PyId_pop, idx);
  } else {
    pyresult = _PyObject_CallMethodIdNoArgs(pyobj, &PyId_pop);
  }
  if (pyresult != NULL) {
    jsresult = python2js(pyresult);
    FAIL_IF_NULL(jsresult);
  } else {
    if (PyErr_ExceptionMatches(PyExc_IndexError)) {
      PyErr_Clear();
      jsresult = Js_undefined;
    } else {
      FAIL();
    }
  }
  success = true;
finally:
  Py_CLEAR(idx);
  Py_CLEAR(pyresult);
  if (!success) {
    hiwire_CLEAR(jsresult);
  }
  return jsresult;
}

int
_pyproxy_contains(PyObject* pyobj, JsRef idkey)
{
  PyObject* pykey = NULL;
  int result = -1;

  pykey = js2python(idkey);
  FAIL_IF_NULL(pykey);
  result = PySequence_Contains(pyobj, pykey);

finally:
  Py_CLEAR(pykey);
  return result;
}

JsRef
_pyproxy_ownKeys(PyObject* pyobj)
{
  bool success = false;
  PyObject* pydir = NULL;
  JsRef iddir = NULL;
  JsRef identry = NULL;

  pydir = PyObject_Dir(pyobj);
  FAIL_IF_NULL(pydir);

  iddir = JsArray_New();
  FAIL_IF_NULL(iddir);
  Py_ssize_t n = PyList_Size(pydir);
  FAIL_IF_MINUS_ONE(n);
  for (Py_ssize_t i = 0; i < n; ++i) {
    PyObject* pyentry = PyList_GetItem(pydir, i); /* borrowed */
    identry = python2js(pyentry);
    FAIL_IF_NULL(identry);
    FAIL_IF_MINUS_ONE(JsArray_Push(iddir, identry));
    hiwire_CLEAR(identry);
  }

  success = true;
finally:
  Py_CLEAR(pydir);
  hiwire_CLEAR(identry);
  if (!success) {
    hiwire_CLEAR(iddir);
  }
  return iddir;
}

/**
 * This sets up a call to _PyObject_Vectorcall. It's a helper function for
 * callPyObjectKwargs. This is the primary entrypoint from JavaScript into
 * Python code.
 *
 * Vectorcall expects the arguments to be communicated as:
 *
 *  PyObject*const *args: the positional arguments and followed by the keyword
 *    arguments
 *
 *  size_t nargs_with_flag : the number of arguments plus a flag
 *      PY_VECTORCALL_ARGUMENTS_OFFSET. The flag PY_VECTORCALL_ARGUMENTS_OFFSET
 *      indicates that we left an initial entry in the array to be used as a
 *      self argument in case the callee is a bound method.
 *
 *  PyObject* kwnames : a tuple of the keyword argument names. The length of
 *      this tuple tells CPython how many key word arguments there are.
 *
 * Our arguments are:
 *
 *   callable : The object to call.
 *   args : The list of JavaScript arguments, both positional and kwargs.
 *   numposargs : The number of positional arguments.
 *   kwnames : List of names of the keyword arguments
 *   numkwargs : The length of kwargs
 *
 *   Returns: The return value translated to JavaScript.
 */
JsRef
_pyproxy_apply(PyObject* callable,
               JsRef jsargs,
               size_t numposargs,
               JsRef jskwnames,
               size_t numkwargs)
{
  size_t total_args = numposargs + numkwargs;
  size_t last_converted_arg = total_args;
  JsRef jsitem = NULL;
  PyObject* pyargs_array[total_args + 1];
  PyObject** pyargs = pyargs_array;
  pyargs++; // leave a space for self argument in case callable is a bound
            // method
  PyObject* pykwnames = NULL;
  PyObject* pyresult = NULL;
  JsRef idresult = NULL;

  // Put both arguments and keyword arguments into pyargs
  for (Py_ssize_t i = 0; i < total_args; ++i) {
    jsitem = JsArray_Get(jsargs, i);
    // pyitem is moved into pyargs so we don't need to clear it later.
    PyObject* pyitem = js2python(jsitem);
    if (pyitem == NULL) {
      last_converted_arg = i;
      FAIL();
    }
    pyargs[i] = pyitem; // pyitem is moved into pyargs.
    hiwire_CLEAR(jsitem);
  }
  if (numkwargs > 0) {
    // Put names of keyword arguments into a tuple
    pykwnames = PyTuple_New(numkwargs);
    for (Py_ssize_t i = 0; i < numkwargs; i++) {
      jsitem = JsArray_Get(jskwnames, i);
      // pyitem is moved into pykwargs so we don't need to clear it later.
      PyObject* pyitem = js2python(jsitem);
      PyTuple_SET_ITEM(pykwnames, i, pyitem);
      hiwire_CLEAR(jsitem);
    }
  }
  // Tell callee that we left space for a self argument
  size_t nargs_with_flag = numposargs | PY_VECTORCALL_ARGUMENTS_OFFSET;
  pyresult = _PyObject_Vectorcall(callable, pyargs, nargs_with_flag, pykwnames);
  FAIL_IF_NULL(pyresult);
  idresult = python2js(pyresult);
  FAIL_IF_NULL(idresult);

finally:
  hiwire_CLEAR(jsitem);
  // If we failed to convert one of the arguments, then pyargs is partially
  // uninitialized. Only clear the part that actually has stuff in it.
  for (Py_ssize_t i = 0; i < last_converted_arg; i++) {
    Py_CLEAR(pyargs[i]);
  }
  Py_CLEAR(pyresult);
  Py_CLEAR(pykwnames);
  return idresult;
}

bool
_iscoroutinefunction(PyObject* f)
{
  _Py_IDENTIFIER(_is_coroutine_marker);

  // Some fast paths for common cases to avoid calling into Python
  if (PyMethod_Check(f)) {
    f = PyMethod_GET_FUNCTION(f);
  }

  // _is_coroutine_marker is added to Python stdlib in 3.12. Check for it here
  // to make sure we don't accidentally return false negatives when we update to
  // 3.12.
  if (PyFunction_Check(f) &&
      !PyObject_HasAttr(f, _PyUnicode_FromId(&PyId__is_coroutine_marker))) {
    PyFunctionObject* func = (PyFunctionObject*)f;
    PyCodeObject* code = (PyCodeObject*)PyFunction_GET_CODE(func);
    return (code->co_flags) & CO_COROUTINE;
  }

  // Wasn't a basic callable, call into inspect.iscoroutinefunction
  PyObject* result = PyObject_CallOneArg(iscoroutinefunction, f);
  if (!result) {
    PyErr_Clear();
  }
  bool ret = Py_IsTrue(result);
  Py_CLEAR(result);
  return ret;
}

JsRef
_pyproxy_iter_next(PyObject* iterator)
{
  PyObject* item = PyIter_Next(iterator);
  if (item == NULL) {
    return NULL;
  }
  JsRef result = python2js(item);
  Py_CLEAR(item);
  return result;
}

PySendResult
_pyproxyGen_Send(PyObject* receiver, JsRef jsval, JsRef* result)
{
  bool success = false;
  PyObject* v = NULL;
  PyObject* retval = NULL;

  v = js2python(jsval);
  FAIL_IF_NULL(v);
  PySendResult status = PyIter_Send(receiver, v, &retval);
  if (status == PYGEN_ERROR) {
    FAIL();
  }
  *result = python2js(retval);
  FAIL_IF_NULL(*result);

  success = true;
finally:
  Py_CLEAR(v);
  Py_CLEAR(retval);
  if (!success) {
    status = PYGEN_ERROR;
  }
  return status;
}

PySendResult
_pyproxyGen_return(PyObject* receiver, JsRef jsval, JsRef* result)
{
  bool success = false;
  PySendResult status = PYGEN_ERROR;
  PyObject* pyresult;

  // Throw GeneratorExit into generator
  pyresult =
    _PyObject_CallMethodIdOneArg(receiver, &PyId_throw, PyExc_GeneratorExit);
  if (pyresult == NULL) {
    if (PyErr_ExceptionMatches(PyExc_GeneratorExit)) {
      // If GeneratorExit comes back out, return original value.
      PyErr_Clear();
      status = PYGEN_RETURN;
      hiwire_incref(jsval);
      *result = jsval;
      success = true;
      goto finally;
    }
    //
    FAIL_IF_MINUS_ONE(_PyGen_FetchStopIterationValue(&pyresult));
    status = PYGEN_RETURN;
  } else {
    status = PYGEN_NEXT;
  }
  *result = python2js(pyresult);
  FAIL_IF_NULL(*result);
  success = true;
finally:
  if (!success) {
    status = PYGEN_ERROR;
  }
  Py_CLEAR(pyresult);
  return status;
}

PySendResult
_pyproxyGen_throw(PyObject* receiver, JsRef jsval, JsRef* result)
{
  bool success = false;
  PyObject* pyvalue = NULL;
  PyObject* pyresult = NULL;
  PySendResult status = PYGEN_ERROR;

  pyvalue = js2python(jsval);
  FAIL_IF_NULL(pyvalue);
  if (!PyExceptionInstance_Check(pyvalue)) {
    /* Not something you can raise.  throw() fails. */
    PyErr_Format(PyExc_TypeError,
                 "exceptions must be classes or instances "
                 "deriving from BaseException, not %s",
                 Py_TYPE(pyvalue)->tp_name);
    FAIL();
  }
  pyresult = _PyObject_CallMethodIdOneArg(receiver, &PyId_throw, pyvalue);
  if (pyresult == NULL) {
    FAIL_IF_MINUS_ONE(_PyGen_FetchStopIterationValue(&pyresult));
    status = PYGEN_RETURN;
  } else {
    status = PYGEN_NEXT;
  }
  *result = python2js(pyresult);
  FAIL_IF_NULL(*result);
  success = true;
finally:
  if (!success) {
    status = PYGEN_ERROR;
  }
  Py_CLEAR(pyresult);
  Py_CLEAR(pyvalue);
  return status;
}

JsRef
_pyproxyGen_asend(PyObject* receiver, JsRef jsval)
{
  PyObject* v = NULL;
  PyObject* asend = NULL;
  PyObject* pyresult = NULL;
  JsRef jsresult = NULL;

  v = js2python(jsval);
  FAIL_IF_NULL(v);
  asend = _PyObject_GetAttrId(receiver, &PyId_asend);
  if (asend) {
    pyresult = PyObject_CallOneArg(asend, v);
  } else {
    PyErr_Clear();
    PyTypeObject* t = Py_TYPE(receiver);
    if (t->tp_as_async == NULL || t->tp_as_async->am_anext == NULL) {
      PyErr_Format(PyExc_TypeError,
                   "'%.200s' object is not an async iterator",
                   t->tp_name);
      return NULL;
    }
    pyresult = (*t->tp_as_async->am_anext)(receiver);
  }
  FAIL_IF_NULL(pyresult);

  jsresult = python2js(pyresult);
  FAIL_IF_NULL(jsresult);

finally:
  Py_CLEAR(v);
  Py_CLEAR(asend);
  Py_CLEAR(pyresult);
  return jsresult;
}

JsRef
_pyproxyGen_areturn(PyObject* receiver)
{
  PyObject* v = NULL;
  PyObject* asend = NULL;
  PyObject* pyresult = NULL;
  JsRef jsresult = NULL;

  pyresult =
    _PyObject_CallMethodIdOneArg(receiver, &PyId_athrow, PyExc_GeneratorExit);
  FAIL_IF_NULL(pyresult);

  jsresult = python2js(pyresult);
  FAIL_IF_NULL(jsresult);

finally:
  Py_CLEAR(v);
  Py_CLEAR(asend);
  Py_CLEAR(pyresult);
  return jsresult;
}

JsRef
_pyproxyGen_athrow(PyObject* receiver, JsRef jsval)
{
  PyObject* v = NULL;
  PyObject* asend = NULL;
  PyObject* pyresult = NULL;
  JsRef jsresult = NULL;

  v = js2python(jsval);
  FAIL_IF_NULL(v);
  if (!PyExceptionInstance_Check(v)) {
    /* Not something you can raise.  throw() fails. */
    PyErr_Format(PyExc_TypeError,
                 "exceptions must be classes or instances "
                 "deriving from BaseException, not %s",
                 Py_TYPE(v)->tp_name);
    FAIL();
  }
  pyresult = _PyObject_CallMethodIdOneArg(receiver, &PyId_athrow, v);
  FAIL_IF_NULL(pyresult);

  jsresult = python2js(pyresult);
  FAIL_IF_NULL(jsresult);

finally:
  Py_CLEAR(v);
  Py_CLEAR(asend);
  Py_CLEAR(pyresult);
  return jsresult;
}

JsRef
_pyproxy_aiter_next(PyObject* aiterator)
{
  PyTypeObject* t;
  PyObject* awaitable;

  t = Py_TYPE(aiterator);
  if (t->tp_as_async == NULL || t->tp_as_async->am_anext == NULL) {
    PyErr_Format(
      PyExc_TypeError, "'%.200s' object is not an async iterator", t->tp_name);
    return NULL;
  }

  awaitable = (*t->tp_as_async->am_anext)(aiterator);
  if (awaitable == NULL) {
    return NULL;
  }
  JsRef result = python2js(awaitable);
  Py_CLEAR(awaitable);
  return result;
}

///////////////////////////////////////////////////////////////////////////////
//
// Await / "then" Implementation
//
// We want convert the object to a future with `ensure_future` and then make a
// promise that resolves when the future does. We can add a callback to the
// future with future.add_done_callback but we need to make a little python
// closure "FutureDoneCallback" that remembers how to resolve the promise.
//
// From JavaScript we will use the single function _pyproxy_ensure_future, the
// rest of this segment is helper functions for _pyproxy_ensure_future. The
// FutureDoneCallback object is never exposed to the user.

/**
 * A simple Callable python object. Intended to be called with a single argument
 * which is the future that was resolved.
 */
// clang-format off
typedef struct {
    PyObject_HEAD
    /** Will call this function with the result if the future succeeded */
    JsRef resolve_handle;
    /** Will call this function with the error if the future succeeded */
    JsRef reject_handle;
} FutureDoneCallback;
// clang-format on

static void
FutureDoneCallback_dealloc(FutureDoneCallback* self)
{
  hiwire_CLEAR(self->resolve_handle);
  hiwire_CLEAR(self->reject_handle);
  Py_TYPE(self)->tp_free((PyObject*)self);
}

/**
 * Helper method: if the future resolved successfully, call resolve_handle on
 * the result.
 */
int
FutureDoneCallback_call_resolve(FutureDoneCallback* self, PyObject* result)
{
  JsRef result_js = NULL;
  JsRef output = NULL;
  result_js = python2js(result);
  output = hiwire_call_OneArg(self->resolve_handle, result_js);

  hiwire_CLEAR(result_js);
  hiwire_CLEAR(output);
  return 0;
}

/**
 * Helper method: if the future threw an error, call reject_handle on a
 * converted exception. The caller leaves the python error indicator set.
 */
int
FutureDoneCallback_call_reject(FutureDoneCallback* self)
{
  bool success = false;
  JsRef excval = NULL;
  JsRef result = NULL;
  // wrap_exception looks up the current exception and wraps it in a Js error.
  excval = wrap_exception();
  FAIL_IF_NULL(excval);
  result = hiwire_call_OneArg(self->reject_handle, excval);

  success = true;
finally:
  hiwire_CLEAR(excval);
  hiwire_CLEAR(result);
  return success ? 0 : -1;
}

/**
 * Intended to be called with a single argument which is the future that was
 * resolved. Resolves the promise as appropriate based on the result of the
 * future.
 */
PyObject*
FutureDoneCallback_call(FutureDoneCallback* self,
                        PyObject* args,
                        PyObject* kwargs)
{
  PyObject* fut;
  if (!PyArg_UnpackTuple(args, "future_done_callback", 1, 1, &fut)) {
    return NULL;
  }
  PyObject* result = _PyObject_CallMethodIdNoArgs(fut, &PyId_result);
  int errcode;
  if (result != NULL) {
    errcode = FutureDoneCallback_call_resolve(self, result);
    Py_DECREF(result);
  } else {
    errcode = FutureDoneCallback_call_reject(self);
  }
  if (errcode == 0) {
    Py_RETURN_NONE;
  } else {
    return NULL;
  }
}

// clang-format off
static PyTypeObject FutureDoneCallbackType = {
    .tp_name = "FutureDoneCallback",
    .tp_doc = "Callback for internal use to allow awaiting a future from javascript",
    .tp_basicsize = sizeof(FutureDoneCallback),
    .tp_itemsize = 0,
    .tp_flags = Py_TPFLAGS_DEFAULT,
    .tp_dealloc = (destructor) FutureDoneCallback_dealloc,
    .tp_call = (ternaryfunc) FutureDoneCallback_call,
};
// clang-format on

static PyObject*
FutureDoneCallback_cnew(JsRef resolve_handle, JsRef reject_handle)
{
  FutureDoneCallback* self =
    (FutureDoneCallback*)FutureDoneCallbackType.tp_alloc(
      &FutureDoneCallbackType, 0);
  self->resolve_handle = hiwire_incref(resolve_handle);
  self->reject_handle = hiwire_incref(reject_handle);
  return (PyObject*)self;
}

/**
 * Intended to be called with a single argument which is the future that was
 * resolved. Resolves the promise as appropriate based on the result of the
 * future.
 *
 * :param pyobject: An awaitable python object
 * :param resolve_handle: The resolve javascript method for a promise
 * :param reject_handle: The reject javascript method for a promise
 * :return: 0 on success, -1 on failure
 */
int
_pyproxy_ensure_future(PyObject* pyobject,
                       JsRef resolve_handle,
                       JsRef reject_handle)
{
  bool success = false;
  PyObject* future = NULL;
  PyObject* callback = NULL;
  PyObject* retval = NULL;
  future = _PyObject_CallMethodIdOneArg(asyncio, &PyId_ensure_future, pyobject);
  FAIL_IF_NULL(future);
  callback = FutureDoneCallback_cnew(resolve_handle, reject_handle);
  retval =
    _PyObject_CallMethodIdOneArg(future, &PyId_add_done_callback, callback);
  FAIL_IF_NULL(retval);

  success = true;
finally:
  Py_CLEAR(future);
  Py_CLEAR(callback);
  Py_CLEAR(retval);
  return success ? 0 : -1;
}

///////////////////////////////////////////////////////////////////////////////
//
// Buffers
//

// For debug
size_t py_buffer_len_offset = offsetof(Py_buffer, len);
size_t py_buffer_shape_offset = offsetof(Py_buffer, shape);

/**
 * Convert a C array of Py_ssize_t to JavaScript.
 */
EM_JS(JsRef, array_to_js, (Py_ssize_t * array, int len), {
  return Hiwire.new_value(
    Array.from(HEAP32.subarray(array / 4, array / 4 + len)));
})

// The order of these fields has to match the code in getBuffer
typedef struct
{
  // where is the first entry buffer[0]...[0] (ndim times)?
  void* start_ptr;
  // Where is the earliest location in buffer? (If all strides are positive,
  // this equals start_ptr)
  void* smallest_ptr;
  // What is the last location in the buffer (plus one)
  void* largest_ptr;

  int readonly;
  char* format;
  int itemsize;
  JsRef shape;
  JsRef strides;

  Py_buffer* view;
  int c_contiguous;
  int f_contiguous;
} buffer_struct;

size_t buffer_struct_size = sizeof(buffer_struct);

/**
 * This is the C part of the getBuffer method.
 *
 * We use PyObject_GetBuffer to acquire a Py_buffer view to the object, then we
 * determine the locations of: the first element of the buffer, the earliest
 * element of the buffer in memory the latest element of the buffer in memory
 * (plus one itemsize).
 *
 * We will use this information to slice out a subarray of the wasm heap that
 * contains all the memory inside of the buffer.
 *
 * Special care must be taken for negative strides, this is why we need to keep
 * track separately of start_ptr (the location of the first element of the
 * array) and smallest_ptr (the location of the earliest element of the array in
 * memory). If strides are positive, these are the same but if some strides are
 * negative they will be different.
 *
 * We also put the various other metadata about the buffer that we want to share
 * into buffer_struct.
 */
int
_pyproxy_get_buffer(buffer_struct* target, PyObject* ptrobj)
{
  Py_buffer view;
  // PyBUF_RECORDS_RO requires that suboffsets be NULL but otherwise is the most
  // permissive possible request.
  if (PyObject_GetBuffer(ptrobj, &view, PyBUF_RECORDS_RO) == -1) {
    // Buffer cannot be represented without suboffsets. The bf_getbuffer method
    // should have set a PyExc_BufferError saying something to this effect.
    return -1;
  }

  buffer_struct result = { 0 };
  result.start_ptr = result.smallest_ptr = result.largest_ptr = view.buf;
  result.readonly = view.readonly;

  result.format = view.format;
  result.itemsize = view.itemsize;

  if (view.ndim == 0) {
    // "If ndim is 0, buf points to a single item representing a scalar. In this
    // case, shape, strides and suboffsets MUST be NULL."
    // https://docs.python.org/3/c-api/buffer.html#c.Py_buffer.ndim
    result.largest_ptr += view.itemsize;
    result.shape = JsArray_New();
    result.strides = JsArray_New();
    result.c_contiguous = true;
    result.f_contiguous = true;
    goto success;
  }

  // Because we requested PyBUF_RECORDS_RO I think we can assume that
  // view.shape != NULL.
  result.shape = array_to_js(view.shape, view.ndim);

  if (view.strides == NULL) {
    // In this case we are a C contiguous buffer
    result.largest_ptr += view.len;
    Py_ssize_t strides[view.ndim];
    PyBuffer_FillContiguousStrides(
      view.ndim, view.shape, strides, view.itemsize, 'C');
    result.strides = array_to_js(strides, view.ndim);
    goto success;
  }

  if (view.len != 0) {
    // Have to be careful to ensure that we handle negative strides correctly.
    for (int i = 0; i < view.ndim; i++) {
      // view.strides[i] != 0
      if (view.strides[i] > 0) {
        // add positive strides to largest_ptr
        result.largest_ptr += view.strides[i] * (view.shape[i] - 1);
      } else {
        // subtract negative strides from smallest_ptr
        result.smallest_ptr += view.strides[i] * (view.shape[i] - 1);
      }
    }
    result.largest_ptr += view.itemsize;
  }

  result.strides = array_to_js(view.strides, view.ndim);
  result.c_contiguous = PyBuffer_IsContiguous(&view, 'C');
  result.f_contiguous = PyBuffer_IsContiguous(&view, 'F');

success:
  // The result.view memory will be freed when (if?) the user calls
  // Py_Buffer.release().
  result.view = (Py_buffer*)PyMem_Malloc(sizeof(Py_buffer));
  *result.view = view;
  *target = result;
  return 0;
}

// clang-format off
EM_JS_REF(JsRef,
pyproxy_new_ex,
<<<<<<< HEAD
(PyObject * ptrobj, bool capture_this, bool roundtrip, bool gc_register),
=======
(PyObject * ptrobj, bool capture_this, bool roundtrip, bool gcRegister),
>>>>>>> 01d5f871
{
  return Hiwire.new_value(
    Module.pyproxy_new(ptrobj, {
      props: { captureThis: !!capture_this, roundtrip: !!roundtrip },
<<<<<<< HEAD
      dontGCRegister: !gc_register,
=======
      gcRegister,
>>>>>>> 01d5f871
    })
  );
});
// clang-format on

EM_JS_REF(JsRef, pyproxy_new, (PyObject * ptrobj), {
  return Hiwire.new_value(Module.pyproxy_new(ptrobj));
});

/**
 * Create a JsRef which can be called once, wrapping a Python callable. The
 * JsRef owns a reference to the Python callable until it is called, then
 * releases it. Useful for the "finally" wrapper on a JsProxy of a promise, and
 * also exposed in the pyodide Python module.
 */
EM_JS_REF(JsRef, create_once_callable, (PyObject * obj), {
  _Py_IncRef(obj);
  let alreadyCalled = false;
  function wrapper(... args)
  {
    if (alreadyCalled) {
      throw new Error("OnceProxy can only be called once");
    }
    try {
      return Module.callPyObject(obj, args);
    } finally {
      wrapper.destroy();
    }
  }
  wrapper.destroy = function()
  {
    if (alreadyCalled) {
      throw new Error("OnceProxy has already been destroyed");
    }
    alreadyCalled = true;
    Module.finalizationRegistry.unregister(wrapper);
    _Py_DecRef(obj);
  };
  Module.finalizationRegistry.register(wrapper, [ obj, undefined ], wrapper);
  return Hiwire.new_value(wrapper);
});

static PyObject*
create_once_callable_py(PyObject* _mod, PyObject* obj)
{
  JsRef ref = create_once_callable(obj);
  PyObject* result = JsProxy_create(ref);
  hiwire_decref(ref);
  return result;
}

// clang-format off

/**
 * Arguments:
 *  handle_result -- Python callable expecting one argument, called with the
 *  result if the promise is resolved. Can be NULL.
 *
 *  handle_exception -- Python callable expecting one argument, called with the
 *  exception if the promise is rejected. Can be NULL.
 *
 *  done_callback_id -- A JsRef to a JavaScript callback to be called when the
 *  promise is either resolved or rejected. Can be NULL.
 *
 * Returns: a JsRef to a pair [onResolved, onRejected].
 *
 * The purpose of this function is to handle memory management when attaching
 * Python functions to Promises. This function stores a reference to both
 * handle_result and handle_exception, and frees both when either onResolved or
 * onRejected is called. Of course if the Promise never resolves then the
 * handles will be leaked. We can't use create_once_callable because either
 * onResolved or onRejected is called but not both. In either case, we release
 * both functions.
 *
 * The return values are intended to be attached to a promise e.g.,
 * some_promise.then(onResolved, onRejected).
 */
EM_JS_REF(JsRef, create_promise_handles, (
  PyObject* handle_result, PyObject* handle_exception, JsRef done_callback_id
), {
  // At some point it would be nice to use FinalizationRegistry with these, but
  // it's a bit tricky.
  if (handle_result) {
    _Py_IncRef(handle_result);
  }
  if (handle_exception) {
    _Py_IncRef(handle_exception);
  }
  let done_callback = (x) => {};
  if(done_callback_id){
    done_callback = Hiwire.get_value(done_callback_id);
  }
  let used = false;
  function checkUsed(){
    if (used) {
      throw new Error("One of the promise handles has already been called.");
    }
  }
  function destroy(){
    checkUsed();
    used = true;
    if(handle_result){
      _Py_DecRef(handle_result);
    }
    if(handle_exception){
      _Py_DecRef(handle_exception)
    }
  }
  function onFulfilled(res) {
    checkUsed();
    try {
      if(handle_result){
        return Module.callPyObject(handle_result, [res]);
      }
    } finally {
      done_callback(res);
      destroy();
    }
  }
  function onRejected(err) {
    checkUsed();
    try {
      if(handle_exception){
        return Module.callPyObject(handle_exception, [err]);
      }
    } finally {
      done_callback(undefined);
      destroy();
    }
  }
  onFulfilled.destroy = destroy;
  onRejected.destroy = destroy;
  return Hiwire.new_value(
    [onFulfilled, onRejected]
  );
})
// clang-format on

static PyObject*
create_proxy(PyObject* self,
             PyObject* const* args,
             Py_ssize_t nargs,
             PyObject* kwnames)
{
  static const char* const _keywords[] = { "", "capture_this", "roundtrip", 0 };
  bool capture_this = false;
  bool roundtrip = true;
  PyObject* obj;
  static struct _PyArg_Parser _parser = {
    .format = "O|$pp:create_proxy",
    .keywords = _keywords,
  };
  if (!_PyArg_ParseStackAndKeywords(
        args, nargs, kwnames, &_parser, &obj, &capture_this, &roundtrip)) {
    return NULL;
  }

  JsRef ref = pyproxy_new_ex(obj, capture_this, roundtrip, true);
  PyObject* result = JsProxy_create(ref);
  hiwire_decref(ref);
  return result;
}

static PyMethodDef methods[] = {
  {
    "create_once_callable",
    create_once_callable_py,
    METH_O,
  },
  {
    "create_proxy",
    (PyCFunction)create_proxy,
    METH_FASTCALL | METH_KEYWORDS,
  },
  { NULL } /* Sentinel */
};

int
pyproxy_init(PyObject* core)
{
  bool success = false;

  PyObject* collections_abc = NULL;
  PyObject* docstring_source = NULL;
  PyObject* inspect = NULL;

  collections_abc = PyImport_ImportModule("collections.abc");
  FAIL_IF_NULL(collections_abc);
  Generator = PyObject_GetAttrString(collections_abc, "Generator");
  FAIL_IF_NULL(Generator);
  AsyncGenerator = PyObject_GetAttrString(collections_abc, "AsyncGenerator");
  FAIL_IF_NULL(AsyncGenerator);
  Sequence = PyObject_GetAttrString(collections_abc, "Sequence");
  FAIL_IF_NULL(Sequence);
  MutableSequence = PyObject_GetAttrString(collections_abc, "MutableSequence");
  FAIL_IF_NULL(MutableSequence);

  docstring_source = PyImport_ImportModule("_pyodide._core_docs");
  FAIL_IF_NULL(docstring_source);
  FAIL_IF_MINUS_ONE(
    add_methods_and_set_docstrings(core, methods, docstring_source));
  asyncio = PyImport_ImportModule("asyncio");
  FAIL_IF_NULL(asyncio);
  FAIL_IF_MINUS_ONE(PyType_Ready(&FutureDoneCallbackType));

  inspect = PyImport_ImportModule("inspect");
  FAIL_IF_NULL(inspect);
  iscoroutinefunction = PyObject_GetAttrString(inspect, "iscoroutinefunction");
  FAIL_IF_NULL(iscoroutinefunction);

  success = true;
finally:
  Py_CLEAR(docstring_source);
  Py_CLEAR(collections_abc);
  Py_CLEAR(inspect);
  return success ? 0 : -1;
}<|MERGE_RESOLUTION|>--- conflicted
+++ resolved
@@ -76,7 +76,7 @@
 EM_JS(void, gc_register_proxies, (JsRef proxies_id), {
   let proxies = Hiwire.get_value(proxies_id);
   for (let px of proxies) {
-    Module.gc_register_proxy(px);
+    Module.gc_register_proxy(Module.PyProxy_getAttrs(px).shared);
   }
 });
 
@@ -1259,20 +1259,12 @@
 // clang-format off
 EM_JS_REF(JsRef,
 pyproxy_new_ex,
-<<<<<<< HEAD
-(PyObject * ptrobj, bool capture_this, bool roundtrip, bool gc_register),
-=======
 (PyObject * ptrobj, bool capture_this, bool roundtrip, bool gcRegister),
->>>>>>> 01d5f871
 {
   return Hiwire.new_value(
     Module.pyproxy_new(ptrobj, {
       props: { captureThis: !!capture_this, roundtrip: !!roundtrip },
-<<<<<<< HEAD
-      dontGCRegister: !gc_register,
-=======
       gcRegister,
->>>>>>> 01d5f871
     })
   );
 });
