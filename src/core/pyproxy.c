--- conflicted
+++ resolved
@@ -1234,31 +1234,6 @@
 });
 // clang-format on
 
-<<<<<<< HEAD
-JsRef
-create_once_proxy(PyObject* obj)
-{
-  Py_INCREF(obj);
-  return (JsRef)EM_ASM_INT(
-    {
-      let alreadyCalled = false;
-      function wrapper(... args)
-      {
-        if (alreadyCalled) {
-          throw new Error("OnceProxy can only be called once");
-        }
-        alreadyCalled = true;
-        try {
-          return Module.callPyObject($0, ... args);
-        } finally {
-          _Py_DecRef($0);
-        }
-      }
-      return Module.hiwire.new_value(wrapper);
-    },
-    obj);
-}
-=======
 EM_JS_REF(JsRef, create_once_callback, (PyObject * obj), {
   _Py_IncRef(obj);
   let alreadyCalled = false;
@@ -1284,7 +1259,6 @@
   };
   return Module.hiwire.new_value(wrapper);
 });
->>>>>>> fe8bf605
 
 static PyObject*
 create_once_callback_py(PyObject* _mod, PyObject* obj)
