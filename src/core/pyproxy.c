#define PY_SSIZE_T_CLEAN
#include "Python.h"
#include "error_handling.h"
#include <emscripten.h>

#include "hiwire.h"
#include "js2python.h"
#include "python2js.h"

_Py_IDENTIFIER(result);
_Py_IDENTIFIER(ensure_future);
_Py_IDENTIFIER(add_done_callback);

static PyObject* asyncio;

JsRef
_pyproxy_repr(PyObject* pyobj)
{
  PyObject* repr_py = PyObject_Repr(pyobj);
  const char* repr_utf8 = PyUnicode_AsUTF8(repr_py);
  JsRef repr_js = hiwire_string_utf8(repr_utf8);
  Py_CLEAR(repr_py);
  return repr_js;
}

JsRef
_pyproxy_has(PyObject* pyobj, JsRef idkey)
{
  PyObject* pykey = js2python(idkey);
  JsRef result = hiwire_bool(PyObject_HasAttr(pyobj, pykey));
  Py_DECREF(pykey);
  return result;
}

JsRef
_pyproxy_get(PyObject* pyobj, JsRef idkey)
{
  PyObject* pykey = js2python(idkey);
  PyObject* pyattr;
  // HC: HACK until my more thorough rework of pyproxy goes through.
  // We need globals to work, I want it to be proxied, but we also need
  // indexing in js to do GetItem, SetItem, and DelItem.
  // This is harmless though because currently dicts will not get proxied at
  // all, aside from globals which I specifically hand proxy in runpython.c.
  if (PyDict_Check(pyobj)) {
    pyattr = PyObject_GetItem(pyobj, pykey);
  } else {
    pyattr = PyObject_GetAttr(pyobj, pykey);
  }

  Py_DECREF(pykey);
  if (pyattr == NULL) {
    PyErr_Clear();
    return Js_undefined;
  }

  JsRef idattr = python2js(pyattr);
  Py_DECREF(pyattr);
  return idattr;
};

JsRef
_pyproxy_set(PyObject* pyobj, JsRef idkey, JsRef idval)
{
  PyObject* pykey = js2python(idkey);
  PyObject* pyval = js2python(idval);
  // HC: HACK see comment in _pyproxy_get.
  int result;
  if (PyDict_Check(pyobj)) {
    result = PyObject_SetItem(pyobj, pykey, pyval);
  } else {
    result = PyObject_SetAttr(pyobj, pykey, pyval);
  }
  Py_DECREF(pykey);
  Py_DECREF(pyval);

  if (result) {
    return NULL;
  }
  return hiwire_incref(idval);
}

JsRef
_pyproxy_deleteProperty(PyObject* pyobj, JsRef idkey)
{
  PyObject* pykey = js2python(idkey);
  int ret;
  // HC: HACK see comment in _pyproxy_get.
  if (PyDict_Check(pyobj)) {
    ret = PyObject_DelItem(pyobj, pykey);
  } else {
    ret = PyObject_DelAttr(pyobj, pykey);
  }
  Py_DECREF(pykey);

  if (ret) {
    return NULL;
  }

  return Js_undefined;
}

JsRef
_pyproxy_ownKeys(PyObject* pyobj)
{
  PyObject* pydir = PyObject_Dir(pyobj);

  if (pydir == NULL) {
    return NULL;
  }

  JsRef iddir = hiwire_array();
  Py_ssize_t n = PyList_Size(pydir);
  for (Py_ssize_t i = 0; i < n; ++i) {
    PyObject* pyentry = PyList_GetItem(pydir, i);
    JsRef identry = python2js(pyentry);
    hiwire_push_array(iddir, identry);
    hiwire_decref(identry);
  }
  Py_DECREF(pydir);

  return iddir;
}

JsRef
_pyproxy_apply(PyObject* pyobj, JsRef idargs)
{
  Py_ssize_t length = hiwire_get_length(idargs);
  PyObject* pyargs = PyTuple_New(length);
  for (Py_ssize_t i = 0; i < length; ++i) {
    JsRef iditem = hiwire_get_member_int(idargs, i);
    PyObject* pyitem = js2python(iditem);
    PyTuple_SET_ITEM(pyargs, i, pyitem);
    hiwire_decref(iditem);
  }
  PyObject* pyresult = PyObject_Call(pyobj, pyargs, NULL);
  if (pyresult == NULL) {
    Py_DECREF(pyargs);
    return NULL;
  }
  JsRef idresult = python2js(pyresult);
  Py_DECREF(pyresult);
  Py_DECREF(pyargs);
  return idresult;
}

// Return 2 if obj is iterator
// Return 1 if iterable but not iterator
// Return 0 if not iterable
int
_pyproxy_iterator_type(PyObject* obj)
{
  if (PyIter_Check(obj)) {
    return 2;
  }
  PyObject* iter = PyObject_GetIter(obj);
  int result = iter != NULL;
  Py_CLEAR(iter);
  PyErr_Clear();
  return result;
}

JsRef
_pyproxy_iter_next(PyObject* iterator)
{
  PyObject* item = PyIter_Next(iterator);
  if (item == NULL) {
    return NULL;
  }
  JsRef result = python2js(item);
  Py_CLEAR(item);
  return result;
}

JsRef
_pyproxy_iter_send(PyObject* receiver, JsRef jsval)
{
  bool success = false;
  PyObject* v = NULL;
  PyObject* retval = NULL;
  JsRef jsresult = NULL;

  // cf implementation of YIELD_FROM opcode in ceval.c
  v = js2python(jsval);
  FAIL_IF_NULL(v);
  if (PyGen_CheckExact(receiver) || PyCoro_CheckExact(receiver)) {
    retval = _PyGen_Send((PyGenObject*)receiver, v);
  } else if (v == Py_None) {
    retval = Py_TYPE(receiver)->tp_iternext(receiver);
  } else {
    _Py_IDENTIFIER(send);
    retval = _PyObject_CallMethodIdObjArgs(receiver, &PyId_send, v, NULL);
  }
  FAIL_IF_NULL(retval);

  jsresult = python2js(retval);
  FAIL_IF_NULL(jsresult);

  success = true;
finally:
  Py_CLEAR(v);
  Py_CLEAR(retval);
  if (!success) {
    hiwire_CLEAR(jsresult);
  }
  return jsresult;
}

JsRef
_pyproxy_iter_fetch_stopiteration()
{
  PyObject* val = NULL;
  // cf implementation of YIELD_FROM opcode in ceval.c
  // _PyGen_FetchStopIterationValue returns an error code, but it seems
  // redundant
  _PyGen_FetchStopIterationValue(&val);
  if (val == NULL) {
    return NULL;
  }
  JsRef result = python2js(val);
  Py_CLEAR(val);
  return result;
}

JsRef
_pyproxy_type(PyObject* ptrobj)
{
  return hiwire_string_ascii(ptrobj->ob_type->tp_name);
}

void
_pyproxy_destroy(PyObject* ptrobj)
{ // See bug #1049
  Py_DECREF(ptrobj);
  EM_ASM({ delete Module.PyProxies[$0]; }, ptrobj);
}

<<<<<<< HEAD
size_t py_buffer_len_offset = offsetof(Py_buffer, len);
size_t py_buffer_shape_offset = offsetof(Py_buffer, shape);

bool
_pyproxy_is_buffer(PyObject* ptrobj)
{
  return PyObject_CheckBuffer(ptrobj);
}

JsRef
array_to_js(Py_ssize_t* array, int len)
{
  JsRef result = hiwire_array();
  for (int i = 0; i < len; i++) {
    JsRef val = hiwire_int(array[i]);
    hiwire_push_array(result, val);
    hiwire_decref(val);
  }
  return result;
}

// The order of these fields has to match the code in getRawBuffer
typedef struct
{
  void* start_ptr;
  void* smallest_ptr;
  void* largest_ptr;
  JsRef shape;
  JsRef strides;
  Py_buffer* view;
} buffer_struct;

buffer_struct*
_pyproxy_memoryview_get_buffer(PyObject* ptrobj)
{
  if (!PyObject_CheckBuffer(ptrobj)) {
    return NULL;
  }
  Py_buffer view;
  if (PyObject_GetBuffer(ptrobj, &view, PyBUF_RECORDS_RO) == -1) {
    PyErr_Clear();
    return NULL;
  }

  bool success = false;
  if (view.ndim == 0) {
    FAIL();
  }
  buffer_struct result = { 0 };
  result.shape = array_to_js(view.shape, view.ndim);

  result.start_ptr = result.smallest_ptr = result.largest_ptr = view.buf;

  if (view.strides == NULL) {
    result.largest_ptr += view.len;
    Py_ssize_t strides[view.ndim];
    PyBuffer_FillContiguousStrides(
      view.ndim, view.shape, strides, view.itemsize, 'C');
    result.strides = array_to_js(strides, view.ndim);
    goto success;
  }

  for (int i = 0; i < view.ndim; i++) {
    if (view.shape[i] == 0) {
      FAIL();
    }
    if (view.strides[i] > 0) {
      result.largest_ptr += view.strides[i] * (view.shape[i] - 1);
    } else {
      result.smallest_ptr += view.strides[i] * (view.shape[i] - 1);
    }
  }
  result.largest_ptr += view.itemsize;
  result.strides = array_to_js(view.strides, view.ndim);

success:
  success = true;
finally:
  if (success) {
    result.view = (Py_buffer*)PyMem_Malloc(sizeof(Py_buffer));
    *result.view = view;
    buffer_struct* result_heap =
      (buffer_struct*)PyMem_Malloc(sizeof(buffer_struct));
    *result_heap = result;
    return result_heap;
  } else {
    hiwire_CLEAR(result.shape);
    hiwire_CLEAR(result.strides);
    PyBuffer_Release(&view);
    return NULL;
  }
=======
/**
 * Test if a PyObject is awaitable.
 * Uses _PyCoro_GetAwaitableIter like in the implementation of the GET_AWAITABLE
 * opcode (see ceval.c). Unfortunately this is not a public API (see issue
 * https://bugs.python.org/issue24510) so it could be a source of instability.
 *
 * :param pyobject: The Python object.
 * :return: 1 if the python code "await obj" would succeed, 0 otherwise. Never
 * fails.
 */
bool
_pyproxy_is_awaitable(PyObject* pyobject)
{
  PyObject* awaitable = _PyCoro_GetAwaitableIter(pyobject);
  PyErr_Clear();
  bool result = awaitable != NULL;
  Py_CLEAR(awaitable);
  return result;
}

// clang-format off
/**
 * A simple Callable python object. Intended to be called with a single argument
 * which is the future that was resolved.
 */
typedef struct {
    PyObject_HEAD
    /** Will call this function with the result if the future succeeded */
    JsRef resolve_handle;
    /** Will call this function with the error if the future succeeded */
    JsRef reject_handle;
} FutureDoneCallback;
// clang-format on

static void
FutureDoneCallback_dealloc(FutureDoneCallback* self)
{
  hiwire_CLEAR(self->resolve_handle);
  hiwire_CLEAR(self->reject_handle);
  Py_TYPE(self)->tp_free((PyObject*)self);
}

/**
 * Helper method: if the future resolved successfully, call resolve_handle on
 * the result.
 */
int
FutureDoneCallback_call_resolve(FutureDoneCallback* self, PyObject* result)
{
  bool success = false;
  JsRef result_js = NULL;
  JsRef output = NULL;
  result_js = python2js(result);
  output = hiwire_call_OneArg(self->resolve_handle, result_js);

  success = true;
finally:
  hiwire_CLEAR(result_js);
  hiwire_CLEAR(output);
  return success ? 0 : -1;
}

/**
 * Helper method: if the future threw an error, call reject_handle on a
 * converted exception. The caller leaves the python error indicator set.
 */
int
FutureDoneCallback_call_reject(FutureDoneCallback* self)
{
  bool success = false;
  JsRef excval = NULL;
  JsRef result = NULL;
  // wrap_exception looks up the current exception and wraps it in a Js error.
  excval = wrap_exception();
  FAIL_IF_NULL(excval);
  result = hiwire_call_OneArg(self->reject_handle, excval);

  success = true;
finally:
  hiwire_CLEAR(excval);
  hiwire_CLEAR(result);
  return success ? 0 : -1;
}

/**
 * Intended to be called with a single argument which is the future that was
 * resolved. Resolves the promise as appropriate based on the result of the
 * future.
 */
PyObject*
FutureDoneCallback_call(FutureDoneCallback* self,
                        PyObject* args,
                        PyObject* kwargs)
{
  PyObject* fut;
  if (!PyArg_UnpackTuple(args, "future_done_callback", 1, 1, &fut)) {
    return NULL;
  }
  PyObject* result = _PyObject_CallMethodIdObjArgs(fut, &PyId_result, NULL);
  int errcode;
  if (result != NULL) {
    errcode = FutureDoneCallback_call_resolve(self, result);
  } else {
    errcode = FutureDoneCallback_call_reject(self);
  }
  if (errcode == 0) {
    Py_RETURN_NONE;
  } else {
    return NULL;
  }
}

// clang-format off
static PyTypeObject FutureDoneCallbackType = {
    .tp_name = "FutureDoneCallback",
    .tp_doc = "Callback for internal use to allow awaiting a future from javascript",
    .tp_basicsize = sizeof(FutureDoneCallback),
    .tp_itemsize = 0,
    .tp_flags = Py_TPFLAGS_DEFAULT,
    .tp_dealloc = (destructor) FutureDoneCallback_dealloc,
    .tp_call = (ternaryfunc) FutureDoneCallback_call,
};
// clang-format on

static PyObject*
FutureDoneCallback_cnew(JsRef resolve_handle, JsRef reject_handle)
{
  FutureDoneCallback* self =
    (FutureDoneCallback*)FutureDoneCallbackType.tp_alloc(
      &FutureDoneCallbackType, 0);
  self->resolve_handle = hiwire_incref(resolve_handle);
  self->reject_handle = hiwire_incref(reject_handle);
  return (PyObject*)self;
}

/**
 * Intended to be called with a single argument which is the future that was
 * resolved. Resolves the promise as appropriate based on the result of the
 * future.
 *
 * :param pyobject: An awaitable python object
 * :param resolve_handle: The resolve javascript method for a promise
 * :param reject_handle: The reject javascript method for a promise
 * :return: 0 on success, -1 on failure
 */
int
_pyproxy_ensure_future(PyObject* pyobject,
                       JsRef resolve_handle,
                       JsRef reject_handle)
{
  bool success = false;
  PyObject* future = NULL;
  PyObject* callback = NULL;
  PyObject* retval = NULL;
  future =
    _PyObject_CallMethodIdObjArgs(asyncio, &PyId_ensure_future, pyobject, NULL);
  FAIL_IF_NULL(future);
  callback = FutureDoneCallback_cnew(resolve_handle, reject_handle);
  retval = _PyObject_CallMethodIdObjArgs(
    future, &PyId_add_done_callback, callback, NULL);
  FAIL_IF_NULL(retval);

  success = true;
finally:
  Py_CLEAR(future);
  Py_CLEAR(callback);
  Py_CLEAR(retval);
  return success ? 0 : -1;
>>>>>>> 9bedba0d
}

EM_JS_REF(JsRef, pyproxy_new, (PyObject * ptrobj), {
  // Technically, this leaks memory, since we're holding on to a reference
  // to the proxy forever.  But we have that problem anyway since we don't
  // have a destructor in Javascript to free the Python object.
  // _pyproxy_destroy, which is a way for users to manually delete the proxy,
  // also deletes the proxy from this set.
  if (Module.PyProxies.hasOwnProperty(ptrobj)) {
    return Module.hiwire.new_value(Module.PyProxies[ptrobj]);
  }

  _Py_IncRef(ptrobj);

  let target = new Module.PyProxyClass();
  target['$$'] = { ptr : ptrobj, type : 'PyProxy' };
  let proxy = new Proxy(target, Module.PyProxyHandlers);
  let itertype = __pyproxy_iterator_type(ptrobj);
  // clang-format off
  if (itertype === 2) {
    Object.assign(target, Module.PyProxyIteratorMethods);
  }
  if (itertype === 1) {
    Object.assign(target, Module.PyProxyIterableMethods);
  }
  if(__pyproxy_is_buffer(ptrobj)){
    Object.assign(target, Module.PyProxyBufferMethods);
  }
  // clang-format on
  Module.PyProxies[ptrobj] = proxy;
  let is_awaitable = __pyproxy_is_awaitable(ptrobj);
  if (is_awaitable) {
    Object.assign(target, Module.PyProxyAwaitableMethods);
  }

  return Module.hiwire.new_value(proxy);
});

<<<<<<< HEAD
EM_JS_NUM(int, pyproxy_init, (), {
=======
EM_JS_NUM(int, pyproxy_init_js, (), {
>>>>>>> 9bedba0d
  // clang-format off
  Module.PyProxies = {};
  function _getPtr(jsobj) {
    let ptr = jsobj['$$']['ptr'];
    if (ptr === null) {
      throw new Error("Object has already been destroyed");
    }
    return ptr;
  }
  // Static methods
  Module.PyProxy = {
    _getPtr,
    isPyProxy: function(jsobj) {
      return jsobj && jsobj['$$'] !== undefined && jsobj['$$']['type'] === 'PyProxy';
    },
  };

  Module.PyProxyClass = class extends Function {
    get type() {
      let ptrobj = _getPtr(this);
      return Module.hiwire.pop_value(__pyproxy_type(ptrobj));
    }
    toString() {
      let ptrobj = _getPtr(this);
      let jsref_repr;
      try {
        jsref_repr = __pyproxy_repr(ptrobj);
      } catch(e){
        Module.fatal_error(e);
      }
      if(jsref_repr === 0){
        _pythonexc2js();
      }
      return Module.hiwire.pop_value(jsref_repr);
    }
    destroy() {
      let ptrobj = _getPtr(this);
      __pyproxy_destroy(ptrobj);
      this['$$']['ptr'] = null;
    }
    apply(jsthis, jsargs) {
      let ptrobj = _getPtr(this);
      let idargs = Module.hiwire.new_value(jsargs);
      let idresult;
      try {
        idresult = __pyproxy_apply(ptrobj, idargs);
      } catch(e){
        Module.fatal_error(e);
      } finally {
        Module.hiwire.decref(idargs);
      }
      if(idresult === 0){
        _pythonexc2js();
      }
      return Module.hiwire.pop_value(idresult);
    }
    toJs(depth = -1){
      let idresult = _python2js_with_depth(_getPtr(this), depth);
      let result = Module.hiwire.get_value(idresult);
      Module.hiwire.decref(idresult);
      return result;
    }
  };

  // See:
  // https://docs.python.org/3/c-api/iter.html
  // https://developer.mozilla.org/en-US/docs/Web/JavaScript/Reference/Iteration_protocols
  // This avoids allocating a PyProxy wrapper for the temporary iterator.
  Module.PyProxyIterableMethods = {
    [Symbol.iterator] : function*() {
      let iterptr = _PyObject_GetIter(_getPtr(this));
      if(iterptr === 0){
        pythonexc2js();
      }
      let item;
      while((item = __pyproxy_iter_next(iterptr))){
        yield Module.hiwire.pop_value(item);
      }
      if(_PyErr_Occurred()){
        pythonexc2js();
      }
      _Py_DecRef(iterptr);
    }
  };

  Module.PyProxyIteratorMethods = {
    [Symbol.iterator] : function() {
      return this;
    },
    next : function(arg) {
      let idresult;
      // Note: arg is optional, if arg is not supplied, it will be undefined
      // which gets converted to "Py_None". This is as intended.
      let idarg = Module.hiwire.new_value(arg);
      try {
        idresult = __pyproxy_iter_send(_getPtr(this), idarg);
      } catch(e) {
        Module.fatal_error(e);
      } finally {
        Module.hiwire.decref(idarg);
      }

      let done = false;
      if(idresult === 0){
        idresult = __pyproxy_iter_fetch_stopiteration();
        if (idresult){
          done = true;
        } else {
          _pythonexc2js();
        }
      }
      let value = Module.hiwire.pop_value(idresult);
      return { done, value };
    },
  };

  let type_to_array_map = new Map(
    [
      ["i8", Int8Array],
      ["u8", Uint8Array],
      ["i16", Int16Array],
      ["u16", Uint16Array],
      ["i32", Int32Array],
      ["u32", Uint32Array],
      ["i32", Int32Array],
      ["u32", Uint32Array],      
      ["f32", Float32Array],      
      ["f64", Float64Array],      
    ]
  );
  if(window.BigInt64Array){
      type_to_array_map.set("i64", BigInt64Array);
      type_to_array_map.set("u64", BigUint64Array);
  }

  class PyBuffer {
    constructor({ offset, shape, strides, buffer, view_ptr }){
      this._released = false;
      this.offset = offset;
      this.shape = shape;
      this.strides = strides;
      this.buffer = buffer;
      this._view_ptr = view_ptr;
    }

    release(){
      if(this._released){
        return;
      }
      _PyBuffer_Release(this._view_ptr);
      _PyMem_Free(this._view_ptr);
      this._released = true;
    }
  }

  Module.PyProxyBufferMethods = {
    getRawBuffer : function(type = "u8"){
      let ArrayType = type_to_array_map.get(type);
      if(ArrayType === undefined){
        throw new Error(`Unknown type ${type}`);
      }
      let this_ptr = _getPtr(this);
      let buffer_struct_ptr = __pyproxy_memoryview_get_buffer(this_ptr);
      if(buffer_struct_ptr === 0){
        throw new Error("Failed");
      }

      // This has to match the order of the fields in buffer_struct
      let cur_ptr = buffer_struct_ptr/4;
      let start = HEAP32[cur_ptr++];
      let smallest = HEAP32[cur_ptr++];
      let largest = HEAP32[cur_ptr++];
      let shape = Module.hiwire.pop_value(HEAP32[cur_ptr++]);
      let strides = Module.hiwire.pop_value(HEAP32[cur_ptr++]);
      let view_ptr = HEAP32[cur_ptr++];
      _PyMem_Free(buffer_struct_ptr);


      let alignment = parseInt(type.slice(1))/8;
      if(start % alignment !== 0 || smallest % alignment !== 0 || largest % alignment !== 0){
        _PyBuffer_Release(view_ptr);
        _PyMem_Free(view_ptr);
        throw new Error(`Buffer does not have valid alignment for type ${type}`);
      }
      
      let length = (largest - smallest) / alignment;
      let offset = (start - smallest) / alignment;

      let buffer = new ArrayType(HEAP8.buffer, smallest, length);
      for(let i of strides.keys()){
        strides[i] /= alignment;
      }
      return new PyBuffer({ offset, shape, strides, buffer, view_ptr });
    }
  };

  let ignoredTargetFields = ["name", "length"];

  // See explanation of which methods should be defined here and what they do here:
  // https://developer.mozilla.org/en-US/docs/Web/JavaScript/Reference/Global_Objects/Proxy
  Module.PyProxyHandlers = {
    isExtensible: function() { return true },
    has: function (jsobj, jskey) {
      if(Reflect.has(jsobj, jskey) && !ignoredTargetFields.includes(jskey)){
        return true;
      }
      let ptrobj = _getPtr(jsobj);
      let idkey = Module.hiwire.new_value(jskey);
      let result;
      try {
        result = __pyproxy_has(ptrobj, idkey);
      } catch(e){
        Module.fatal_error(e);
      } finally {
        Module.hiwire.decref(idkey);
      }
      if(result === -1){
        _pythonexc2js();
      }
      return result !== 0;
    },
    get: function (jsobj, jskey) {
      if(Reflect.has(jsobj, jskey) && !ignoredTargetFields.includes(jskey)){
        return Reflect.get(jsobj, jskey);
      }
      let ptrobj = _getPtr(jsobj);
      let idkey = Module.hiwire.new_value(jskey);
      let idresult;
      try {
        idresult = __pyproxy_get(ptrobj, idkey);
      } catch(e) {
        Module.fatal_error(e);
      } finally {
        Module.hiwire.decref(idkey);
      }
      if(idresult === 0){
        _pythonexc2js();
      }
      return Module.hiwire.pop_value(idresult);
    },
    set: function (jsobj, jskey, jsval) {
      if(Reflect.has(jsobj, jskey) && !ignoredTargetFields.includes(jskey)){
        throw new Error(`Cannot set read only field ${jskey}`);
      }
      let ptrobj = _getPtr(jsobj);
      let idkey = Module.hiwire.new_value(jskey);
      let idval = Module.hiwire.new_value(jsval);
      let idresult;
      try {
        idresult = __pyproxy_set(ptrobj, idkey, idval);
      } catch(e) {
        Module.fatal_error(e);
      } finally {
        Module.hiwire.decref(idkey);
        Module.hiwire.decref(idval);
      }
      if(idresult === 0){
        _pythonexc2js();
      }
      return Module.hiwire.pop_value(idresult);
    },
    deleteProperty: function (jsobj, jskey) {
      if(Reflect.has(jsobj, jskey) && !ignoredTargetFields.includes(jskey)){
        throw new Error(`Cannot delete read only field ${jskey}`);
      }
      let ptrobj = _getPtr(jsobj);
      let idkey = Module.hiwire.new_value(jskey);
      let idresult;
      try {
        idresult = __pyproxy_deleteProperty(ptrobj, idkey);
      } catch(e) {
        Module.fatal_error(e);
      } finally {
        Module.hiwire.decref(idkey);
      }
      if(idresult === 0){
        _pythonexc2js();
      }
      return Module.hiwire.pop_value(idresult);
    },
    ownKeys: function (jsobj) {
      let result = new Set(Reflect.ownKeys(jsobj));
      for(let key of ignoredTargetFields){
        result.delete(key);
      }
      let ptrobj = _getPtr(jsobj);
      let idresult;
      try {
        idresult = __pyproxy_ownKeys(ptrobj);
      } catch(e) {
        Module.fatal_error(e);
      }
      let jsresult = Module.hiwire.pop_value(idresult);
      for(let key of jsresult){
        result.add(key);
      }
      return Array.from(result);
    },
    apply: function (jsobj, jsthis, jsargs) {
      return jsobj.apply(jsthis, jsargs);
    },
  };

  Module.PyProxyAwaitableMethods = {
    _ensure_future : function(){
      let resolve_handle_id = 0;
      let reject_handle_id = 0;
      let resolveHandle;
      let rejectHandle;
      let promise;
      try {
        promise = new Promise((resolve, reject) => {
          resolveHandle = resolve;
          rejectHandle = reject;
        });
        resolve_handle_id = Module.hiwire.new_value(resolveHandle);
        reject_handle_id = Module.hiwire.new_value(rejectHandle);
        let ptrobj = _getPtr(this);
        let errcode = __pyproxy_ensure_future(ptrobj, resolve_handle_id, reject_handle_id);
        if(errcode === -1){
          _pythonexc2js();
        }
      } finally {
        Module.hiwire.decref(resolve_handle_id);
        Module.hiwire.decref(reject_handle_id);
      }
      return promise;
    },
    then : function(onFulfilled, onRejected){
      let promise = this._ensure_future();
      return promise.then(onFulfilled, onRejected);
    },
    catch : function(onRejected){
      let promise = this._ensure_future();
      return promise.catch(onRejected);
    },
    finally : function(onFinally){
      let promise = this._ensure_future();
      return promise.finally(onFinally);
    }
  };

  return 0;
// clang-format on
});

int
pyproxy_init()
{
  asyncio = PyImport_ImportModule("asyncio");
  if (asyncio == NULL) {
    return -1;
  }
  if (PyType_Ready(&FutureDoneCallbackType)) {
    return -1;
  }
  if (pyproxy_init_js()) {
    return -1;
  }
  return 0;
}<|MERGE_RESOLUTION|>--- conflicted
+++ resolved
@@ -235,7 +235,6 @@
   EM_ASM({ delete Module.PyProxies[$0]; }, ptrobj);
 }
 
-<<<<<<< HEAD
 size_t py_buffer_len_offset = offsetof(Py_buffer, len);
 size_t py_buffer_shape_offset = offsetof(Py_buffer, shape);
 
@@ -327,7 +326,7 @@
     PyBuffer_Release(&view);
     return NULL;
   }
-=======
+}
 /**
  * Test if a PyObject is awaitable.
  * Uses _PyCoro_GetAwaitableIter like in the implementation of the GET_AWAITABLE
@@ -496,7 +495,6 @@
   Py_CLEAR(callback);
   Py_CLEAR(retval);
   return success ? 0 : -1;
->>>>>>> 9bedba0d
 }
 
 EM_JS_REF(JsRef, pyproxy_new, (PyObject * ptrobj), {
@@ -535,11 +533,7 @@
   return Module.hiwire.new_value(proxy);
 });
 
-<<<<<<< HEAD
-EM_JS_NUM(int, pyproxy_init, (), {
-=======
 EM_JS_NUM(int, pyproxy_init_js, (), {
->>>>>>> 9bedba0d
   // clang-format off
   Module.PyProxies = {};
   function _getPtr(jsobj) {
