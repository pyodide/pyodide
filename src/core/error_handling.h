#ifndef ERROR_HANDLING_H
#define ERROR_HANDLING_H
// clang-format off
#define PY_SSIZE_T_CLEAN
#include "Python.h"
// clang-format on
#include <emscripten.h>

typedef int errcode;

int
error_handling_init();

errcode
log_error(char* msg);

/** EM_JS Wrappers
 * Wrap EM_JS so that it produces functions that follow the Python return
 * conventions. We catch javascript errors and proxy them and use
 * `PyErr_SetObject` to hand them off to python. We need two variants, one
 * for functions that return pointers / references (return 0)
 * the other for functions that return numbers (return -1).
 *
 * WARNING: These wrappers around EM_JS cause macros in body to be expanded,
 * where this would be prevented by the ordinary EM_JS macro.
 * This causes trouble with true and false.
 * In types.h we provide nonstandard definitions:
 * false ==> (!!0)
 * true ==> (!!1)
 * These work as expected in both C and javascript.
 *
 * Note: this change in expansion behavior is unavoidable unless we copy the
 * definition of macro EM_JS into our code due to limitations of the C macro
 * engine. It is useful to be able to use macros in the EM_JS, but it might lead
 * to some unpleasant surprises down the road...
 */

// clang-format off
#ifdef DEBUG_F
// Yes, the "do {} while(0)" trick solves the same problem in the same way in
// javascript!
#define LOG_EM_JS_ERROR(__funcname__, err)                                     \
  do {                                                                         \
    console.error(                                                             \
      `EM_JS raised exception on line __LINE__ in func __funcname__`);         \
    console.error("Error was:", err);                                          \
  } while (0)
#else
#define LOG_EM_JS_ERROR(__funcname__, err)
#endif

// Need an extra layer to expand LOG_EM_JS_ERROR.
#define EM_JS_DEFER(ret, func_name, args, body...)                             \
  EM_JS(ret, func_name, args, body)

#define EM_JS_REF(ret, func_name, args, body...)                               \
  EM_JS_DEFER(ret, func_name, args, {                                          \
<<<<<<< HEAD
    /* "use strict";  TODO: enable this. */                                    \
=======
    "use strict";                                                              \
>>>>>>> 170c52d6
    try    /* intentionally no braces, body already has them */                \
      body /* <== body of func */                                              \
    catch (e) {                                                                \
        LOG_EM_JS_ERROR(func_name, err);                                       \
<<<<<<< HEAD
        throw e;                                                               \
=======
>>>>>>> 170c52d6
        Module.handle_js_error(e);                                             \
        return 0;                                                              \
    }                                                                          \
    throw new Error(                                                           \
      "Assertion error: control reached end of function without return"        \
    );                                                                         \
  })

#define EM_JS_NUM(ret, func_name, args, body...)                               \
  EM_JS_DEFER(ret, func_name, args, {                                          \
<<<<<<< HEAD
    /* "use strict";  TODO: enable this. */                                    \
=======
    "use strict";                                                              \
>>>>>>> 170c52d6
    try    /* intentionally no braces, body already has them */                \
      body /* <== body of func */                                              \
    catch (e) {                                                                \
        LOG_EM_JS_ERROR(func_name, err);                                       \
<<<<<<< HEAD
        throw e;                                                               \
=======
>>>>>>> 170c52d6
        Module.handle_js_error(e);                                             \
        return -1;                                                             \
    }                                                                          \
    return 0;  /* some of these were void */                                   \
  })
// clang-format on

/** Failure Macros
 * These macros are intended to help make error handling as uniform and
 * unobtrusive as possible. The EM_JS wrappers above make it so that the
 * EM_JS calls behave just like Python API calls when it comes to errors
 * So these can be used equally well for both cases.
 *
 * These all use "goto finally;" so any function that uses them must have
 * a finally label. Luckily, the compiler errors triggered byforgetting
 * this are usually quite clear.
 *
 * We define a feature flag "DEBUG_F" that will use "console.error" to
 * report a message whenever these functions exit with error. This should
 * particularly help to track down problems when C code fails to handle
 * the error generated.
 *
 * FAIL() -- unconditionally goto finally; (but also log it with
 *           console.error if DEBUG_F is enabled)
 * FAIL_IF_NULL(ref) -- FAIL() if ref == NULL
 * FAIL_IF_MINUS_ONE(num) -- FAIL() if num == -1
 * FAIL_IF_ERR_OCCURRED(num) -- FAIL() if PyErr_Occurred()
 */

#ifdef DEBUG_F
#define FAIL()                                                                 \
  do {                                                                         \
    char* msg;                                                                 \
    asprintf(&msg,                                                             \
             "Raised exception on line %d in func %s, file %s\n",              \
             __LINE__,                                                         \
             __func__,                                                         \
             __FILE__);                                                        \
    log_error(msg);                                                            \
    free(msg);                                                                 \
    goto finally;                                                              \
  } while (0)

#else
#define FAIL() goto finally
#endif

#define FAIL_IF_NULL(ref)                                                      \
  do {                                                                         \
    if ((ref) == NULL) {                                                       \
      FAIL();                                                                  \
    }                                                                          \
  } while (0)

#define FAIL_IF_MINUS_ONE(num)                                                 \
  do {                                                                         \
    if ((num) == -1) {                                                         \
      FAIL();                                                                  \
    }                                                                          \
  } while (0)

#define FAIL_IF_ERR_OCCURRED()                                                 \
  do {                                                                         \
    if (PyErr_Occurred()) {                                                    \
      FAIL();                                                                  \
    }                                                                          \
  } while (0)

#endif // ERROR_HANDLING_H<|MERGE_RESOLUTION|>--- conflicted
+++ resolved
@@ -55,19 +55,11 @@
 
 #define EM_JS_REF(ret, func_name, args, body...)                               \
   EM_JS_DEFER(ret, func_name, args, {                                          \
-<<<<<<< HEAD
-    /* "use strict";  TODO: enable this. */                                    \
-=======
     "use strict";                                                              \
->>>>>>> 170c52d6
     try    /* intentionally no braces, body already has them */                \
       body /* <== body of func */                                              \
     catch (e) {                                                                \
         LOG_EM_JS_ERROR(func_name, err);                                       \
-<<<<<<< HEAD
-        throw e;                                                               \
-=======
->>>>>>> 170c52d6
         Module.handle_js_error(e);                                             \
         return 0;                                                              \
     }                                                                          \
@@ -78,19 +70,11 @@
 
 #define EM_JS_NUM(ret, func_name, args, body...)                               \
   EM_JS_DEFER(ret, func_name, args, {                                          \
-<<<<<<< HEAD
-    /* "use strict";  TODO: enable this. */                                    \
-=======
     "use strict";                                                              \
->>>>>>> 170c52d6
     try    /* intentionally no braces, body already has them */                \
       body /* <== body of func */                                              \
     catch (e) {                                                                \
         LOG_EM_JS_ERROR(func_name, err);                                       \
-<<<<<<< HEAD
-        throw e;                                                               \
-=======
->>>>>>> 170c52d6
         Module.handle_js_error(e);                                             \
         return -1;                                                             \
     }                                                                          \
