/**
 * JsProxy Class
 *
 * The root JsProxy class is a simple class that wraps a JsRef.  We define
 * overloads for getattr, setattr, delattr, repr, bool, and comparison opertaors
 * on the base class.
 *
 * We define a wide variety of subclasses on the fly with different operator
 * overloads depending on the functionality detected on the wrapped js object.
 * This is pretty much an identical strategy to the one used in PyProxy.
 *
 * Most of the overloads do not require any extra space which is convenient
 * because multiple inheritance does not work well with different sized C
 * structs. The Callable subclass and the Buffer subclass both need some extra
 * space. Currently we use the maximum paranoia approach: JsProxy always
 * allocates the extra 12 bytes needed for a Callable, and that way if an object
 * ever comes around that is a Buffer and also is Callable, we've got it
 * covered.
 *
 * We create the dynamic types as heap types with PyType_FromSpecWithBases. It's
 * a good idea to consult the source for PyType_FromSpecWithBases in
 * typeobject.c before modifying since the behavior doesn't exactly match the
 * documentation.
 *
 * We don't currently have any way to define a new heap type
 * without leaking the dynamically allocated methods array, but this is fine
 * because we never free the dynamic types we construct. (it'd probably be
 * possible by subclassing PyType with a different tp_dealloc method).
 */

#define PY_SSIZE_T_CLEAN
#include "Python.h"

#include "docstring.h"
#include "hiwire.h"
#include "js2python.h"
#include "jsmemops.h"
#include "jsproxy.h"
#include "pyproxy.h"
#include "python2js.h"

#include "structmember.h"

// clang-format off
#define IS_ITERABLE   (1<<0)
#define IS_ITERATOR   (1<<1)
#define HAS_LENGTH    (1<<2)
#define HAS_GET       (1<<3)
#define HAS_SET       (1<<4)
#define HAS_HAS       (1<<5)
#define HAS_INCLUDES  (1<<6)
#define IS_AWAITABLE  (1<<7)
#define IS_BUFFER     (1<<8)
#define IS_CALLABLE   (1<<9)
#define IS_ARRAY      (1<<10)
#define IS_NODE_LIST  (1<<11)
#define IS_TYPEDARRAY (1<<12)
#define IS_DOUBLE_PROXY (1 << 13)
#define IS_OBJECT_MAP (1 << 14)
#define IS_GENERATOR (1 << 15)
// clang-format on

_Py_IDENTIFIER(get_event_loop);
_Py_IDENTIFIER(create_future);
_Py_IDENTIFIER(set_exception);
_Py_IDENTIFIER(set_result);
_Py_IDENTIFIER(__await__);
_Py_IDENTIFIER(__dir__);
_Py_IDENTIFIER(KeysView);
_Py_IDENTIFIER(ItemsView);
_Py_IDENTIFIER(ValuesView);
_Py_IDENTIFIER(popitem);
_Py_IDENTIFIER(clear);
_Py_IDENTIFIER(update);
_Py_IDENTIFIER(_js_type_flags);
Js_IDENTIFIER(then);
Js_IDENTIFIER(finally);
Js_IDENTIFIER(has);
Js_IDENTIFIER(set);
Js_IDENTIFIER(delete);
Js_IDENTIFIER(includes);
Js_IDENTIFIER(next);
Js_IDENTIFIER(return );
Js_IDENTIFIER(throw);
_Py_IDENTIFIER(fileno);
_Py_IDENTIFIER(register);

static PyObject* collections_abc;
static PyObject* MutableMapping;
static PyObject* JsProxy_metaclass;
static PyObject* asyncio_get_event_loop;
static PyTypeObject* PyExc_BaseException_Type;
static PyObject* MutableSequence;
static PyObject* Sequence;
static PyObject* MutableMapping;
static PyObject* Mapping;

////////////////////////////////////////////////////////////
// JsProxy
//
// This is a Python object that provides idiomatic access to a JavaScript
// object.

// clang-format off
typedef struct
{
  PyObject_HEAD
  JsRef js;
// fields for methods
  JsRef this_;
  vectorcallfunc vectorcall;
// fields for buffers
  Py_ssize_t byteLength;
  char* format;
  Py_ssize_t itemsize;
  bool check_assignments;
// Currently just for module objects
  PyObject* dict;
} JsProxy;
// clang-format on

#define JsProxy_REF(x) (((JsProxy*)x)->js)
#define JsMethod_THIS(x) (((JsProxy*)x)->this_)

static void
JsProxy_dealloc(JsProxy* self)
{
  if (pyproxy_Check(self->this_)) {
    destroy_proxy(self->this_, NULL);
  }
#ifdef DEBUG_F
  extern bool tracerefs;
  if (tracerefs) {
    printf("jsproxy delloc %zd, %zd\n", (long)self, (long)self->js);
  }
#endif
  hiwire_CLEAR(self->js);
  hiwire_CLEAR(self->this_);
  Py_TYPE(self)->tp_free((PyObject*)self);
}

/**
 * repr overload, does `obj.toString()` which produces a low-quality repr.
 */
static PyObject*
JsProxy_Repr(PyObject* self)
{
  JsRef idrepr = hiwire_to_string(JsProxy_REF(self));
  if (idrepr == NULL) {
    PyErr_Format(PyExc_TypeError,
                 "Pyodide cannot generate a repr for this Javascript object "
                 "because it has no 'toString' method");
    return NULL;
  }
  PyObject* pyrepr = js2python(idrepr);
  hiwire_decref(idrepr);
  return pyrepr;
}

/**
 * typeof getter, returns `typeof(obj)`.
 */
static PyObject*
JsProxy_typeof(PyObject* self, void* _unused)
{
  JsRef idval = hiwire_typeof(JsProxy_REF(self));
  PyObject* result = js2python(idval);
  hiwire_decref(idval);
  return result;
}

static PyObject*
JsProxy_js_id(PyObject* self, void* _unused)
{
  PyObject* result = NULL;

  JsRef idval = JsProxy_REF(self);
  int x[2] = { (int)Py_TYPE(self), (int)idval };
  Py_hash_t result_c = _Py_HashBytes(x, 8);
  FAIL_IF_MINUS_ONE(result_c);
  result = PyLong_FromLong(result_c);
finally:
  return result;
}

static PyObject*
JsProxy_js_id_private(PyObject* mod, PyObject* obj)
{
  if (!JsProxy_Check(obj)) {
    PyErr_SetString(PyExc_TypeError, "Expected argument to be a JsProxy");
    return NULL;
  }

  JsRef idval = JsProxy_REF(obj);
  return PyLong_FromLong((int)idval);
}

/**
 * getattr overload, first checks whether the attribute exists in the JsProxy
 * dict, and if so returns that. Otherwise, it attempts lookup on the wrapped
 * object.
 */
static PyObject*
JsProxy_GetAttr(PyObject* self, PyObject* attr)
{
  PyObject* result = PyObject_GenericGetAttr(self, attr);
  if (result != NULL || !PyErr_ExceptionMatches(PyExc_AttributeError)) {
    return result;
  }
  PyErr_Clear();

  bool success = false;
  JsRef idresult = 0;
  // result:
  PyObject* pyresult = NULL;

  const char* key = PyUnicode_AsUTF8(attr);
  FAIL_IF_NULL(key);
  if (strcmp(key, "keys") == 0 && JsArray_Check(JsProxy_REF(self))) {
    // Sometimes Python APIs test for the existence of a "keys" function
    // to decide whether something should be treated like a dict.
    // This mixes badly with the javascript Array.keys API, so pretend that it
    // doesn't exist. (Array.keys isn't very useful anyways so hopefully this
    // won't confuse too many people...)
    PyErr_SetString(PyExc_AttributeError, key);
    FAIL();
  }

  idresult = JsObject_GetString(JsProxy_REF(self), key);
  if (idresult == NULL) {
    PyErr_SetString(PyExc_AttributeError, key);
    FAIL();
  }

  if (!pyproxy_Check(idresult) && hiwire_is_function(idresult)) {
    pyresult = JsProxy_create_with_this(idresult, JsProxy_REF(self));
  } else {
    pyresult = js2python(idresult);
  }
  FAIL_IF_NULL(pyresult);

  success = true;
finally:
  hiwire_decref(idresult);
  if (!success) {
    Py_CLEAR(pyresult);
  }
  return pyresult;
}

/**
 * setattr / delttr overload. TODO: Raise an error if the attribute exists on
 * the proxy.
 */
static int
JsProxy_SetAttr(PyObject* self, PyObject* attr, PyObject* pyvalue)
{
  bool success = false;
  JsRef idvalue = NULL;

  const char* key = PyUnicode_AsUTF8(attr);
  FAIL_IF_NULL(key);

  if (strncmp(key, "__", 2) == 0) {
    // Avoid creating reference loops between Python and JavaScript with js
    // modules. Such reference loops make it hard to avoid leaking memory.
    if (strcmp(key, "__loader__") == 0 || strcmp(key, "__name__") == 0 ||
        strcmp(key, "__package__") == 0 || strcmp(key, "__path__") == 0 ||
        strcmp(key, "__spec__") == 0) {
      return PyObject_GenericSetAttr(self, attr, pyvalue);
    }
  }

  if (pyvalue == NULL) {
    FAIL_IF_MINUS_ONE(JsObject_DeleteString(JsProxy_REF(self), key));
  } else {
    idvalue = python2js(pyvalue);
    FAIL_IF_MINUS_ONE(JsObject_SetString(JsProxy_REF(self), key, idvalue));
  }

  success = true;
finally:
  hiwire_CLEAR(idvalue);
  return success ? 0 : -1;
}

static PyObject*
JsProxy_RichCompare(PyObject* a, PyObject* b, int op)
{
  if (!JsProxy_Check(b)) {
    switch (op) {
      case Py_EQ:
        Py_RETURN_FALSE;
      case Py_NE:
        Py_RETURN_TRUE;
      default:
        return Py_NotImplemented;
    }
  }

  int result;
  JsRef ida = python2js(a);
  JsRef idb = python2js(b);
  switch (op) {
    case Py_LT:
      result = hiwire_less_than(ida, idb);
      break;
    case Py_LE:
      result = hiwire_less_than_equal(ida, idb);
      break;
    case Py_EQ:
      result = hiwire_equal(ida, idb);
      break;
    case Py_NE:
      result = hiwire_not_equal(ida, idb);
      break;
    case Py_GT:
      result = hiwire_greater_than(ida, idb);
      break;
    case Py_GE:
      result = hiwire_greater_than_equal(ida, idb);
      break;
  }

  hiwire_decref(ida);
  hiwire_decref(idb);
  if (result) {
    Py_RETURN_TRUE;
  } else {
    Py_RETURN_FALSE;
  }
}

EM_JS_REF(JsRef, JsProxy_GetIter_js, (JsRef idobj), {
  let jsobj = Hiwire.get_value(idobj);
  return Hiwire.new_value(jsobj[Symbol.iterator]());
});

/**
 * iter overload. Present if IS_ITERABLE but not IS_ITERATOR (if the IS_ITERATOR
 * flag is present we use PyObject_SelfIter). Does `obj[Symbol.iterator]()`.
 */
static PyObject*
JsProxy_GetIter(PyObject* self)
{
  JsRef iditer = JsProxy_GetIter_js(JsProxy_REF(self));
  if (iditer == NULL) {
    return NULL;
  }
  PyObject* result = js2python(iditer);
  hiwire_decref(iditer);
  return result;
}

// clang-format off
EM_JS_NUM(
int,
handle_next_result_js,
(JsRef resid, JsRef* result_ptr, char** msg),
{
  let errmsg;
  const res = Hiwire.get_value(resid);
  if(typeof res !== "object") {
    errmsg = `Result should have type "object" not "${typeof res}"`;
  } else if(typeof res.done === "undefined") {
    if (typeof res.then === "function") {
      errmsg = `Result was a promise, use anext() / asend() / athrow() instead.`;
    } else {
      errmsg = `Result has no "done" field.`;
    }
  }
  if (errmsg) {
    DEREF_U32(msg, 0) = stringToNewUTF8(errmsg);
    return -1;
  }
  let result_id = Hiwire.new_value(res.value);
  DEREF_U32(result_ptr, 0) = result_id;
  return res.done;
});

PySendResult
handle_next_result(JsRef next_res, PyObject** result){
  PySendResult res = PYGEN_ERROR;
  char* msg = NULL;
  JsRef idresult = NULL;
  *result = NULL;

  int done = handle_next_result_js(next_res, &idresult, &msg);
  // done:
  //   1 ==> finished
  //   0 ==> not finished
  //  -1 ==> error (if msg is set, we set the error flag to a TypeError with
  //         msg otherwise the error flag must already be set)
  if (msg) {
    PyErr_SetString(PyExc_TypeError, msg);
    free(msg);
    FAIL();
  }
  FAIL_IF_MINUS_ONE(done);
  // If there was no "value", "idresult" will be jsundefined
  // so pyvalue will be set to Py_None.
  *result = js2python(idresult);
  FAIL_IF_NULL(result);

  res = done ? PYGEN_RETURN : PYGEN_NEXT;
finally:
  hiwire_CLEAR(idresult);
  return res;
}

// clang-format on

PySendResult
JsProxy_am_send(PyObject* self, PyObject* arg, PyObject** result)
{
  JsRef jsarg = Js_undefined;
  JsRef next_res = NULL;
  *result = NULL;
  PySendResult ret = PYGEN_ERROR;

  if (arg) {
    jsarg = python2js(arg);
    FAIL_IF_NULL(jsarg);
  }
  next_res = hiwire_CallMethodId_OneArg(JsProxy_REF(self), &JsId_next, jsarg);
  FAIL_IF_NULL(next_res);
  ret = handle_next_result(next_res, result);
finally:
  hiwire_CLEAR(jsarg);
  hiwire_CLEAR(next_res);
  return ret;
}

PyObject*
JsProxy_IterNext(PyObject* self)
{
  PyObject* result;
  if (JsProxy_am_send(self, NULL, &result) == PYGEN_RETURN) {
    // The Python docs for tp_iternext say "When the iterator is exhausted, it
    // must return NULL; a StopIteration exception may or may not be set."
    // So if the result is None, we can just leave error flag unset.
    if (result != Py_None) {
      _PyGen_SetStopIterationValue(result);
    }
    Py_CLEAR(result);
  }
  return result;
}

PyObject*
JsGenerator_send(PyObject* self, PyObject* arg)
{
  PyObject* result;
  if (JsProxy_am_send(self, arg, &result) == PYGEN_RETURN) {
    if (result == Py_None) {
      PyErr_SetNone(PyExc_StopIteration);
    } else {
      _PyGen_SetStopIterationValue(result);
    }
    Py_CLEAR(result);
  }
  return result;
}

static PyMethodDef JsGenerator_send_MethodDef = {
  "send",
  (PyCFunction)JsGenerator_send,
  METH_O,
};

static PyObject* Exc_JsException;

static PyObject*
JsGenerator_throw_inner(PyObject* self,
                        PyObject* typ,
                        PyObject* val,
                        PyObject* tb)
{
  if (tb == Py_None) {
    tb = NULL;
  } else if (tb != NULL && !PyTraceBack_Check(tb)) {
    PyErr_SetString(PyExc_TypeError,
                    "throw() third argument must be a traceback object");
    return NULL;
  }

  Py_INCREF(typ);
  Py_XINCREF(val);
  Py_XINCREF(tb);

  if (PyExceptionClass_Check(typ)) {
    PyErr_NormalizeException(&typ, &val, &tb);
    if (tb != NULL) {
      PyException_SetTraceback(val, tb);
    }
  } else if (PyExceptionInstance_Check(typ)) {
    /* Raising an instance.  The value should be a dummy. */
    if (val && val != Py_None) {
      PyErr_SetString(PyExc_TypeError,
                      "instance exception may not have a separate value");
      goto failed_throw;
    } else {
      /* Normalize to raise <class>, <instance> */
      Py_XDECREF(val);
      val = typ;
      typ = PyExceptionInstance_Class(typ);
      Py_INCREF(typ);

      if (tb == NULL)
        /* Returns NULL if there's no traceback */
        tb = PyException_GetTraceback(val);
    }
  } else {
    /* Not something you can raise.  throw() fails. */
    PyErr_Format(PyExc_TypeError,
                 "exceptions must be classes or instances "
                 "deriving from BaseException, not %s",
                 Py_TYPE(typ)->tp_name);
    goto failed_throw;
  }

  PyErr_Restore(typ, val, tb);
  JsRef throw_res = NULL;
  PyObject* result = NULL;
  if (PyErr_ExceptionMatches(PyExc_GeneratorExit)) {
    PyErr_Clear();
    throw_res = hiwire_CallMethodId_NoArgs(JsProxy_REF(self), &JsId_return);
  } else {
    JsRef exc;
    if (PyErr_ExceptionMatches(Exc_JsException)) {
      PyErr_Fetch(&typ, &val, &tb);
      exc = JsException_AsJs(val); // cannot fail.
      Py_CLEAR(typ);
      Py_CLEAR(val);
      Py_CLEAR(tb);
    } else {
      exc = wrap_exception(); // cannot fail.
    }
    throw_res = hiwire_CallMethodId_OneArg(JsProxy_REF(self), &JsId_throw, exc);
    hiwire_CLEAR(exc);
  }
  FAIL_IF_NULL(throw_res);
  PySendResult ret = handle_next_result(throw_res, &result);
  if (ret == PYGEN_RETURN) {
    if (result == Py_None) {
      PyErr_SetNone(PyExc_StopIteration);
    } else {
      _PyGen_SetStopIterationValue(result);
    }
    Py_CLEAR(result);
  }
finally:
  hiwire_CLEAR(throw_res);
  return result;

failed_throw:
  /* Didn't use our arguments, so restore their original refcounts */
  Py_DECREF(typ);
  Py_XDECREF(val);
  Py_XDECREF(tb);
  return NULL;
}

static PyObject*
JsGenerator_throw(PyObject* self, PyObject* const* args, Py_ssize_t nargs)
{
  PyObject* typ;
  PyObject* val = NULL;
  PyObject* tb = NULL;

  if (!_PyArg_ParseStack(args, nargs, "O|OO:throw", &typ, &val, &tb)) {
    return NULL;
  }

  return JsGenerator_throw_inner(self, typ, val, tb);
}

static PyMethodDef JsGenerator_throw_MethodDef = {
  "throw",
  (PyCFunction)JsGenerator_throw,
  METH_FASTCALL,
};

static PyObject*
JsGenerator_close(PyObject* self, PyObject* ignored)
{
  PyObject* result =
    JsGenerator_throw_inner(self, PyExc_GeneratorExit, NULL, NULL);
  if (result != NULL) {
    // We could also just return it, but this matches Python. Generators that do
    // shenanigans stuff in "finally" blocks are hard to work with so we might
    // as well yell at people for using them.
    PyErr_SetString(PyExc_RuntimeError, "JavaScript generator ignored return");
    Py_DECREF(result);
    return NULL;
  }
  if (PyErr_ExceptionMatches(PyExc_StopIteration) ||
      PyErr_ExceptionMatches(PyExc_GeneratorExit)) {
    PyErr_Clear(); /* ignore these errors */
    Py_RETURN_NONE;
  }
  return NULL;
}

static PyMethodDef JsGenerator_close_MethodDef = {
  "close",
  (PyCFunction)JsGenerator_close,
  METH_NOARGS,
};

/**
 * This is exposed as a METH_NOARGS method on the JsProxy. It returns
 * Object.entries(obj) as a new JsProxy.
 */
static PyObject*
JsProxy_object_entries(PyObject* o, PyObject* _args)
{
  JsProxy* self = (JsProxy*)o;
  JsRef result_id = JsObject_Entries(self->js);
  if (result_id == NULL) {
    return NULL;
  }
  PyObject* result = JsProxy_create(result_id);
  hiwire_decref(result_id);
  return result;
}

static PyMethodDef JsProxy_object_entries_MethodDef = {
  "object_entries",
  (PyCFunction)JsProxy_object_entries,
  METH_NOARGS,
};

/**
 * This is exposed as a METH_NOARGS method on the JsProxy. It returns
 * Object.keys(obj) as a new JsProxy.
 */
static PyObject*
JsProxy_object_keys(PyObject* o, PyObject* _args)
{
  JsProxy* self = (JsProxy*)o;
  JsRef result_id = JsObject_Keys(self->js);
  if (result_id == NULL) {
    return NULL;
  }
  PyObject* result = JsProxy_create(result_id);
  hiwire_decref(result_id);
  return result;
}

static PyMethodDef JsProxy_object_keys_MethodDef = {
  "object_keys",
  (PyCFunction)JsProxy_object_keys,
  METH_NOARGS,
};

/**
 * This is exposed as a METH_NOARGS method on the JsProxy. It returns
 * Object.entries(obj) as a new JsProxy.
 */
static PyObject*
JsProxy_object_values(PyObject* o, PyObject* _args)
{
  JsProxy* self = (JsProxy*)o;
  JsRef result_id = JsObject_Values(self->js);
  if (result_id == NULL) {
    return NULL;
  }
  PyObject* result = JsProxy_create(result_id);
  hiwire_decref(result_id);
  return result;
}

static PyMethodDef JsProxy_object_values_MethodDef = {
  "object_values",
  (PyCFunction)JsProxy_object_values,
  METH_NOARGS,
};

/**
 * len(proxy) overload for proxies of Js objects with `length` or `size` fields.
 * Prefers `object.size` over `object.length`. Controlled by HAS_LENGTH.
 */
static Py_ssize_t
JsProxy_length(PyObject* o)
{
  JsProxy* self = (JsProxy*)o;
  return hiwire_get_length(self->js);
}

static PyObject*
JsProxy_item_array(PyObject* o, Py_ssize_t i)
{
  PyObject* pyresult = NULL;
  JsProxy* self = (JsProxy*)o;
  JsRef jsresult = JsArray_Get(self->js, i);
  FAIL_IF_NULL(jsresult);
  pyresult = js2python(jsresult);
finally:
  hiwire_CLEAR(jsresult);
  return pyresult;
}

/**
 * __getitem__ for proxies of Js Arrays, controlled by IS_ARRAY
 */
static PyObject*
JsArray_subscript(PyObject* o, PyObject* item)
{
  JsProxy* self = (JsProxy*)o;
  JsRef jsresult = NULL;
  PyObject* pyresult = NULL;

  if (PyIndex_Check(item)) {
    Py_ssize_t i = PyNumber_AsSsize_t(item, PyExc_IndexError);
    if (i == -1)
      FAIL_IF_ERR_OCCURRED();
    if (i < 0) {
      int length = hiwire_get_length(self->js);
      FAIL_IF_MINUS_ONE(length);
      i += length;
    }
    jsresult = JsArray_Get(self->js, i);
    if (jsresult == NULL) {
      if (!PyErr_Occurred()) {
        PyErr_SetObject(PyExc_IndexError, item);
      }
      FAIL();
    }
    pyresult = js2python(jsresult);
    goto success;
  }
  if (PySlice_Check(item)) {
    Py_ssize_t start, stop, step;
    FAIL_IF_MINUS_ONE(PySlice_Unpack(item, &start, &stop, &step));
    int length = hiwire_get_length(self->js);
    FAIL_IF_MINUS_ONE(length);
    // PySlice_AdjustIndices is "Always successful" per the docs.
    Py_ssize_t slicelength = PySlice_AdjustIndices(length, &start, &stop, step);
    if (slicelength <= 0) {
      jsresult = JsArray_New();
    } else {
      jsresult = JsArray_slice(self->js, slicelength, start, stop, step);
    }
    FAIL_IF_NULL(jsresult);
    pyresult = js2python(jsresult);
    goto success;
  }
  PyErr_Format(PyExc_TypeError,
               "list indices must be integers or slices, not %.200s",
               item->ob_type->tp_name);
success:
finally:
  hiwire_CLEAR(jsresult);
  return pyresult;
}

/**
 * __getitem__ for proxies of Js TypedArrays, controlled by IS_TYPEDARRAY
 */
static PyObject*
JsTypedArray_subscript(PyObject* o, PyObject* item)
{
  if (PySlice_Check(item)) {
    PyErr_SetString(PyExc_NotImplementedError,
                    "Slice subscripting isn't implemented for typed arrays");
    return NULL;
  }
  return JsArray_subscript(o, item);
}

/**
 * __getitem__ for proxies of HTMLCollection or NodeList, controlled by
 * IS_NODE_LIST
 */
static PyObject*
JsNodeList_subscript(PyObject* o, PyObject* item)
{
  if (PySlice_Check(item)) {
    PyErr_SetString(
      PyExc_NotImplementedError,
      "Slice subscripting isn't implemented for HTMLCollection or NodeList");
    return NULL;
  }
  return JsArray_subscript(o, item);
}

/**
 * __setitem__ and __delitem__ for proxies of Js Arrays, controlled by IS_ARRAY
 */
static int
JsArray_ass_subscript(PyObject* o, PyObject* item, PyObject* pyvalue)
{
  JsProxy* self = (JsProxy*)o;
  bool success = false;
  JsRef idvalue = NULL;
  PyObject* seq = NULL;
  Py_ssize_t i;
  if (PySlice_Check(item)) {
    Py_ssize_t start, stop, step, slicelength;
    FAIL_IF_MINUS_ONE(PySlice_Unpack(item, &start, &stop, &step));
    int length = hiwire_get_length(self->js);
    FAIL_IF_MINUS_ONE(length);
    // PySlice_AdjustIndices is "Always successful" per the docs.
    slicelength = PySlice_AdjustIndices(length, &start, &stop, step);

    if (pyvalue != NULL) {
      seq = PySequence_Fast(pyvalue, "can only assign an iterable");
      FAIL_IF_NULL(seq);
    }
    if (pyvalue != NULL && step != 1 &&
        PySequence_Fast_GET_SIZE(seq) != slicelength) {
      PyErr_Format(PyExc_ValueError,
                   "attempt to assign sequence of "
                   "size %zd to extended slice of "
                   "size %zd",
                   PySequence_Fast_GET_SIZE(seq),
                   slicelength);
      FAIL();
    }
    if (pyvalue == NULL) {
      if (slicelength <= 0) {
        success = true;
        goto finally;
      }
      if (step < 0) {
        // We have to delete in backwards order so make sure step > 0.
        stop = start + 1;
        start = stop + step * (slicelength - 1) - 1;
        step = -step;
      }
      JsArray_slice_assign(self->js, slicelength, start, stop, step, 0, NULL);
    } else {
      if (step != 1 && !slicelength) {
        // At this point, assigning to an extended slice of length 0 must be a
        // no-op
        success = true;
        goto finally;
      }
      JsArray_slice_assign(self->js,
                           slicelength,
                           start,
                           stop,
                           step,
                           PySequence_Fast_GET_SIZE(seq),
                           PySequence_Fast_ITEMS(seq));
    }
    success = true;
    goto finally;
  } else if (PyIndex_Check(item)) {
    i = PyNumber_AsSsize_t(item, PyExc_IndexError);
    if (i == -1)
      FAIL_IF_ERR_OCCURRED();
    if (i < 0) {
      int length = hiwire_get_length(self->js);
      FAIL_IF_MINUS_ONE(length);
      i += length;
    }
  } else {
    PyErr_Format(PyExc_TypeError,
                 "list indices must be integers or slices, not %.200s",
                 item->ob_type->tp_name);
    return -1;
  }

  if (pyvalue == NULL) {
    if (JsArray_Delete(self->js, i)) {
      if (!PyErr_Occurred()) {
        PyErr_SetObject(PyExc_IndexError, item);
      }
      FAIL();
    }
  } else {
    idvalue = python2js(pyvalue);
    FAIL_IF_NULL(idvalue);
    FAIL_IF_MINUS_ONE(JsArray_Set(self->js, i, idvalue));
  }
  success = true;
finally:
  Py_CLEAR(seq);
  hiwire_CLEAR(idvalue);
  return success ? 0 : -1;
}

/**
 * __setitem__ and __delitem__ for proxies of TypedArrays, controlled by
 * IS_TYPEDARRAY
 */
static int
JsTypedArray_ass_subscript(PyObject* o, PyObject* item, PyObject* pyvalue)
{
  if (pyvalue == NULL) {
    PyErr_SetString(PyExc_ValueError, "cannot delete array elements");
    return -1;
  }
  if (PySlice_Check(item)) {
    PyErr_SetString(PyExc_NotImplementedError,
                    "Slice assignment isn't implemented for typed arrays");
    return -1;
  }
  return JsArray_ass_subscript(o, item, pyvalue);
}

static PyObject*
JsArray_extend(PyObject* o, PyObject* iterable)
{
  JsProxy* self = (JsProxy*)o;
  JsRef temp = NULL;
  PyObject* it = NULL;
  bool success = false;

  temp = JsArray_New();
  FAIL_IF_NULL(temp);
  if (PyList_CheckExact(iterable) || PyTuple_CheckExact(iterable)) {
    iterable = PySequence_Fast(iterable, "argument must be iterable");
    if (!iterable)
      return NULL;
    Py_ssize_t n = PySequence_Fast_GET_SIZE(iterable);
    if (n == 0) {
      /* short circuit when iterable is empty */
      success = true;
      goto finally;
    }
    /* note that we may still have self == iterable here for the
     * situation a.extend(a), but the following code works
     * in that case too.  Just make sure to resize self
     * before calling PySequence_Fast_ITEMS.
     */
    /* populate the end of self with iterable's items */
    PyObject** src = PySequence_Fast_ITEMS(iterable);
    for (int i = 0; i < n; i++) {
      PyObject* pyval = src[i];
      JsRef jsval = python2js(pyval);
      FAIL_IF_NULL(jsval);
      FAIL_IF_MINUS_ONE(JsArray_Push(temp, jsval));
      hiwire_decref(jsval);
    }
  } else {
    Py_INCREF(iterable);
    it = PyObject_GetIter(iterable);
    PyObject* (*iternext)(PyObject*);
    iternext = *Py_TYPE(it)->tp_iternext;

    /* Run iterator to exhaustion. */
    for (;;) {
      PyObject* item = iternext(it);
      if (item == NULL) {
        if (PyErr_Occurred()) {
          if (PyErr_ExceptionMatches(PyExc_StopIteration))
            PyErr_Clear();
          else {
            FAIL();
          }
        }
        break;
      }
      JsRef jsval = python2js(item);
      FAIL_IF_NULL(jsval);
      FAIL_IF_MINUS_ONE(JsArray_Push(temp, jsval));
      hiwire_decref(jsval);
    }
  }
  EM_ASM(
    {
      // clang-format off
      Hiwire.get_value($1).push(...Hiwire.get_value($0));
      // clang-format on
    },
    temp,
    self->js);
  success = true;
finally:
  Py_CLEAR(iterable);
  Py_CLEAR(it);
  if (!success) {
    EM_ASM(
      {
        for (let v of Hiwire.get_value($0)) {
          // clang-format off
        if(typeof v.destroy === "function"){
          try{
            v.destroy();
          } catch(e) {
            console.warn("Weird error:", e);
          }
        }
          // clang-format on
        }
      },
      temp);
  }
  hiwire_CLEAR(temp);
  if (success) {
    Py_RETURN_NONE;
  } else {
    return NULL;
  }
}

static PyMethodDef JsArray_extend_MethodDef = {
  "extend",
  (PyCFunction)JsArray_extend,
  METH_O,
};

static PyObject*
JsArray_inplace_concat(PyObject* self, PyObject* other)
{
  PyObject* result = JsArray_extend(self, other);
  if (result == NULL)
    return result;
  Py_DECREF(result);
  Py_INCREF(self);
  return self;
}

static PyObject*
JsArray_append(PyObject* o, PyObject* arg)
{
  JsProxy* self = (JsProxy*)o;
  bool success = false;
  JsRef jsarg = NULL;
  jsarg = python2js(arg);
  FAIL_IF_NULL(jsarg);
  FAIL_IF_MINUS_ONE(JsArray_Push(self->js, jsarg));
  success = true;
finally:
  hiwire_CLEAR(jsarg);
  if (success) {
    Py_RETURN_NONE;
  } else {
    return NULL;
  }
}

static PyMethodDef JsArray_append_MethodDef = {
  "append",
  (PyCFunction)JsArray_append,
  METH_O,
};

// Copied directly from Python
static inline int
valid_index(Py_ssize_t i, Py_ssize_t limit)
{
  /* The cast to size_t lets us use just a single comparison
      to check whether i is in the range: 0 <= i < limit.

      See:  Section 14.2 "Bounds Checking" in the Agner Fog
      optimization manual found at:
      https://www.agner.org/optimize/optimizing_cpp.pdf
  */
  return (size_t)i < (size_t)limit;
}

static PyObject*
JsArray_pop(PyObject* o, PyObject* const* args, Py_ssize_t nargs)
{
  JsProxy* self = (JsProxy*)o;
  JsRef jsresult = NULL;
  PyObject* pyresult = NULL;
  PyObject* iobj = NULL;
  Py_ssize_t index = -1;

  if (!_PyArg_CheckPositional("pop", nargs, 0, 1)) {
    FAIL();
  }
  if (nargs > 0) {
    iobj = _PyNumber_Index(args[0]);
    FAIL_IF_NULL(iobj);
    index = PyLong_AsSsize_t(iobj);
    if (index == -1) {
      FAIL_IF_ERR_OCCURRED();
    }
  }

  int length = hiwire_get_length(self->js);
  FAIL_IF_MINUS_ONE(length);

  if (length == 0) {
    /* Special-case most common failure cause */
    PyErr_SetString(PyExc_IndexError, "pop from empty list");
    FAIL();
  }
  if (index < 0)
    index += length;
  if (!valid_index(index, length)) {
    PyErr_SetString(PyExc_IndexError, "pop index out of range");
    FAIL();
  }

  jsresult = JsArray_Splice(self->js, index);
  FAIL_IF_NULL(jsresult);
  pyresult = js2python(jsresult);

finally:
  Py_CLEAR(iobj);
  return pyresult;
}

static PyMethodDef JsArray_pop_MethodDef = {
  "pop",
  (PyCFunction)JsArray_pop,
  METH_FASTCALL,
};

static PyObject*
JsArray_reversed(PyObject* o, PyObject* ignored)
{
  JsProxy* self = (JsProxy*)o;

  JsRef iditer = hiwire_reversed_iterator(self->js);
  if (iditer == NULL) {
    return NULL;
  }
  PyObject* result = js2python(iditer);
  hiwire_decref(iditer);
  return result;
}

static PyMethodDef JsArray_reversed_MethodDef = {
  "__reversed__",
  (PyCFunction)JsArray_reversed,
  METH_NOARGS,
};

// clang-format off
EM_JS_NUM(int,
JsArray_index_helper,
(JsRef list, JsRef value, int start, int stop),
{
  let o = Hiwire.get_value(list);
  let v = Hiwire.get_value(value);
  for (let i = start; i < stop; i++) {
    if (o[i] === v) {
      return i;
    }
  }
  return -1;
})
// clang-format on

static PyObject*
JsArray_index(PyObject* o, PyObject* args)
{
  JsProxy* self = (JsProxy*)o;
  PyObject* value;
  Py_ssize_t start = 0;
  Py_ssize_t stop = PY_SSIZE_T_MAX;
  if (!PyArg_ParseTuple(args, "O|nn:index", &value, &start, &stop)) {
    return NULL;
  }

  int length = JsProxy_length(o);
  if (length == -1) {
    return NULL;
  }
  if (start < 0) {
    start += length;
    if (start < 0)
      start = 0;
  }
  if (stop < 0) {
    stop += length;
    if (stop < 0)
      stop = 0;
  }
  if (stop > length) {
    stop = length;
  }

  JsRef jsvalue = python2js_track_proxies(value, NULL);
  if (jsvalue == NULL) {
    PyErr_Clear();
    for (int i = start; i < stop; i++) {
      JsRef jsobj = JsArray_Get(self->js, i);
      // We know `value` is not a `JsProxy`: if it were we would have taken the
      // other branch. Thus, if `jsobj` is not a `PyProxy`,
      // `PyObject_RichCompareBool` is guaranteed to return false. As a speed
      // up, only perform the check if the object is a `PyProxy`.
      PyObject* pyobj = pyproxy_AsPyObject(jsobj); /* borrowed! */
      hiwire_decref(jsobj);
      if (pyobj == NULL) {
        continue;
      }
      int cmp = PyObject_RichCompareBool(pyobj, value, Py_EQ);
      if (cmp > 0)
        return PyLong_FromSsize_t(i);
      else if (cmp < 0)
        return NULL;
    }
  } else {
    int result = JsArray_index_helper(self->js, jsvalue, start, stop);
    hiwire_decref(jsvalue);
    if (result != -1) {
      return PyLong_FromSsize_t(result);
    }
  }
  if (!PyErr_Occurred()) {
    PyErr_Format(PyExc_ValueError, "%R is not in list", value);
  }
  return NULL;
}

static PyMethodDef JsArray_index_MethodDef = {
  "index",
  (PyCFunction)JsArray_index,
  METH_VARARGS,
};

// clang-format off
EM_JS_NUM(int,
JsArray_count_helper,
(JsRef list, JsRef value),
{
  let o = Hiwire.get_value(list);
  let v = Hiwire.get_value(value);
  let result = 0;
  for (let i = 0; i < o.length; i++) {
    if (o[i] === v) {
      result++;
    }
  }
  return result;
})
// clang-format on

static PyObject*
JsArray_count(PyObject* o, PyObject* value)
{
  JsProxy* self = (JsProxy*)o;
  JsRef jsvalue = python2js_track_proxies(value, NULL);
  if (jsvalue == NULL) {
    PyErr_Clear();
    int result = 0;
    Py_ssize_t stop = JsProxy_length(o);
    if (stop == -1) {
      return NULL;
    }
    for (int i = 0; i < stop; i++) {
      JsRef jsobj = JsArray_Get(self->js, i);
      // We know `value` is not a `JsProxy`: if it were we would have taken the
      // other branch. Thus, if `jsobj` is not a `PyProxy`,
      // `PyObject_RichCompareBool` is guaranteed to return false. As a speed
      // up, only perform the check if the object is a `PyProxy`.
      PyObject* pyobj = pyproxy_AsPyObject(jsobj); /* borrowed! */
      hiwire_decref(jsobj);
      if (pyobj == NULL) {
        continue;
      }
      int cmp = PyObject_RichCompareBool(pyobj, value, Py_EQ);
      if (cmp > 0)
        result++;
      else if (cmp < 0)
        return NULL;
    }
    return PyLong_FromSsize_t(result);
  } else {
    int result = JsArray_count_helper(self->js, jsvalue);
    hiwire_decref(jsvalue);
    if (result == -1) {
      return NULL;
    } else {
      return PyLong_FromSsize_t(result);
    }
  }
}

static PyMethodDef JsArray_count_MethodDef = {
  "count",
  (PyCFunction)JsArray_count,
  METH_O,
};

EM_JS_NUM(errcode, JsArray_reverse_helper, (JsRef arrayid), {
  Hiwire.get_value(arrayid).reverse();
})

static PyObject*
JsArray_reverse(PyObject* o, PyObject* _ignored)
{
  JsProxy* self = (JsProxy*)o;
  if (JsArray_reverse_helper(self->js) == -1) {
    return NULL;
  }
  Py_RETURN_NONE;
}

static PyMethodDef JsArray_reverse_MethodDef = {
  "reverse",
  (PyCFunction)JsArray_reverse,
  METH_NOARGS,
};

// A helper method for jsproxy_subscript.
EM_JS_REF(JsRef, JsProxy_subscript_js, (JsRef idobj, JsRef idkey), {
  let obj = Hiwire.get_value(idobj);
  let key = Hiwire.get_value(idkey);
  let result = obj.get(key);
  // clang-format off
  if (result === undefined) {
    // Try to distinguish between undefined and missing:
    // If the object has a "has" method and it returns false for this key, the
    // key is missing. Otherwise, assume key present and value was undefined.
    // TODO: in absence of a "has" method, should we return None or KeyError?
    if (obj.has && typeof obj.has === "function" && !obj.has(key)) {
      return 0;
    }
  }
  // clang-format on
  return Hiwire.new_value(result);
});

/**
 * __getitem__ for JsProxies that have a "get" method. Translates proxy[key] to
 * obj.get(key). Controlled by HAS_GET
 */
static PyObject*
JsProxy_subscript(PyObject* o, PyObject* pyidx)
{
  JsProxy* self = (JsProxy*)o;
  JsRef ididx = NULL;
  JsRef idresult = NULL;
  PyObject* pyresult = NULL;

  ididx = python2js(pyidx);
  FAIL_IF_NULL(ididx);
  idresult = JsProxy_subscript_js(self->js, ididx);
  if (idresult == NULL) {
    if (!PyErr_Occurred()) {
      PyErr_SetObject(PyExc_KeyError, pyidx);
    }
    FAIL();
  }
  pyresult = js2python(idresult);

finally:
  hiwire_CLEAR(ididx);
  hiwire_CLEAR(idresult);
  return pyresult;
}

/**
 * __setitem__ / __delitem__ for JsProxies that have a "set" method (it's
 * currently assumed that they'll also have a del method...). Translates
 * `proxy[key] = value` to `obj.set(key, value)` and `del proxy[key]` to
 * `obj.del(key)`.
 * Controlled by HAS_SET.
 */
static int
JsProxy_ass_subscript(PyObject* o, PyObject* pyidx, PyObject* pyvalue)
{
  JsProxy* self = (JsProxy*)o;
  bool success = false;
  JsRef ididx = NULL;
  JsRef idvalue = NULL;
  JsRef jsresult = NULL;
  ididx = python2js(pyidx);
  if (pyvalue == NULL) {
    jsresult = hiwire_CallMethodId_OneArg(self->js, &JsId_delete, ididx);
    FAIL_IF_NULL(jsresult);
    if (!hiwire_to_bool(jsresult)) {
      if (!PyErr_Occurred()) {
        PyErr_SetObject(PyExc_KeyError, pyidx);
      }
      FAIL();
    }
  } else {
    idvalue = python2js(pyvalue);
    FAIL_IF_NULL(idvalue);
    jsresult =
      hiwire_CallMethodId_va(self->js, &JsId_set, ididx, idvalue, NULL);
    FAIL_IF_NULL(jsresult);
  }
  success = true;
finally:
  hiwire_CLEAR(ididx);
  hiwire_CLEAR(idvalue);
  hiwire_CLEAR(jsresult);
  return success ? 0 : -1;
}

/**
 * Overload of the "in" operator for objects with an "includes" method.
 * Translates `key in proxy` to `obj.includes(key)`. We prefer to use
 * JsProxy_has when the object has both an `includes` and a `has` method.
 * Controlled by HAS_INCLUDES.
 */
static int
JsProxy_includes(JsProxy* self, PyObject* obj)
{
  JsRef jsresult = NULL;
  int result = -1;
  JsRef jsobj = python2js(obj);
  FAIL_IF_NULL(jsobj);
  jsresult = hiwire_CallMethodId_OneArg(self->js, &JsId_includes, jsobj);
  FAIL_IF_NULL(jsresult);
  result = hiwire_to_bool(jsresult);

finally:
  hiwire_CLEAR(jsobj);
  hiwire_CLEAR(jsresult);
  return result;
}

/**
 * Overload of the "in" operator for objects with a "has" method.
 * Translates `key in proxy` to `obj.has(key)`.
 * Controlled by HAS_HAS.
 */
static int
JsProxy_has(JsProxy* self, PyObject* obj)
{
  JsRef jsresult = NULL;
  int result = -1;
  JsRef jsobj = python2js(obj);
  FAIL_IF_NULL(jsobj);
  jsresult = hiwire_CallMethodId_OneArg(self->js, &JsId_has, jsobj);
  FAIL_IF_NULL(jsresult);
  result = hiwire_to_bool(jsresult);

finally:
  hiwire_CLEAR(jsobj);
  hiwire_CLEAR(jsresult);
  return result;
}

EM_JS_REF(JsRef, JsMap_GetIter_js, (JsRef idobj), {
  let jsobj = Hiwire.get_value(idobj);
  let result;
  // clang-format off
  if(typeof jsobj.keys === 'function') {
    // clang-format on
    result = jsobj.keys();
  } else {
    result = jsobj[Symbol.iterator]();
  }
  return Hiwire.new_value(result);
})

/**
 * iter overload for maps. Present if IS_ITERABLE but not IS_ITERATOR (if the
 * IS_ITERATOR flag is present we use PyObject_SelfIter).
 * Prefers to iterate using map.keys() over map[Symbol.iterator]().
 */
static PyObject*
JsMap_GetIter(PyObject* o)
{
  JsProxy* self = (JsProxy*)o;

  JsRef iditer = JsMap_GetIter_js(self->js);
  if (iditer == NULL) {
    return NULL;
  }
  PyObject* result = js2python(iditer);
  hiwire_decref(iditer);
  return result;
}

static PyObject*
JsMap_keys(PyObject* self, PyObject* Py_UNUSED(ignored))
{
  return _PyObject_CallMethodIdOneArg(collections_abc, &PyId_KeysView, self);
}

static PyMethodDef JsMap_keys_MethodDef = {
  "keys",
  (PyCFunction)JsMap_keys,
  METH_NOARGS,
};

static PyObject*
JsMap_values(PyObject* self, PyObject* Py_UNUSED(ignored))
{
  return _PyObject_CallMethodIdOneArg(collections_abc, &PyId_ValuesView, self);
}

static PyMethodDef JsMap_values_MethodDef = {
  "values",
  (PyCFunction)JsMap_values,
  METH_NOARGS,
};

static PyObject*
JsMap_items(PyObject* self, PyObject* Py_UNUSED(ignored))
{
  return _PyObject_CallMethodIdOneArg(collections_abc, &PyId_ItemsView, self);
}

static PyMethodDef JsMap_items_MethodDef = {
  "items",
  (PyCFunction)JsMap_items,
  METH_NOARGS,
};

static PyObject*
JsMap_get(PyObject* self,
          PyObject* const* args,
          Py_ssize_t nargs,
          PyObject* kwnames)
{
  static const char* const _keywords[] = { "key", "default", 0 };
  static struct _PyArg_Parser _parser = { "O|O:get", _keywords, 0 };
  PyObject* key;
  PyObject* default_ = Py_None;
  if (!_PyArg_ParseStackAndKeywords(
        args, nargs, kwnames, &_parser, &key, &default_)) {
    return NULL;
  }

  PyObject* result = PyObject_GetItem(self, key);
  if (result != NULL) {
    return result;
  }
  PyErr_Clear();
  Py_INCREF(default_);
  return default_;
}

static PyMethodDef JsMap_get_MethodDef = {
  "get",
  (PyCFunction)JsMap_get,
  METH_FASTCALL | METH_KEYWORDS,
};

static PyObject*
JsMap_pop(PyObject* self,
          PyObject* const* args,
          Py_ssize_t nargs,
          PyObject* kwnames)
{
  static const char* const _keywords[] = { "key", "default", 0 };
  static struct _PyArg_Parser _parser = { "O|O:get", _keywords, 0 };
  PyObject* key;
  PyObject* default_ = NULL;
  if (!_PyArg_ParseStackAndKeywords(
        args, nargs, kwnames, &_parser, &key, &default_)) {
    return NULL;
  }

  PyObject* result = PyObject_GetItem(self, key);
  if (result == NULL) {
    if (default_ == NULL) {
      return NULL;
    } else {
      PyErr_Clear();
      Py_INCREF(default_);
      return default_;
    }
  }
  if (PyObject_DelItem(self, key) == -1) {
    Py_CLEAR(result);
    return NULL;
  }
  return result;
}

static PyMethodDef JsMap_pop_MethodDef = {
  "pop",
  (PyCFunction)JsMap_pop,
  METH_FASTCALL | METH_KEYWORDS,
};

static PyObject*
JsMap_popitem(PyObject* self, PyObject* Py_UNUSED(ignored))
{
  return _PyObject_CallMethodIdOneArg(MutableMapping, &PyId_popitem, self);
}

static PyMethodDef JsMap_popitem_MethodDef = {
  "popitem",
  (PyCFunction)JsMap_popitem,
  METH_NOARGS,
};

EM_JS_NUM(int, JsMap_clear_js, (JsRef idmap), {
  const map = Hiwire.get_value(idmap);
  // clang-format off
  if(idmap && typeof idmap.clear === "function") {
    // clang-format on
    idmap.clear();
    return 1;
  }
  return 0;
})

static PyObject*
JsMap_clear(PyObject* self, PyObject* Py_UNUSED(ignored))
{
  // If the map has a JavaScript "clear" function, use that.
  int status = JsMap_clear_js(JsProxy_REF(self));
  if (status == -1) {
    return NULL;
  }
  if (status) {
    Py_RETURN_NONE;
  }
  // Otherwise iterate the map and delete the entries one at a time.
  return _PyObject_CallMethodIdOneArg(MutableMapping, &PyId_clear, self);
}

static PyMethodDef JsMap_clear_MethodDef = {
  "clear",
  (PyCFunction)JsMap_clear,
  METH_NOARGS,
};

PyObject*
JsMap_update(JsProxy* self, PyObject* args, PyObject* kwds)
{
  PyObject* arg = NULL;
  if (!PyArg_ParseTuple(args, "|O:update", &arg)) {
    return NULL;
  }
  if (arg != NULL) {
    PyObject* status = _PyObject_CallMethodIdObjArgs(
      MutableMapping, &PyId_update, self, arg, NULL);
    if (status == NULL) {
      return NULL;
    }
    Py_CLEAR(status);
  }
  if (kwds != NULL) {
    PyObject* status = _PyObject_CallMethodIdObjArgs(
      MutableMapping, &PyId_update, self, arg, NULL);
    if (status == NULL) {
      return NULL;
    }
    Py_CLEAR(status);
  }
  Py_RETURN_NONE;
}

static PyMethodDef JsMap_update_MethodDef = {
  "update",
  (PyCFunction)JsMap_update,
  METH_VARARGS | METH_KEYWORDS,
};

static PyObject*
JsMap_setdefault(PyObject* self,
                 PyObject* const* args,
                 Py_ssize_t nargs,
                 PyObject* kwnames)
{
  static const char* const _keywords[] = { "key", "default", 0 };
  static struct _PyArg_Parser _parser = { "O|O:get", _keywords, 0 };
  PyObject* key;
  PyObject* default_ = Py_None;
  if (!_PyArg_ParseStackAndKeywords(
        args, nargs, kwnames, &_parser, &key, &default_)) {
    return NULL;
  }

  PyObject* result = PyObject_GetItem(self, key);
  if (result != NULL) {
    return result;
  }
  PyErr_Clear();
  if (PyObject_SetItem(self, key, default_) == -1) {
    return NULL;
  }
  Py_INCREF(default_);
  return default_;
}

static PyMethodDef JsMap_setdefault_MethodDef = {
  "setdefault",
  (PyCFunction)JsMap_setdefault,
  METH_FASTCALL | METH_KEYWORDS,
};

/**
 * Overload of `dir(proxy)`. Walks the prototype chain of the object and adds
 * the ownPropertyNames of each prototype.
 */
static PyObject*
JsProxy_Dir(PyObject* self, PyObject* _args)
{
  bool success = false;
  PyObject* object__dir__ = NULL;
  PyObject* keys = NULL;
  PyObject* result_set = NULL;
  JsRef iddir = NULL;
  PyObject* pydir = NULL;
  PyObject* keys_str = NULL;
  PyObject* null_or_pynone = NULL;

  PyObject* result = NULL;

  // First get base __dir__ via object.__dir__(self)
  // Would have been nice if they'd supplied PyObject_GenericDir...
  object__dir__ =
    _PyObject_GetAttrId((PyObject*)&PyBaseObject_Type, &PyId___dir__);
  FAIL_IF_NULL(object__dir__);
  keys = PyObject_CallOneArg(object__dir__, self);
  FAIL_IF_NULL(keys);
  result_set = PySet_New(keys);
  FAIL_IF_NULL(result_set);

  // Now get attributes of js object
  iddir = JsObject_Dir(JsProxy_REF(self));
  pydir = js2python(iddir);
  FAIL_IF_NULL(pydir);
  // Merge and sort
  FAIL_IF_MINUS_ONE(_PySet_Update(result_set, pydir));
  if (JsArray_Check(JsProxy_REF(self))) {
    // See comment about Array.keys in GetAttr
    keys_str = PyUnicode_FromString("keys");
    FAIL_IF_NULL(keys_str);
    FAIL_IF_MINUS_ONE(PySet_Discard(result_set, keys_str));
  }
  result = PyList_New(0);
  FAIL_IF_NULL(result);
  null_or_pynone = _PyList_Extend((PyListObject*)result, result_set);
  FAIL_IF_NULL(null_or_pynone);
  FAIL_IF_MINUS_ONE(PyList_Sort(result));

  success = true;
finally:
  Py_CLEAR(object__dir__);
  Py_CLEAR(keys);
  Py_CLEAR(result_set);
  hiwire_decref(iddir);
  Py_CLEAR(pydir);
  Py_CLEAR(keys_str);
  Py_CLEAR(null_or_pynone);
  if (!success) {
    Py_CLEAR(result);
  }
  return result;
}

static PyMethodDef JsProxy_Dir_MethodDef = {
  "__dir__",
  (PyCFunction)JsProxy_Dir,
  METH_NOARGS,
  PyDoc_STR("Returns a list of the members and methods on the object."),
};

static PyObject*
JsProxy_toPy(PyObject* self,
             PyObject* const* args,
             Py_ssize_t nargs,
             PyObject* kwnames)
{
  static const char* const _keywords[] = { "depth", "default_converter", 0 };
  static struct _PyArg_Parser _parser = { "|$iO:to_py", _keywords, 0 };
  int depth = -1;
  PyObject* default_converter = NULL;
  if (!_PyArg_ParseStackAndKeywords(
        args, nargs, kwnames, &_parser, &depth, &default_converter)) {
    return NULL;
  }
  JsRef default_converter_js = NULL;
  if (default_converter != NULL) {
    default_converter_js = python2js(default_converter);
  }
  PyObject* result =
    js2python_convert(JsProxy_REF(self), depth, default_converter_js);
  if (pyproxy_Check(default_converter_js)) {
    destroy_proxy(default_converter_js, NULL);
  }
  hiwire_decref(default_converter_js);
  return result;
}

static PyMethodDef JsProxy_toPy_MethodDef = {
  "to_py",
  (PyCFunction)JsProxy_toPy,
  METH_FASTCALL | METH_KEYWORDS,
};

/**
 * Overload for bool(proxy), implemented for every JsProxy. Return `False` if
 * the object is falsey in JavaScript, or if it has a `size` field equal to 0,
 * or if it has a `length` field equal to zero and is an array. Otherwise return
 * `True`. This last convention could be replaced with "has a length equal to
 * zero and is not a function". In JavaScript, `func.length` returns the number
 * of arguments `func` expects. We definitely don't want 0-argument functions to
 * be falsey.
 */
static int
JsProxy_Bool(PyObject* o)
{
  JsProxy* self = (JsProxy*)o;
  return hiwire_get_bool(self->js) ? 1 : 0;
}

/**
 * Create a Future attached to the given Promise. When the promise is
 * resolved/rejected, the status of the future is set accordingly and
 * done_callback is called.
 */
static PyObject*
wrap_promise(JsRef promise, JsRef done_callback)
{
  bool success = false;
  PyObject* loop = NULL;
  PyObject* set_result = NULL;
  PyObject* set_exception = NULL;
  JsRef promise_id = NULL;
  JsRef promise_handles = NULL;
  JsRef promise_result = NULL;

  PyObject* result = NULL;

  loop = PyObject_CallNoArgs(asyncio_get_event_loop);
  FAIL_IF_NULL(loop);

  result = _PyObject_CallMethodIdNoArgs(loop, &PyId_create_future);
  FAIL_IF_NULL(result);

  set_result = _PyObject_GetAttrId(result, &PyId_set_result);
  FAIL_IF_NULL(set_result);
  set_exception = _PyObject_GetAttrId(result, &PyId_set_exception);
  FAIL_IF_NULL(set_exception);

  promise_id = hiwire_resolve_promise(promise);
  FAIL_IF_NULL(promise_id);
  promise_handles =
    create_promise_handles(set_result, set_exception, done_callback);
  FAIL_IF_NULL(promise_handles);
  promise_result = hiwire_CallMethodId(promise_id, &JsId_then, promise_handles);
  FAIL_IF_NULL(promise_result);

  success = true;
finally:
  Py_CLEAR(loop);
  Py_CLEAR(set_result);
  Py_CLEAR(set_exception);
  hiwire_CLEAR(promise_id);
  hiwire_CLEAR(promise_handles);
  hiwire_CLEAR(promise_result);
  if (!success) {
    Py_CLEAR(result);
  }
  return result;
}

/**
 * Overload for `await proxy` for js objects that have a `then` method.
 * Controlled by IS_AWAITABLE.
 */
static PyObject*
JsProxy_Await(JsProxy* self)
{
  if (!hiwire_is_promise(self->js)) {
    // This error is unlikely to be hit except in cases of intentional mischief.
    // Such mischief is conducted in test_jsproxy:test_mixins_errors_2
    PyObject* str = JsProxy_Repr((PyObject*)self);
    const char* str_utf8 = PyUnicode_AsUTF8(str);
    PyErr_Format(PyExc_TypeError,
                 "object %s can't be used in 'await' expression",
                 str_utf8);
    return NULL;
  }
  PyObject* fut = NULL;
  PyObject* result = NULL;

  fut = wrap_promise(self->js, NULL);
  FAIL_IF_NULL(fut);
  result = _PyObject_CallMethodIdNoArgs(fut, &PyId___await__);

finally:
  Py_CLEAR(fut);
  return result;
}

/**
 * Overload for `then` for JsProxies with a `then` method. Of course without
 * this overload, the call would just fall through to the normal `then`
 * function. The advantage of this overload is that it automatically releases
 * the references to the onfulfilled and onrejected callbacks, which is quite
 * hard to do otherwise.
 */
static PyObject*
JsProxy_then(JsProxy* self, PyObject* args, PyObject* kwds)
{
  PyObject* onfulfilled = NULL;
  PyObject* onrejected = NULL;

  static char* kwlist[] = { "onfulfilled", "onrejected", 0 };
  if (!PyArg_ParseTupleAndKeywords(
        args, kwds, "|OO:then", kwlist, &onfulfilled, &onrejected)) {
    return NULL;
  }

  JsRef promise_id = NULL;
  JsRef promise_handles = NULL;
  JsRef result_promise = NULL;
  PyObject* result = NULL;

  if (onfulfilled == Py_None) {
    Py_CLEAR(onfulfilled);
  }
  if (onrejected == Py_None) {
    Py_CLEAR(onrejected);
  }
  promise_id = hiwire_resolve_promise(self->js);
  FAIL_IF_NULL(promise_id);
  promise_handles = create_promise_handles(onfulfilled, onrejected, NULL);
  FAIL_IF_NULL(promise_handles);
  result_promise = hiwire_CallMethodId(promise_id, &JsId_then, promise_handles);
  if (result_promise == NULL) {
    Py_CLEAR(onfulfilled);
    Py_CLEAR(onrejected);
    FAIL();
  }
  result = JsProxy_create(result_promise);

finally:
  // don't clear onfulfilled, onrejected, they are borrowed from arguments.
  hiwire_CLEAR(promise_id);
  hiwire_CLEAR(promise_handles);
  hiwire_CLEAR(result_promise);
  return result;
}

static PyMethodDef JsProxy_then_MethodDef = {
  "then",
  (PyCFunction)JsProxy_then,
  METH_VARARGS | METH_KEYWORDS,
};

/**
 * Overload for `catch` for JsProxies with a `then` method.
 */
static PyObject*
JsProxy_catch(JsProxy* self, PyObject* onrejected)
{
  JsRef promise_id = NULL;
  JsRef promise_handles = NULL;
  JsRef result_promise = NULL;
  PyObject* result = NULL;

  promise_id = hiwire_resolve_promise(self->js);
  FAIL_IF_NULL(promise_id);
  // We have to use create_promise_handles so that the handler gets released
  // even if the promise resolves successfully.
  promise_handles = create_promise_handles(NULL, onrejected, NULL);
  FAIL_IF_NULL(promise_handles);
  result_promise = hiwire_CallMethodId(promise_id, &JsId_then, promise_handles);
  if (result_promise == NULL) {
    Py_DECREF(onrejected);
    FAIL();
  }
  result = JsProxy_create(result_promise);

finally:
  hiwire_CLEAR(promise_id);
  hiwire_CLEAR(promise_handles);
  hiwire_CLEAR(result_promise);
  return result;
}

static PyMethodDef JsProxy_catch_MethodDef = {
  "catch",
  (PyCFunction)JsProxy_catch,
  METH_O,
};

/**
 * Overload for `finally` for JsProxies with a `then` method. This isn't
 * strictly necessary since one could get the same effect by just calling
 * create_once_callable on the argument, but it'd be bad to have `then` and
 * `catch` handle freeing the handler automatically but require something extra
 * to use `finally`.
 */
static PyObject*
JsProxy_finally(JsProxy* self, PyObject* onfinally)
{
  JsRef proxy = NULL;
  JsRef promise_id = NULL;
  JsRef result_promise = NULL;
  PyObject* result = NULL;

  promise_id = hiwire_resolve_promise(self->js);
  FAIL_IF_NULL(promise_id);
  // Finally method is called no matter what so we can use
  // `create_once_callable`.
  proxy = create_once_callable(onfinally);
  FAIL_IF_NULL(proxy);
  result_promise =
    hiwire_CallMethodId_va(promise_id, &JsId_finally, proxy, NULL);
  if (result_promise == NULL) {
    Py_DECREF(onfinally);
    FAIL();
  }
  result = JsProxy_create(result_promise);

finally:
  hiwire_CLEAR(promise_id);
  hiwire_CLEAR(proxy);
  hiwire_CLEAR(result_promise);
  return result;
}

static PyMethodDef JsProxy_finally_MethodDef = {
  "finally_",
  (PyCFunction)JsProxy_finally,
  METH_O,
};

// Forward declaration
static PyObject*
create_proxy_of_type(int type_flags, JsRef object, JsRef this);

static PyObject*
JsProxy_as_object_map(PyObject* self, PyObject* Py_UNUSED(ignored))
{
  int type_flags = IS_OBJECT_MAP;
  return create_proxy_of_type(
    type_flags, JsProxy_REF(self), JsMethod_THIS(self));
}

static PyMethodDef JsProxy_as_object_map_MethodDef = {
  "as_object_map",
  (PyCFunction)JsProxy_as_object_map,
  METH_NOARGS,
};

EM_JS_REF(JsRef, JsObjMap_GetIter_js, (JsRef idobj), {
  let jsobj = Hiwire.get_value(idobj);
  return Hiwire.new_value(Module.iterObject(jsobj));
})

static PyObject*
JsObjMap_GetIter(PyObject* self)
{
  JsRef iditer = JsObjMap_GetIter_js(JsProxy_REF(self));
  if (iditer == NULL) {
    return NULL;
  }
  PyObject* result = js2python(iditer);
  hiwire_decref(iditer);
  return result;
}

EM_JS_NUM(int, JsObjMap_length_js, (JsRef idobj), {
  let jsobj = Hiwire.get_value(idobj);
  let length = 0;
  for (let _ of Module.iterObject(jsobj)) {
    length++;
  }
  return length;
})

static int
JsObjMap_length(PyObject* self)
{
  return JsObjMap_length_js(JsProxy_REF(self));
}

// A helper method for JsObjMap_subscript.
EM_JS_REF(JsRef, JsObjMap_subscript_js, (JsRef idobj, JsRef idkey), {
  let obj = Hiwire.get_value(idobj);
  let key = Hiwire.get_value(idkey);
  if (!Object.prototype.hasOwnProperty.call(obj, key)) {
    return 0;
  }
  return Hiwire.new_value(obj[key]);
});

static PyObject*
JsObjMap_subscript(PyObject* self, PyObject* pyidx)
{
  if (!PyUnicode_Check(pyidx)) {
    PyErr_SetObject(PyExc_KeyError, pyidx);
    return NULL;
  }

  JsRef idkey = NULL;
  JsRef idresult = NULL;
  PyObject* pyresult = NULL;

  idkey = python2js(pyidx);
  FAIL_IF_NULL(idkey);
  idresult = JsObjMap_subscript_js(JsProxy_REF(self), idkey);
  if (idresult == NULL) {
    if (!PyErr_Occurred()) {
      PyErr_SetObject(PyExc_KeyError, pyidx);
    }
    FAIL();
  }
  pyresult = js2python(idresult);

finally:
  hiwire_CLEAR(idkey);
  hiwire_CLEAR(idresult);
  return pyresult;
}

// A helper method for JsObjMap_ass_subscript.
// clang-format off
EM_JS_NUM(int,
JsObjMap_ass_subscript_js,
(JsRef idobj, JsRef idkey, JsRef idvalue),
{
  let obj = Hiwire.get_value(idobj);
  let key = Hiwire.get_value(idkey);
  if(idvalue === 0) {
    if (!Object.prototype.hasOwnProperty.call(obj, key)) {
      return -1;
    }
    delete obj[key];
  } else {
    obj[key] = Hiwire.get_value(idvalue);
  }
  return 0;
});
// clang-format on

static int
JsObjMap_ass_subscript(PyObject* self, PyObject* pykey, PyObject* pyvalue)
{
  if (!PyUnicode_Check(pykey)) {
    if (pyvalue) {
      PyErr_SetString(
        PyExc_TypeError,
        "Can only assign keys of type string to JavaScript object map");
    } else {
      PyErr_SetObject(PyExc_KeyError, pykey);
    }
    return -1;
  }

  bool success = false;
  JsRef idkey = NULL;
  JsRef idvalue = NULL;
  idkey = python2js(pykey);
  if (pyvalue != NULL) {
    idvalue = python2js(pyvalue);
    FAIL_IF_NULL(idvalue);
  }
  int status = JsObjMap_ass_subscript_js(JsProxy_REF(self), idkey, idvalue);
  if (status == -1) {
    if (!PyErr_Occurred()) {
      PyErr_SetObject(PyExc_KeyError, pykey);
    }
    FAIL();
  }
  success = true;
finally:
  hiwire_CLEAR(idkey);
  hiwire_CLEAR(idvalue);
  return success ? 0 : -1;
}

EM_JS_NUM(int, JsObjMap_contains_js, (JsRef idobj, JsRef idkey), {
  let obj = Hiwire.get_value(idobj);
  let key = Hiwire.get_value(idkey);
  return Object.prototype.hasOwnProperty.call(obj, key);
});

static int
JsObjMap_contains(PyObject* self, PyObject* obj)
{
  if (!PyUnicode_Check(obj)) {
    return 0;
  }
  int result = -1;

  JsRef jsobj = python2js(obj);
  FAIL_IF_NULL(jsobj);
  result = JsObjMap_contains_js(JsProxy_REF(self), jsobj);

finally:
  hiwire_CLEAR(jsobj);
  return result;
}

// clang-format off
static PyNumberMethods JsProxy_NumberMethods = {
  .nb_bool = JsProxy_Bool
};
// clang-format on

static PyGetSetDef JsProxy_GetSet[] = { { "typeof", .get = JsProxy_typeof },
                                        { "js_id", .get = JsProxy_js_id },
                                        { NULL } };

static PyTypeObject JsProxyType = {
  .tp_name = "pyodide.JsProxy",
  .tp_basicsize = sizeof(JsProxy),
  .tp_dealloc = (destructor)JsProxy_dealloc,
  .tp_getattro = JsProxy_GetAttr,
  .tp_setattro = JsProxy_SetAttr,
  .tp_richcompare = JsProxy_RichCompare,
  .tp_flags = Py_TPFLAGS_DEFAULT | Py_TPFLAGS_BASETYPE,
  .tp_doc = "A proxy to make a Javascript object behave like a Python object",
  .tp_getset = JsProxy_GetSet,
  .tp_as_number = &JsProxy_NumberMethods,
  .tp_repr = JsProxy_Repr,
  .tp_dictoffset = offsetof(JsProxy, dict),
};

static int
JsProxy_cinit(PyObject* obj, JsRef idobj)
{
  JsProxy* self = (JsProxy*)obj;
  self->js = hiwire_incref(idobj);
#ifdef DEBUG_F
  extern bool tracerefs;
  if (tracerefs) {
    printf("JsProxy cinit: %zd, object: %zd\n", (long)obj, (long)self->js);
  }
#endif
  return 0;
}

/**
 * A wrapper for JsProxy that inherits from Exception. TODO: consider just
 * making JsProxy of an exception inherit from Exception?
 */
typedef struct
{
  PyException_HEAD PyObject* js_error;
} JsExceptionObject;

// Pickle support
static PyObject*
JsException_reduce(PyBaseExceptionObject* self, PyObject* Py_UNUSED(ignored))
{
  // We can't pickle the js_error because it is a JsProxy.
  // The point of this function is to convert it to a string.
  // Compare OSError_reduce in cpython/Objects/exceptions.c which is similar.
  PyObject* res = NULL;

  PyObject* args;

  PyObject* tmp;
  tmp = PyTuple_GET_ITEM(self->args, 0);

  if (!JsProxy_Check(tmp)) {
    // If for some reason js_error isn't a JsProxy, leave it alone.
    args = self->args;
    Py_INCREF(args);
  } else {
    // Make a new tuple, for the first entry use the repr of js_error.
    args = PyTuple_New(PyTuple_GET_SIZE(self->args));
    tmp = PyObject_Repr(tmp);
    PyTuple_SET_ITEM(args, 0, tmp);

    // Copy over all other entries
    for (int i = 1; i < PyTuple_GET_SIZE(self->args); i++) {
      tmp = PyTuple_GET_ITEM(self->args, i);
      Py_INCREF(tmp);
      PyTuple_SET_ITEM(self->args, i, tmp);
    }
  }

  // This is now just like BaseException_reduce
  if (self->dict)
    res = PyTuple_Pack(3, Py_TYPE(self), args, self->dict);
  else
    res = PyTuple_Pack(2, Py_TYPE(self), args);
  Py_DECREF(args);
  return res;
}

static PyMethodDef JsException_methods[] = {
  { "__reduce__", (PyCFunction)JsException_reduce, METH_NOARGS },
  { NULL } /* Sentinel */
};

static PyMemberDef JsException_members[] = {
  { "js_error",
    T_OBJECT_EX,
    offsetof(JsExceptionObject, js_error),
    READONLY,
    PyDoc_STR("A wrapper around a Javascript Error to allow the Error to be "
              "thrown in Python.") },
  { NULL } /* Sentinel */
};

static int
JsException_init(JsExceptionObject* self, PyObject* args, PyObject* kwds)
{
  Py_ssize_t size = PyTuple_GET_SIZE(args);
  PyObject* js_error;
  if (size == 0) {
    PyErr_SetString(
      PyExc_TypeError,
      "__init__() missing 1 required positional argument: 'js_error'.");
    return -1;
  }

  js_error = PyTuple_GET_ITEM(args, 0);
  if (!PyObject_TypeCheck(js_error, &JsProxyType)) {
    PyErr_SetString(PyExc_TypeError,
                    "Argument 'js_error' must be an instance of JsProxy.");
    return -1;
  }

  if (PyExc_BaseException_Type->tp_init((PyObject*)self, args, kwds) == -1)
    return -1;

  Py_CLEAR(self->js_error);
  Py_INCREF(js_error);
  self->js_error = js_error;
  return 0;
}

static int
JsException_clear(JsExceptionObject* self)
{
  Py_CLEAR(self->js_error);
  return PyExc_BaseException_Type->tp_clear((PyObject*)self);
}

static void
JsException_dealloc(JsExceptionObject* self)
{
  JsException_clear(self);
  PyExc_BaseException_Type->tp_free((PyObject*)self);
}

static int
JsException_traverse(JsExceptionObject* self, visitproc visit, void* arg)
{
  Py_VISIT(self->js_error);
  return PyExc_BaseException_Type->tp_traverse((PyObject*)self, visit, arg);
}

// Not sure we are interfacing with the GC correctly. There should be a call to
// PyObject_GC_Track somewhere?
static PyTypeObject _Exc_JsException = {
  PyVarObject_HEAD_INIT(NULL, 0) "pyodide.JsException",
  .tp_basicsize = sizeof(JsExceptionObject),
  .tp_dealloc = (destructor)JsException_dealloc,
  .tp_flags = Py_TPFLAGS_DEFAULT | Py_TPFLAGS_BASETYPE | Py_TPFLAGS_HAVE_GC,
  .tp_doc =
    PyDoc_STR("An exception which wraps a Javascript error. The js_error field "
              "contains a JsProxy for the wrapped error."),
  .tp_traverse = (traverseproc)JsException_traverse,
  .tp_clear = (inquiry)JsException_clear,
  .tp_members = JsException_members,
  .tp_methods = JsException_methods,
  // PyExc_Exception isn't static so we fill in .tp_base in JsProxy_init
  // .tp_base = (PyTypeObject *)PyExc_Exception,
  .tp_dictoffset = offsetof(JsExceptionObject, dict),
  .tp_init = (initproc)JsException_init
};
static PyObject* Exc_JsException = (PyObject*)&_Exc_JsException;

static PyObject*
JsProxy_new_error(JsRef idobj)
{
  PyObject* proxy = NULL;
  PyObject* result = NULL;
  proxy = JsProxyType.tp_alloc(&JsProxyType, 0);
  FAIL_IF_NULL(proxy);
  FAIL_IF_NONZERO(JsProxy_cinit(proxy, idobj));
  result = PyObject_CallOneArg(Exc_JsException, proxy);
  FAIL_IF_NULL(result);
finally:
  Py_CLEAR(proxy);
  return result;
}

////////////////////////////////////////////////////////////
// JsMethod
//
// A subclass of JsProxy for methods

/**
 * Prepare arguments from a `METH_FASTCALL | METH_KEYWORDS` Python function to a
 * JavaScript call. We call `python2js` on each argument. Any PyProxy *created*
 * by `python2js` is stored into the `proxies` list to be destroyed later (if
 * the argument is a PyProxy created with `create_proxy` it won't be recorded
 * for destruction).
 */
JsRef
JsMethod_ConvertArgs(PyObject* const* args,
                     Py_ssize_t nargs,
                     PyObject* kwnames,
                     JsRef proxies)
{
  bool success = false;
  JsRef idargs = NULL;
  JsRef idarg = NULL;
  JsRef idkwargs = NULL;

  idargs = JsArray_New();
  FAIL_IF_NULL(idargs);
  for (Py_ssize_t i = 0; i < nargs; ++i) {
    idarg = python2js_track_proxies(args[i], proxies);
    FAIL_IF_NULL(idarg);
    FAIL_IF_MINUS_ONE(JsArray_Push(idargs, idarg));
    hiwire_CLEAR(idarg);
  }

  bool has_kwargs = false;
  if (kwnames != NULL) {
    // There were kwargs? But maybe kwnames is the empty tuple?
    PyObject* kwname = PyTuple_GetItem(kwnames, 0); /* borrowed!*/
    // Clear IndexError
    PyErr_Clear();
    if (kwname != NULL) {
      has_kwargs = true;
    }
  }
  if (!has_kwargs) {
    goto success;
  }

  // store kwargs into an object which we'll use as the last argument.
  idkwargs = JsObject_New();
  FAIL_IF_NULL(idkwargs);
  Py_ssize_t nkwargs = PyTuple_Size(kwnames);
  for (Py_ssize_t i = 0, k = nargs; i < nkwargs; ++i, ++k) {
    PyObject* name = PyTuple_GET_ITEM(kwnames, i); /* borrowed! */
    const char* name_utf8 = PyUnicode_AsUTF8(name);
    idarg = python2js_track_proxies(args[k], proxies);
    FAIL_IF_NULL(idarg);
    FAIL_IF_MINUS_ONE(JsObject_SetString(idkwargs, name_utf8, idarg));
    hiwire_CLEAR(idarg);
  }
  FAIL_IF_MINUS_ONE(JsArray_Push(idargs, idkwargs));

success:
  success = true;
finally:
  hiwire_CLEAR(idarg);
  hiwire_CLEAR(idkwargs);
  if (!success) {
    hiwire_CLEAR(idargs);
  }
  return idargs;
}

/**
 * This is a helper function for calling asynchronous js functions. proxies_id
 * is an Array of proxies to destroy, it returns a JsRef to a function that
 * destroys them and the result of the Promise.
 */
EM_JS_REF(JsRef, get_async_js_call_done_callback, (JsRef proxies_id), {
  let proxies = Hiwire.get_value(proxies_id);
  return Hiwire.new_value(function(result) {
    let msg = "This borrowed proxy was automatically destroyed " +
              "at the end of an asynchronous function call. Try " +
              "using create_proxy or create_once_callable.";
    for (let px of proxies) {
      Module.pyproxy_destroy(px, msg);
    }
    if (API.isPyProxy(result)) {
      Module.pyproxy_destroy(result, msg);
    }
  });
});

/**
 * __call__ overload for methods. Controlled by IS_CALLABLE.
 */
static PyObject*
JsMethod_Vectorcall(PyObject* self,
                    PyObject* const* args,
                    size_t nargsf,
                    PyObject* kwnames)
{
  bool success = false;
  JsRef proxies = NULL;
  JsRef idargs = NULL;
  JsRef idresult = NULL;
  bool result_is_promise = false;
  JsRef async_done_callback = NULL;
  PyObject* pyresult = NULL;

  // Recursion error?
  FAIL_IF_NONZERO(Py_EnterRecursiveCall(" in JsMethod_Vectorcall"));
  proxies = JsArray_New();
  idargs =
    JsMethod_ConvertArgs(args, PyVectorcall_NARGS(nargsf), kwnames, proxies);
  FAIL_IF_NULL(idargs);
  idresult = hiwire_call_bound(JsProxy_REF(self), JsMethod_THIS(self), idargs);
  FAIL_IF_NULL(idresult);
  result_is_promise = hiwire_is_promise(idresult);
  if (!result_is_promise) {
    pyresult = js2python(idresult);
  } else {
    // Result was a promise. In this case we don't want to destroy the arguments
    // until the promise is ready. Furthermore, since we destroy the result of
    // the Promise, we deny the user access to the Promise (would cause
    // exceptions). Instead we return a Future. When the promise is ready, we
    // resolve the Future with the result from the Promise and destroy the
    // arguments and result.
    async_done_callback = get_async_js_call_done_callback(proxies);
    FAIL_IF_NULL(async_done_callback);
    pyresult = wrap_promise(idresult, async_done_callback);
  }
  FAIL_IF_NULL(pyresult);

  success = true;
finally:
  Py_LeaveRecursiveCall(/* " in JsMethod_Vectorcall" */);
  if (!(success && result_is_promise)) {
    // If we succeeded and the result was a promise then we destroy the
    // arguments in async_done_callback instead of here. Otherwise, destroy the
    // arguments and return value now.
    if (idresult != NULL && pyproxy_Check(idresult)) {
      JsArray_Push_unchecked(proxies, idresult);
    }
    destroy_proxies(proxies,
                    "This borrowed proxy was automatically destroyed at the "
                    "end of a function call. Try using "
                    "create_proxy or create_once_callable.");
  }
  hiwire_CLEAR(proxies);
  hiwire_CLEAR(idargs);
  hiwire_CLEAR(idresult);
  hiwire_CLEAR(async_done_callback);
  if (!success) {
    Py_CLEAR(pyresult);
  }
  return pyresult;
}

/**
 * jsproxy.new implementation. Controlled by IS_CALLABLE.
 *
 * This does Reflect.construct(this, args). In other words, this treats the
 * JsMethod as a JavaScript class, constructs a new JavaScript object of that
 * class and returns a new JsProxy wrapping it. Similar to `new this(args)`.
 */
static PyObject*
JsMethod_Construct(PyObject* self,
                   PyObject* const* args,
                   Py_ssize_t nargs,
                   PyObject* kwnames)
{
  bool success = false;
  JsRef proxies = NULL;
  JsRef idargs = NULL;
  JsRef idresult = NULL;
  PyObject* pyresult = NULL;

  // Recursion error?
  FAIL_IF_NONZERO(Py_EnterRecursiveCall(" in JsMethod_Construct"));

  proxies = JsArray_New();
  idargs = JsMethod_ConvertArgs(args, nargs, kwnames, proxies);
  FAIL_IF_NULL(idargs);
  idresult = hiwire_construct(JsProxy_REF(self), idargs);
  FAIL_IF_NULL(idresult);
  pyresult = js2python(idresult);
  FAIL_IF_NULL(pyresult);

  success = true;
finally:
  Py_LeaveRecursiveCall(/* " in JsMethod_Construct" */);
  destroy_proxies(proxies,
                  "This borrowed proxy was automatically destroyed. Try using "
                  "create_proxy or create_once_callable.");
  hiwire_CLEAR(proxies);
  hiwire_CLEAR(idargs);
  hiwire_CLEAR(idresult);
  if (!success) {
    Py_CLEAR(pyresult);
  }
  return pyresult;
}

// clang-format off
static PyMethodDef JsMethod_Construct_MethodDef = {
  "new",
  (PyCFunction)JsMethod_Construct,
  METH_FASTCALL | METH_KEYWORDS
};
// clang-format on

static PyObject*
JsMethod_descr_get(PyObject* self, PyObject* obj, PyObject* type)
{
  JsRef jsobj = NULL;
  PyObject* result = NULL;

  if (obj == Py_None || obj == NULL) {
    Py_INCREF(self);
    return self;
  }

  jsobj = python2js(obj);
  FAIL_IF_NULL(jsobj);
  result = JsProxy_create_with_this(JsProxy_REF(self), jsobj);

finally:
  hiwire_CLEAR(jsobj);
  return result;
}

static int
JsMethod_cinit(PyObject* obj, JsRef this_)
{
  JsProxy* self = (JsProxy*)obj;
  self->this_ = hiwire_incref(this_);
  self->vectorcall = JsMethod_Vectorcall;
  return 0;
}

////////////////////////////////////////////////////////////
// JsBuffer
//
// A subclass of JsProxy for Buffers

// We make our own Buffer struct because as far as I can tell BytesArray and
// array are both unsuitable. (To use "array" we need to perform extra copies,
// using BytesArray we run into trouble finding a location to store the Shape.)
// clang-format off
typedef struct
{
  PyObject_HEAD
  void* data;
  Py_ssize_t byteLength; // invariant: byteLength should be equal to length * itemsize
  Py_ssize_t length;
  char* format;
  Py_ssize_t itemsize;
} Buffer;
// clang-format on

static int
Buffer_cinit(Buffer* self,
             Py_ssize_t byteLength,
             char* format,
             Py_ssize_t itemsize)
{
  self->data = PyMem_Malloc(byteLength);
  self->byteLength = byteLength;
  self->format = format; // Format has static lifetime
  self->itemsize = itemsize;
  self->length = byteLength / itemsize;
  return 0;
}

void
Buffer_dealloc(PyObject* self)
{
  PyMem_Free(((Buffer*)self)->data);
  ((Buffer*)self)->data = NULL;
}

static int
Buffer_GetBuffer(PyObject* obj, Py_buffer* view, int flags)
{
  Buffer* self = (Buffer*)obj;
  view->obj = NULL;
  // This gets decremented automatically by PyBuffer_Release (even though
  // bf_releasebuffer is NULL)
  Py_INCREF(self);

  view->buf = self->data;
  view->obj = (PyObject*)self;
  view->len = self->byteLength;
  view->readonly = false;
  view->itemsize = self->itemsize;
  view->format = self->format;
  view->ndim = 1;
  // It's important to include the shape:
  // "If shape is NULL as a result of a PyBUF_SIMPLE or a PyBUF_WRITABLE
  // request, the consumer must disregard itemsize and assume itemsize == 1."
  view->shape = &self->length;
  view->strides = NULL;
  view->suboffsets = NULL;

  return 0;
}

static PyBufferProcs Buffer_BufferProcs = {
  .bf_getbuffer = Buffer_GetBuffer,
  .bf_releasebuffer = NULL,
};

static PyTypeObject BufferType = {
  .tp_name = "Buffer",
  .tp_basicsize = sizeof(Buffer),
  .tp_dealloc = Buffer_dealloc,
  .tp_as_buffer = &Buffer_BufferProcs,
  .tp_flags = Py_TPFLAGS_DEFAULT,
  .tp_doc = PyDoc_STR("An internal helper buffer"),
};

/**
 * This is a helper function to do error checking for JsBuffer_assign_to
 * and JsBuffer_assign.
 *
 * self -- The JavaScript buffer involved
 * view -- The Py_buffer view involved
 * safe -- If true, check data type compatibility, if false only check size
 *         compatibility.
 * dir -- Used for error messages, if true we are assigning from js buffer to
 *        the py buffer, if false we are assigning from the py buffer to the js
 *        buffer
 */
static int
check_buffer_compatibility(JsProxy* self, Py_buffer view, bool safe, bool dir)
{
  if (view.len != self->byteLength) {
    if (dir) {
      PyErr_Format(
        PyExc_ValueError,
        "cannot assign from TypedArray of length %d to buffer of length %d",
        self->byteLength,
        view.len);
    } else {
      PyErr_Format(
        PyExc_ValueError,
        "cannot assign to TypedArray of length %d from buffer of length %d",
        view.len,
        self->byteLength);
    }
    return -1;
  }
  if (safe) {
    bool compatible;
    if (view.format && self->format) {
      compatible = strcmp(view.format, self->format) != 0;
    } else {
      compatible = view.itemsize == self->itemsize;
    }
    if (!compatible) {
      PyErr_Format(PyExc_ValueError,
                   "TypedArray and memorybuffer have incompatible formats");
      return -1;
    }
  }
  return 0;
}

/**
 * Assign from a js buffer to a py buffer
 * obj -- A JsBuffer (meaning a PyProxy of an ArrayBuffer or an ArrayBufferView)
 * buffer -- A PyObject which supports the buffer protocol and is writable.
 */
static PyObject*
JsBuffer_assign_to(PyObject* obj, PyObject* target)
{
  JsProxy* self = (JsProxy*)obj;
  bool success = false;
  Py_buffer view = { 0 };

  FAIL_IF_MINUS_ONE(
    PyObject_GetBuffer(target, &view, PyBUF_ANY_CONTIGUOUS | PyBUF_WRITABLE));
  bool safe = self->check_assignments;
  bool dir = true;
  FAIL_IF_MINUS_ONE(check_buffer_compatibility(self, view, safe, dir));
  FAIL_IF_MINUS_ONE(hiwire_assign_to_ptr(JsProxy_REF(self), view.buf));

  success = true;
finally:
  PyBuffer_Release(&view);
  if (success) {
    Py_RETURN_NONE;
  }
  return NULL;
}

static PyMethodDef JsBuffer_assign_to_MethodDef = {
  "assign_to",
  (PyCFunction)JsBuffer_assign_to,
  METH_O,
};

/**
 * Assign from a py buffer to a js buffer
 * obj -- A JsBuffer (meaning a PyProxy of an ArrayBuffer or an ArrayBufferView)
 * buffer -- A PyObject which supports the buffer protocol (can be read only)
 */
static PyObject*
JsBuffer_assign(PyObject* obj, PyObject* source)
{
  JsProxy* self = (JsProxy*)obj;
  bool success = false;
  Py_buffer view = { 0 };

  FAIL_IF_MINUS_ONE(PyObject_GetBuffer(source, &view, PyBUF_ANY_CONTIGUOUS));
  bool safe = self->check_assignments;
  bool dir = false;
  FAIL_IF_MINUS_ONE(check_buffer_compatibility(self, view, safe, dir));
  FAIL_IF_MINUS_ONE(hiwire_assign_from_ptr(JsProxy_REF(self), view.buf));

  success = true;
finally:
  PyBuffer_Release(&view);
  if (success) {
    Py_RETURN_NONE;
  }
  return NULL;
}

static PyMethodDef JsBuffer_assign_MethodDef = {
  "assign",
  (PyCFunction)JsBuffer_assign,
  METH_O,
};

/**
 * Used from js2python for to_py and by to_memoryview. Make a new Python buffer
 * with the same data as jsbuffer.
 *
 * All other arguments are calculated from jsbuffer, but it's more convenient to
 * calculate them in JavaScript and pass them as arguments than to acquire them
 * from C.
 *
 * jsbuffer - An ArrayBuffer view or an ArrayBuffer
 * byteLength - the byteLength of jsbuffer
 * format - the appropriate format for jsbuffer, from get_buffer_datatype
 * itemsize - the appropriate itemsize for jsbuffer, from get_buffer_datatype
 */
// Used in js2python, intentionally not static
PyObject*
JsBuffer_CopyIntoMemoryView(JsRef jsbuffer,
                            Py_ssize_t byteLength,
                            char* format,
                            Py_ssize_t itemsize)
{
  bool success = false;
  Buffer* buffer = NULL;
  PyObject* result = NULL;

  buffer = (Buffer*)BufferType.tp_alloc(&BufferType, byteLength);
  FAIL_IF_NULL(buffer);
  FAIL_IF_MINUS_ONE(Buffer_cinit(buffer, byteLength, format, itemsize));
  FAIL_IF_MINUS_ONE(hiwire_assign_to_ptr(jsbuffer, buffer->data));
  result = PyMemoryView_FromObject((PyObject*)buffer);
  FAIL_IF_NULL(result);

  success = true;
finally:
  Py_CLEAR(buffer);
  if (!success) {
    Py_CLEAR(result);
  }
  return result;
}

/**
 * Used by to_bytes. Make a new bytes object and copy the data from the
 * ArrayBuffer into it.
 */
static PyObject*
JsBuffer_CopyIntoBytes(JsRef jsbuffer, Py_ssize_t byteLength)
{
  bool success = false;

  PyObject* result = PyBytes_FromStringAndSize(NULL, byteLength);
  FAIL_IF_NULL(result);
  char* data = PyBytes_AS_STRING(result);
  FAIL_IF_MINUS_ONE(hiwire_assign_to_ptr(jsbuffer, data));
  success = true;
finally:
  if (!success) {
    Py_CLEAR(result);
  }
  return result;
}

/**
 * Used by JsBuffer_ToString. Decode the ArrayBuffer into a Javascript string
 * using a TextDecoder with the given encoding. I have found no evidence that
 * the encoding argument ever matters...
 *
 * If a decoding error occurs, return 0 without setting error flag so we can
 * replace with a UnicodeDecodeError
 */
// clang-format off
EM_JS_REF(JsRef,
JsBuffer_DecodeString_js,
(JsRef jsbuffer_id, char* encoding),
{
  let buffer = Hiwire.get_value(jsbuffer_id);
  let encoding_js;
  if (encoding) {
    encoding_js = UTF8ToString(encoding);
  }
  let decoder = new TextDecoder(encoding_js, {fatal : true, ignoreBOM: true});
  let res;
  try {
    res = decoder.decode(buffer);
  } catch(e){
    if(e instanceof TypeError) {
      // Decoding error
      return 0;
    }
    throw e;
  }
  return Hiwire.new_value(res);
})
// clang-format on

/**
 * Decode the ArrayBuffer into a PyUnicode object.
 */
static PyObject*
JsBuffer_ToString(JsRef jsbuffer, char* encoding)
{
  JsRef jsresult = NULL;
  PyObject* result = NULL;

  jsresult = JsBuffer_DecodeString_js(jsbuffer, encoding);
  if (jsresult == NULL && !PyErr_Occurred()) {
    PyErr_Format(PyExc_ValueError,
                 "Failed to decode Javascript TypedArray as %s",
                 encoding ? encoding : "utf8");
  }
  FAIL_IF_NULL(jsresult);
  result = js2python(jsresult);
  FAIL_IF_NULL(result);

finally:
  hiwire_CLEAR(jsresult);
  return result;
}

static PyObject*
JsBuffer_tomemoryview(PyObject* buffer, PyObject* _ignored)
{
  JsProxy* self = (JsProxy*)buffer;
  return JsBuffer_CopyIntoMemoryView(
    self->js, self->byteLength, self->format, self->itemsize);
}

static PyMethodDef JsBuffer_tomemoryview_MethodDef = {
  "to_memoryview",
  (PyCFunction)JsBuffer_tomemoryview,
  METH_NOARGS,
};

static PyObject*
JsBuffer_tobytes(PyObject* buffer, PyObject* _ignored)
{
  JsProxy* self = (JsProxy*)buffer;
  return JsBuffer_CopyIntoBytes(self->js, self->byteLength);
}

static PyMethodDef JsBuffer_tobytes_MethodDef = {
  "to_bytes",
  (PyCFunction)JsBuffer_tobytes,
  METH_NOARGS,
};

static long
get_fileno(PyObject* file)
{
  PyObject* pyfileno = _PyObject_CallMethodIdNoArgs(file, &PyId_fileno);
  if (pyfileno == NULL) {
    return -1;
  }
  return PyLong_AsLong(pyfileno);
}

static PyObject*
JsBuffer_write_to_file(PyObject* jsbuffer, PyObject* file)
{
  int fd = get_fileno(file);
  if (fd == -1) {
    return NULL;
  }
  if (hiwire_write_to_file(JsProxy_REF(jsbuffer), fd)) {
    return NULL;
  }
  Py_RETURN_NONE;
}

static PyMethodDef JsBuffer_write_to_file_MethodDef = {
  "to_file",
  (PyCFunction)JsBuffer_write_to_file,
  METH_O,
};

static PyObject*
JsBuffer_read_from_file(PyObject* jsbuffer, PyObject* file)
{
  int fd = get_fileno(file);
  if (fd == -1) {
    return NULL;
  }
  if (hiwire_read_from_file(JsProxy_REF(jsbuffer), fd)) {
    return NULL;
  }
  Py_RETURN_NONE;
}

static PyMethodDef JsBuffer_read_from_file_MethodDef = {
  "from_file",
  (PyCFunction)JsBuffer_read_from_file,
  METH_O,
};

static PyObject*
JsBuffer_into_file(PyObject* jsbuffer, PyObject* file)
{
  int fd = get_fileno(file);
  if (fd == -1) {
    return NULL;
  }
  if (hiwire_into_file(JsProxy_REF(jsbuffer), fd)) {
    return NULL;
  }
  Py_RETURN_NONE;
}

static PyMethodDef JsBuffer_into_file_MethodDef = {
  "_into_file",
  (PyCFunction)JsBuffer_into_file,
  METH_O,
};

static PyObject*
JsBuffer_tostring(PyObject* self,
                  PyObject* const* args,
                  Py_ssize_t nargs,
                  PyObject* kwnames)
{
  static const char* const _keywords[] = { "encoding", 0 };
  static struct _PyArg_Parser _parser = { "|s:to_string", _keywords, 0 };
  char* encoding = NULL;
  if (!_PyArg_ParseStackAndKeywords(
        args, nargs, kwnames, &_parser, &encoding)) {
    return NULL;
  }
  return JsBuffer_ToString(JsProxy_REF(self), encoding);
}

static PyMethodDef JsBuffer_tostring_MethodDef = {
  "to_string",
  (PyCFunction)JsBuffer_tostring,
  METH_FASTCALL | METH_KEYWORDS,
};

int
JsBuffer_cinit(PyObject* obj)
{
  bool success = false;
  JsProxy* self = (JsProxy*)obj;
  // TODO: should logic here be any different if we're on wasm heap?
  // format string is borrowed from hiwire_get_buffer_datatype, DO NOT
  // DEALLOCATE!
  hiwire_get_buffer_info(JsProxy_REF(self),
                         &self->byteLength,
                         &self->format,
                         &self->itemsize,
                         &self->check_assignments);
  if (self->format == NULL) {
    char* typename = hiwire_constructor_name(JsProxy_REF(self));
    PyErr_Format(
      PyExc_RuntimeError,
      "Unknown typed array type '%s'. This is a problem with Pyodide, please "
      "open an issue about it here: "
      "https://github.com/pyodide/pyodide/issues/new",
      typename);
    free(typename);
    FAIL();
  }

  success = true;
finally:
  return success ? 0 : -1;
}

EM_JS_REF(PyObject*, JsDoubleProxy_unwrap_helper, (JsRef id), {
  return Module.PyProxy_getPtr(Hiwire.get_value(id));
});

static PyObject*
JsDoubleProxy_unwrap(PyObject* obj, PyObject* _ignored)
{
  PyObject* result = JsDoubleProxy_unwrap_helper(JsProxy_REF(obj));
  Py_XINCREF(result);
  return result;
}

static PyMethodDef JsDoubleProxy_unwrap_MethodDef = {
  "unwrap",
  (PyCFunction)JsDoubleProxy_unwrap,
  METH_NOARGS,
};

/**
 * This dynamically creates a subtype of JsProxy using PyType_FromSpecWithBases.
 * It is called from JsProxy_get_subtype(flags) when a type with the given flags
 * doesn't already exist.
 *
 * None of these types have tp_new method, we create them with tp_alloc and then
 * call whatever init methods are needed. "new" and multiple inheritance don't
 * go together very well.
 */
static PyObject*
JsProxy_create_subtype(int flags)
{
  // Make sure these stack allocations are large enough to fit!
  PyType_Slot slots[20];
  int cur_slot = 0;
  PyMethodDef methods[50];
  int cur_method = 0;
  PyMemberDef members[5];
  int cur_member = 0;

  methods[cur_method++] = JsProxy_Dir_MethodDef;
  methods[cur_method++] = JsProxy_toPy_MethodDef;
  methods[cur_method++] = JsProxy_object_entries_MethodDef;
  methods[cur_method++] = JsProxy_object_keys_MethodDef;
  methods[cur_method++] = JsProxy_object_values_MethodDef;

  PyTypeObject* base = &JsProxyType;
  int tp_flags = Py_TPFLAGS_DEFAULT;

  bool obj_map = (flags & IS_OBJECT_MAP);
  int mapping_flags = HAS_GET | HAS_LENGTH | IS_ITERABLE;
  bool mapping = (flags & mapping_flags) == mapping_flags;
  bool mutable_mapping = mapping && (flags & HAS_SET);
  mapping = mapping || obj_map;
  mutable_mapping = mutable_mapping || obj_map;

  if (mapping) {
    methods[cur_method++] = JsMap_keys_MethodDef;
    methods[cur_method++] = JsMap_values_MethodDef;
    methods[cur_method++] = JsMap_items_MethodDef;
    methods[cur_method++] = JsMap_get_MethodDef;
  }
  if (mutable_mapping) {
    methods[cur_method++] = JsMap_pop_MethodDef;
    methods[cur_method++] = JsMap_popitem_MethodDef;
    methods[cur_method++] = JsMap_clear_MethodDef;
    methods[cur_method++] = JsMap_update_MethodDef;
    methods[cur_method++] = JsMap_setdefault_MethodDef;
  }

  if (flags & IS_OBJECT_MAP) {
    slots[cur_slot++] =
      (PyType_Slot){ .slot = Py_tp_iter, .pfunc = (void*)JsObjMap_GetIter };
    slots[cur_slot++] =
      (PyType_Slot){ .slot = Py_mp_length, .pfunc = (void*)JsObjMap_length };
    slots[cur_slot++] = (PyType_Slot){ .slot = Py_mp_subscript,
                                       .pfunc = (void*)JsObjMap_subscript };
    slots[cur_slot++] = (PyType_Slot){ .slot = Py_mp_ass_subscript,
                                       .pfunc = (void*)JsObjMap_ass_subscript };
    slots[cur_slot++] = (PyType_Slot){ .slot = Py_sq_contains,
                                       .pfunc = (void*)JsObjMap_contains };
    goto skip_container_slots;
  }

  if (flags & IS_ITERABLE) {
    if (mapping) {
      // Prefer `obj.keys()` over `obj[Symbol.iterator]()`
      slots[cur_slot++] =
        (PyType_Slot){ .slot = Py_tp_iter, .pfunc = (void*)JsMap_GetIter };
    } else {
      // Uses `obj[Symbol.iterator]()`
      slots[cur_slot++] =
        (PyType_Slot){ .slot = Py_tp_iter, .pfunc = (void*)JsProxy_GetIter };
    }
  }
  if (flags & IS_ITERATOR) {
    // JsProxy_GetIter would work just as well as PyObject_SelfIter but
    // PyObject_SelfIter avoids an unnecessary allocation.
    slots[cur_slot++] =
      (PyType_Slot){ .slot = Py_tp_iter, .pfunc = (void*)PyObject_SelfIter };
    slots[cur_slot++] =
      (PyType_Slot){ .slot = Py_tp_iternext, .pfunc = (void*)JsProxy_IterNext };
    slots[cur_slot++] =
      (PyType_Slot){ .slot = Py_am_send, .pfunc = (void*)JsProxy_am_send };
    // Send works okay on any js object that has a "next" method
    methods[cur_method++] = JsGenerator_send_MethodDef;
  }
  if (flags & IS_GENERATOR) {
    // throw and close need "throw" and "return" methods to work. We currently
    // don't trust that an object with "next", "throw", and "return" is a
    // generator though -- we require that it actually have it's toStringTag set
    // to Generator.
    methods[cur_method++] = JsGenerator_throw_MethodDef;
    methods[cur_method++] = JsGenerator_close_MethodDef;
  }

  if (flags & HAS_LENGTH) {
    // If the function has a `size` or `length` member, use this for
    // `len(proxy)` Prefer `size` to `length`.
    slots[cur_slot++] =
      (PyType_Slot){ .slot = Py_mp_length, .pfunc = (void*)JsProxy_length };
  }
  if (flags & HAS_GET) {
    slots[cur_slot++] = (PyType_Slot){ .slot = Py_mp_subscript,
                                       .pfunc = (void*)JsProxy_subscript };
    tp_flags |= Py_TPFLAGS_MAPPING;
  }
  if (flags & HAS_SET) {
    // It's assumed that if HAS_SET then also HAS_DELETE.
    // We will try to use `obj.delete("key")` to resolve `del proxy["key"]`
    slots[cur_slot++] = (PyType_Slot){ .slot = Py_mp_ass_subscript,
                                       .pfunc = (void*)JsProxy_ass_subscript };
  }
  // Overloads for the `in` operator: javascript uses `obj.has()` for cheap
  // containment checks (e.g., set, map) and `includes` for less cheap ones (eg
  // array). Prefer the `has` method if present.
  if (flags & HAS_INCLUDES) {
    slots[cur_slot++] =
      (PyType_Slot){ .slot = Py_sq_contains, .pfunc = (void*)JsProxy_includes };
  }
  if (flags & HAS_HAS) {
    slots[cur_slot++] =
      (PyType_Slot){ .slot = Py_sq_contains, .pfunc = (void*)JsProxy_has };
  }
skip_container_slots:

  if (flags & IS_AWAITABLE) {
    slots[cur_slot++] =
      (PyType_Slot){ .slot = Py_am_await, .pfunc = (void*)JsProxy_Await };
    methods[cur_method++] = JsProxy_then_MethodDef;
    methods[cur_method++] = JsProxy_catch_MethodDef;
    methods[cur_method++] = JsProxy_finally_MethodDef;
  }
  if (flags & IS_CALLABLE) {
    tp_flags |= Py_TPFLAGS_HAVE_VECTORCALL;
    slots[cur_slot++] =
      (PyType_Slot){ .slot = Py_tp_call, .pfunc = (void*)PyVectorcall_Call };
    slots[cur_slot++] = (PyType_Slot){ .slot = Py_tp_descr_get,
                                       .pfunc = (void*)JsMethod_descr_get };
    // We could test separately for whether a function is constructable,
    // but it generates a lot of false positives.
    methods[cur_method++] = JsMethod_Construct_MethodDef;
  }
  if (flags & IS_ARRAY) {
    // If the object is an array (or a HTMLCollection or NodeList), then we want
    // subscripting `proxy[idx]` to go to `jsobj[idx]` instead of
    // `jsobj.get(idx)`. Hopefully anyone else who defines a custom array object
    // will subclass Array.
    slots[cur_slot++] = (PyType_Slot){ .slot = Py_mp_subscript,
                                       .pfunc = (void*)JsArray_subscript };
    slots[cur_slot++] = (PyType_Slot){ .slot = Py_mp_ass_subscript,
                                       .pfunc = (void*)JsArray_ass_subscript };
    slots[cur_slot++] = (PyType_Slot){ .slot = Py_sq_inplace_concat,
                                       .pfunc = (void*)JsArray_inplace_concat };
    methods[cur_method++] = JsArray_extend_MethodDef;
    methods[cur_method++] = JsArray_pop_MethodDef;
    methods[cur_method++] = JsArray_append_MethodDef;

    methods[cur_method++] = JsArray_index_MethodDef;
    methods[cur_method++] = JsArray_count_MethodDef;
    methods[cur_method++] = JsArray_reversed_MethodDef;
    methods[cur_method++] = JsArray_reverse_MethodDef;
  }
  if (flags & IS_TYPEDARRAY) {
    slots[cur_slot++] = (PyType_Slot){ .slot = Py_mp_subscript,
                                       .pfunc = (void*)JsTypedArray_subscript };
    slots[cur_slot++] =
      (PyType_Slot){ .slot = Py_mp_ass_subscript,
                     .pfunc = (void*)JsTypedArray_ass_subscript };
    slots[cur_slot++] =
      (PyType_Slot){ .slot = Py_sq_item, .pfunc = (void*)JsProxy_item_array };
    methods[cur_method++] = JsArray_index_MethodDef;
    methods[cur_method++] = JsArray_count_MethodDef;
    methods[cur_method++] = JsArray_reversed_MethodDef;
    methods[cur_method++] = JsArray_reverse_MethodDef;
  }
  if (flags & IS_NODE_LIST) {
    slots[cur_slot++] = (PyType_Slot){ .slot = Py_mp_subscript,
                                       .pfunc = (void*)JsNodeList_subscript };
    methods[cur_method++] = JsArray_reversed_MethodDef;
  }
  if (flags & IS_BUFFER) {
    methods[cur_method++] = JsBuffer_assign_MethodDef;
    methods[cur_method++] = JsBuffer_assign_to_MethodDef;
    methods[cur_method++] = JsBuffer_tomemoryview_MethodDef;
    methods[cur_method++] = JsBuffer_tobytes_MethodDef;
    methods[cur_method++] = JsBuffer_tostring_MethodDef;
    methods[cur_method++] = JsBuffer_write_to_file_MethodDef;
    methods[cur_method++] = JsBuffer_read_from_file_MethodDef;
    methods[cur_method++] = JsBuffer_into_file_MethodDef;
  }
  if (flags & IS_DOUBLE_PROXY) {
    methods[cur_method++] = JsDoubleProxy_unwrap_MethodDef;
  }
  if (!(flags & (IS_ARRAY | IS_TYPEDARRAY | IS_NODE_LIST | IS_BUFFER |
                 IS_DOUBLE_PROXY | IS_ITERATOR))) {
    methods[cur_method++] = JsProxy_as_object_map_MethodDef;
  }

  methods[cur_method++] = (PyMethodDef){ 0 };
  members[cur_member++] = (PyMemberDef){ 0 };

  bool success = false;
  PyMethodDef* methods_heap = NULL;
  PyObject* bases = NULL;
  PyObject* flags_obj = NULL;
  PyObject* result = NULL;

  // PyType_FromSpecWithBases copies "members" automatically into the end of the
  // type. It doesn't store the slots. But it just copies the pointer to
  // "methods" into the PyTypeObject, so if we give it a stack allocated methods
  // there will be trouble. (There are several other buggy behaviors in
  // PyType_FromSpecWithBases, like if you use two PyMembers slots, the first
  // one with more members than the second, it will corrupt memory). If the type
  // object were later deallocated, we would leak this memory. It's unclear how
  // to fix that, but we store the type in JsProxy_TypeDict forever anyway so it
  // will never be deallocated.
  methods_heap = (PyMethodDef*)PyMem_Malloc(sizeof(PyMethodDef) * cur_method);
  if (methods_heap == NULL) {
    PyErr_NoMemory();
    FAIL();
  }
  memcpy(methods_heap, methods, sizeof(PyMethodDef) * cur_method);

  slots[cur_slot++] =
    (PyType_Slot){ .slot = Py_tp_members, .pfunc = (void*)members };
  slots[cur_slot++] =
    (PyType_Slot){ .slot = Py_tp_methods, .pfunc = (void*)methods_heap };
  slots[cur_slot++] = (PyType_Slot){ 0 };

  // clang-format off
  PyType_Spec spec = {
    .name = "pyodide.JsProxy",
    .basicsize = sizeof(JsProxy),
    .itemsize = 0,
    .flags = tp_flags,
    .slots = slots,
  };
  // clang-format on
  bases = Py_BuildValue("(O)", base);
  FAIL_IF_NULL(bases);
  result = PyType_FromSpecWithBases(&spec, bases);
  FAIL_IF_NULL(result);
  PyObject* abc = NULL;
  if (flags & (IS_ARRAY | IS_TYPEDARRAY)) {
    abc = MutableSequence;
  } else if (flags & IS_NODE_LIST) {
<<<<<<< HEAD
    abc = Collections_Sequence;
  } else if (mutable_mapping) {
    abc = Collections_MutableMapping;
  } else if (mapping) {
    abc = Collections_Mapping;
=======
    abc = Sequence;
  } else if ((flags & mapping_flags) == mapping_flags) {
    abc = (flags & HAS_SET) ? MutableMapping : Mapping;
>>>>>>> 3fe37935
  } else if (flags & IS_OBJECT_MAP) {
    abc = MutableMapping;
  }
  if (abc) {
    PyObject* register_result =
      _PyObject_CallMethodIdOneArg(abc, &PyId_register, result);
    abc = NULL; // abc is borrowed, don't decref
    FAIL_IF_NULL(register_result);
    Py_CLEAR(register_result);
  }

  Py_SET_TYPE(result, (PyTypeObject*)JsProxy_metaclass);
  if (flags & IS_CALLABLE) {
    // Python 3.9 provides an alternate way to do this by setting a special
    // member __vectorcall_offset__, we might consider switching to using that
    // approach.
    ((PyTypeObject*)result)->tp_vectorcall_offset =
      offsetof(JsProxy, vectorcall);
  }
  flags_obj = PyLong_FromLong(flags);
  FAIL_IF_NULL(flags_obj);
  FAIL_IF_MINUS_ONE(
    _PyObject_SetAttrId(result, &PyId__js_type_flags, flags_obj));

  success = true;
finally:
  Py_CLEAR(bases);
  Py_CLEAR(flags_obj);
  if (!success && methods_heap != NULL) {
    PyMem_Free(methods_heap);
  }
  return result;
}

static PyObject* JsProxy_TypeDict;

/**
 * Look up the appropriate type object in the types dict, if we don't find it
 * call JsProxy_create_subtype. This is a helper for JsProxy_create_with_this
 * and JsProxy_create.
 */
static PyTypeObject*
JsProxy_get_subtype(int flags)
{
  PyObject* flags_key = PyLong_FromLong(flags);
  PyObject* type = PyDict_GetItemWithError(JsProxy_TypeDict, flags_key);
  Py_XINCREF(type);
  if (type != NULL || PyErr_Occurred()) {
    goto finally;
  }
  type = JsProxy_create_subtype(flags);
  FAIL_IF_NULL(type);
  FAIL_IF_MINUS_ONE(PyDict_SetItem(JsProxy_TypeDict, flags_key, type));
finally:
  Py_CLEAR(flags_key);
  return (PyTypeObject*)type;
}

#define SET_FLAG_IF(flag, cond)                                                \
  if (cond) {                                                                  \
    type_flags |= flag                                                         \
  }

EM_JS_NUM(int, compute_typeflags, (JsRef idobj), {
  let obj = Hiwire.get_value(idobj);
  let type_flags = 0;
  // clang-format off
  if (API.isPyProxy(obj) && obj.$$.ptr === 0) {
    return 0;
  }

  const constructorName = obj.constructor ? obj.constructor.name : "";
  let typeTag = Object.prototype.toString.call(obj);

  SET_FLAG_IF(IS_CALLABLE, typeof obj === "function")
  SET_FLAG_IF(IS_AWAITABLE, typeof obj.then === 'function')
  SET_FLAG_IF(IS_ITERABLE, typeof obj[Symbol.iterator] === 'function')
  SET_FLAG_IF(IS_ITERATOR, typeof obj.next === 'function')
  SET_FLAG_IF(HAS_LENGTH,
    (typeof obj.size === "number") ||
    (typeof obj.length === "number" && typeof obj !== "function"));
  SET_FLAG_IF(HAS_GET, typeof obj.get === "function");
  SET_FLAG_IF(HAS_SET, typeof obj.set === "function");
  SET_FLAG_IF(HAS_HAS, typeof obj.has === "function");
  SET_FLAG_IF(HAS_INCLUDES, typeof obj.includes === "function");
  SET_FLAG_IF(IS_BUFFER,
              ArrayBuffer.isView(obj) || (constructorName === "ArrayBuffer"));
  SET_FLAG_IF(IS_DOUBLE_PROXY, API.isPyProxy(obj));
  SET_FLAG_IF(IS_ARRAY, Array.isArray(obj));
  SET_FLAG_IF(IS_NODE_LIST,
              typeTag === "[object HTMLCollection]" ||
              typeTag === "[object NodeList]");
  SET_FLAG_IF(IS_TYPEDARRAY,
              ArrayBuffer.isView(obj) && obj.constructor.name !== "DataView");
  SET_FLAG_IF(IS_GENERATOR, typeTag === "[object Generator]");
  // clang-format on
  return type_flags;
});
#undef SET_FLAG_IF

////////////////////////////////////////////////////////////
// Public functions

static PyObject*
create_proxy_of_type(int type_flags, JsRef object, JsRef this)
{
  bool success = false;
  PyTypeObject* type = NULL;
  PyObject* result = NULL;

  type = JsProxy_get_subtype(type_flags);
  FAIL_IF_NULL(type);

  result = type->tp_alloc(type, 0);
  FAIL_IF_NONZERO(JsProxy_cinit(result, object));
  if (type_flags & IS_CALLABLE) {
    FAIL_IF_NONZERO(JsMethod_cinit(result, this));
  }
  if (type_flags & IS_BUFFER) {
    FAIL_IF_NONZERO(JsBuffer_cinit(result));
  }

  success = true;
finally:
  Py_CLEAR(type);
  if (!success) {
    Py_CLEAR(result);
  }
  return result;
}

/**
 * Create a JsProxy. In case it's a method, bind "this" to the argument. (In
 * most cases "this" will be NULL, `JsProxy_create` specializes to this case.)
 * We check what capabilities are present on the javascript object, set
 * appropriate flags, then we get the appropriate type with JsProxy_get_subtype.
 */
PyObject*
JsProxy_create_with_this(JsRef object, JsRef this)
{
  int type_flags = 0;
  if (hiwire_is_comlink_proxy(object)) {
    // Comlink proxies are weird and break our feature detection pretty badly.
    type_flags = IS_CALLABLE | IS_AWAITABLE | IS_ARRAY;
  } else if (hiwire_is_error(object)) {
    return JsProxy_new_error(object);
  } else {
    type_flags = compute_typeflags(object);
    if (type_flags == -1) {
      PyErr_SetString(internal_error,
                      "Internal error occurred in compute_typeflags");
      return NULL;
    }
  }
  return create_proxy_of_type(type_flags, object, this);
}

PyObject*
JsProxy_create(JsRef object)
{
  return JsProxy_create_with_this(object, NULL);
}

bool
JsProxy_Check(PyObject* x)
{
  return PyObject_TypeCheck(x, &JsProxyType);
}

JsRef
JsProxy_AsJs(PyObject* x)
{
  JsProxy* js_proxy = (JsProxy*)x;
  return hiwire_incref(js_proxy->js);
}

bool
JsException_Check(PyObject* x)
{
  return PyObject_TypeCheck(x, (PyTypeObject*)Exc_JsException);
}

JsRef
JsException_AsJs(PyObject* err)
{
  JsExceptionObject* err_obj = (JsExceptionObject*)err;
  JsProxy* js_error = (JsProxy*)(err_obj->js_error);
  return hiwire_incref(js_error->js);
}

static PyMethodDef methods[] = {
  {
    "hiwire_id",
    JsProxy_js_id_private,
    METH_O,
  },
  { NULL } /* Sentinel */
};

int
JsProxy_init_docstrings()
{
  bool success = false;

  PyObject* _pyodide_core_docs = NULL;
  PyObject* _it = NULL;
  PyObject* JsProxy = NULL;
  PyObject* JsPromise = NULL;
  PyObject* JsBuffer = NULL;
  PyObject* JsArray = NULL;
  PyObject* JsMap = NULL;
  PyObject* JsDoubleProxy = NULL;
  PyObject* JsGenerator = NULL;

  _pyodide_core_docs = PyImport_ImportModule("_pyodide._core_docs");
  FAIL_IF_NULL(_pyodide_core_docs);
  JsProxy_metaclass =
    PyObject_GetAttrString(_pyodide_core_docs, "_JsProxyMetaClass");
  FAIL_IF_NULL(JsProxy_metaclass);
  _it = PyObject_GetAttrString(_pyodide_core_docs, "_instantiate_token");
  FAIL_IF_NULL(_it);

#define GetProxyDocClass(A)                                                    \
  _Py_IDENTIFIER(A);                                                           \
  A = _PyObject_CallMethodIdOneArg(_pyodide_core_docs, &PyId_##A, _it);        \
  FAIL_IF_NULL(A);

  GetProxyDocClass(JsProxy);
  GetProxyDocClass(JsPromise);
  GetProxyDocClass(JsBuffer);
  GetProxyDocClass(JsArray);
  GetProxyDocClass(JsMap);
  GetProxyDocClass(JsDoubleProxy);
  GetProxyDocClass(JsGenerator);
#undef GetProxyDocClass

  // Load the docstrings for JsProxy methods from the corresponding stubs in
  // _pyodide._core_docs.set_method_docstring uses
  // _pyodide.docstring.get_cmeth_docstring to generate the appropriate C-style
  // docstring from the Python-style docstring.
#define SET_DOCSTRING(mock, x) FAIL_IF_MINUS_ONE(set_method_docstring(&x, mock))
  SET_DOCSTRING(JsProxy, JsProxy_object_entries_MethodDef);
  SET_DOCSTRING(JsProxy, JsProxy_object_keys_MethodDef);
  SET_DOCSTRING(JsProxy, JsProxy_object_values_MethodDef);
  SET_DOCSTRING(JsProxy, JsProxy_toPy_MethodDef);
  SET_DOCSTRING(JsProxy, JsMethod_Construct_MethodDef);

  SET_DOCSTRING(JsDoubleProxy, JsDoubleProxy_unwrap_MethodDef);
  // SET_DOCSTRING(JsProxy, JsProxy_Dir_MethodDef);

  SET_DOCSTRING(JsPromise, JsProxy_then_MethodDef);
  SET_DOCSTRING(JsPromise, JsProxy_catch_MethodDef);
  SET_DOCSTRING(JsPromise, JsProxy_finally_MethodDef);

  SET_DOCSTRING(JsArray, JsArray_extend_MethodDef);
  SET_DOCSTRING(JsArray, JsArray_reverse_MethodDef);
  SET_DOCSTRING(JsArray, JsArray_reversed_MethodDef);
  SET_DOCSTRING(JsArray, JsArray_pop_MethodDef);
  SET_DOCSTRING(JsArray, JsArray_append_MethodDef);
  SET_DOCSTRING(JsArray, JsArray_index_MethodDef);
  SET_DOCSTRING(JsArray, JsArray_count_MethodDef);

  SET_DOCSTRING(JsMap, JsMap_keys_MethodDef);
  SET_DOCSTRING(JsMap, JsMap_values_MethodDef);
  SET_DOCSTRING(JsMap, JsMap_items_MethodDef);
  SET_DOCSTRING(JsMap, JsMap_get_MethodDef);
  SET_DOCSTRING(JsMap, JsMap_pop_MethodDef);
  SET_DOCSTRING(JsMap, JsMap_popitem_MethodDef);
  SET_DOCSTRING(JsMap, JsMap_clear_MethodDef);
  SET_DOCSTRING(JsMap, JsMap_update_MethodDef);
  SET_DOCSTRING(JsMap, JsMap_setdefault_MethodDef);

  SET_DOCSTRING(JsBuffer, JsBuffer_assign_MethodDef);
  SET_DOCSTRING(JsBuffer, JsBuffer_assign_to_MethodDef);
  SET_DOCSTRING(JsBuffer, JsBuffer_tomemoryview_MethodDef);
  SET_DOCSTRING(JsBuffer, JsBuffer_tobytes_MethodDef);
  SET_DOCSTRING(JsBuffer, JsBuffer_tostring_MethodDef);
  SET_DOCSTRING(JsBuffer, JsBuffer_write_to_file_MethodDef);
  SET_DOCSTRING(JsBuffer, JsBuffer_read_from_file_MethodDef);
  SET_DOCSTRING(JsBuffer, JsBuffer_into_file_MethodDef);

  SET_DOCSTRING(JsGenerator, JsGenerator_send_MethodDef);
  SET_DOCSTRING(JsGenerator, JsGenerator_throw_MethodDef);
  SET_DOCSTRING(JsGenerator, JsGenerator_close_MethodDef);
#undef SET_DOCSTRING

  success = true;
finally:
  Py_CLEAR(JsProxy);
  Py_CLEAR(JsPromise);
  Py_CLEAR(JsBuffer);
  Py_CLEAR(JsArray);
  Py_CLEAR(JsMap);
  Py_CLEAR(JsDoubleProxy);
  Py_CLEAR(JsGenerator);
  return success ? 0 : -1;
}

int
JsProxy_init(PyObject* core_module)
{
  bool success = false;

  PyObject* asyncio_module = NULL;

  collections_abc = PyImport_ImportModule("collections.abc");
  FAIL_IF_NULL(collections_abc);
  MutableSequence = PyObject_GetAttrString(collections_abc, "MutableSequence");
  FAIL_IF_NULL(MutableSequence);
  Sequence = PyObject_GetAttrString(collections_abc, "Sequence");
  FAIL_IF_NULL(Sequence);
  MutableMapping = PyObject_GetAttrString(collections_abc, "MutableMapping");
  FAIL_IF_NULL(MutableMapping);
  Mapping = PyObject_GetAttrString(collections_abc, "Mapping");
  FAIL_IF_NULL(Mapping);

  FAIL_IF_MINUS_ONE(JsProxy_init_docstrings());
  FAIL_IF_MINUS_ONE(PyModule_AddFunctions(core_module, methods));

#define AddFlag(flag)                                                          \
  FAIL_IF_MINUS_ONE(PyModule_AddIntConstant(core_module, #flag, flag))

  AddFlag(IS_ITERABLE);
  AddFlag(IS_ITERATOR);
  AddFlag(HAS_LENGTH);
  AddFlag(HAS_GET);
  AddFlag(HAS_SET);
  AddFlag(HAS_HAS);
  AddFlag(HAS_INCLUDES);
  AddFlag(IS_AWAITABLE);
  AddFlag(IS_BUFFER);
  AddFlag(IS_CALLABLE);
  AddFlag(IS_ARRAY);
  AddFlag(IS_NODE_LIST);
  AddFlag(IS_TYPEDARRAY);
  AddFlag(IS_DOUBLE_PROXY);
<<<<<<< HEAD
  AddFlag(IS_OBJECT_MAP);
=======
  AddFlag(IS_GENERATOR);
>>>>>>> 3fe37935

#undef AddFlag

  asyncio_module = PyImport_ImportModule("asyncio");
  FAIL_IF_NULL(asyncio_module);

  asyncio_get_event_loop =
    _PyObject_GetAttrId(asyncio_module, &PyId_get_event_loop);
  FAIL_IF_NULL(asyncio_get_event_loop);

  JsProxy_TypeDict = PyDict_New();
  FAIL_IF_NULL(JsProxy_TypeDict);

  FAIL_IF_MINUS_ONE(
    PyModule_AddObject(core_module, "jsproxy_typedict", JsProxy_TypeDict));

  PyExc_BaseException_Type = (PyTypeObject*)PyExc_BaseException;
  _Exc_JsException.tp_base = (PyTypeObject*)PyExc_Exception;

  FAIL_IF_MINUS_ONE(PyType_Ready(&JsProxyType));
  FAIL_IF_MINUS_ONE(PyType_Ready(&BufferType));
  FAIL_IF_MINUS_ONE(PyModule_AddType(core_module, &_Exc_JsException));

  success = true;
finally:
  Py_CLEAR(asyncio_module);
  return success ? 0 : -1;
}<|MERGE_RESOLUTION|>--- conflicted
+++ resolved
@@ -3322,17 +3322,11 @@
   if (flags & (IS_ARRAY | IS_TYPEDARRAY)) {
     abc = MutableSequence;
   } else if (flags & IS_NODE_LIST) {
-<<<<<<< HEAD
-    abc = Collections_Sequence;
+    abc = Sequence;
   } else if (mutable_mapping) {
-    abc = Collections_MutableMapping;
+    abc = MutableMapping;
   } else if (mapping) {
-    abc = Collections_Mapping;
-=======
-    abc = Sequence;
-  } else if ((flags & mapping_flags) == mapping_flags) {
-    abc = (flags & HAS_SET) ? MutableMapping : Mapping;
->>>>>>> 3fe37935
+    abc = Mapping;
   } else if (flags & IS_OBJECT_MAP) {
     abc = MutableMapping;
   }
@@ -3669,11 +3663,8 @@
   AddFlag(IS_NODE_LIST);
   AddFlag(IS_TYPEDARRAY);
   AddFlag(IS_DOUBLE_PROXY);
-<<<<<<< HEAD
   AddFlag(IS_OBJECT_MAP);
-=======
   AddFlag(IS_GENERATOR);
->>>>>>> 3fe37935
 
 #undef AddFlag
 
