--- conflicted
+++ resolved
@@ -21,11 +21,7 @@
 _Py_IDENTIFIER(__dir__);
 
 static PyObject*
-<<<<<<< HEAD
-JsBoundMethod_cnew(JsRef func, JsRef this_);
-=======
 JsMethod_cnew(JsRef func, JsRef this_);
->>>>>>> 293fefa7
 
 ////////////////////////////////////////////////////////////
 // JsProxy
@@ -94,11 +90,7 @@
   }
 
   if (!hiwire_is_pyproxy(idresult) && hiwire_is_function(idresult)) {
-<<<<<<< HEAD
-    pyresult = JsBoundMethod_cnew(idresult, JsProxy_REF(self));
-=======
     pyresult = JsMethod_cnew(idresult, JsProxy_REF(self));
->>>>>>> 293fefa7
   } else {
     pyresult = js2python(idresult);
   }
@@ -509,12 +501,7 @@
   .tp_setattro = JsProxy_SetAttr,
   .tp_as_async = &JsProxy_asyncMethods,
   .tp_richcompare = JsProxy_RichCompare,
-<<<<<<< HEAD
-  .tp_flags =
-    Py_TPFLAGS_DEFAULT | Py_TPFLAGS_BASETYPE | _Py_TPFLAGS_HAVE_VECTORCALL,
-=======
   .tp_flags = Py_TPFLAGS_DEFAULT | Py_TPFLAGS_BASETYPE,
->>>>>>> 293fefa7
   .tp_doc = "A proxy to make a Javascript object behave like a Python object",
   .tp_methods = JsProxy_Methods,
   .tp_getset = JsProxy_GetSet,
@@ -527,28 +514,16 @@
 };
 
 // TODO: Instead use tp_new and Python's inheritance system
-<<<<<<< HEAD
-void
-JsProxy_cinit(PyObject* obj, JsRef idobj)
-{
-  JsProxy* self = (JsProxy*)obj;
-  self->vectorcall = JsProxy_Vectorcall;
-=======
 static void
 JsProxy_cinit(PyObject* obj, JsRef idobj)
 {
   JsProxy* self = (JsProxy*)obj;
->>>>>>> 293fefa7
   self->js = hiwire_incref(idobj);
   self->bytes = NULL;
   self->awaited = false;
 }
 
-<<<<<<< HEAD
-PyObject*
-=======
-static PyObject*
->>>>>>> 293fefa7
+static PyObject*
 JsProxy_cnew(JsRef idobj)
 {
   PyObject* self = JsProxyType.tp_alloc(&JsProxyType, 0);
@@ -655,34 +630,14 @@
 {
   JsProxy super;
   JsRef this_;
-<<<<<<< HEAD
-} JsBoundMethod;
-=======
   vectorcallfunc vectorcall;
   int supports_kwargs; // -1 : don't know. 0 : no, 1 : yes
 } JsMethod;
 
 #define JsMethod_THIS(x) (((JsMethod*)x)->this_)
 #define JsMethod_SUPPORTS_KWARGS(x) (((JsMethod*)x)->supports_kwargs)
->>>>>>> 293fefa7
-
-#define JsBoundMethod_THIS(x) (((JsBoundMethod*)x)->this_)
 
 static void
-<<<<<<< HEAD
-JsBoundMethod_dealloc(PyObject* self)
-{
-  hiwire_CLEAR(JsBoundMethod_THIS(self));
-  Py_TYPE(self)->tp_free(self);
-}
-
-// TODO: once #1033 is accepted, switch to VECTOR_CALL for this and unify the
-// argument handling here and there so that bound methods and unbound methods
-// actually behave the same.
-static PyObject*
-JsBoundMethod_Call(PyObject* self, PyObject* args, PyObject* kwargs)
-{
-=======
 JsMethod_dealloc(PyObject* self)
 {
   hiwire_CLEAR(JsMethod_THIS(self));
@@ -783,7 +738,6 @@
 {
   JsProxy* self = (JsProxy*)o;
 
->>>>>>> 293fefa7
   Py_ssize_t nargs = PyTuple_Size(args);
 
   JsRef idargs = hiwire_array();
@@ -794,27 +748,13 @@
     hiwire_decref(idarg);
   }
 
-<<<<<<< HEAD
-  JsRef idresult =
-    hiwire_call_bound(JsProxy_REF(self), JsBoundMethod_THIS(self), idargs);
-=======
   JsRef idresult = hiwire_new(self->js, idargs);
->>>>>>> 293fefa7
   hiwire_decref(idargs);
   PyObject* pyresult = js2python(idresult);
   hiwire_decref(idresult);
   return pyresult;
 }
 
-<<<<<<< HEAD
-static PyTypeObject JsBoundMethodType = {
-  //.tp_base = &JsProxy, // We have to do this in jsproxy_init.
-  .tp_name = "JsBoundMethod",
-  .tp_basicsize = sizeof(JsBoundMethod),
-  .tp_dealloc = (destructor)JsBoundMethod_dealloc,
-  .tp_call = JsBoundMethod_Call,
-  .tp_flags = Py_TPFLAGS_DEFAULT | Py_TPFLAGS_BASETYPE,
-=======
 static PyMethodDef JsMethod_Methods[] = { { "new",
                                             (PyCFunction)JsMethod_jsnew,
                                             METH_VARARGS | METH_KEYWORDS,
@@ -831,21 +771,10 @@
   .tp_methods = JsMethod_Methods,
   .tp_flags =
     Py_TPFLAGS_DEFAULT | Py_TPFLAGS_BASETYPE | _Py_TPFLAGS_HAVE_VECTORCALL,
->>>>>>> 293fefa7
   .tp_doc = "A proxy to make it possible to call Javascript bound methods from "
             "Python."
 };
 
-<<<<<<< HEAD
-// TODO: use tp_new and Python inheritance system
-static PyObject*
-JsBoundMethod_cnew(JsRef func, JsRef this_)
-{
-  PyObject* self = JsBoundMethodType.tp_alloc(&JsBoundMethodType, 0);
-  JsProxy_cinit(self, func);
-  JsBoundMethod_THIS(self) = hiwire_incref(this_);
-  return self;
-=======
 // TODO: use tp_new and Python inheritance system?
 static PyObject*
 JsMethod_cnew(JsRef func, JsRef this_)
@@ -856,7 +785,6 @@
   self->vectorcall = JsMethod_Vectorcall;
   self->supports_kwargs = -1; // don't know
   return (PyObject*)self;
->>>>>>> 293fefa7
 }
 
 ////////////////////////////////////////////////////////////
@@ -940,11 +868,7 @@
   PyExc_BaseException_Type = (PyTypeObject*)PyExc_BaseException;
   _Exc_JsException.tp_base = (PyTypeObject*)PyExc_Exception;
 
-<<<<<<< HEAD
-  JsBoundMethodType.tp_base = &JsProxyType;
-=======
   JsMethodType.tp_base = &JsProxyType;
->>>>>>> 293fefa7
   // Add JsException to the pyodide module so people can catch it if they want.
   FAIL_IF_MINUS_ONE(PyModule_AddType(core_module, &JsProxyType));
   FAIL_IF_MINUS_ONE(PyModule_AddType(core_module, &JsMethodType));
