/**
 * JsProxy Class
 *
 * The root JsProxy class is a simple class that wraps a JsRef.  We define
 * overloads for getattr, setattr, delattr, repr, bool, and comparison opertaors
 * on the base class.
 *
 * We define a wide variety of subclasses on the fly with different operator
 * overloads depending on the functionality detected on the wrapped js object.
 * This is pretty much an identical strategy to the one used in PyProxy.
 *
 * Most of the overloads do not require any extra space which is convenient
 * because multiple inheritance does not work well with different sized C
 * structs. The Callable subclass and the Buffer subclass both need some extra
 * space. Currently we use the maximum paranoia approach: JsProxy always
 * allocates the extra 12 bytes needed for a Callable, and that way if an object
 * ever comes around that is a Buffer and also is Callable, we've got it
 * covered.
 *
 * We create the dynamic types as heap types with PyType_FromSpecWithBases. It's
 * a good idea to consult the source for PyType_FromSpecWithBases in
 * typeobject.c before modifying since the behavior doesn't exactly match the
 * documentation.
 *
 * We don't currently have any way to define a new heap type
 * without leaking the dynamically allocated methods array, but this is fine
 * because we never free the dynamic types we construct. (it'd probably be
 * possible by subclassing PyType with a different tp_dealloc method).
 */

#define PY_SSIZE_T_CLEAN
#include "Python.h"

#include "hiwire.h"
#include "js2python.h"
#include "jsproxy.h"
#include "pyproxy.h"
#include "python2js.h"

#include "structmember.h"

// clang-format off
#define IS_ITERABLE  (1<<0)
#define IS_ITERATOR  (1<<1)
#define HAS_LENGTH   (1<<2)
#define HAS_GET      (1<<3)
#define HAS_SET      (1<<4)
#define HAS_HAS      (1<<5)
#define HAS_INCLUDES (1<<6)
#define IS_AWAITABLE (1<<7)
#define IS_BUFFER    (1<<8)
#define IS_CALLABLE  (1<<9)
#define IS_ARRAY     (1<<10)
// clang-format on

_Py_IDENTIFIER(get_event_loop);
_Py_IDENTIFIER(create_future);
_Py_IDENTIFIER(set_exception);
_Py_IDENTIFIER(set_result);
_Py_IDENTIFIER(__await__);
_Py_IDENTIFIER(__dir__);

static PyObject* asyncio_get_event_loop;
static PyTypeObject* PyExc_BaseException_Type;

////////////////////////////////////////////////////////////
// JsProxy
//
// This is a Python object that provides idiomatic access to a Javascript
// object.

// clang-format off
typedef struct
{
  PyObject_HEAD
  JsRef js;
// fields for methods
  JsRef this_;
  vectorcallfunc vectorcall;
  int supports_kwargs; // -1 : don't know. 0 : no, 1 : yes
<<<<<<< HEAD
// fields for buffers
  Py_ssize_t byteLength;
  char* format;
  Py_ssize_t itemsize;
=======
// Currently just for module objects
  PyObject* dict;
>>>>>>> d1756368
} JsProxy;
// clang-format on

#define JsProxy_REF(x) (((JsProxy*)x)->js)

static void
JsProxy_dealloc(JsProxy* self)
{
#ifdef HW_TRACE_REFS
  printf("jsproxy delloc %zd, %zd\n", (long)self, (long)self->js);
#endif
  hiwire_CLEAR(self->js);
  hiwire_CLEAR(self->this_);
  Py_TYPE(self)->tp_free((PyObject*)self);
}

/**
 * repr overload, does `obj.toString()` which produces a low-quality repr.
 */
static PyObject*
JsProxy_Repr(PyObject* self)
{
  JsRef idrepr = hiwire_to_string(JsProxy_REF(self));
  PyObject* pyrepr = js2python(idrepr);
  hiwire_decref(idrepr);
  return pyrepr;
}

/**
 * typeof getter, returns `typeof(obj)`.
 */
static PyObject*
JsProxy_typeof(PyObject* self, void* _unused)
{
  JsRef idval = hiwire_typeof(JsProxy_REF(self));
  PyObject* result = js2python(idval);
  hiwire_decref(idval);
  return result;
}

/**
 * getattr overload, first checks whether the attribute exists in the JsProxy
 * dict, and if so returns that. Otherwise, it attempts lookup on the wrapped
 * object.
 */
static PyObject*
JsProxy_GetAttr(PyObject* self, PyObject* attr)
{
  PyObject* result = PyObject_GenericGetAttr(self, attr);
  if (result != NULL) {
    return result;
  }
  PyErr_Clear();

  bool success = false;
  JsRef idresult = 0;
  // result:
  PyObject* pyresult = NULL;

  const char* key = PyUnicode_AsUTF8(attr);
  FAIL_IF_NULL(key);
  if (strcmp(key, "keys") == 0 && hiwire_is_array(JsProxy_REF(self))) {
    // Sometimes Python APIs test for the existence of a "keys" function
    // to decide whether something should be treated like a dict.
    // This mixes badly with the javascript Array.keys api, so pretend that it
    // doesn't exist. (Array.keys isn't very useful anyways so hopefully this
    // won't confuse too many people...)
    PyErr_SetString(PyExc_AttributeError, key);
    FAIL();
  }

  idresult = hiwire_get_member_string(JsProxy_REF(self), key);
  if (idresult == NULL) {
    PyErr_SetString(PyExc_AttributeError, key);
    FAIL();
  }

  if (!hiwire_is_pyproxy(idresult) && hiwire_is_function(idresult)) {
    pyresult = JsProxy_create_with_this(idresult, JsProxy_REF(self));
  } else {
    pyresult = js2python(idresult);
  }
  FAIL_IF_NULL(pyresult);

  success = true;
finally:
  hiwire_decref(idresult);
  if (!success) {
    Py_CLEAR(pyresult);
  }
  return pyresult;
}

/**
 * setattr / delttr overload. TODO: Raise an error if the attribute exists on
 * the proxy.
 */
static int
JsProxy_SetAttr(PyObject* self, PyObject* attr, PyObject* pyvalue)
{
  bool success = false;
  JsRef idvalue = NULL;

  const char* key = PyUnicode_AsUTF8(attr);
  FAIL_IF_NULL(key);

  if (strncmp(key, "__", 2) == 0) {
    // Avoid creating reference loops between Python and Javascript with js
    // modules. Such reference loops make it hard to avoid leaking memory.
    if (strcmp(key, "__loader__") == 0 || strcmp(key, "__name__") == 0 ||
        strcmp(key, "__package__") == 0 || strcmp(key, "__path__") == 0 ||
        strcmp(key, "__spec__") == 0) {
      return PyObject_GenericSetAttr(self, attr, pyvalue);
    }
  }

  if (pyvalue == NULL) {
    FAIL_IF_MINUS_ONE(hiwire_delete_member_string(JsProxy_REF(self), key));
  } else {
    idvalue = python2js(pyvalue);
    FAIL_IF_MINUS_ONE(
      hiwire_set_member_string(JsProxy_REF(self), key, idvalue));
  }

  success = true;
finally:
  hiwire_CLEAR(idvalue);
  return success ? 0 : -1;
}

#define JsProxy_JSREF(x) (((JsProxy*)x)->js)

static PyObject*
JsProxy_RichCompare(PyObject* a, PyObject* b, int op)
{
  if (!JsProxy_Check(b)) {
    switch (op) {
      case Py_EQ:
        Py_RETURN_FALSE;
      case Py_NE:
        Py_RETURN_TRUE;
      default:
        return Py_NotImplemented;
    }
  }

  int result;
  JsRef ida = python2js(a);
  JsRef idb = python2js(b);
  switch (op) {
    case Py_LT:
      result = hiwire_less_than(ida, idb);
      break;
    case Py_LE:
      result = hiwire_less_than_equal(ida, idb);
      break;
    case Py_EQ:
      result = hiwire_equal(ida, idb);
      break;
    case Py_NE:
      result = hiwire_not_equal(ida, idb);
      break;
    case Py_GT:
      result = hiwire_greater_than(ida, idb);
      break;
    case Py_GE:
      result = hiwire_greater_than_equal(ida, idb);
      break;
  }

  hiwire_decref(ida);
  hiwire_decref(idb);
  if (result) {
    Py_RETURN_TRUE;
  } else {
    Py_RETURN_FALSE;
  }
}

/**
 * iter overload. Present if IS_ITERABLE but not IS_ITERATOR (if the IS_ITERATOR
 * flag is present we use PyObject_SelfIter). Does `obj[Symbol.iterator]()`.
 */
static PyObject*
JsProxy_GetIter(PyObject* o)
{
  JsProxy* self = (JsProxy*)o;

  JsRef iditer = hiwire_get_iterator(self->js);
  if (iditer == NULL) {
    return NULL;
  }
  PyObject* result = js2python(iditer);
  hiwire_decref(iditer);
  return result;
}

/**
 * next overload. Controlled by IS_ITERATOR.
 * TODO: Should add a similar send method for generator support.
 * Python 3.10 has a different way to handle this.
 */
static PyObject*
JsProxy_IterNext(PyObject* o)
{
  JsProxy* self = (JsProxy*)o;
  JsRef idresult = NULL;
  PyObject* result = NULL;

  int done = hiwire_next(self->js, &idresult);
  // done:
  //   1 ==> finished
  //   0 ==> not finished
  //  -1 ==> unexpected Js error occurred (logic error in hiwire_next?)
  FAIL_IF_MINUS_ONE(done);
  // If there was no "value", "idresult" will be jsundefined
  // so pyvalue will be set to Py_None.
  result = js2python(idresult);
  FAIL_IF_NULL(result);
  if (done) {
    // For the return value of a generator, raise StopIteration with result.
    PyErr_SetObject(PyExc_StopIteration, result);
    Py_CLEAR(result);
  }

finally:
  hiwire_CLEAR(idresult);
  return result;
}

/**
 * This is exposed as a METH_NOARGS method on the JsProxy. It returns
 * Object.entries(obj) as a new JsProxy.
 */
static PyObject*
JsProxy_object_entries(PyObject* o, PyObject* _args)
{
  JsProxy* self = (JsProxy*)o;
  JsRef result_id = hiwire_object_entries(self->js);
  if (result_id == NULL) {
    return NULL;
  }
  PyObject* result = JsProxy_create(result_id);
  hiwire_decref(result_id);
  return result;
}

/**
 * len(proxy) overload for proxies of Js objects with `length` or `size` fields.
 * Prefers `object.size` over `object.length`. Controlled by HAS_LENGTH.
 */
static Py_ssize_t
JsProxy_length(PyObject* o)
{
  JsProxy* self = (JsProxy*)o;
  int result = hiwire_get_length(self->js);
  if (result == -1) {
    PyErr_SetString(PyExc_TypeError, "object does not have a valid length");
  }
  return result;
}

/**
 * __getitem__ for proxies of Js Arrays, controlled by IS_ARRAY
 */
static PyObject*
JsProxy_subscript_array(PyObject* o, PyObject* item)
{
  JsProxy* self = (JsProxy*)o;
  if (PyIndex_Check(item)) {
    Py_ssize_t i;
    i = PyNumber_AsSsize_t(item, PyExc_IndexError);
    if (i == -1 && PyErr_Occurred())
      return NULL;
    if (i < 0)
      i += hiwire_get_length(self->js);
    JsRef result = hiwire_get_member_int(self->js, i);
    if (result == NULL) {
      if (!PyErr_Occurred()) {
        PyErr_SetObject(PyExc_IndexError, item);
      }
      return NULL;
    }
    PyObject* pyresult = js2python(result);
    hiwire_decref(result);
    return pyresult;
  }
  if (PySlice_Check(item)) {
    PyErr_SetString(PyExc_NotImplementedError,
                    "Slice subscripting isn't implemented");
    return NULL;
  }
  PyErr_Format(PyExc_TypeError,
               "list indices must be integers or slices, not %.200s",
               item->ob_type->tp_name);
  return NULL;
}

/**
 * __setitem__ and __delitem__ for proxies of Js Arrays, controlled by IS_ARRAY
 */
static int
JsProxy_ass_subscript_array(PyObject* o, PyObject* item, PyObject* pyvalue)
{
  JsProxy* self = (JsProxy*)o;
  Py_ssize_t i;
  if (PySlice_Check(item)) {
    PyErr_SetString(PyExc_NotImplementedError,
                    "Slice subscripting isn't implemented");
    return -1;
  } else if (PyIndex_Check(item)) {
    i = PyNumber_AsSsize_t(item, PyExc_IndexError);
    if (i == -1 && PyErr_Occurred())
      return -1;
    if (i < 0)
      i += hiwire_get_length(self->js);
  } else {
    PyErr_Format(PyExc_TypeError,
                 "list indices must be integers or slices, not %.200s",
                 item->ob_type->tp_name);
    return -1;
  }

  bool success = false;
  JsRef idvalue = NULL;
  if (pyvalue == NULL) {
    if (hiwire_delete_member_int(self->js, i)) {
      if (!PyErr_Occurred()) {
        PyErr_SetObject(PyExc_IndexError, item);
      }
      FAIL();
    }
  } else {
    idvalue = python2js(pyvalue);
    FAIL_IF_NULL(idvalue);
    FAIL_IF_MINUS_ONE(hiwire_set_member_int(self->js, i, idvalue));
  }
  success = true;
finally:
  hiwire_CLEAR(idvalue);
  return success ? 0 : -1;
}

/**
 * __getitem__ for JsProxies that have a "get" method. Translates proxy[key] to
 * obj.get(key). Controlled by HAS_GET
 */
static PyObject*
JsProxy_subscript(PyObject* o, PyObject* pyidx)
{
  JsProxy* self = (JsProxy*)o;
  JsRef ididx = NULL;
  JsRef idresult = NULL;
  PyObject* pyresult = NULL;

  ididx = python2js(pyidx);
  FAIL_IF_NULL(ididx);
  idresult = hiwire_call_get_method(self->js, ididx);
  if (idresult == NULL) {
    if (!PyErr_Occurred()) {
      PyErr_SetObject(PyExc_KeyError, pyidx);
    }
    FAIL();
  }
  pyresult = js2python(idresult);

finally:
  hiwire_CLEAR(ididx);
  hiwire_CLEAR(idresult);
  return pyresult;
}

/**
 * __setitem__ / __delitem__ for JsProxies that have a "set" method (it's
 * currently assumed that they'll also have a del method...). Translates
 * `proxy[key] = value` to `obj.set(key, value)` and `del proxy[key]` to
 * `obj.del(key)`.
 * Controlled by HAS_SET.
 */
static int
JsProxy_ass_subscript(PyObject* o, PyObject* pyidx, PyObject* pyvalue)
{
  JsProxy* self = (JsProxy*)o;
  bool success = false;
  JsRef ididx = NULL;
  JsRef idvalue = NULL;
  ididx = python2js(pyidx);
  if (pyvalue == NULL) {
    if (hiwire_call_delete_method(self->js, ididx)) {
      if (!PyErr_Occurred()) {
        PyErr_SetObject(PyExc_KeyError, pyidx);
      }
      FAIL();
    }
  } else {
    idvalue = python2js(pyvalue);
    FAIL_IF_NULL(idvalue);
    FAIL_IF_MINUS_ONE(hiwire_call_set_method(self->js, ididx, idvalue));
  }
  success = true;
finally:
  hiwire_CLEAR(ididx);
  hiwire_CLEAR(idvalue);
  return success ? 0 : -1;
}

/**
 * Overload of the "in" operator for objects with an "includes" method.
 * Translates `key in proxy` to `obj.includes(key)`. We prefer to use
 * JsProxy_has when the object has both an `includes` and a `has` method.
 * Controlled by HAS_INCLUDES.
 */
static int
JsProxy_includes(JsProxy* self, PyObject* obj)
{
  int result = -1;
  JsRef jsobj = python2js(obj);
  FAIL_IF_NULL(jsobj);
  result = hiwire_call_includes_method(self->js, jsobj);

finally:
  hiwire_CLEAR(jsobj);
  return result;
}

/**
 * Overload of the "in" operator for objects with a "has" method.
 * Translates `key in proxy` to `obj.has(key)`.
 * Controlled by HAS_HAS.
 */
static int
JsProxy_has(JsProxy* self, PyObject* obj)
{
  int result = -1;
  JsRef jsobj = python2js(obj);
  FAIL_IF_NULL(jsobj);
  result = hiwire_call_has_method(self->js, jsobj);

finally:
  hiwire_CLEAR(jsobj);
  return result;
}

#define GET_JSREF(x) (((JsProxy*)x)->js)

/**
 * Overload of `dir(proxy)`. Walks the prototype chain of the object and adds
 * the ownPropertyNames of each prototype.
 */
static PyObject*
JsProxy_Dir(PyObject* self, PyObject* _args)
{
  bool success = false;
  PyObject* object__dir__ = NULL;
  PyObject* keys = NULL;
  PyObject* result_set = NULL;
  JsRef iddir = NULL;
  PyObject* pydir = NULL;
  PyObject* keys_str = NULL;
  PyObject* null_or_pynone = NULL;

  PyObject* result = NULL;

  // First get base __dir__ via object.__dir__(self)
  // Would have been nice if they'd supplied PyObject_GenericDir...
  object__dir__ =
    _PyObject_GetAttrId((PyObject*)&PyBaseObject_Type, &PyId___dir__);
  FAIL_IF_NULL(object__dir__);
  keys = PyObject_CallFunctionObjArgs(object__dir__, self, NULL);
  FAIL_IF_NULL(keys);
  result_set = PySet_New(keys);
  FAIL_IF_NULL(result_set);

  // Now get attributes of js object
  iddir = hiwire_dir(GET_JSREF(self));
  pydir = js2python(iddir);
  FAIL_IF_NULL(pydir);
  // Merge and sort
  FAIL_IF_MINUS_ONE(_PySet_Update(result_set, pydir));
  if (hiwire_is_array(GET_JSREF(self))) {
    // See comment about Array.keys in GetAttr
    keys_str = PyUnicode_FromString("keys");
    FAIL_IF_NULL(keys_str);
    FAIL_IF_MINUS_ONE(PySet_Discard(result_set, keys_str));
  }
  result = PyList_New(0);
  FAIL_IF_NULL(result);
  null_or_pynone = _PyList_Extend((PyListObject*)result, result_set);
  FAIL_IF_NULL(null_or_pynone);
  FAIL_IF_MINUS_ONE(PyList_Sort(result));

  success = true;
finally:
  Py_CLEAR(object__dir__);
  Py_CLEAR(keys);
  Py_CLEAR(result_set);
  hiwire_decref(iddir);
  Py_CLEAR(pydir);
  Py_CLEAR(keys_str);
  Py_CLEAR(null_or_pynone);
  if (!success) {
    Py_CLEAR(result);
  }
  return result;
}

/**
 * The to_py method, uses METH_FASTCALL calling convention.
 */
static PyObject*
JsProxy_toPy(PyObject* self, PyObject* const* args, Py_ssize_t nargs)
{
  if (nargs > 1) {
    PyErr_Format(
      PyExc_TypeError, "to_py expected at most 1 argument, got %zd", nargs);
    return NULL;
  }
  int depth = -1;
  if (nargs == 1) {
    int overflow;
    depth = PyLong_AsLongAndOverflow(args[0], &overflow);
    if (overflow == 0 && depth == -1 && PyErr_Occurred()) {
      return NULL;
    }
  }
  return js2python_convert(GET_JSREF(self), depth);
}

/**
 * Overload for bool(proxy), implemented for every JsProxy. Return `False` if
 * the object is falsey in Javascript, or if it has a `size` field equal to 0,
 * or if it has a `length` field equal to zero and is an array. Otherwise return
 * `True`. This last convention could be replaced with "has a length equal to
 * zero and is not a function". In Javascript, `func.length` returns the number
 * of arguments `func` expects. We definitely don't want 0-argument functions to
 * be falsey.
 */
static int
JsProxy_Bool(PyObject* o)
{
  JsProxy* self = (JsProxy*)o;
  return hiwire_get_bool(self->js) ? 1 : 0;
}

/**
 * Overload for `await proxy` for js objects that have a `then` method.
 * Controlled by IS_AWAITABLE.
 */
static PyObject*
JsProxy_Await(JsProxy* self, PyObject* _args)
{
  if (!hiwire_is_promise(self->js)) {
    PyObject* str = JsProxy_Repr((PyObject*)self);
    const char* str_utf8 = PyUnicode_AsUTF8(str);
    PyErr_Format(PyExc_TypeError,
                 "object %s can't be used in 'await' expression",
                 str_utf8);
    return NULL;
  }

  PyObject* loop = NULL;
  PyObject* fut = NULL;
  PyObject* set_result = NULL;
  PyObject* set_exception = NULL;
  JsRef promise_id = NULL;
  JsRef promise_handles = NULL;
  JsRef promise_result = NULL;
  PyObject* result = NULL;

  loop = _PyObject_CallNoArg(asyncio_get_event_loop);
  FAIL_IF_NULL(loop);

  fut = _PyObject_CallMethodId(loop, &PyId_create_future, NULL);
  FAIL_IF_NULL(fut);

  set_result = _PyObject_GetAttrId(fut, &PyId_set_result);
  FAIL_IF_NULL(set_result);
  set_exception = _PyObject_GetAttrId(fut, &PyId_set_exception);
  FAIL_IF_NULL(set_exception);

  promise_id = hiwire_resolve_promise(self->js);
  FAIL_IF_NULL(promise_id);
  promise_handles = create_promise_handles(set_result, set_exception);
  FAIL_IF_NULL(promise_handles);
  promise_result = hiwire_call_member(promise_id, "then", promise_handles);
  FAIL_IF_NULL(promise_result);
  result = _PyObject_CallMethodId(fut, &PyId___await__, NULL);

finally:
  Py_CLEAR(loop);
  Py_CLEAR(fut);
  Py_CLEAR(set_result);
  Py_CLEAR(set_exception);
  hiwire_CLEAR(promise_id);
  hiwire_CLEAR(promise_handles);
  hiwire_CLEAR(promise_result);
  return result;
}

/**
 * Overload for `then` for JsProxies with a `then` method. Of course without
 * this overload, the call would just fall through to the normal `then`
 * function. The advantage of this overload is that it automatically releases
 * the references to the onfulfilled and onrejected callbacks, which is quite
 * hard to do otherwise.
 */
PyObject*
JsProxy_then(JsProxy* self, PyObject* args, PyObject* kwds)
{
  PyObject* onfulfilled = NULL;
  PyObject* onrejected = NULL;

  static char* kwlist[] = { "onfulfilled", "onrejected", 0 };
  if (!PyArg_ParseTupleAndKeywords(
        args, kwds, "|OO:then", kwlist, &onfulfilled, &onrejected)) {
    return NULL;
  }

  JsRef promise_id = NULL;
  JsRef promise_handles = NULL;
  JsRef result_promise = NULL;
  PyObject* result = NULL;

  if (onfulfilled == Py_None) {
    Py_CLEAR(onfulfilled);
  }
  if (onrejected == Py_None) {
    Py_CLEAR(onrejected);
  }
  promise_id = hiwire_resolve_promise(self->js);
  FAIL_IF_NULL(promise_id);
  promise_handles = create_promise_handles(onfulfilled, onrejected);
  FAIL_IF_NULL(promise_handles);
  result_promise = hiwire_call_member(promise_id, "then", promise_handles);
  if (result_promise == NULL) {
    Py_CLEAR(onfulfilled);
    Py_CLEAR(onrejected);
    FAIL();
  }
  result = JsProxy_create(result_promise);

finally:
  // don't clear onfulfilled, onrejected, they are borrowed from arguments.
  hiwire_CLEAR(promise_id);
  hiwire_CLEAR(promise_handles);
  hiwire_CLEAR(result_promise);
  return result;
}

/**
 * Overload for `catch` for JsProxies with a `then` method.
 */
PyObject*
JsProxy_catch(JsProxy* self, PyObject* onrejected)
{
  JsRef promise_id = NULL;
  JsRef promise_handles = NULL;
  JsRef result_promise = NULL;
  PyObject* result = NULL;

  promise_id = hiwire_resolve_promise(self->js);
  FAIL_IF_NULL(promise_id);
  // We have to use create_promise_handles so that the handler gets released
  // even if the promise resolves successfully.
  promise_handles = create_promise_handles(NULL, onrejected);
  FAIL_IF_NULL(promise_handles);
  result_promise = hiwire_call_member(promise_id, "then", promise_handles);
  if (result_promise == NULL) {
    Py_DECREF(onrejected);
    FAIL();
  }
  result = JsProxy_create(result_promise);

finally:
  hiwire_CLEAR(promise_id);
  hiwire_CLEAR(promise_handles);
  hiwire_CLEAR(result_promise);
  return result;
}

/**
 * Overload for `finally` for JsProxies with a `then` method. This isn't
 * strictly necessary since one could get the same effect by just calling
 * create_once_callable on the argument, but it'd be bad to have `then` and
 * `catch` handle freeing the handler automatically but require something extra
 * to use `finally`.
 */
PyObject*
JsProxy_finally(JsProxy* self, PyObject* onfinally)
{
  JsRef proxy = NULL;
  JsRef promise_id = NULL;
  JsRef result_promise = NULL;
  PyObject* result = NULL;

  promise_id = hiwire_resolve_promise(self->js);
  FAIL_IF_NULL(promise_id);
  // Finally method is called no matter what so we can use
  // `create_once_callable`.
  proxy = create_once_callable(onfinally);
  FAIL_IF_NULL(proxy);
  result_promise = hiwire_call_member_va(promise_id, "finally", proxy, NULL);
  if (result_promise == NULL) {
    Py_DECREF(onfinally);
    FAIL();
  }
  result = JsProxy_create(result_promise);

finally:
  hiwire_CLEAR(promise_id);
  hiwire_CLEAR(proxy);
  hiwire_CLEAR(result_promise);
  return result;
}

// clang-format off
static PyNumberMethods JsProxy_NumberMethods = {
  .nb_bool = JsProxy_Bool
};
// clang-format on

static PyGetSetDef JsProxy_GetSet[] = { { "typeof", .get = JsProxy_typeof },
                                        { NULL } };

static PyTypeObject JsProxyType = {
  .tp_name = "JsProxy",
  .tp_basicsize = sizeof(JsProxy),
  .tp_dealloc = (destructor)JsProxy_dealloc,
  .tp_getattro = JsProxy_GetAttr,
  .tp_setattro = JsProxy_SetAttr,
  .tp_richcompare = JsProxy_RichCompare,
  .tp_flags = Py_TPFLAGS_DEFAULT | Py_TPFLAGS_BASETYPE,
  .tp_doc = "A proxy to make a Javascript object behave like a Python object",
  .tp_getset = JsProxy_GetSet,
  .tp_as_number = &JsProxy_NumberMethods,
  .tp_repr = JsProxy_Repr,
  .tp_dictoffset = offsetof(JsProxy, dict),
};

static int
JsProxy_cinit(PyObject* obj, JsRef idobj)
{
  JsProxy* self = (JsProxy*)obj;
  self->js = hiwire_incref(idobj);
#ifdef HW_TRACE_REFS
  printf("JsProxy cinit: %zd, object: %zd\n", (long)obj, (long)self->js);
#endif
  return 0;
}

/**
 * A wrapper for JsProxy that inherits from Exception. TODO: consider just
 * making JsProxy of an exception inherit from Exception?
 */
typedef struct
{
  PyException_HEAD PyObject* js_error;
} JsExceptionObject;

static PyMemberDef JsException_members[] = {
  { "js_error",
    T_OBJECT_EX,
    offsetof(JsExceptionObject, js_error),
    READONLY,
    PyDoc_STR("A wrapper around a Javascript Error to allow the Error to be "
              "thrown in Python.") },
  { NULL } /* Sentinel */
};

static int
JsException_init(JsExceptionObject* self, PyObject* args, PyObject* kwds)
{
  Py_ssize_t size = PyTuple_GET_SIZE(args);
  PyObject* js_error;
  if (size == 0) {
    PyErr_SetString(
      PyExc_TypeError,
      "__init__() missing 1 required positional argument: 'js_error'.");
    return -1;
  }

  js_error = PyTuple_GET_ITEM(args, 0);
  if (!PyObject_TypeCheck(js_error, &JsProxyType)) {
    PyErr_SetString(PyExc_TypeError,
                    "Argument 'js_error' must be an instance of JsProxy.");
    return -1;
  }

  if (PyExc_BaseException_Type->tp_init((PyObject*)self, args, kwds) == -1)
    return -1;

  Py_CLEAR(self->js_error);
  Py_INCREF(js_error);
  self->js_error = js_error;
  return 0;
}

static int
JsException_clear(JsExceptionObject* self)
{
  Py_CLEAR(self->js_error);
  return PyExc_BaseException_Type->tp_clear((PyObject*)self);
}

static void
JsException_dealloc(JsExceptionObject* self)
{
  JsException_clear(self);
  PyExc_BaseException_Type->tp_free((PyObject*)self);
}

static int
JsException_traverse(JsExceptionObject* self, visitproc visit, void* arg)
{
  Py_VISIT(self->js_error);
  return PyExc_BaseException_Type->tp_traverse((PyObject*)self, visit, arg);
}

// Not sure we are interfacing with the GC correctly. There should be a call to
// PyObject_GC_Track somewhere?
static PyTypeObject _Exc_JsException = {
  PyVarObject_HEAD_INIT(NULL, 0) "JsException",
  .tp_basicsize = sizeof(JsExceptionObject),
  .tp_dealloc = (destructor)JsException_dealloc,
  .tp_flags = Py_TPFLAGS_DEFAULT | Py_TPFLAGS_BASETYPE | Py_TPFLAGS_HAVE_GC,
  .tp_doc =
    PyDoc_STR("An exception which wraps a Javascript error. The js_error field "
              "contains a JsProxy for the wrapped error."),
  .tp_traverse = (traverseproc)JsException_traverse,
  .tp_clear = (inquiry)JsException_clear,
  .tp_members = JsException_members,
  // PyExc_Exception isn't static so we fill in .tp_base in JsProxy_init
  // .tp_base = (PyTypeObject *)PyExc_Exception,
  .tp_dictoffset = offsetof(JsExceptionObject, dict),
  .tp_init = (initproc)JsException_init
};
static PyObject* Exc_JsException = (PyObject*)&_Exc_JsException;

static PyObject*
JsProxy_new_error(JsRef idobj)
{
  PyObject* proxy = NULL;
  PyObject* result = NULL;
  proxy = JsProxyType.tp_alloc(&JsProxyType, 0);
  FAIL_IF_NULL(proxy);
  FAIL_IF_NONZERO(JsProxy_cinit(proxy, idobj));
  result = PyObject_CallFunctionObjArgs(Exc_JsException, proxy, NULL);
  FAIL_IF_NULL(result);
finally:
  Py_CLEAR(proxy);
  return result;
}

////////////////////////////////////////////////////////////
// JsMethod
//
// A subclass of JsProxy for methods

#define JsMethod_THIS(x) (((JsProxy*)x)->this_)
#define JsMethod_SUPPORTS_KWARGS(x) (((JsProxy*)x)->supports_kwargs)

/**
 * Call overload for methods. Controlled by IS_CALLABLE.
 */
static PyObject*
JsMethod_Vectorcall(PyObject* self,
                    PyObject* const* args,
                    size_t nargsf,
                    PyObject* kwnames)
{
  bool kwargs = false;
  bool success = false;
  JsRef idargs = NULL;
  JsRef idkwargs = NULL;
  JsRef idarg = NULL;
  JsRef idresult = NULL;
  PyObject* pyresult = NULL;

  if (kwnames != NULL) {
    // There were kwargs? But maybe kwnames is the empty tuple?
    PyObject* kwname = PyTuple_GetItem(kwnames, 0); /* borrowed!*/
    // Clear IndexError
    PyErr_Clear();
    if (kwname != NULL) {
      kwargs = true;
      if (JsMethod_SUPPORTS_KWARGS(self) == -1) {
        JsMethod_SUPPORTS_KWARGS(self) =
          hiwire_function_supports_kwargs(JsProxy_REF(self));
        if (JsMethod_SUPPORTS_KWARGS(self) == -1) {
          // if it's still -1, hiwire_function_supports_kwargs threw an error.
          return NULL;
        }
      }
    }
    if (kwargs && !JsMethod_SUPPORTS_KWARGS(self)) {
      // We have kwargs but function doesn't support them. Raise error.
      const char* kwname_utf8 = PyUnicode_AsUTF8(kwname);
      PyErr_Format(PyExc_TypeError,
                   "jsproxy got an unexpected keyword argument '%s'",
                   kwname_utf8);
      return NULL;
    }
  }

  // Recursion error?
  FAIL_IF_NONZERO(Py_EnterRecursiveCall(" in JsProxy_Vectorcall"));

  Py_ssize_t nargs = PyVectorcall_NARGS(nargsf);
  idargs = hiwire_array();
  FAIL_IF_NULL(idargs);
  for (Py_ssize_t i = 0; i < nargs; ++i) {
    idarg = python2js(args[i]);
    FAIL_IF_NULL(idarg);
    FAIL_IF_MINUS_ONE(hiwire_push_array(idargs, idarg));
    hiwire_CLEAR(idarg);
  }

  if (kwargs) {
    // store kwargs into an object which we'll use as the last argument.
    idkwargs = hiwire_object();
    FAIL_IF_NULL(idkwargs);
    Py_ssize_t nkwargs = PyTuple_Size(kwnames);
    for (Py_ssize_t i = 0, k = nargsf; i < nkwargs; ++i, ++k) {
      PyObject* name = PyTuple_GET_ITEM(kwnames, i); /* borrowed! */
      const char* name_utf8 = PyUnicode_AsUTF8(name);
      idarg = python2js(args[k]);
      FAIL_IF_NULL(idarg);
      FAIL_IF_MINUS_ONE(hiwire_set_member_string(idkwargs, name_utf8, idarg));
      hiwire_CLEAR(idarg);
    }
    FAIL_IF_MINUS_ONE(hiwire_push_array(idargs, idkwargs));
  }

  idresult = hiwire_call_bound(JsProxy_REF(self), JsMethod_THIS(self), idargs);
  FAIL_IF_NULL(idresult);
  pyresult = js2python(idresult);
  FAIL_IF_NULL(pyresult);

  success = true;
finally:
  Py_LeaveRecursiveCall(/* " in JsProxy_Vectorcall" */);
  hiwire_CLEAR(idargs);
  hiwire_CLEAR(idkwargs);
  hiwire_CLEAR(idarg);
  hiwire_CLEAR(idresult);
  if (!success) {
    Py_CLEAR(pyresult);
  }
  return pyresult;
}

/**
 * This doesn't construct a new JsMethod object, it does Reflect.construct(this,
 * args). In other words, this treats the JsMethod as a javascript class,
 * constructs a new javascript object of that class and returns a new JsProxy
 * wrapping it. Similar to `new this(args)`.
 */
static PyObject*
JsMethod_jsnew(PyObject* o, PyObject* args, PyObject* kwargs)
{
  JsProxy* self = (JsProxy*)o;

  Py_ssize_t nargs = PyTuple_Size(args);

  JsRef idargs = hiwire_array();

  for (Py_ssize_t i = 0; i < nargs; ++i) {
    JsRef idarg = python2js(PyTuple_GET_ITEM(args, i));
    hiwire_push_array(idargs, idarg);
    hiwire_decref(idarg);
  }

  JsRef idresult = hiwire_new(self->js, idargs);
  hiwire_decref(idargs);
  PyObject* pyresult = js2python(idresult);
  hiwire_decref(idresult);
  return pyresult;
}

static int
JsMethod_cinit(PyObject* obj, JsRef this_)
{
  JsProxy* self = (JsProxy*)obj;
  self->this_ = hiwire_incref(this_);
  self->vectorcall = JsMethod_Vectorcall;
  self->supports_kwargs = -1; // don't know
  return 0;
}

////////////////////////////////////////////////////////////
// JsBuffer
//
// A subclass of JsProxy for Buffers

// We make our own Buffer struct because as far as I can tell BytesArray and
// array are both unsuitable. (To use "array" we need to perform extra copies,
// using BytesArray we run into trouble finding a location to store the Shape.)
// clang-format off
typedef struct
{
  PyObject_HEAD
  void* data;
  Py_ssize_t byteLength; // invariant: byteLength should be equal to length * itemsize
  Py_ssize_t length;
  char* format;
  Py_ssize_t itemsize;
} Buffer;
// clang-format on

static int
Buffer_cinit(Buffer* self,
             Py_ssize_t byteLength,
             char* format,
             Py_ssize_t itemsize)
{
  self->data = PyMem_Malloc(byteLength);
  self->byteLength = byteLength;
  self->format = format; // Format has static lifetime
  self->itemsize = itemsize;
  self->length = byteLength / itemsize;
  return 0;
}

void
Buffer_dealloc(PyObject* self)
{
  PyMem_Free(((Buffer*)self)->data);
  ((Buffer*)self)->data = NULL;
}

static int
Buffer_GetBuffer(PyObject* obj, Py_buffer* view, int flags)
{
  bool success = false;
  Buffer* self = (Buffer*)obj;
  view->obj = NULL;
  // This gets decremented automatically by PyBuffer_Release (even though
  // bf_releasebuffer is NULL)
  Py_INCREF(self);

  view->buf = self->data;
  view->obj = (PyObject*)self;
  view->len = self->byteLength;
  view->readonly = false;
  view->itemsize = self->itemsize;
  view->format = self->format;
  view->ndim = 1;
  // It's important to include the shape:
  // "If shape is NULL as a result of a PyBUF_SIMPLE or a PyBUF_WRITABLE
  // request, the consumer must disregard itemsize and assume itemsize == 1."
  view->shape = &self->length;
  view->strides = NULL;
  view->suboffsets = NULL;

  success = true;
finally:
  return success ? 0 : -1;
}

<<<<<<< HEAD
static PyBufferProcs Buffer_BufferProcs = {
  .bf_getbuffer = Buffer_GetBuffer,
=======
static void
JsBuffer_dealloc(JsBuffer* self)
{
  Py_CLEAR(self->bytes);
  JsProxy_dealloc((JsProxy*)self);
}

static PyBufferProcs JsBuffer_BufferProcs = {
  .bf_getbuffer = JsBuffer_GetBuffer,
>>>>>>> d1756368
  .bf_releasebuffer = NULL,
};

static PyTypeObject BufferType = {
  .tp_name = "Buffer",
  .tp_basicsize = sizeof(Buffer),
  .tp_dealloc = Buffer_dealloc,
  .tp_as_buffer = &Buffer_BufferProcs,
  .tp_flags = Py_TPFLAGS_DEFAULT,
  .tp_doc = PyDoc_STR("An internal helper buffer"),
};

static int
check_compatibility(JsProxy* self, Py_buffer view, bool safe, bool dir)
{
  if (view.len != self->byteLength) {
    if (dir) {
      PyErr_Format(
        PyExc_ValueError,
        "cannot copy from TypedArray of length %d to buffer of length %d",
        self->byteLength,
        view.len);
    } else {
      PyErr_Format(
        PyExc_ValueError,
        "cannot copy from buffer of length %d to TypedArray of length %d",
        view.len,
        self->byteLength);
    }
    return -1;
  }
  if (safe) {
    bool compatible;
    if (view.format && self->format) {
      compatible = strcmp(view.format, self->format) != 0;
    } else {
      compatible = view.itemsize == self->itemsize;
    }
    if (!compatible) {
      PyErr_Format(PyExc_ValueError,
                   "TypedArray and memorybuffer have incompatible formats");
      return -1;
    }
  }
  return 0;
}

static PyObject*
JsBuffer_CopyIntoMemoryView(PyObject* obj, PyObject* target)
{
  JsProxy* self = (JsProxy*)obj;
  bool success = false;
  Py_buffer view = { 0 };

  FAIL_IF_MINUS_ONE(
    PyObject_GetBuffer(target, &view, PyBUF_ANY_CONTIGUOUS | PyBUF_WRITABLE));
  bool safe = true;
  bool dir = true;
  FAIL_IF_MINUS_ONE(check_compatibility(self, view, safe, dir));
  FAIL_IF_MINUS_ONE(hiwire_copy_to_ptr(JsProxy_REF(self), view.buf));

  success = true;
finally:
  PyBuffer_Release(&view);
  if (success) {
    Py_RETURN_NONE;
  }
  return NULL;
}

static PyObject*
JsBuffer_CopyFromMemoryView(PyObject* obj, PyObject* source)
{
  JsProxy* self = (JsProxy*)obj;
  bool success = false;
  Py_buffer view = { 0 };

  FAIL_IF_MINUS_ONE(PyObject_GetBuffer(source, &view, PyBUF_ANY_CONTIGUOUS));
  bool safe = true;
  bool dir = false;
  FAIL_IF_MINUS_ONE(check_compatibility(self, view, safe, dir));
  FAIL_IF_MINUS_ONE(hiwire_copy_from_ptr(JsProxy_REF(self), view.buf));

  success = true;
finally:
  PyBuffer_Release(&view);
  if (success) {
    Py_RETURN_NONE;
  }
  return NULL;
}

static PyObject*
JsBuffer_NewCopy(PyObject* obj, PyObject* _args)
{
  JsProxy* self = (JsProxy*)obj;
  bool success = false;
  Buffer* buffer = NULL;
  PyObject* result = NULL;

  buffer = (Buffer*)BufferType.tp_alloc(&BufferType, self->byteLength);
  FAIL_IF_NULL(buffer);
  FAIL_IF_MINUS_ONE(
    Buffer_cinit(buffer, self->byteLength, self->format, self->itemsize));
  FAIL_IF_MINUS_ONE(hiwire_copy_to_ptr(JsProxy_REF(self), buffer->data));
  result = PyMemoryView_FromObject((PyObject*)buffer);
  FAIL_IF_NULL(result);

  success = true;
finally:
  Py_CLEAR(buffer);
  if (!success) {
    Py_CLEAR(result);
  }
  return result;
}

int
JsBuffer_cinit(PyObject* obj)
{
  bool success = false;
  JsProxy* self = (JsProxy*)obj;
  if (hiwire_is_on_wasm_heap(JsProxy_REF(self))) {
    PyErr_SetString(
      PyExc_ValueError,
      "Will not import naked wasm memory into Python, it isn't safe");
    FAIL();
  }
  self->byteLength = hiwire_get_byteLength(JsProxy_REF(self));
  // format string is borrowed from hiwire_get_dtype, DO NOT DEALLOCATE!
  hiwire_get_dtype(JsProxy_REF(self), &self->format, &self->itemsize);
  if (self->format == NULL) {
    char* typename = hiwire_constructor_name(JsProxy_REF(self));
    PyErr_Format(
      PyExc_RuntimeError,
      "Unknown typed array type '%s'. This is a problem with Pyodide, please "
      "open an issue about it here: "
      "https://github.com/iodide-project/pyodide/issues/new",
      typename);
    free(typename);
    FAIL();
  }

  success = true;
finally:
  return success ? 0 : -1;
}

/**
 * This dynamically creates a subtype of JsProxy using PyType_FromSpecWithBases.
 * It is called from JsProxy_get_subtype(flags) when a type with the given flags
 * doesn't already exist.
 *
 * None of these types have tp_new method, we create them with tp_alloc and then
 * call whatever init methods are needed. "new" and multiple inheritance don't
 * go together very well.
 */
static PyObject*
JsProxy_create_subtype(int flags)
{
  // Make sure these stack allocations are large enough to fit!
  PyType_Slot slots[20];
  int cur_slot = 0;
  PyMethodDef methods[10];
  int cur_method = 0;
  PyMemberDef members[5];
  int cur_member = 0;

  // clang-format off
  methods[cur_method++] = (PyMethodDef){
    "__dir__",
    (PyCFunction)JsProxy_Dir,
    METH_NOARGS,
    PyDoc_STR("Returns a list of the members and methods on the object."),
  };
  methods[cur_method++] = (PyMethodDef){
    "to_py",
    (PyCFunction)JsProxy_toPy,
    METH_FASTCALL,
    PyDoc_STR("Convert the JsProxy to a native Python object (as best as possible)"),
  };
  methods[cur_method++] = (PyMethodDef){
    "object_entries",
    (PyCFunction)JsProxy_object_entries,
    METH_NOARGS,
    PyDoc_STR("This does javascript Object.entries(object)."),
  };
  // clang-format on

  PyTypeObject* base = &JsProxyType;
  int tp_flags = Py_TPFLAGS_DEFAULT;

  if (flags & IS_ITERABLE) {
    // This uses `obj[Symbol.iterator]()`
    slots[cur_slot++] =
      (PyType_Slot){ .slot = Py_tp_iter, .pfunc = (void*)JsProxy_GetIter };
  }
  if (flags & IS_ITERATOR) {
    // JsProxy_GetIter would work just as well as PyObject_SelfIter but
    // PyObject_SelfIter avoids an unnecessary allocation.
    slots[cur_slot++] =
      (PyType_Slot){ .slot = Py_tp_iter, .pfunc = (void*)PyObject_SelfIter };
    slots[cur_slot++] =
      (PyType_Slot){ .slot = Py_tp_iternext, .pfunc = (void*)JsProxy_IterNext };
  }
  if (flags & HAS_LENGTH) {
    // If the function has a `size` or `length` member, use this for
    // `len(proxy)` Prefer `size` to `length`.
    slots[cur_slot++] =
      (PyType_Slot){ .slot = Py_mp_length, .pfunc = (void*)JsProxy_length };
  }
  if (flags & HAS_GET) {
    slots[cur_slot++] = (PyType_Slot){ .slot = Py_mp_subscript,
                                       .pfunc = (void*)JsProxy_subscript };
  }
  if (flags & HAS_SET) {
    // It's assumed that if HAS_SET then also HAS_DELETE.
    // We will try to use `obj.delete("key")` to resolve `del proxy["key"]`
    slots[cur_slot++] = (PyType_Slot){ .slot = Py_mp_ass_subscript,
                                       .pfunc = (void*)JsProxy_ass_subscript };
  }
  // Overloads for the `in` operator: javascript uses `obj.has()` for cheap
  // containment checks (e.g., set, map) and `includes` for less cheap ones (eg
  // array). Prefer the `has` method if present.
  if (flags & HAS_INCLUDES) {
    slots[cur_slot++] =
      (PyType_Slot){ .slot = Py_sq_contains, .pfunc = (void*)JsProxy_includes };
  }
  if (flags & HAS_HAS) {
    slots[cur_slot++] =
      (PyType_Slot){ .slot = Py_sq_contains, .pfunc = (void*)JsProxy_has };
  }

  if (flags & IS_AWAITABLE) {
    slots[cur_slot++] =
      (PyType_Slot){ .slot = Py_am_await, .pfunc = (void*)JsProxy_Await };
    methods[cur_method++] = (PyMethodDef){
      "then",
      (PyCFunction)JsProxy_then,
      METH_VARARGS | METH_KEYWORDS,
      PyDoc_STR(
        "then(onfulfilled : Callable = None, onrejected : Callable = None)"
        " -> JsProxy"
        "\n\n"
        "The promise.then api, wrapped to manage the lifetimes of the "
        "arguments"),
    };
    methods[cur_method++] = (PyMethodDef){
      "catch",
      (PyCFunction)JsProxy_catch,
      METH_O,
      PyDoc_STR("catch(onrejected : Callable) -> JsProxy"
                "\n\n"
                "The promise.catch api, wrapped to manage the lifetime of the "
                "argument."),
    };
    methods[cur_method++] = (PyMethodDef){
      "finally_",
      (PyCFunction)JsProxy_finally,
      METH_O,
      PyDoc_STR("finally_(onrejected : Callable) -> JsProxy"
                "\n\n"
                "The promise.finally api, wrapped to manage the lifetime of "
                "the argument."),
    };
  }
  if (flags & IS_CALLABLE) {
    tp_flags |= _Py_TPFLAGS_HAVE_VECTORCALL;
    slots[cur_slot++] =
      (PyType_Slot){ .slot = Py_tp_call, .pfunc = (void*)PyVectorcall_Call };
    // We could test separately for whether a function is constructable,
    // but it generates a lot of false positives.
    // clang-format off
    methods[cur_method++] = (PyMethodDef){
      "new",
      (PyCFunction)JsMethod_jsnew,
      METH_VARARGS | METH_KEYWORDS,
      "Construct a new instance"
    };
    // clang-format on
  }
  if (flags & IS_ARRAY) {
    // If the object is an array (or a HTMLCollection or NodeList), then we want
    // subscripting `proxy[idx]` to go to `jsobj[idx]` instead of
    // `jsobj.get(idx)`. Hopefully anyone else who defines a custom array object
    // will subclass Array.
    slots[cur_slot++] =
      (PyType_Slot){ .slot = Py_mp_subscript,
                     .pfunc = (void*)JsProxy_subscript_array };
    slots[cur_slot++] =
      (PyType_Slot){ .slot = Py_mp_ass_subscript,
                     .pfunc = (void*)JsProxy_ass_subscript_array };
  }
  if (flags & IS_BUFFER) {
    methods[cur_method++] = (PyMethodDef){
      "new_copy",
      (PyCFunction)JsBuffer_NewCopy,
      METH_NOARGS,
      PyDoc_STR("Copies the TypedArray into a new memoryview"),
    };
    methods[cur_method++] = (PyMethodDef){
      "copy_from_buffer",
      (PyCFunction)JsBuffer_CopyFromMemoryView,
      METH_O,
      PyDoc_STR("Copies a buffer into the TypedArray "),
    };
    methods[cur_method++] = (PyMethodDef){
      "copy_into_buffer",
      (PyCFunction)JsBuffer_CopyIntoMemoryView,
      METH_O,
      PyDoc_STR("Copies the TypedArray into a buffer"),
    };
  }
  methods[cur_method++] = (PyMethodDef){ 0 };
  members[cur_member++] = (PyMemberDef){ 0 };

  bool success = false;
  PyMethodDef* methods_heap = NULL;
  PyObject* bases = NULL;
  PyObject* result = NULL;

  // PyType_FromSpecWithBases copies "members" automatically into the end of the
  // type. It doesn't store the slots. But it just copies the pointer to
  // "methods" into the PyTypeObject, so if we give it a stack allocated methods
  // there will be trouble. (There are several other buggy behaviors in
  // PyType_FromSpecWithBases, like if you use two PyMembers slots, the first
  // one with more members than the second, it will corrupt memory). If the type
  // object were later deallocated, we would leak this memory. It's unclear how
  // to fix that, but we store the type in JsProxy_TypeDict forever anyway so it
  // will never be deallocated.
  methods_heap = (PyMethodDef*)PyMem_Malloc(sizeof(PyMethodDef) * cur_method);
  if (methods_heap == NULL) {
    PyErr_NoMemory();
    FAIL();
  }
  memcpy(methods_heap, methods, sizeof(PyMethodDef) * cur_method);

  slots[cur_slot++] =
    (PyType_Slot){ .slot = Py_tp_members, .pfunc = (void*)members };
  slots[cur_slot++] =
    (PyType_Slot){ .slot = Py_tp_methods, .pfunc = (void*)methods_heap };
  slots[cur_slot++] = (PyType_Slot){ 0 };

  // clang-format off
  PyType_Spec spec = {
    // TODO: for Python3.9 the name will need to change to "pyodide.JsProxy"
    .name = "JsProxy",
    .basicsize = sizeof(JsProxy),
    .itemsize = 0,
    .flags = tp_flags,
    .slots = slots,
  };
  // clang-format on
  bases = Py_BuildValue("(O)", base);
  FAIL_IF_NULL(bases);
  result = PyType_FromSpecWithBases(&spec, bases);
  FAIL_IF_NULL(result);
  if (flags & IS_CALLABLE) {
    // Python 3.9 provides an alternate way to do this by setting a special
    // member __vectorcall_offset__ but it doesn't work in 3.8. I like this
    // approach better.
    ((PyTypeObject*)result)->tp_vectorcall_offset =
      offsetof(JsProxy, vectorcall);
  }

  success = true;
finally:
  Py_CLEAR(bases);
  if (!success && methods_heap != NULL) {
    PyMem_Free(methods_heap);
  }
  return result;
}

static PyObject* JsProxy_TypeDict;

/**
 * Look up the appropriate type object in the types dict, if we don't find it
 * call JsProxy_create_subtype. This is a helper for JsProxy_create_with_this
 * and JsProxy_create.
 */
static PyTypeObject*
JsProxy_get_subtype(int flags)
{
  PyObject* flags_key = PyLong_FromLong(flags);
  PyObject* type = PyDict_GetItemWithError(JsProxy_TypeDict, flags_key);
  Py_XINCREF(type);
  if (type != NULL || PyErr_Occurred()) {
    goto finally;
  }
  type = JsProxy_create_subtype(flags);
  FAIL_IF_NULL(type);
  FAIL_IF_MINUS_ONE(PyDict_SetItem(JsProxy_TypeDict, flags_key, type));
finally:
  Py_CLEAR(flags_key);
  return (PyTypeObject*)type;
}

////////////////////////////////////////////////////////////
// Public functions

/**
 * Create a JsProxy. In case it's a method, bind "this" to the argument. (In
 * most cases "this" will be NULL, `JsProxy_create` specializes to this case.)
 * We check what capabilities are present on the javascript object, set
 * appropriate flags, then we get the appropriate type with JsProxy_get_subtype.
 */
PyObject*
JsProxy_create_with_this(JsRef object, JsRef this)
{
  if (hiwire_is_error(object)) {
    return JsProxy_new_error(object);
  }
  int type_flags = 0;
  if (hiwire_is_function(object)) {
    type_flags |= IS_CALLABLE;
  }
  if (hiwire_is_promise(object)) {
    type_flags |= IS_AWAITABLE;
  }
  if (hiwire_is_iterable(object)) {
    type_flags |= IS_ITERABLE;
  }
  if (hiwire_is_iterator(object)) {
    type_flags |= IS_ITERATOR;
  }
  if (hiwire_has_length(object)) {
    type_flags |= HAS_LENGTH;
  }
  if (hiwire_has_get_method(object)) {
    type_flags |= HAS_GET;
  }
  if (hiwire_has_set_method(object)) {
    type_flags |= HAS_SET;
  }
  if (hiwire_has_has_method(object)) {
    type_flags |= HAS_HAS;
  }
  if (hiwire_has_includes_method(object)) {
    type_flags |= HAS_INCLUDES;
  }
  if (hiwire_is_typedarray(object)) {
    type_flags |= IS_BUFFER;
  }
  if (hiwire_is_promise(object)) {
    type_flags |= IS_AWAITABLE;
  }
  if (hiwire_is_array(object)) {
    type_flags |= IS_ARRAY;
  }

  bool success = false;
  PyTypeObject* type = NULL;
  PyObject* result = NULL;

  type = JsProxy_get_subtype(type_flags);
  FAIL_IF_NULL(type);

  result = type->tp_alloc(type, 0);
  FAIL_IF_NONZERO(JsProxy_cinit(result, object));
  if (type_flags & IS_CALLABLE) {
    FAIL_IF_NONZERO(JsMethod_cinit(result, this));
  }
  if (type_flags & IS_BUFFER) {
    FAIL_IF_NONZERO(JsBuffer_cinit(result));
  }

  success = true;
finally:
  Py_CLEAR(type);
  if (!success) {
    Py_CLEAR(result);
  }
  return result;
}

PyObject*
JsProxy_create(JsRef object)
{
  return JsProxy_create_with_this(object, NULL);
}

bool
JsProxy_Check(PyObject* x)
{
  return PyObject_TypeCheck(x, &JsProxyType);
}

JsRef
JsProxy_AsJs(PyObject* x)
{
  JsProxy* js_proxy = (JsProxy*)x;
  return hiwire_incref(js_proxy->js);
}

bool
JsException_Check(PyObject* x)
{
  return PyObject_TypeCheck(x, (PyTypeObject*)Exc_JsException);
}

JsRef
JsException_AsJs(PyObject* err)
{
  JsExceptionObject* err_obj = (JsExceptionObject*)err;
  JsProxy* js_error = (JsProxy*)(err_obj->js_error);
  return hiwire_incref(js_error->js);
}

// Copied from Python 3.9
// TODO: remove once we update to Python 3.9
static int
PyModule_AddType(PyObject* module, PyTypeObject* type)
{
  if (PyType_Ready(type) < 0) {
    return -1;
  }

  const char* name = _PyType_Name(type);
  assert(name != NULL);

  Py_INCREF(type);
  if (PyModule_AddObject(module, name, (PyObject*)type) < 0) {
    Py_DECREF(type);
    return -1;
  }

  return 0;
}

int
JsProxy_init(PyObject* core_module)
{
  bool success = false;
  PyObject* asyncio_module = NULL;

  asyncio_module = PyImport_ImportModule("asyncio");
  FAIL_IF_NULL(asyncio_module);

  asyncio_get_event_loop =
    _PyObject_GetAttrId(asyncio_module, &PyId_get_event_loop);
  FAIL_IF_NULL(asyncio_get_event_loop);

  JsProxy_TypeDict = PyDict_New();
  FAIL_IF_NULL(JsProxy_TypeDict);

  PyExc_BaseException_Type = (PyTypeObject*)PyExc_BaseException;
  _Exc_JsException.tp_base = (PyTypeObject*)PyExc_Exception;

  FAIL_IF_MINUS_ONE(PyType_Ready(&BufferType));
  FAIL_IF_MINUS_ONE(PyModule_AddType(core_module, &JsProxyType));
  FAIL_IF_MINUS_ONE(PyModule_AddType(core_module, &_Exc_JsException));

  success = true;
finally:
  Py_CLEAR(asyncio_module);
  return success ? 0 : -1;
}<|MERGE_RESOLUTION|>--- conflicted
+++ resolved
@@ -78,15 +78,12 @@
   JsRef this_;
   vectorcallfunc vectorcall;
   int supports_kwargs; // -1 : don't know. 0 : no, 1 : yes
-<<<<<<< HEAD
 // fields for buffers
   Py_ssize_t byteLength;
   char* format;
   Py_ssize_t itemsize;
-=======
 // Currently just for module objects
   PyObject* dict;
->>>>>>> d1756368
 } JsProxy;
 // clang-format on
 
@@ -1146,20 +1143,8 @@
   return success ? 0 : -1;
 }
 
-<<<<<<< HEAD
 static PyBufferProcs Buffer_BufferProcs = {
   .bf_getbuffer = Buffer_GetBuffer,
-=======
-static void
-JsBuffer_dealloc(JsBuffer* self)
-{
-  Py_CLEAR(self->bytes);
-  JsProxy_dealloc((JsProxy*)self);
-}
-
-static PyBufferProcs JsBuffer_BufferProcs = {
-  .bf_getbuffer = JsBuffer_GetBuffer,
->>>>>>> d1756368
   .bf_releasebuffer = NULL,
 };
 
