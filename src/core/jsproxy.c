/**
 * JsProxy Class
 *
 * The root JsProxy class is a simple class that wraps a JsRef.  We define
 * overloads for getattr, setattr, delattr, repr, bool, and comparison opertaors
 * on the base class.
 *
 * We define a wide variety of subclasses on the fly with different operator
 * overloads depending on the functionality detected on the wrapped js object.
 * This is pretty much an identical strategy to the one used in PyProxy.
 *
 * Most of the overloads do not require any extra space which is convenient
 * because multiple inheritance does not work well with different sized C
 * structs. The Callable subclass and the Buffer subclass both need some extra
 * space. Currently we use the maximum paranoia approach: JsProxy always
 * allocates the extra 12 bytes needed for a Callable, and that way if an object
 * ever comes around that is a Buffer and also is Callable, we've got it
 * covered.
 *
 * We create the dynamic types as heap types with PyType_FromSpecWithBases. It's
 * a good idea to consult the source for PyType_FromSpecWithBases in
 * typeobject.c before modifying since the behavior doesn't exactly match the
 * documentation.
 *
 * We don't currently have any way to define a new heap type
 * without leaking the dynamically allocated methods array, but this is fine
 * because we never free the dynamic types we construct. (it'd probably be
 * possible by subclassing PyType with a different tp_dealloc method).
 */

#define PY_SSIZE_T_CLEAN
#include "Python.h"

#include "docstring.h"
#include "hiwire.h"
#include "js2python.h"
#include "jsmemops.h"
#include "jsproxy.h"
#include "pyproxy.h"
#include "python2js.h"

#include "structmember.h"

// clang-format off
#define IS_ITERABLE   (1<<0)
#define IS_ITERATOR   (1<<1)
#define HAS_LENGTH    (1<<2)
#define HAS_GET       (1<<3)
#define HAS_SET       (1<<4)
#define HAS_HAS       (1<<5)
#define HAS_INCLUDES  (1<<6)
#define IS_AWAITABLE  (1<<7)
#define IS_BUFFER     (1<<8)
#define IS_CALLABLE   (1<<9)
#define IS_ARRAY      (1<<10)
#define IS_NODE_LIST  (1<<11)
#define IS_TYPEDARRAY (1<<12)
#define IS_DOUBLE_PROXY (1 << 13)
#define IS_OBJECT_MAP (1 << 14)
#define IS_GENERATOR (1 << 15)
// clang-format on

_Py_IDENTIFIER(get_event_loop);
_Py_IDENTIFIER(create_future);
_Py_IDENTIFIER(set_exception);
_Py_IDENTIFIER(set_result);
_Py_IDENTIFIER(__await__);
_Py_IDENTIFIER(__dir__);
_Py_IDENTIFIER(KeysView);
_Py_IDENTIFIER(ItemsView);
_Py_IDENTIFIER(ValuesView);
_Py_IDENTIFIER(popitem);
_Py_IDENTIFIER(clear);
_Py_IDENTIFIER(update);
_Py_IDENTIFIER(_js_type_flags);
Js_IDENTIFIER(then);
Js_IDENTIFIER(finally);
Js_IDENTIFIER(has);
Js_IDENTIFIER(set);
Js_IDENTIFIER(delete);
Js_IDENTIFIER(includes);
Js_IDENTIFIER(next);
Js_IDENTIFIER(return );
Js_IDENTIFIER(throw);
_Py_IDENTIFIER(fileno);
_Py_IDENTIFIER(register);

static PyObject* collections_abc;
static PyObject* MutableMapping;
static PyObject* JsProxy_metaclass;
static PyObject* asyncio_get_event_loop;
static PyTypeObject* PyExc_BaseException_Type;
static PyObject* MutableSequence;
static PyObject* Sequence;
static PyObject* MutableMapping;
static PyObject* Mapping;

////////////////////////////////////////////////////////////
// JsProxy
//
// This is a Python object that provides idiomatic access to a JavaScript
// object.

// clang-format off
typedef struct
{
  PyObject_HEAD
  JsRef js;
// fields for methods
  JsRef this_;
  vectorcallfunc vectorcall;
// fields for buffers
  Py_ssize_t byteLength;
  char* format;
  Py_ssize_t itemsize;
  bool check_assignments;
// Currently just for module objects
  PyObject* dict;
} JsProxy;
// clang-format on

#define JsProxy_REF(x) (((JsProxy*)x)->js)
#define JsMethod_THIS(x) (((JsProxy*)x)->this_)

static void
JsProxy_dealloc(JsProxy* self)
{
  if (pyproxy_Check(self->this_)) {
    destroy_proxy(self->this_, NULL);
  }
#ifdef DEBUG_F
  extern bool tracerefs;
  if (tracerefs) {
    printf("jsproxy delloc %zd, %zd\n", (long)self, (long)self->js);
  }
#endif
  hiwire_CLEAR(self->js);
  hiwire_CLEAR(self->this_);
  Py_TYPE(self)->tp_free((PyObject*)self);
}

/**
 * repr overload, does `obj.toString()` which produces a low-quality repr.
 */
static PyObject*
JsProxy_Repr(PyObject* self)
{
  JsRef idrepr = hiwire_to_string(JsProxy_REF(self));
  if (idrepr == NULL) {
    PyErr_Format(PyExc_TypeError,
                 "Pyodide cannot generate a repr for this Javascript object "
                 "because it has no 'toString' method");
    return NULL;
  }
  PyObject* pyrepr = js2python(idrepr);
  hiwire_decref(idrepr);
  return pyrepr;
}

/**
 * typeof getter, returns `typeof(obj)`.
 */
static PyObject*
JsProxy_typeof(PyObject* self, void* _unused)
{
  JsRef idval = hiwire_typeof(JsProxy_REF(self));
  PyObject* result = js2python(idval);
  hiwire_decref(idval);
  return result;
}

static PyObject*
JsProxy_js_id(PyObject* self, void* _unused)
{
  PyObject* result = NULL;

  JsRef idval = JsProxy_REF(self);
  int x[2] = { (int)Py_TYPE(self), (int)idval };
  Py_hash_t result_c = _Py_HashBytes(x, 8);
  FAIL_IF_MINUS_ONE(result_c);
  result = PyLong_FromLong(result_c);
finally:
  return result;
}

static PyObject*
JsProxy_js_id_private(PyObject* mod, PyObject* obj)
{
  if (!JsProxy_Check(obj)) {
    PyErr_SetString(PyExc_TypeError, "Expected argument to be a JsProxy");
    return NULL;
  }

  JsRef idval = JsProxy_REF(obj);
  return PyLong_FromLong((int)idval);
}

/**
 * getattr overload, first checks whether the attribute exists in the JsProxy
 * dict, and if so returns that. Otherwise, it attempts lookup on the wrapped
 * object.
 */
static PyObject*
JsProxy_GetAttr(PyObject* self, PyObject* attr)
{
  PyObject* result = PyObject_GenericGetAttr(self, attr);
  if (result != NULL || !PyErr_ExceptionMatches(PyExc_AttributeError)) {
    return result;
  }
  PyErr_Clear();

  bool success = false;
  JsRef idresult = 0;
  // result:
  PyObject* pyresult = NULL;

  const char* key = PyUnicode_AsUTF8(attr);
  FAIL_IF_NULL(key);
  if (strcmp(key, "keys") == 0 && JsArray_Check(JsProxy_REF(self))) {
    // Sometimes Python APIs test for the existence of a "keys" function
    // to decide whether something should be treated like a dict.
    // This mixes badly with the javascript Array.keys API, so pretend that it
    // doesn't exist. (Array.keys isn't very useful anyways so hopefully this
    // won't confuse too many people...)
    PyErr_SetString(PyExc_AttributeError, key);
    FAIL();
  }

  idresult = JsObject_GetString(JsProxy_REF(self), key);
  if (idresult == NULL) {
    PyErr_SetString(PyExc_AttributeError, key);
    FAIL();
  }

  if (!pyproxy_Check(idresult) && hiwire_is_function(idresult)) {
    pyresult = JsProxy_create_with_this(idresult, JsProxy_REF(self));
  } else {
    pyresult = js2python(idresult);
  }
  FAIL_IF_NULL(pyresult);

  success = true;
finally:
  hiwire_decref(idresult);
  if (!success) {
    Py_CLEAR(pyresult);
  }
  return pyresult;
}

/**
 * setattr / delttr overload. TODO: Raise an error if the attribute exists on
 * the proxy.
 */
static int
JsProxy_SetAttr(PyObject* self, PyObject* attr, PyObject* pyvalue)
{
  bool success = false;
  JsRef idvalue = NULL;

  const char* key = PyUnicode_AsUTF8(attr);
  FAIL_IF_NULL(key);

  if (strncmp(key, "__", 2) == 0) {
    // Avoid creating reference loops between Python and JavaScript with js
    // modules. Such reference loops make it hard to avoid leaking memory.
    if (strcmp(key, "__loader__") == 0 || strcmp(key, "__name__") == 0 ||
        strcmp(key, "__package__") == 0 || strcmp(key, "__path__") == 0 ||
        strcmp(key, "__spec__") == 0) {
      return PyObject_GenericSetAttr(self, attr, pyvalue);
    }
  }

  if (pyvalue == NULL) {
    FAIL_IF_MINUS_ONE(JsObject_DeleteString(JsProxy_REF(self), key));
  } else {
    idvalue = python2js(pyvalue);
    FAIL_IF_MINUS_ONE(JsObject_SetString(JsProxy_REF(self), key, idvalue));
  }

  success = true;
finally:
  hiwire_CLEAR(idvalue);
  return success ? 0 : -1;
}

static PyObject*
JsProxy_RichCompare(PyObject* a, PyObject* b, int op)
{
  if (!JsProxy_Check(b)) {
    switch (op) {
      case Py_EQ:
        Py_RETURN_FALSE;
      case Py_NE:
        Py_RETURN_TRUE;
      default:
        return Py_NotImplemented;
    }
  }

  int result;
  JsRef ida = python2js(a);
  JsRef idb = python2js(b);
  switch (op) {
    case Py_LT:
      result = hiwire_less_than(ida, idb);
      break;
    case Py_LE:
      result = hiwire_less_than_equal(ida, idb);
      break;
    case Py_EQ:
      result = hiwire_equal(ida, idb);
      break;
    case Py_NE:
      result = hiwire_not_equal(ida, idb);
      break;
    case Py_GT:
      result = hiwire_greater_than(ida, idb);
      break;
    case Py_GE:
      result = hiwire_greater_than_equal(ida, idb);
      break;
  }

  hiwire_decref(ida);
  hiwire_decref(idb);
  if (result) {
    Py_RETURN_TRUE;
  } else {
    Py_RETURN_FALSE;
  }
}

EM_JS_REF(JsRef, JsProxy_GetIter_js, (JsRef idobj), {
  let jsobj = Hiwire.get_value(idobj);
  return Hiwire.new_value(jsobj[Symbol.iterator]());
});

/**
 * iter overload. Present if IS_ITERABLE but not IS_ITERATOR (if the IS_ITERATOR
 * flag is present we use PyObject_SelfIter). Does `obj[Symbol.iterator]()`.
 */
static PyObject*
JsProxy_GetIter(PyObject* self)
{
  JsRef iditer = JsProxy_GetIter_js(JsProxy_REF(self));
  if (iditer == NULL) {
    return NULL;
  }
  PyObject* result = js2python(iditer);
  hiwire_decref(iditer);
  return result;
}

// clang-format off
EM_JS_NUM(
int,
handle_next_result_js,
(JsRef resid, JsRef* result_ptr, char** msg),
{
  let errmsg;
  const res = Hiwire.get_value(resid);
  if(typeof res !== "object") {
    errmsg = `Result should have type "object" not "${typeof res}"`;
  } else if(typeof res.done === "undefined") {
    if (typeof res.then === "function") {
      errmsg = `Result was a promise, use anext() / asend() / athrow() instead.`;
    } else {
      errmsg = `Result has no "done" field.`;
    }
  }
  if (errmsg) {
    DEREF_U32(msg, 0) = stringToNewUTF8(errmsg);
    return -1;
  }
  let result_id = Hiwire.new_value(res.value);
  DEREF_U32(result_ptr, 0) = result_id;
  return res.done;
});

PySendResult
handle_next_result(JsRef next_res, PyObject** result){
  PySendResult res = PYGEN_ERROR;
  char* msg = NULL;
  JsRef idresult = NULL;
  *result = NULL;

  int done = handle_next_result_js(next_res, &idresult, &msg);
  // done:
  //   1 ==> finished
  //   0 ==> not finished
  //  -1 ==> error (if msg is set, we set the error flag to a TypeError with
  //         msg otherwise the error flag must already be set)
  if (msg) {
    PyErr_SetString(PyExc_TypeError, msg);
    free(msg);
    FAIL();
  }
  FAIL_IF_MINUS_ONE(done);
  // If there was no "value", "idresult" will be jsundefined
  // so pyvalue will be set to Py_None.
  *result = js2python(idresult);
  FAIL_IF_NULL(result);

  res = done ? PYGEN_RETURN : PYGEN_NEXT;
finally:
  hiwire_CLEAR(idresult);
  return res;
}

// clang-format on

PySendResult
JsProxy_am_send(PyObject* self, PyObject* arg, PyObject** result)
{
  JsRef jsarg = Js_undefined;
  JsRef next_res = NULL;
  *result = NULL;
  PySendResult ret = PYGEN_ERROR;

  if (arg) {
    jsarg = python2js(arg);
    FAIL_IF_NULL(jsarg);
  }
  next_res = hiwire_CallMethodId_OneArg(JsProxy_REF(self), &JsId_next, jsarg);
  FAIL_IF_NULL(next_res);
  ret = handle_next_result(next_res, result);
finally:
  hiwire_CLEAR(jsarg);
  hiwire_CLEAR(next_res);
  return ret;
}

PyObject*
JsProxy_IterNext(PyObject* self)
{
  PyObject* result;
  if (JsProxy_am_send(self, NULL, &result) == PYGEN_RETURN) {
    // The Python docs for tp_iternext say "When the iterator is exhausted, it
    // must return NULL; a StopIteration exception may or may not be set."
    // So if the result is None, we can just leave error flag unset.
    if (result != Py_None) {
      _PyGen_SetStopIterationValue(result);
    }
    Py_CLEAR(result);
  }
  return result;
}

PyObject*
JsGenerator_send(PyObject* self, PyObject* arg)
{
  PyObject* result;
  if (JsProxy_am_send(self, arg, &result) == PYGEN_RETURN) {
    if (result == Py_None) {
      PyErr_SetNone(PyExc_StopIteration);
    } else {
      _PyGen_SetStopIterationValue(result);
    }
    Py_CLEAR(result);
  }
  return result;
}

static PyMethodDef JsGenerator_send_MethodDef = {
  "send",
  (PyCFunction)JsGenerator_send,
  METH_O,
};

static PyObject* Exc_JsException;

static PyObject*
JsGenerator_throw_inner(PyObject* self,
                        PyObject* typ,
                        PyObject* val,
                        PyObject* tb)
{
  if (tb == Py_None) {
    tb = NULL;
  } else if (tb != NULL && !PyTraceBack_Check(tb)) {
    PyErr_SetString(PyExc_TypeError,
                    "throw() third argument must be a traceback object");
    return NULL;
  }

  Py_INCREF(typ);
  Py_XINCREF(val);
  Py_XINCREF(tb);

  if (PyExceptionClass_Check(typ)) {
    PyErr_NormalizeException(&typ, &val, &tb);
    if (tb != NULL) {
      PyException_SetTraceback(val, tb);
    }
  } else if (PyExceptionInstance_Check(typ)) {
    /* Raising an instance.  The value should be a dummy. */
    if (val && val != Py_None) {
      PyErr_SetString(PyExc_TypeError,
                      "instance exception may not have a separate value");
      goto failed_throw;
    } else {
      /* Normalize to raise <class>, <instance> */
      Py_XDECREF(val);
      val = typ;
      typ = PyExceptionInstance_Class(typ);
      Py_INCREF(typ);

      if (tb == NULL)
        /* Returns NULL if there's no traceback */
        tb = PyException_GetTraceback(val);
    }
  } else {
    /* Not something you can raise.  throw() fails. */
    PyErr_Format(PyExc_TypeError,
                 "exceptions must be classes or instances "
                 "deriving from BaseException, not %s",
                 Py_TYPE(typ)->tp_name);
    goto failed_throw;
  }

  PyErr_Restore(typ, val, tb);
  JsRef throw_res = NULL;
  PyObject* result = NULL;
  if (PyErr_ExceptionMatches(PyExc_GeneratorExit)) {
    PyErr_Clear();
    throw_res = hiwire_CallMethodId_NoArgs(JsProxy_REF(self), &JsId_return);
  } else {
    JsRef exc;
    if (PyErr_ExceptionMatches(Exc_JsException)) {
      PyErr_Fetch(&typ, &val, &tb);
      exc = JsException_AsJs(val); // cannot fail.
      Py_CLEAR(typ);
      Py_CLEAR(val);
      Py_CLEAR(tb);
    } else {
      exc = wrap_exception(); // cannot fail.
    }
    throw_res = hiwire_CallMethodId_OneArg(JsProxy_REF(self), &JsId_throw, exc);
    hiwire_CLEAR(exc);
  }
  FAIL_IF_NULL(throw_res);
  PySendResult ret = handle_next_result(throw_res, &result);
  if (ret == PYGEN_RETURN) {
    if (result == Py_None) {
      PyErr_SetNone(PyExc_StopIteration);
    } else {
      _PyGen_SetStopIterationValue(result);
    }
    Py_CLEAR(result);
  }
finally:
  hiwire_CLEAR(throw_res);
  return result;

failed_throw:
  /* Didn't use our arguments, so restore their original refcounts */
  Py_DECREF(typ);
  Py_XDECREF(val);
  Py_XDECREF(tb);
  return NULL;
}

static PyObject*
JsGenerator_throw(PyObject* self, PyObject* const* args, Py_ssize_t nargs)
{
  PyObject* typ;
  PyObject* val = NULL;
  PyObject* tb = NULL;

  if (!_PyArg_ParseStack(args, nargs, "O|OO:throw", &typ, &val, &tb)) {
    return NULL;
  }

  return JsGenerator_throw_inner(self, typ, val, tb);
}

static PyMethodDef JsGenerator_throw_MethodDef = {
  "throw",
  (PyCFunction)JsGenerator_throw,
  METH_FASTCALL,
};

static PyObject*
JsGenerator_close(PyObject* self, PyObject* ignored)
{
  PyObject* result =
    JsGenerator_throw_inner(self, PyExc_GeneratorExit, NULL, NULL);
  if (result != NULL) {
    // We could also just return it, but this matches Python. Generators that do
    // shenanigans stuff in "finally" blocks are hard to work with so we might
    // as well yell at people for using them.
    PyErr_SetString(PyExc_RuntimeError, "JavaScript generator ignored return");
    Py_DECREF(result);
    return NULL;
  }
  if (PyErr_ExceptionMatches(PyExc_StopIteration) ||
      PyErr_ExceptionMatches(PyExc_GeneratorExit)) {
    PyErr_Clear(); /* ignore these errors */
    Py_RETURN_NONE;
  }
  return NULL;
}

static PyMethodDef JsGenerator_close_MethodDef = {
  "close",
  (PyCFunction)JsGenerator_close,
  METH_NOARGS,
};

/**
 * This is exposed as a METH_NOARGS method on the JsProxy. It returns
 * Object.entries(obj) as a new JsProxy.
 */
static PyObject*
JsProxy_object_entries(PyObject* o, PyObject* _args)
{
  JsProxy* self = (JsProxy*)o;
  JsRef result_id = JsObject_Entries(self->js);
  if (result_id == NULL) {
    return NULL;
  }
  PyObject* result = JsProxy_create(result_id);
  hiwire_decref(result_id);
  return result;
}

static PyMethodDef JsProxy_object_entries_MethodDef = {
  "object_entries",
  (PyCFunction)JsProxy_object_entries,
  METH_NOARGS,
};

/**
 * This is exposed as a METH_NOARGS method on the JsProxy. It returns
 * Object.keys(obj) as a new JsProxy.
 */
static PyObject*
JsProxy_object_keys(PyObject* o, PyObject* _args)
{
  JsProxy* self = (JsProxy*)o;
  JsRef result_id = JsObject_Keys(self->js);
  if (result_id == NULL) {
    return NULL;
  }
  PyObject* result = JsProxy_create(result_id);
  hiwire_decref(result_id);
  return result;
}

static PyMethodDef JsProxy_object_keys_MethodDef = {
  "object_keys",
  (PyCFunction)JsProxy_object_keys,
  METH_NOARGS,
};

/**
 * This is exposed as a METH_NOARGS method on the JsProxy. It returns
 * Object.entries(obj) as a new JsProxy.
 */
static PyObject*
JsProxy_object_values(PyObject* o, PyObject* _args)
{
  JsProxy* self = (JsProxy*)o;
  JsRef result_id = JsObject_Values(self->js);
  if (result_id == NULL) {
    return NULL;
  }
  PyObject* result = JsProxy_create(result_id);
  hiwire_decref(result_id);
  return result;
}

static PyMethodDef JsProxy_object_values_MethodDef = {
  "object_values",
  (PyCFunction)JsProxy_object_values,
  METH_NOARGS,
};

/**
 * len(proxy) overload for proxies of Js objects with `length` or `size` fields.
 * Prefers `object.size` over `object.length`. Controlled by HAS_LENGTH.
 */
static Py_ssize_t
JsProxy_length(PyObject* o)
{
  JsProxy* self = (JsProxy*)o;
  return hiwire_get_length(self->js);
}

static PyObject*
JsProxy_item_array(PyObject* o, Py_ssize_t i)
{
  PyObject* pyresult = NULL;
  JsProxy* self = (JsProxy*)o;
  JsRef jsresult = JsArray_Get(self->js, i);
  FAIL_IF_NULL(jsresult);
  pyresult = js2python(jsresult);
finally:
  hiwire_CLEAR(jsresult);
  return pyresult;
}

/**
 * __getitem__ for proxies of Js Arrays, controlled by IS_ARRAY
 */
static PyObject*
JsArray_subscript(PyObject* o, PyObject* item)
{
  JsProxy* self = (JsProxy*)o;
  JsRef jsresult = NULL;
  PyObject* pyresult = NULL;

  if (PyIndex_Check(item)) {
    Py_ssize_t i = PyNumber_AsSsize_t(item, PyExc_IndexError);
    if (i == -1)
      FAIL_IF_ERR_OCCURRED();
    if (i < 0) {
      int length = hiwire_get_length(self->js);
      FAIL_IF_MINUS_ONE(length);
      i += length;
    }
    jsresult = JsArray_Get(self->js, i);
    if (jsresult == NULL) {
      if (!PyErr_Occurred()) {
        PyErr_SetObject(PyExc_IndexError, item);
      }
      FAIL();
    }
    pyresult = js2python(jsresult);
    goto success;
  }
  if (PySlice_Check(item)) {
    Py_ssize_t start, stop, step;
    FAIL_IF_MINUS_ONE(PySlice_Unpack(item, &start, &stop, &step));
    int length = hiwire_get_length(self->js);
    FAIL_IF_MINUS_ONE(length);
    // PySlice_AdjustIndices is "Always successful" per the docs.
    Py_ssize_t slicelength = PySlice_AdjustIndices(length, &start, &stop, step);
    if (slicelength <= 0) {
      jsresult = JsArray_New();
    } else {
      jsresult = JsArray_slice(self->js, slicelength, start, stop, step);
    }
    FAIL_IF_NULL(jsresult);
    pyresult = js2python(jsresult);
    goto success;
  }
  PyErr_Format(PyExc_TypeError,
               "list indices must be integers or slices, not %.200s",
               item->ob_type->tp_name);
success:
finally:
  hiwire_CLEAR(jsresult);
  return pyresult;
}

/**
 * __getitem__ for proxies of Js TypedArrays, controlled by IS_TYPEDARRAY
 */
static PyObject*
JsTypedArray_subscript(PyObject* o, PyObject* item)
{
  if (PySlice_Check(item)) {
    PyErr_SetString(PyExc_NotImplementedError,
                    "Slice subscripting isn't implemented for typed arrays");
    return NULL;
  }
  return JsArray_subscript(o, item);
}

/**
 * __getitem__ for proxies of HTMLCollection or NodeList, controlled by
 * IS_NODE_LIST
 */
static PyObject*
JsNodeList_subscript(PyObject* o, PyObject* item)
{
  if (PySlice_Check(item)) {
    PyErr_SetString(
      PyExc_NotImplementedError,
      "Slice subscripting isn't implemented for HTMLCollection or NodeList");
    return NULL;
  }
  return JsArray_subscript(o, item);
}

/**
 * __setitem__ and __delitem__ for proxies of Js Arrays, controlled by IS_ARRAY
 */
static int
JsArray_ass_subscript(PyObject* o, PyObject* item, PyObject* pyvalue)
{
  JsProxy* self = (JsProxy*)o;
  bool success = false;
  JsRef idvalue = NULL;
  PyObject* seq = NULL;
  Py_ssize_t i;
  if (PySlice_Check(item)) {
    Py_ssize_t start, stop, step, slicelength;
    FAIL_IF_MINUS_ONE(PySlice_Unpack(item, &start, &stop, &step));
    int length = hiwire_get_length(self->js);
    FAIL_IF_MINUS_ONE(length);
    // PySlice_AdjustIndices is "Always successful" per the docs.
    slicelength = PySlice_AdjustIndices(length, &start, &stop, step);

    if (pyvalue != NULL) {
      seq = PySequence_Fast(pyvalue, "can only assign an iterable");
      FAIL_IF_NULL(seq);
    }
    if (pyvalue != NULL && step != 1 &&
        PySequence_Fast_GET_SIZE(seq) != slicelength) {
      PyErr_Format(PyExc_ValueError,
                   "attempt to assign sequence of "
                   "size %zd to extended slice of "
                   "size %zd",
                   PySequence_Fast_GET_SIZE(seq),
                   slicelength);
      FAIL();
    }
    if (pyvalue == NULL) {
      if (slicelength <= 0) {
        success = true;
        goto finally;
      }
      if (step < 0) {
        // We have to delete in backwards order so make sure step > 0.
        stop = start + 1;
        start = stop + step * (slicelength - 1) - 1;
        step = -step;
      }
      JsArray_slice_assign(self->js, slicelength, start, stop, step, 0, NULL);
    } else {
      if (step != 1 && !slicelength) {
        // At this point, assigning to an extended slice of length 0 must be a
        // no-op
        success = true;
        goto finally;
      }
      JsArray_slice_assign(self->js,
                           slicelength,
                           start,
                           stop,
                           step,
                           PySequence_Fast_GET_SIZE(seq),
                           PySequence_Fast_ITEMS(seq));
    }
    success = true;
    goto finally;
  } else if (PyIndex_Check(item)) {
    i = PyNumber_AsSsize_t(item, PyExc_IndexError);
    if (i == -1)
      FAIL_IF_ERR_OCCURRED();
    if (i < 0) {
      int length = hiwire_get_length(self->js);
      FAIL_IF_MINUS_ONE(length);
      i += length;
    }
  } else {
    PyErr_Format(PyExc_TypeError,
                 "list indices must be integers or slices, not %.200s",
                 item->ob_type->tp_name);
    return -1;
  }

  if (pyvalue == NULL) {
    if (JsArray_Delete(self->js, i)) {
      if (!PyErr_Occurred()) {
        PyErr_SetObject(PyExc_IndexError, item);
      }
      FAIL();
    }
  } else {
    idvalue = python2js(pyvalue);
    FAIL_IF_NULL(idvalue);
    FAIL_IF_MINUS_ONE(JsArray_Set(self->js, i, idvalue));
  }
  success = true;
finally:
  Py_CLEAR(seq);
  hiwire_CLEAR(idvalue);
  return success ? 0 : -1;
}

/**
 * __setitem__ and __delitem__ for proxies of TypedArrays, controlled by
 * IS_TYPEDARRAY
 */
static int
JsTypedArray_ass_subscript(PyObject* o, PyObject* item, PyObject* pyvalue)
{
  if (pyvalue == NULL) {
    PyErr_SetString(PyExc_ValueError, "cannot delete array elements");
    return -1;
  }
  if (PySlice_Check(item)) {
    PyErr_SetString(PyExc_NotImplementedError,
                    "Slice assignment isn't implemented for typed arrays");
    return -1;
  }
  return JsArray_ass_subscript(o, item, pyvalue);
}

static PyObject*
JsArray_extend(PyObject* o, PyObject* iterable)
{
  JsProxy* self = (JsProxy*)o;
  JsRef temp = NULL;
  PyObject* it = NULL;
  bool success = false;

  temp = JsArray_New();
  FAIL_IF_NULL(temp);
  if (PyList_CheckExact(iterable) || PyTuple_CheckExact(iterable)) {
    iterable = PySequence_Fast(iterable, "argument must be iterable");
    if (!iterable)
      return NULL;
    Py_ssize_t n = PySequence_Fast_GET_SIZE(iterable);
    if (n == 0) {
      /* short circuit when iterable is empty */
      success = true;
      goto finally;
    }
    /* note that we may still have self == iterable here for the
     * situation a.extend(a), but the following code works
     * in that case too.  Just make sure to resize self
     * before calling PySequence_Fast_ITEMS.
     */
    /* populate the end of self with iterable's items */
    PyObject** src = PySequence_Fast_ITEMS(iterable);
    for (int i = 0; i < n; i++) {
      PyObject* pyval = src[i];
      JsRef jsval = python2js(pyval);
      FAIL_IF_NULL(jsval);
      FAIL_IF_MINUS_ONE(JsArray_Push(temp, jsval));
      hiwire_decref(jsval);
    }
  } else {
    Py_INCREF(iterable);
    it = PyObject_GetIter(iterable);
    PyObject* (*iternext)(PyObject*);
    iternext = *Py_TYPE(it)->tp_iternext;

    /* Run iterator to exhaustion. */
    for (;;) {
      PyObject* item = iternext(it);
      if (item == NULL) {
        if (PyErr_Occurred()) {
          if (PyErr_ExceptionMatches(PyExc_StopIteration))
            PyErr_Clear();
          else {
            FAIL();
          }
        }
        break;
      }
      JsRef jsval = python2js(item);
      FAIL_IF_NULL(jsval);
      FAIL_IF_MINUS_ONE(JsArray_Push(temp, jsval));
      hiwire_decref(jsval);
    }
  }
  EM_ASM(
    {
      // clang-format off
      Hiwire.get_value($1).push(...Hiwire.get_value($0));
      // clang-format on
    },
    temp,
    self->js);
  success = true;
finally:
  Py_CLEAR(iterable);
  Py_CLEAR(it);
  if (!success) {
    EM_ASM(
      {
        for (let v of Hiwire.get_value($0)) {
          // clang-format off
        if(typeof v.destroy === "function"){
          try{
            v.destroy();
          } catch(e) {
            console.warn("Weird error:", e);
          }
        }
          // clang-format on
        }
      },
      temp);
  }
  hiwire_CLEAR(temp);
  if (success) {
    Py_RETURN_NONE;
  } else {
    return NULL;
  }
}

static PyMethodDef JsArray_extend_MethodDef = {
  "extend",
  (PyCFunction)JsArray_extend,
  METH_O,
};

static PyObject*
JsArray_inplace_concat(PyObject* self, PyObject* other)
{
  PyObject* result = JsArray_extend(self, other);
  if (result == NULL)
    return result;
  Py_DECREF(result);
  Py_INCREF(self);
  return self;
}

static PyObject*
JsArray_append(PyObject* o, PyObject* arg)
{
  JsProxy* self = (JsProxy*)o;
  bool success = false;
  JsRef jsarg = NULL;
  jsarg = python2js(arg);
  FAIL_IF_NULL(jsarg);
  FAIL_IF_MINUS_ONE(JsArray_Push(self->js, jsarg));
  success = true;
finally:
  hiwire_CLEAR(jsarg);
  if (success) {
    Py_RETURN_NONE;
  } else {
    return NULL;
  }
}

static PyMethodDef JsArray_append_MethodDef = {
  "append",
  (PyCFunction)JsArray_append,
  METH_O,
};

// Copied directly from Python
static inline int
valid_index(Py_ssize_t i, Py_ssize_t limit)
{
  /* The cast to size_t lets us use just a single comparison
      to check whether i is in the range: 0 <= i < limit.

      See:  Section 14.2 "Bounds Checking" in the Agner Fog
      optimization manual found at:
      https://www.agner.org/optimize/optimizing_cpp.pdf
  */
  return (size_t)i < (size_t)limit;
}

static PyObject*
JsArray_pop(PyObject* o, PyObject* const* args, Py_ssize_t nargs)
{
  JsProxy* self = (JsProxy*)o;
  JsRef jsresult = NULL;
  PyObject* pyresult = NULL;
  PyObject* iobj = NULL;
  Py_ssize_t index = -1;

  if (!_PyArg_CheckPositional("pop", nargs, 0, 1)) {
    FAIL();
  }
  if (nargs > 0) {
    iobj = _PyNumber_Index(args[0]);
    FAIL_IF_NULL(iobj);
    index = PyLong_AsSsize_t(iobj);
    if (index == -1) {
      FAIL_IF_ERR_OCCURRED();
    }
  }

  int length = hiwire_get_length(self->js);
  FAIL_IF_MINUS_ONE(length);

  if (length == 0) {
    /* Special-case most common failure cause */
    PyErr_SetString(PyExc_IndexError, "pop from empty list");
    FAIL();
  }
  if (index < 0)
    index += length;
  if (!valid_index(index, length)) {
    PyErr_SetString(PyExc_IndexError, "pop index out of range");
    FAIL();
  }

  jsresult = JsArray_Splice(self->js, index);
  FAIL_IF_NULL(jsresult);
  pyresult = js2python(jsresult);

finally:
  Py_CLEAR(iobj);
  return pyresult;
}

static PyMethodDef JsArray_pop_MethodDef = {
  "pop",
  (PyCFunction)JsArray_pop,
  METH_FASTCALL,
};

static PyObject*
JsArray_reversed(PyObject* o, PyObject* ignored)
{
  JsProxy* self = (JsProxy*)o;

  JsRef iditer = hiwire_reversed_iterator(self->js);
  if (iditer == NULL) {
    return NULL;
  }
  PyObject* result = js2python(iditer);
  hiwire_decref(iditer);
  return result;
}

static PyMethodDef JsArray_reversed_MethodDef = {
  "__reversed__",
  (PyCFunction)JsArray_reversed,
  METH_NOARGS,
};

// clang-format off
EM_JS_NUM(int,
JsArray_index_helper,
(JsRef list, JsRef value, int start, int stop),
{
  let o = Hiwire.get_value(list);
  let v = Hiwire.get_value(value);
  for (let i = start; i < stop; i++) {
    if (o[i] === v) {
      return i;
    }
  }
  return -1;
})
// clang-format on

static PyObject*
JsArray_index(PyObject* o, PyObject* args)
{
  JsProxy* self = (JsProxy*)o;
  PyObject* value;
  Py_ssize_t start = 0;
  Py_ssize_t stop = PY_SSIZE_T_MAX;
  if (!PyArg_ParseTuple(args, "O|nn:index", &value, &start, &stop)) {
    return NULL;
  }

  int length = JsProxy_length(o);
  if (length == -1) {
    return NULL;
  }
  if (start < 0) {
    start += length;
    if (start < 0)
      start = 0;
  }
  if (stop < 0) {
    stop += length;
    if (stop < 0)
      stop = 0;
  }
  if (stop > length) {
    stop = length;
  }

  JsRef jsvalue = python2js_track_proxies(value, NULL);
  if (jsvalue == NULL) {
    PyErr_Clear();
    for (int i = start; i < stop; i++) {
      JsRef jsobj = JsArray_Get(self->js, i);
      // We know `value` is not a `JsProxy`: if it were we would have taken the
      // other branch. Thus, if `jsobj` is not a `PyProxy`,
      // `PyObject_RichCompareBool` is guaranteed to return false. As a speed
      // up, only perform the check if the object is a `PyProxy`.
      PyObject* pyobj = pyproxy_AsPyObject(jsobj); /* borrowed! */
      hiwire_decref(jsobj);
      if (pyobj == NULL) {
        continue;
      }
      int cmp = PyObject_RichCompareBool(pyobj, value, Py_EQ);
      if (cmp > 0)
        return PyLong_FromSsize_t(i);
      else if (cmp < 0)
        return NULL;
    }
  } else {
    int result = JsArray_index_helper(self->js, jsvalue, start, stop);
    hiwire_decref(jsvalue);
    if (result != -1) {
      return PyLong_FromSsize_t(result);
    }
  }
  if (!PyErr_Occurred()) {
    PyErr_Format(PyExc_ValueError, "%R is not in list", value);
  }
  return NULL;
}

static PyMethodDef JsArray_index_MethodDef = {
  "index",
  (PyCFunction)JsArray_index,
  METH_VARARGS,
};

// clang-format off
EM_JS_NUM(int,
JsArray_count_helper,
(JsRef list, JsRef value),
{
  let o = Hiwire.get_value(list);
  let v = Hiwire.get_value(value);
  let result = 0;
  for (let i = 0; i < o.length; i++) {
    if (o[i] === v) {
      result++;
    }
  }
  return result;
})
// clang-format on

static PyObject*
JsArray_count(PyObject* o, PyObject* value)
{
  JsProxy* self = (JsProxy*)o;
  JsRef jsvalue = python2js_track_proxies(value, NULL);
  if (jsvalue == NULL) {
    PyErr_Clear();
    int result = 0;
    Py_ssize_t stop = JsProxy_length(o);
    if (stop == -1) {
      return NULL;
    }
    for (int i = 0; i < stop; i++) {
      JsRef jsobj = JsArray_Get(self->js, i);
      // We know `value` is not a `JsProxy`: if it were we would have taken the
      // other branch. Thus, if `jsobj` is not a `PyProxy`,
      // `PyObject_RichCompareBool` is guaranteed to return false. As a speed
      // up, only perform the check if the object is a `PyProxy`.
      PyObject* pyobj = pyproxy_AsPyObject(jsobj); /* borrowed! */
      hiwire_decref(jsobj);
      if (pyobj == NULL) {
        continue;
      }
      int cmp = PyObject_RichCompareBool(pyobj, value, Py_EQ);
      if (cmp > 0)
        result++;
      else if (cmp < 0)
        return NULL;
    }
    return PyLong_FromSsize_t(result);
  } else {
    int result = JsArray_count_helper(self->js, jsvalue);
    hiwire_decref(jsvalue);
    if (result == -1) {
      return NULL;
    } else {
      return PyLong_FromSsize_t(result);
    }
  }
}

static PyMethodDef JsArray_count_MethodDef = {
  "count",
  (PyCFunction)JsArray_count,
  METH_O,
};

EM_JS_NUM(errcode, JsArray_reverse_helper, (JsRef arrayid), {
  Hiwire.get_value(arrayid).reverse();
})

static PyObject*
JsArray_reverse(PyObject* o, PyObject* _ignored)
{
  JsProxy* self = (JsProxy*)o;
  if (JsArray_reverse_helper(self->js) == -1) {
    return NULL;
  }
  Py_RETURN_NONE;
}

static PyMethodDef JsArray_reverse_MethodDef = {
  "reverse",
  (PyCFunction)JsArray_reverse,
  METH_NOARGS,
};

// A helper method for jsproxy_subscript.
EM_JS_REF(JsRef, JsProxy_subscript_js, (JsRef idobj, JsRef idkey), {
  let obj = Hiwire.get_value(idobj);
  let key = Hiwire.get_value(idkey);
  let result = obj.get(key);
  // clang-format off
  if (result === undefined) {
    // Try to distinguish between undefined and missing:
    // If the object has a "has" method and it returns false for this key, the
    // key is missing. Otherwise, assume key present and value was undefined.
    // TODO: in absence of a "has" method, should we return None or KeyError?
    if (obj.has && typeof obj.has === "function" && !obj.has(key)) {
      return 0;
    }
  }
  // clang-format on
  return Hiwire.new_value(result);
});

/**
 * __getitem__ for JsProxies that have a "get" method. Translates proxy[key] to
 * obj.get(key). Controlled by HAS_GET
 */
static PyObject*
JsProxy_subscript(PyObject* o, PyObject* pyidx)
{
  JsProxy* self = (JsProxy*)o;
  JsRef ididx = NULL;
  JsRef idresult = NULL;
  PyObject* pyresult = NULL;

  ididx = python2js(pyidx);
  FAIL_IF_NULL(ididx);
  idresult = JsProxy_subscript_js(self->js, ididx);
  if (idresult == NULL) {
    if (!PyErr_Occurred()) {
      PyErr_SetObject(PyExc_KeyError, pyidx);
    }
    FAIL();
  }
  pyresult = js2python(idresult);

finally:
  hiwire_CLEAR(ididx);
  hiwire_CLEAR(idresult);
  return pyresult;
}

/**
 * __setitem__ / __delitem__ for JsProxies that have a "set" method (it's
 * currently assumed that they'll also have a del method...). Translates
 * `proxy[key] = value` to `obj.set(key, value)` and `del proxy[key]` to
 * `obj.del(key)`.
 * Controlled by HAS_SET.
 */
static int
JsProxy_ass_subscript(PyObject* o, PyObject* pyidx, PyObject* pyvalue)
{
  JsProxy* self = (JsProxy*)o;
  bool success = false;
  JsRef ididx = NULL;
  JsRef idvalue = NULL;
  JsRef jsresult = NULL;
  ididx = python2js(pyidx);
  if (pyvalue == NULL) {
    jsresult = hiwire_CallMethodId_OneArg(self->js, &JsId_delete, ididx);
    FAIL_IF_NULL(jsresult);
    if (!hiwire_to_bool(jsresult)) {
      if (!PyErr_Occurred()) {
        PyErr_SetObject(PyExc_KeyError, pyidx);
      }
      FAIL();
    }
  } else {
    idvalue = python2js(pyvalue);
    FAIL_IF_NULL(idvalue);
    jsresult =
      hiwire_CallMethodId_va(self->js, &JsId_set, ididx, idvalue, NULL);
    FAIL_IF_NULL(jsresult);
  }
  success = true;
finally:
  hiwire_CLEAR(ididx);
  hiwire_CLEAR(idvalue);
  hiwire_CLEAR(jsresult);
  return success ? 0 : -1;
}

/**
 * Overload of the "in" operator for objects with an "includes" method.
 * Translates `key in proxy` to `obj.includes(key)`. We prefer to use
 * JsProxy_has when the object has both an `includes` and a `has` method.
 * Controlled by HAS_INCLUDES.
 */
static int
JsProxy_includes(JsProxy* self, PyObject* obj)
{
  JsRef jsresult = NULL;
  int result = -1;
  JsRef jsobj = python2js(obj);
  FAIL_IF_NULL(jsobj);
  jsresult = hiwire_CallMethodId_OneArg(self->js, &JsId_includes, jsobj);
  FAIL_IF_NULL(jsresult);
  result = hiwire_to_bool(jsresult);

finally:
  hiwire_CLEAR(jsobj);
  hiwire_CLEAR(jsresult);
  return result;
}

/**
 * Overload of the "in" operator for objects with a "has" method.
 * Translates `key in proxy` to `obj.has(key)`.
 * Controlled by HAS_HAS.
 */
static int
JsProxy_has(JsProxy* self, PyObject* obj)
{
  JsRef jsresult = NULL;
  int result = -1;
  JsRef jsobj = python2js(obj);
  FAIL_IF_NULL(jsobj);
  jsresult = hiwire_CallMethodId_OneArg(self->js, &JsId_has, jsobj);
  FAIL_IF_NULL(jsresult);
  result = hiwire_to_bool(jsresult);

finally:
  hiwire_CLEAR(jsobj);
  hiwire_CLEAR(jsresult);
  return result;
}

EM_JS_REF(JsRef, JsMap_GetIter_js, (JsRef idobj), {
  let jsobj = Hiwire.get_value(idobj);
  let result;
  // clang-format off
  if(typeof jsobj.keys === 'function') {
    // clang-format on
    result = jsobj.keys();
  } else {
    result = jsobj[Symbol.iterator]();
  }
  return Hiwire.new_value(result);
})

/**
 * iter overload for maps. Present if IS_ITERABLE but not IS_ITERATOR (if the
 * IS_ITERATOR flag is present we use PyObject_SelfIter).
 * Prefers to iterate using map.keys() over map[Symbol.iterator]().
 */
static PyObject*
JsMap_GetIter(PyObject* o)
{
  JsProxy* self = (JsProxy*)o;

  JsRef iditer = JsMap_GetIter_js(self->js);
  if (iditer == NULL) {
    return NULL;
  }
  PyObject* result = js2python(iditer);
  hiwire_decref(iditer);
  return result;
}

static PyObject*
JsMap_keys(PyObject* self, PyObject* Py_UNUSED(ignored))
{
  return _PyObject_CallMethodIdOneArg(collections_abc, &PyId_KeysView, self);
}

static PyMethodDef JsMap_keys_MethodDef = {
  "keys",
  (PyCFunction)JsMap_keys,
  METH_NOARGS,
};

static PyObject*
JsMap_values(PyObject* self, PyObject* Py_UNUSED(ignored))
{
  return _PyObject_CallMethodIdOneArg(collections_abc, &PyId_ValuesView, self);
}

static PyMethodDef JsMap_values_MethodDef = {
  "values",
  (PyCFunction)JsMap_values,
  METH_NOARGS,
};

static PyObject*
JsMap_items(PyObject* self, PyObject* Py_UNUSED(ignored))
{
  return _PyObject_CallMethodIdOneArg(collections_abc, &PyId_ItemsView, self);
}

static PyMethodDef JsMap_items_MethodDef = {
  "items",
  (PyCFunction)JsMap_items,
  METH_NOARGS,
};

static PyObject*
JsMap_get(PyObject* self,
          PyObject* const* args,
          Py_ssize_t nargs,
          PyObject* kwnames)
{
  static const char* const _keywords[] = { "key", "default", 0 };
  static struct _PyArg_Parser _parser = { "O|O:get", _keywords, 0 };
  PyObject* key;
  PyObject* default_ = Py_None;
  if (!_PyArg_ParseStackAndKeywords(
        args, nargs, kwnames, &_parser, &key, &default_)) {
    return NULL;
  }

  PyObject* result = PyObject_GetItem(self, key);
  if (result != NULL) {
    return result;
  }
  PyErr_Clear();
  Py_INCREF(default_);
  return default_;
}

static PyMethodDef JsMap_get_MethodDef = {
  "get",
  (PyCFunction)JsMap_get,
  METH_FASTCALL | METH_KEYWORDS,
};

static PyObject*
JsMap_pop(PyObject* self,
          PyObject* const* args,
          Py_ssize_t nargs,
          PyObject* kwnames)
{
  static const char* const _keywords[] = { "key", "default", 0 };
  static struct _PyArg_Parser _parser = { "O|O:get", _keywords, 0 };
  PyObject* key;
  PyObject* default_ = NULL;
  if (!_PyArg_ParseStackAndKeywords(
        args, nargs, kwnames, &_parser, &key, &default_)) {
    return NULL;
  }

  PyObject* result = PyObject_GetItem(self, key);
  if (result == NULL) {
    if (default_ == NULL) {
      return NULL;
    } else {
      PyErr_Clear();
      Py_INCREF(default_);
      return default_;
    }
  }
  if (PyObject_DelItem(self, key) == -1) {
    Py_CLEAR(result);
    return NULL;
  }
  return result;
}

static PyMethodDef JsMap_pop_MethodDef = {
  "pop",
  (PyCFunction)JsMap_pop,
  METH_FASTCALL | METH_KEYWORDS,
};

static PyObject*
JsMap_popitem(PyObject* self, PyObject* Py_UNUSED(ignored))
{
  return _PyObject_CallMethodIdOneArg(MutableMapping, &PyId_popitem, self);
}

static PyMethodDef JsMap_popitem_MethodDef = {
  "popitem",
  (PyCFunction)JsMap_popitem,
  METH_NOARGS,
};

EM_JS_NUM(int, JsMap_clear_js, (JsRef idmap), {
  const map = Hiwire.get_value(idmap);
  // clang-format off
  if(idmap && typeof idmap.clear === "function") {
    // clang-format on
    idmap.clear();
    return 1;
  }
  return 0;
})

static PyObject*
JsMap_clear(PyObject* self, PyObject* Py_UNUSED(ignored))
{
  // If the map has a JavaScript "clear" function, use that.
  int status = JsMap_clear_js(JsProxy_REF(self));
  if (status == -1) {
    return NULL;
  }
  if (status) {
    Py_RETURN_NONE;
  }
  // Otherwise iterate the map and delete the entries one at a time.
  return _PyObject_CallMethodIdOneArg(MutableMapping, &PyId_clear, self);
}

static PyMethodDef JsMap_clear_MethodDef = {
  "clear",
  (PyCFunction)JsMap_clear,
  METH_NOARGS,
};

PyObject*
JsMap_update(JsProxy* self, PyObject* args, PyObject* kwds)
{
  PyObject* arg = NULL;
  if (!PyArg_ParseTuple(args, "|O:update", &arg)) {
    return NULL;
  }
  if (arg != NULL) {
    PyObject* status = _PyObject_CallMethodIdObjArgs(
      MutableMapping, &PyId_update, self, arg, NULL);
    if (status == NULL) {
      return NULL;
    }
    Py_CLEAR(status);
  }
  if (kwds != NULL) {
    PyObject* status = _PyObject_CallMethodIdObjArgs(
      MutableMapping, &PyId_update, self, arg, NULL);
    if (status == NULL) {
      return NULL;
    }
    Py_CLEAR(status);
  }
  Py_RETURN_NONE;
}

static PyMethodDef JsMap_update_MethodDef = {
  "update",
  (PyCFunction)JsMap_update,
  METH_VARARGS | METH_KEYWORDS,
};

static PyObject*
JsMap_setdefault(PyObject* self,
                 PyObject* const* args,
                 Py_ssize_t nargs,
                 PyObject* kwnames)
{
  static const char* const _keywords[] = { "key", "default", 0 };
  static struct _PyArg_Parser _parser = { "O|O:get", _keywords, 0 };
  PyObject* key;
  PyObject* default_ = Py_None;
  if (!_PyArg_ParseStackAndKeywords(
        args, nargs, kwnames, &_parser, &key, &default_)) {
    return NULL;
  }

  PyObject* result = PyObject_GetItem(self, key);
  if (result != NULL) {
    return result;
  }
  PyErr_Clear();
  if (PyObject_SetItem(self, key, default_) == -1) {
    return NULL;
  }
  Py_INCREF(default_);
  return default_;
}

static PyMethodDef JsMap_setdefault_MethodDef = {
  "setdefault",
  (PyCFunction)JsMap_setdefault,
  METH_FASTCALL | METH_KEYWORDS,
};

/**
 * Overload of `dir(proxy)`. Walks the prototype chain of the object and adds
 * the ownPropertyNames of each prototype.
 */
static PyObject*
JsProxy_Dir(PyObject* self, PyObject* _args)
{
  bool success = false;
  PyObject* object__dir__ = NULL;
  PyObject* keys = NULL;
  PyObject* result_set = NULL;
  JsRef iddir = NULL;
  PyObject* pydir = NULL;
  PyObject* keys_str = NULL;
  PyObject* null_or_pynone = NULL;

  PyObject* result = NULL;

  // First get base __dir__ via object.__dir__(self)
  // Would have been nice if they'd supplied PyObject_GenericDir...
  object__dir__ =
    _PyObject_GetAttrId((PyObject*)&PyBaseObject_Type, &PyId___dir__);
  FAIL_IF_NULL(object__dir__);
  keys = PyObject_CallOneArg(object__dir__, self);
  FAIL_IF_NULL(keys);
  result_set = PySet_New(keys);
  FAIL_IF_NULL(result_set);

  // Now get attributes of js object
  iddir = JsObject_Dir(JsProxy_REF(self));
  pydir = js2python(iddir);
  FAIL_IF_NULL(pydir);
  // Merge and sort
  FAIL_IF_MINUS_ONE(_PySet_Update(result_set, pydir));
  if (JsArray_Check(JsProxy_REF(self))) {
    // See comment about Array.keys in GetAttr
    keys_str = PyUnicode_FromString("keys");
    FAIL_IF_NULL(keys_str);
    FAIL_IF_MINUS_ONE(PySet_Discard(result_set, keys_str));
  }
  result = PyList_New(0);
  FAIL_IF_NULL(result);
  null_or_pynone = _PyList_Extend((PyListObject*)result, result_set);
  FAIL_IF_NULL(null_or_pynone);
  FAIL_IF_MINUS_ONE(PyList_Sort(result));

  success = true;
finally:
  Py_CLEAR(object__dir__);
  Py_CLEAR(keys);
  Py_CLEAR(result_set);
  hiwire_decref(iddir);
  Py_CLEAR(pydir);
  Py_CLEAR(keys_str);
  Py_CLEAR(null_or_pynone);
  if (!success) {
    Py_CLEAR(result);
  }
  return result;
}

static PyMethodDef JsProxy_Dir_MethodDef = {
  "__dir__",
  (PyCFunction)JsProxy_Dir,
  METH_NOARGS,
  PyDoc_STR("Returns a list of the members and methods on the object."),
};

static PyObject*
JsProxy_toPy(PyObject* self,
             PyObject* const* args,
             Py_ssize_t nargs,
             PyObject* kwnames)
{
  static const char* const _keywords[] = { "depth", "default_converter", 0 };
  static struct _PyArg_Parser _parser = { "|$iO:to_py", _keywords, 0 };
  int depth = -1;
  PyObject* default_converter = NULL;
  if (!_PyArg_ParseStackAndKeywords(
        args, nargs, kwnames, &_parser, &depth, &default_converter)) {
    return NULL;
  }
  JsRef default_converter_js = NULL;
  if (default_converter != NULL) {
    default_converter_js = python2js(default_converter);
  }
  PyObject* result =
    js2python_convert(JsProxy_REF(self), depth, default_converter_js);
  if (pyproxy_Check(default_converter_js)) {
    destroy_proxy(default_converter_js, NULL);
  }
  hiwire_decref(default_converter_js);
  return result;
}

static PyMethodDef JsProxy_toPy_MethodDef = {
  "to_py",
  (PyCFunction)JsProxy_toPy,
  METH_FASTCALL | METH_KEYWORDS,
};

/**
 * Overload for bool(proxy), implemented for every JsProxy. Return `False` if
 * the object is falsey in JavaScript, or if it has a `size` field equal to 0,
 * or if it has a `length` field equal to zero and is an array. Otherwise return
 * `True`. This last convention could be replaced with "has a length equal to
 * zero and is not a function". In JavaScript, `func.length` returns the number
 * of arguments `func` expects. We definitely don't want 0-argument functions to
 * be falsey.
 */
static int
JsProxy_Bool(PyObject* o)
{
  JsProxy* self = (JsProxy*)o;
  return hiwire_get_bool(self->js) ? 1 : 0;
}

/**
 * Create a Future attached to the given Promise. When the promise is
 * resolved/rejected, the status of the future is set accordingly and
 * done_callback is called.
 */
static PyObject*
wrap_promise(JsRef promise, JsRef done_callback)
{
  bool success = false;
  PyObject* loop = NULL;
  PyObject* set_result = NULL;
  PyObject* set_exception = NULL;
  JsRef promise_id = NULL;
  JsRef promise_handles = NULL;
  JsRef promise_result = NULL;

  PyObject* result = NULL;

  loop = PyObject_CallNoArgs(asyncio_get_event_loop);
  FAIL_IF_NULL(loop);

  result = _PyObject_CallMethodIdNoArgs(loop, &PyId_create_future);
  FAIL_IF_NULL(result);

  set_result = _PyObject_GetAttrId(result, &PyId_set_result);
  FAIL_IF_NULL(set_result);
  set_exception = _PyObject_GetAttrId(result, &PyId_set_exception);
  FAIL_IF_NULL(set_exception);

  promise_id = hiwire_resolve_promise(promise);
  FAIL_IF_NULL(promise_id);
  promise_handles =
    create_promise_handles(set_result, set_exception, done_callback);
  FAIL_IF_NULL(promise_handles);
  promise_result = hiwire_CallMethodId(promise_id, &JsId_then, promise_handles);
  FAIL_IF_NULL(promise_result);

  success = true;
finally:
  Py_CLEAR(loop);
  Py_CLEAR(set_result);
  Py_CLEAR(set_exception);
  hiwire_CLEAR(promise_id);
  hiwire_CLEAR(promise_handles);
  hiwire_CLEAR(promise_result);
  if (!success) {
    Py_CLEAR(result);
  }
  return result;
}

/**
 * Overload for `await proxy` for js objects that have a `then` method.
 * Controlled by IS_AWAITABLE.
 */
static PyObject*
JsProxy_Await(JsProxy* self)
{
  if (!hiwire_is_promise(self->js)) {
    // This error is unlikely to be hit except in cases of intentional mischief.
    // Such mischief is conducted in test_jsproxy:test_mixins_errors_2
    PyObject* str = JsProxy_Repr((PyObject*)self);
    const char* str_utf8 = PyUnicode_AsUTF8(str);
    PyErr_Format(PyExc_TypeError,
                 "object %s can't be used in 'await' expression",
                 str_utf8);
    return NULL;
  }
  PyObject* fut = NULL;
  PyObject* result = NULL;

  fut = wrap_promise(self->js, NULL);
  FAIL_IF_NULL(fut);
  result = _PyObject_CallMethodIdNoArgs(fut, &PyId___await__);

finally:
  Py_CLEAR(fut);
  return result;
}

/**
 * Overload for `then` for JsProxies with a `then` method. Of course without
 * this overload, the call would just fall through to the normal `then`
 * function. The advantage of this overload is that it automatically releases
 * the references to the onfulfilled and onrejected callbacks, which is quite
 * hard to do otherwise.
 */
static PyObject*
JsProxy_then(JsProxy* self, PyObject* args, PyObject* kwds)
{
  PyObject* onfulfilled = NULL;
  PyObject* onrejected = NULL;

  static char* kwlist[] = { "onfulfilled", "onrejected", 0 };
  if (!PyArg_ParseTupleAndKeywords(
        args, kwds, "|OO:then", kwlist, &onfulfilled, &onrejected)) {
    return NULL;
  }

  JsRef promise_id = NULL;
  JsRef promise_handles = NULL;
  JsRef result_promise = NULL;
  PyObject* result = NULL;

  if (onfulfilled == Py_None) {
    Py_CLEAR(onfulfilled);
  }
  if (onrejected == Py_None) {
    Py_CLEAR(onrejected);
  }
  promise_id = hiwire_resolve_promise(self->js);
  FAIL_IF_NULL(promise_id);
  promise_handles = create_promise_handles(onfulfilled, onrejected, NULL);
  FAIL_IF_NULL(promise_handles);
  result_promise = hiwire_CallMethodId(promise_id, &JsId_then, promise_handles);
  if (result_promise == NULL) {
    Py_CLEAR(onfulfilled);
    Py_CLEAR(onrejected);
    FAIL();
  }
  result = JsProxy_create(result_promise);

finally:
  // don't clear onfulfilled, onrejected, they are borrowed from arguments.
  hiwire_CLEAR(promise_id);
  hiwire_CLEAR(promise_handles);
  hiwire_CLEAR(result_promise);
  return result;
}

static PyMethodDef JsProxy_then_MethodDef = {
  "then",
  (PyCFunction)JsProxy_then,
  METH_VARARGS | METH_KEYWORDS,
};

/**
 * Overload for `catch` for JsProxies with a `then` method.
 */
static PyObject*
JsProxy_catch(JsProxy* self, PyObject* onrejected)
{
  JsRef promise_id = NULL;
  JsRef promise_handles = NULL;
  JsRef result_promise = NULL;
  PyObject* result = NULL;

  promise_id = hiwire_resolve_promise(self->js);
  FAIL_IF_NULL(promise_id);
  // We have to use create_promise_handles so that the handler gets released
  // even if the promise resolves successfully.
  promise_handles = create_promise_handles(NULL, onrejected, NULL);
  FAIL_IF_NULL(promise_handles);
  result_promise = hiwire_CallMethodId(promise_id, &JsId_then, promise_handles);
  if (result_promise == NULL) {
    Py_DECREF(onrejected);
    FAIL();
  }
  result = JsProxy_create(result_promise);

finally:
  hiwire_CLEAR(promise_id);
  hiwire_CLEAR(promise_handles);
  hiwire_CLEAR(result_promise);
  return result;
}

static PyMethodDef JsProxy_catch_MethodDef = {
  "catch",
  (PyCFunction)JsProxy_catch,
  METH_O,
};

/**
 * Overload for `finally` for JsProxies with a `then` method. This isn't
 * strictly necessary since one could get the same effect by just calling
 * create_once_callable on the argument, but it'd be bad to have `then` and
 * `catch` handle freeing the handler automatically but require something extra
 * to use `finally`.
 */
static PyObject*
JsProxy_finally(JsProxy* self, PyObject* onfinally)
{
  JsRef proxy = NULL;
  JsRef promise_id = NULL;
  JsRef result_promise = NULL;
  PyObject* result = NULL;

  promise_id = hiwire_resolve_promise(self->js);
  FAIL_IF_NULL(promise_id);
  // Finally method is called no matter what so we can use
  // `create_once_callable`.
  proxy = create_once_callable(onfinally);
  FAIL_IF_NULL(proxy);
  result_promise =
    hiwire_CallMethodId_va(promise_id, &JsId_finally, proxy, NULL);
  if (result_promise == NULL) {
    Py_DECREF(onfinally);
    FAIL();
  }
  result = JsProxy_create(result_promise);

finally:
  hiwire_CLEAR(promise_id);
  hiwire_CLEAR(proxy);
  hiwire_CLEAR(result_promise);
  return result;
}

static PyMethodDef JsProxy_finally_MethodDef = {
  "finally_",
  (PyCFunction)JsProxy_finally,
  METH_O,
};

// Forward declaration
static PyObject*
create_proxy_of_type(int type_flags, JsRef object, JsRef this);

static PyObject*
JsProxy_as_object_map(PyObject* self, PyObject* Py_UNUSED(ignored))
{
  int type_flags = IS_OBJECT_MAP;
  return create_proxy_of_type(
    type_flags, JsProxy_REF(self), JsMethod_THIS(self));
}

static PyMethodDef JsProxy_as_object_map_MethodDef = {
  "as_object_map",
  (PyCFunction)JsProxy_as_object_map,
  METH_NOARGS,
};

EM_JS_REF(JsRef, JsObjMap_GetIter_js, (JsRef idobj), {
  let jsobj = Hiwire.get_value(idobj);
  return Hiwire.new_value(Module.iterObject(jsobj));
})

static PyObject*
JsObjMap_GetIter(PyObject* self)
{
  JsRef iditer = JsObjMap_GetIter_js(JsProxy_REF(self));
  if (iditer == NULL) {
    return NULL;
  }
  PyObject* result = js2python(iditer);
  hiwire_decref(iditer);
  return result;
}

EM_JS_NUM(int, JsObjMap_length_js, (JsRef idobj), {
  let jsobj = Hiwire.get_value(idobj);
  let length = 0;
  for (let _ of Module.iterObject(jsobj)) {
    length++;
  }
  return length;
})

static int
JsObjMap_length(PyObject* self)
{
  return JsObjMap_length_js(JsProxy_REF(self));
}

// A helper method for JsObjMap_subscript.
EM_JS_REF(JsRef, JsObjMap_subscript_js, (JsRef idobj, JsRef idkey), {
  let obj = Hiwire.get_value(idobj);
  let key = Hiwire.get_value(idkey);
  if (!Object.prototype.hasOwnProperty.call(obj, key)) {
    return 0;
  }
  return Hiwire.new_value(obj[key]);
});

static PyObject*
JsObjMap_subscript(PyObject* self, PyObject* pyidx)
{
  if (!PyUnicode_Check(pyidx)) {
    PyErr_SetObject(PyExc_KeyError, pyidx);
    return NULL;
  }

  JsRef idkey = NULL;
  JsRef idresult = NULL;
  PyObject* pyresult = NULL;

  idkey = python2js(pyidx);
  FAIL_IF_NULL(idkey);
  idresult = JsObjMap_subscript_js(JsProxy_REF(self), idkey);
  if (idresult == NULL) {
    if (!PyErr_Occurred()) {
      PyErr_SetObject(PyExc_KeyError, pyidx);
    }
    FAIL();
  }
  pyresult = js2python(idresult);

finally:
  hiwire_CLEAR(idkey);
  hiwire_CLEAR(idresult);
  return pyresult;
}

// A helper method for JsObjMap_ass_subscript.
// clang-format off
EM_JS_NUM(int,
JsObjMap_ass_subscript_js,
(JsRef idobj, JsRef idkey, JsRef idvalue),
{
  let obj = Hiwire.get_value(idobj);
  let key = Hiwire.get_value(idkey);
  if(idvalue === 0) {
    if (!Object.prototype.hasOwnProperty.call(obj, key)) {
      return -1;
    }
    delete obj[key];
  } else {
    obj[key] = Hiwire.get_value(idvalue);
  }
  return 0;
});
// clang-format on

static int
JsObjMap_ass_subscript(PyObject* self, PyObject* pykey, PyObject* pyvalue)
{
  if (!PyUnicode_Check(pykey)) {
    if (pyvalue) {
      PyErr_SetString(
        PyExc_TypeError,
        "Can only assign keys of type string to JavaScript object map");
    } else {
      PyErr_SetObject(PyExc_KeyError, pykey);
    }
    return -1;
  }

  bool success = false;
  JsRef idkey = NULL;
  JsRef idvalue = NULL;
  idkey = python2js(pykey);
  if (pyvalue != NULL) {
    idvalue = python2js(pyvalue);
    FAIL_IF_NULL(idvalue);
  }
  int status = JsObjMap_ass_subscript_js(JsProxy_REF(self), idkey, idvalue);
  if (status == -1) {
    if (!PyErr_Occurred()) {
      PyErr_SetObject(PyExc_KeyError, pykey);
    }
    FAIL();
  }
  success = true;
finally:
  hiwire_CLEAR(idkey);
  hiwire_CLEAR(idvalue);
  return success ? 0 : -1;
}

EM_JS_NUM(int, JsObjMap_contains_js, (JsRef idobj, JsRef idkey), {
  let obj = Hiwire.get_value(idobj);
  let key = Hiwire.get_value(idkey);
  return Object.prototype.hasOwnProperty.call(obj, key);
});

static int
JsObjMap_contains(PyObject* self, PyObject* obj)
{
  if (!PyUnicode_Check(obj)) {
    return 0;
  }
  int result = -1;

  JsRef jsobj = python2js(obj);
  FAIL_IF_NULL(jsobj);
  result = JsObjMap_contains_js(JsProxy_REF(self), jsobj);

finally:
  hiwire_CLEAR(jsobj);
  return result;
}

// clang-format off
static PyNumberMethods JsProxy_NumberMethods = {
  .nb_bool = JsProxy_Bool
};
// clang-format on

static PyGetSetDef JsProxy_GetSet[] = { { "typeof", .get = JsProxy_typeof },
                                        { "js_id", .get = JsProxy_js_id },
                                        { NULL } };

static PyTypeObject JsProxyType = {
  .tp_name = "pyodide.JsProxy",
  .tp_basicsize = sizeof(JsProxy),
  .tp_dealloc = (destructor)JsProxy_dealloc,
  .tp_getattro = JsProxy_GetAttr,
  .tp_setattro = JsProxy_SetAttr,
  .tp_richcompare = JsProxy_RichCompare,
  .tp_flags = Py_TPFLAGS_DEFAULT | Py_TPFLAGS_BASETYPE,
  .tp_doc = "A proxy to make a Javascript object behave like a Python object",
  .tp_getset = JsProxy_GetSet,
  .tp_as_number = &JsProxy_NumberMethods,
  .tp_repr = JsProxy_Repr,
  .tp_dictoffset = offsetof(JsProxy, dict),
};

static int
JsProxy_cinit(PyObject* obj, JsRef idobj)
{
  JsProxy* self = (JsProxy*)obj;
  self->js = hiwire_incref(idobj);
#ifdef DEBUG_F
  extern bool tracerefs;
  if (tracerefs) {
    printf("JsProxy cinit: %zd, object: %zd\n", (long)obj, (long)self->js);
  }
#endif
  return 0;
}

/**
 * A wrapper for JsProxy that inherits from Exception. TODO: consider just
 * making JsProxy of an exception inherit from Exception?
 */
typedef struct
{
  PyException_HEAD PyObject* js_error;
} JsExceptionObject;

// Pickle support
static PyObject*
JsException_reduce(PyBaseExceptionObject* self, PyObject* Py_UNUSED(ignored))
{
  // We can't pickle the js_error because it is a JsProxy.
  // The point of this function is to convert it to a string.
  // Compare OSError_reduce in cpython/Objects/exceptions.c which is similar.
  PyObject* res = NULL;

  PyObject* args;

  PyObject* tmp;
  tmp = PyTuple_GET_ITEM(self->args, 0);

  if (!JsProxy_Check(tmp)) {
    // If for some reason js_error isn't a JsProxy, leave it alone.
    args = self->args;
    Py_INCREF(args);
  } else {
    // Make a new tuple, for the first entry use the repr of js_error.
    args = PyTuple_New(PyTuple_GET_SIZE(self->args));
    tmp = PyObject_Repr(tmp);
    PyTuple_SET_ITEM(args, 0, tmp);

    // Copy over all other entries
    for (int i = 1; i < PyTuple_GET_SIZE(self->args); i++) {
      tmp = PyTuple_GET_ITEM(self->args, i);
      Py_INCREF(tmp);
      PyTuple_SET_ITEM(self->args, i, tmp);
    }
  }

  // This is now just like BaseException_reduce
  if (self->dict)
    res = PyTuple_Pack(3, Py_TYPE(self), args, self->dict);
  else
    res = PyTuple_Pack(2, Py_TYPE(self), args);
  Py_DECREF(args);
  return res;
}

static PyMethodDef JsException_methods[] = {
  { "__reduce__", (PyCFunction)JsException_reduce, METH_NOARGS },
  { NULL } /* Sentinel */
};

static PyMemberDef JsException_members[] = {
  { "js_error",
    T_OBJECT_EX,
    offsetof(JsExceptionObject, js_error),
    READONLY,
    PyDoc_STR("A wrapper around a Javascript Error to allow the Error to be "
              "thrown in Python.") },
  { NULL } /* Sentinel */
};

static int
JsException_init(JsExceptionObject* self, PyObject* args, PyObject* kwds)
{
  Py_ssize_t size = PyTuple_GET_SIZE(args);
  PyObject* js_error;
  if (size == 0) {
    PyErr_SetString(
      PyExc_TypeError,
      "__init__() missing 1 required positional argument: 'js_error'.");
    return -1;
  }

  js_error = PyTuple_GET_ITEM(args, 0);
  if (!PyObject_TypeCheck(js_error, &JsProxyType)) {
    PyErr_SetString(PyExc_TypeError,
                    "Argument 'js_error' must be an instance of JsProxy.");
    return -1;
  }

  if (PyExc_BaseException_Type->tp_init((PyObject*)self, args, kwds) == -1)
    return -1;

  Py_CLEAR(self->js_error);
  Py_INCREF(js_error);
  self->js_error = js_error;
  return 0;
}

static int
JsException_clear(JsExceptionObject* self)
{
  Py_CLEAR(self->js_error);
  return PyExc_BaseException_Type->tp_clear((PyObject*)self);
}

static void
JsException_dealloc(JsExceptionObject* self)
{
  JsException_clear(self);
  PyExc_BaseException_Type->tp_free((PyObject*)self);
}

static int
JsException_traverse(JsExceptionObject* self, visitproc visit, void* arg)
{
  Py_VISIT(self->js_error);
  return PyExc_BaseException_Type->tp_traverse((PyObject*)self, visit, arg);
}

// Not sure we are interfacing with the GC correctly. There should be a call to
// PyObject_GC_Track somewhere?
static PyTypeObject _Exc_JsException = {
  PyVarObject_HEAD_INIT(NULL, 0) "pyodide.JsException",
  .tp_basicsize = sizeof(JsExceptionObject),
  .tp_dealloc = (destructor)JsException_dealloc,
  .tp_flags = Py_TPFLAGS_DEFAULT | Py_TPFLAGS_BASETYPE | Py_TPFLAGS_HAVE_GC,
  .tp_doc =
    PyDoc_STR("An exception which wraps a Javascript error. The js_error field "
              "contains a JsProxy for the wrapped error."),
  .tp_traverse = (traverseproc)JsException_traverse,
  .tp_clear = (inquiry)JsException_clear,
  .tp_members = JsException_members,
  .tp_methods = JsException_methods,
  // PyExc_Exception isn't static so we fill in .tp_base in JsProxy_init
  // .tp_base = (PyTypeObject *)PyExc_Exception,
  .tp_dictoffset = offsetof(JsExceptionObject, dict),
  .tp_init = (initproc)JsException_init
};
static PyObject* Exc_JsException = (PyObject*)&_Exc_JsException;

static PyObject*
JsProxy_new_error(JsRef idobj)
{
  PyObject* proxy = NULL;
  PyObject* result = NULL;
  proxy = JsProxyType.tp_alloc(&JsProxyType, 0);
  FAIL_IF_NULL(proxy);
  FAIL_IF_NONZERO(JsProxy_cinit(proxy, idobj));
  result = PyObject_CallOneArg(Exc_JsException, proxy);
  FAIL_IF_NULL(result);
finally:
  Py_CLEAR(proxy);
  return result;
}

////////////////////////////////////////////////////////////
// JsMethod
//
// A subclass of JsProxy for methods

/**
 * Prepare arguments from a `METH_FASTCALL | METH_KEYWORDS` Python function to a
 * JavaScript call. We call `python2js` on each argument. Any PyProxy *created*
 * by `python2js` is stored into the `proxies` list to be destroyed later (if
 * the argument is a PyProxy created with `create_proxy` it won't be recorded
 * for destruction).
 */
JsRef
JsMethod_ConvertArgs(PyObject* const* args,
                     Py_ssize_t nargs,
                     PyObject* kwnames,
                     JsRef proxies)
{
  bool success = false;
  JsRef idargs = NULL;
  JsRef idarg = NULL;
  JsRef idkwargs = NULL;

  idargs = JsArray_New();
  FAIL_IF_NULL(idargs);
  for (Py_ssize_t i = 0; i < nargs; ++i) {
    idarg = python2js_track_proxies(args[i], proxies);
    FAIL_IF_NULL(idarg);
    FAIL_IF_MINUS_ONE(JsArray_Push(idargs, idarg));
    hiwire_CLEAR(idarg);
  }

  bool has_kwargs = false;
  if (kwnames != NULL) {
    // There were kwargs? But maybe kwnames is the empty tuple?
    PyObject* kwname = PyTuple_GetItem(kwnames, 0); /* borrowed!*/
    // Clear IndexError
    PyErr_Clear();
    if (kwname != NULL) {
      has_kwargs = true;
    }
  }
  if (!has_kwargs) {
    goto success;
  }

  // store kwargs into an object which we'll use as the last argument.
  idkwargs = JsObject_New();
  FAIL_IF_NULL(idkwargs);
  Py_ssize_t nkwargs = PyTuple_Size(kwnames);
  for (Py_ssize_t i = 0, k = nargs; i < nkwargs; ++i, ++k) {
    PyObject* name = PyTuple_GET_ITEM(kwnames, i); /* borrowed! */
    const char* name_utf8 = PyUnicode_AsUTF8(name);
    idarg = python2js_track_proxies(args[k], proxies);
    FAIL_IF_NULL(idarg);
    FAIL_IF_MINUS_ONE(JsObject_SetString(idkwargs, name_utf8, idarg));
    hiwire_CLEAR(idarg);
  }
  FAIL_IF_MINUS_ONE(JsArray_Push(idargs, idkwargs));

success:
  success = true;
finally:
  hiwire_CLEAR(idarg);
  hiwire_CLEAR(idkwargs);
  if (!success) {
    hiwire_CLEAR(idargs);
  }
  return idargs;
}

/**
 * This is a helper function for calling asynchronous js functions. proxies_id
 * is an Array of proxies to destroy, it returns a JsRef to a function that
 * destroys them and the result of the Promise.
 */
EM_JS_REF(JsRef, get_async_js_call_done_callback, (JsRef proxies_id), {
  let proxies = Hiwire.get_value(proxies_id);
  return Hiwire.new_value(function(result) {
    let msg = "This borrowed proxy was automatically destroyed " +
              "at the end of an asynchronous function call. Try " +
              "using create_proxy or create_once_callable.";
    for (let px of proxies) {
      Module.pyproxy_destroy(px, msg);
    }
    if (API.isPyProxy(result)) {
      Module.pyproxy_destroy(result, msg);
    }
  });
});

/**
 * __call__ overload for methods. Controlled by IS_CALLABLE.
 */
static PyObject*
JsMethod_Vectorcall(PyObject* self,
                    PyObject* const* args,
                    size_t nargsf,
                    PyObject* kwnames)
{
  bool success = false;
  JsRef proxies = NULL;
  JsRef idargs = NULL;
  JsRef idresult = NULL;
  bool result_is_promise = false;
  JsRef async_done_callback = NULL;
  PyObject* pyresult = NULL;

  // Recursion error?
  FAIL_IF_NONZERO(Py_EnterRecursiveCall(" in JsMethod_Vectorcall"));
  proxies = JsArray_New();
  idargs =
    JsMethod_ConvertArgs(args, PyVectorcall_NARGS(nargsf), kwnames, proxies);
  FAIL_IF_NULL(idargs);
  idresult = hiwire_call_bound(JsProxy_REF(self), JsMethod_THIS(self), idargs);
  FAIL_IF_NULL(idresult);
  result_is_promise = hiwire_is_promise(idresult);
  if (!result_is_promise) {
    pyresult = js2python(idresult);
  } else {
    // Result was a promise. In this case we don't want to destroy the arguments
    // until the promise is ready. Furthermore, since we destroy the result of
    // the Promise, we deny the user access to the Promise (would cause
    // exceptions). Instead we return a Future. When the promise is ready, we
    // resolve the Future with the result from the Promise and destroy the
    // arguments and result.
    async_done_callback = get_async_js_call_done_callback(proxies);
    FAIL_IF_NULL(async_done_callback);
    pyresult = wrap_promise(idresult, async_done_callback);
  }
  FAIL_IF_NULL(pyresult);

  success = true;
finally:
  Py_LeaveRecursiveCall(/* " in JsMethod_Vectorcall" */);
  if (!(success && result_is_promise)) {
    // If we succeeded and the result was a promise then we destroy the
    // arguments in async_done_callback instead of here. Otherwise, destroy the
    // arguments and return value now.
    if (idresult != NULL && pyproxy_Check(idresult)) {
      JsArray_Push_unchecked(proxies, idresult);
    }
    destroy_proxies(proxies,
                    "This borrowed proxy was automatically destroyed at the "
                    "end of a function call. Try using "
                    "create_proxy or create_once_callable.");
  }
  hiwire_CLEAR(proxies);
  hiwire_CLEAR(idargs);
  hiwire_CLEAR(idresult);
  hiwire_CLEAR(async_done_callback);
  if (!success) {
    Py_CLEAR(pyresult);
  }
  return pyresult;
}

/**
 * jsproxy.new implementation. Controlled by IS_CALLABLE.
 *
 * This does Reflect.construct(this, args). In other words, this treats the
 * JsMethod as a JavaScript class, constructs a new JavaScript object of that
 * class and returns a new JsProxy wrapping it. Similar to `new this(args)`.
 */
static PyObject*
JsMethod_Construct(PyObject* self,
                   PyObject* const* args,
                   Py_ssize_t nargs,
                   PyObject* kwnames)
{
  bool success = false;
  JsRef proxies = NULL;
  JsRef idargs = NULL;
  JsRef idresult = NULL;
  PyObject* pyresult = NULL;

  // Recursion error?
  FAIL_IF_NONZERO(Py_EnterRecursiveCall(" in JsMethod_Construct"));

  proxies = JsArray_New();
  idargs = JsMethod_ConvertArgs(args, nargs, kwnames, proxies);
  FAIL_IF_NULL(idargs);
  idresult = hiwire_construct(JsProxy_REF(self), idargs);
  FAIL_IF_NULL(idresult);
  pyresult = js2python(idresult);
  FAIL_IF_NULL(pyresult);

  success = true;
finally:
  Py_LeaveRecursiveCall(/* " in JsMethod_Construct" */);
  destroy_proxies(proxies,
                  "This borrowed proxy was automatically destroyed. Try using "
                  "create_proxy or create_once_callable.");
  hiwire_CLEAR(proxies);
  hiwire_CLEAR(idargs);
  hiwire_CLEAR(idresult);
  if (!success) {
    Py_CLEAR(pyresult);
  }
  return pyresult;
}

// clang-format off
static PyMethodDef JsMethod_Construct_MethodDef = {
  "new",
  (PyCFunction)JsMethod_Construct,
  METH_FASTCALL | METH_KEYWORDS
};
// clang-format on

static PyObject*
JsMethod_descr_get(PyObject* self, PyObject* obj, PyObject* type)
{
  JsRef jsobj = NULL;
  PyObject* result = NULL;

  if (obj == Py_None || obj == NULL) {
    Py_INCREF(self);
    return self;
  }

  jsobj = python2js(obj);
  FAIL_IF_NULL(jsobj);
  result = JsProxy_create_with_this(JsProxy_REF(self), jsobj);

finally:
  hiwire_CLEAR(jsobj);
  return result;
}

static int
JsMethod_cinit(PyObject* obj, JsRef this_)
{
  JsProxy* self = (JsProxy*)obj;
  self->this_ = hiwire_incref(this_);
  self->vectorcall = JsMethod_Vectorcall;
  return 0;
}

////////////////////////////////////////////////////////////
// JsBuffer
//
// A subclass of JsProxy for Buffers

// We make our own Buffer struct because as far as I can tell BytesArray and
// array are both unsuitable. (To use "array" we need to perform extra copies,
// using BytesArray we run into trouble finding a location to store the Shape.)
// clang-format off
typedef struct
{
  PyObject_HEAD
  void* data;
  Py_ssize_t byteLength; // invariant: byteLength should be equal to length * itemsize
  Py_ssize_t length;
  char* format;
  Py_ssize_t itemsize;
} Buffer;
// clang-format on

static int
Buffer_cinit(Buffer* self,
             Py_ssize_t byteLength,
             char* format,
             Py_ssize_t itemsize)
{
  self->data = PyMem_Malloc(byteLength);
  self->byteLength = byteLength;
  self->format = format; // Format has static lifetime
  self->itemsize = itemsize;
  self->length = byteLength / itemsize;
  return 0;
}

void
Buffer_dealloc(PyObject* self)
{
  PyMem_Free(((Buffer*)self)->data);
  ((Buffer*)self)->data = NULL;
}

static int
Buffer_GetBuffer(PyObject* obj, Py_buffer* view, int flags)
{
  Buffer* self = (Buffer*)obj;
  view->obj = NULL;
  // This gets decremented automatically by PyBuffer_Release (even though
  // bf_releasebuffer is NULL)
  Py_INCREF(self);

  view->buf = self->data;
  view->obj = (PyObject*)self;
  view->len = self->byteLength;
  view->readonly = false;
  view->itemsize = self->itemsize;
  view->format = self->format;
  view->ndim = 1;
  // It's important to include the shape:
  // "If shape is NULL as a result of a PyBUF_SIMPLE or a PyBUF_WRITABLE
  // request, the consumer must disregard itemsize and assume itemsize == 1."
  view->shape = &self->length;
  view->strides = NULL;
  view->suboffsets = NULL;

  return 0;
}

static PyBufferProcs Buffer_BufferProcs = {
  .bf_getbuffer = Buffer_GetBuffer,
  .bf_releasebuffer = NULL,
};

static PyTypeObject BufferType = {
  .tp_name = "Buffer",
  .tp_basicsize = sizeof(Buffer),
  .tp_dealloc = Buffer_dealloc,
  .tp_as_buffer = &Buffer_BufferProcs,
  .tp_flags = Py_TPFLAGS_DEFAULT,
  .tp_doc = PyDoc_STR("An internal helper buffer"),
};

/**
 * This is a helper function to do error checking for JsBuffer_assign_to
 * and JsBuffer_assign.
 *
 * self -- The JavaScript buffer involved
 * view -- The Py_buffer view involved
 * safe -- If true, check data type compatibility, if false only check size
 *         compatibility.
 * dir -- Used for error messages, if true we are assigning from js buffer to
 *        the py buffer, if false we are assigning from the py buffer to the js
 *        buffer
 */
static int
check_buffer_compatibility(JsProxy* self, Py_buffer view, bool safe, bool dir)
{
  if (view.len != self->byteLength) {
    if (dir) {
      PyErr_Format(
        PyExc_ValueError,
        "cannot assign from TypedArray of length %d to buffer of length %d",
        self->byteLength,
        view.len);
    } else {
      PyErr_Format(
        PyExc_ValueError,
        "cannot assign to TypedArray of length %d from buffer of length %d",
        view.len,
        self->byteLength);
    }
    return -1;
  }
  if (safe) {
    bool compatible;
    if (view.format && self->format) {
      compatible = strcmp(view.format, self->format) != 0;
    } else {
      compatible = view.itemsize == self->itemsize;
    }
    if (!compatible) {
      PyErr_Format(PyExc_ValueError,
                   "TypedArray and memorybuffer have incompatible formats");
      return -1;
    }
  }
  return 0;
}

/**
 * Assign from a js buffer to a py buffer
 * obj -- A JsBuffer (meaning a PyProxy of an ArrayBuffer or an ArrayBufferView)
 * buffer -- A PyObject which supports the buffer protocol and is writable.
 */
static PyObject*
JsBuffer_assign_to(PyObject* obj, PyObject* target)
{
  JsProxy* self = (JsProxy*)obj;
  bool success = false;
  Py_buffer view = { 0 };

  FAIL_IF_MINUS_ONE(
    PyObject_GetBuffer(target, &view, PyBUF_ANY_CONTIGUOUS | PyBUF_WRITABLE));
  bool safe = self->check_assignments;
  bool dir = true;
  FAIL_IF_MINUS_ONE(check_buffer_compatibility(self, view, safe, dir));
  FAIL_IF_MINUS_ONE(hiwire_assign_to_ptr(JsProxy_REF(self), view.buf));

  success = true;
finally:
  PyBuffer_Release(&view);
  if (success) {
    Py_RETURN_NONE;
  }
  return NULL;
}

static PyMethodDef JsBuffer_assign_to_MethodDef = {
  "assign_to",
  (PyCFunction)JsBuffer_assign_to,
  METH_O,
};

/**
 * Assign from a py buffer to a js buffer
 * obj -- A JsBuffer (meaning a PyProxy of an ArrayBuffer or an ArrayBufferView)
 * buffer -- A PyObject which supports the buffer protocol (can be read only)
 */
static PyObject*
JsBuffer_assign(PyObject* obj, PyObject* source)
{
  JsProxy* self = (JsProxy*)obj;
  bool success = false;
  Py_buffer view = { 0 };

  FAIL_IF_MINUS_ONE(PyObject_GetBuffer(source, &view, PyBUF_ANY_CONTIGUOUS));
  bool safe = self->check_assignments;
  bool dir = false;
  FAIL_IF_MINUS_ONE(check_buffer_compatibility(self, view, safe, dir));
  FAIL_IF_MINUS_ONE(hiwire_assign_from_ptr(JsProxy_REF(self), view.buf));

  success = true;
finally:
  PyBuffer_Release(&view);
  if (success) {
    Py_RETURN_NONE;
  }
  return NULL;
}

static PyMethodDef JsBuffer_assign_MethodDef = {
  "assign",
  (PyCFunction)JsBuffer_assign,
  METH_O,
};

/**
 * Used from js2python for to_py and by to_memoryview. Make a new Python buffer
 * with the same data as jsbuffer.
 *
 * All other arguments are calculated from jsbuffer, but it's more convenient to
 * calculate them in JavaScript and pass them as arguments than to acquire them
 * from C.
 *
 * jsbuffer - An ArrayBuffer view or an ArrayBuffer
 * byteLength - the byteLength of jsbuffer
 * format - the appropriate format for jsbuffer, from get_buffer_datatype
 * itemsize - the appropriate itemsize for jsbuffer, from get_buffer_datatype
 */
// Used in js2python, intentionally not static
PyObject*
JsBuffer_CopyIntoMemoryView(JsRef jsbuffer,
                            Py_ssize_t byteLength,
                            char* format,
                            Py_ssize_t itemsize)
{
  bool success = false;
  Buffer* buffer = NULL;
  PyObject* result = NULL;

  buffer = (Buffer*)BufferType.tp_alloc(&BufferType, byteLength);
  FAIL_IF_NULL(buffer);
  FAIL_IF_MINUS_ONE(Buffer_cinit(buffer, byteLength, format, itemsize));
  FAIL_IF_MINUS_ONE(hiwire_assign_to_ptr(jsbuffer, buffer->data));
  result = PyMemoryView_FromObject((PyObject*)buffer);
  FAIL_IF_NULL(result);

  success = true;
finally:
  Py_CLEAR(buffer);
  if (!success) {
    Py_CLEAR(result);
  }
  return result;
}

/**
 * Used by to_bytes. Make a new bytes object and copy the data from the
 * ArrayBuffer into it.
 */
static PyObject*
JsBuffer_CopyIntoBytes(JsRef jsbuffer, Py_ssize_t byteLength)
{
  bool success = false;

  PyObject* result = PyBytes_FromStringAndSize(NULL, byteLength);
  FAIL_IF_NULL(result);
  char* data = PyBytes_AS_STRING(result);
  FAIL_IF_MINUS_ONE(hiwire_assign_to_ptr(jsbuffer, data));
  success = true;
finally:
  if (!success) {
    Py_CLEAR(result);
  }
  return result;
}

/**
 * Used by JsBuffer_ToString. Decode the ArrayBuffer into a Javascript string
 * using a TextDecoder with the given encoding. I have found no evidence that
 * the encoding argument ever matters...
 *
 * If a decoding error occurs, return 0 without setting error flag so we can
 * replace with a UnicodeDecodeError
 */
// clang-format off
EM_JS_REF(JsRef,
JsBuffer_DecodeString_js,
(JsRef jsbuffer_id, char* encoding),
{
  let buffer = Hiwire.get_value(jsbuffer_id);
  let encoding_js;
  if (encoding) {
    encoding_js = UTF8ToString(encoding);
  }
  let decoder = new TextDecoder(encoding_js, {fatal : true, ignoreBOM: true});
  let res;
  try {
    res = decoder.decode(buffer);
  } catch(e){
    if(e instanceof TypeError) {
      // Decoding error
      return 0;
    }
    throw e;
  }
  return Hiwire.new_value(res);
})
// clang-format on

/**
 * Decode the ArrayBuffer into a PyUnicode object.
 */
static PyObject*
JsBuffer_ToString(JsRef jsbuffer, char* encoding)
{
  JsRef jsresult = NULL;
  PyObject* result = NULL;

  jsresult = JsBuffer_DecodeString_js(jsbuffer, encoding);
  if (jsresult == NULL && !PyErr_Occurred()) {
    PyErr_Format(PyExc_ValueError,
                 "Failed to decode Javascript TypedArray as %s",
                 encoding ? encoding : "utf8");
  }
  FAIL_IF_NULL(jsresult);
  result = js2python(jsresult);
  FAIL_IF_NULL(result);

finally:
  hiwire_CLEAR(jsresult);
  return result;
}

static PyObject*
JsBuffer_tomemoryview(PyObject* buffer, PyObject* _ignored)
{
  JsProxy* self = (JsProxy*)buffer;
  return JsBuffer_CopyIntoMemoryView(
    self->js, self->byteLength, self->format, self->itemsize);
}

static PyMethodDef JsBuffer_tomemoryview_MethodDef = {
  "to_memoryview",
  (PyCFunction)JsBuffer_tomemoryview,
  METH_NOARGS,
};

static PyObject*
JsBuffer_tobytes(PyObject* buffer, PyObject* _ignored)
{
  JsProxy* self = (JsProxy*)buffer;
  return JsBuffer_CopyIntoBytes(self->js, self->byteLength);
}

static PyMethodDef JsBuffer_tobytes_MethodDef = {
  "to_bytes",
  (PyCFunction)JsBuffer_tobytes,
  METH_NOARGS,
};

static long
get_fileno(PyObject* file)
{
  PyObject* pyfileno = _PyObject_CallMethodIdNoArgs(file, &PyId_fileno);
  if (pyfileno == NULL) {
    return -1;
  }
  return PyLong_AsLong(pyfileno);
}

static PyObject*
JsBuffer_write_to_file(PyObject* jsbuffer, PyObject* file)
{
  int fd = get_fileno(file);
  if (fd == -1) {
    return NULL;
  }
  if (hiwire_write_to_file(JsProxy_REF(jsbuffer), fd)) {
    return NULL;
  }
  Py_RETURN_NONE;
}

static PyMethodDef JsBuffer_write_to_file_MethodDef = {
  "to_file",
  (PyCFunction)JsBuffer_write_to_file,
  METH_O,
};

static PyObject*
JsBuffer_read_from_file(PyObject* jsbuffer, PyObject* file)
{
  int fd = get_fileno(file);
  if (fd == -1) {
    return NULL;
  }
  if (hiwire_read_from_file(JsProxy_REF(jsbuffer), fd)) {
    return NULL;
  }
  Py_RETURN_NONE;
}

static PyMethodDef JsBuffer_read_from_file_MethodDef = {
  "from_file",
  (PyCFunction)JsBuffer_read_from_file,
  METH_O,
};

static PyObject*
JsBuffer_into_file(PyObject* jsbuffer, PyObject* file)
{
  int fd = get_fileno(file);
  if (fd == -1) {
    return NULL;
  }
  if (hiwire_into_file(JsProxy_REF(jsbuffer), fd)) {
    return NULL;
  }
  Py_RETURN_NONE;
}

static PyMethodDef JsBuffer_into_file_MethodDef = {
  "_into_file",
  (PyCFunction)JsBuffer_into_file,
  METH_O,
};

static PyObject*
JsBuffer_tostring(PyObject* self,
                  PyObject* const* args,
                  Py_ssize_t nargs,
                  PyObject* kwnames)
{
  static const char* const _keywords[] = { "encoding", 0 };
  static struct _PyArg_Parser _parser = { "|s:to_string", _keywords, 0 };
  char* encoding = NULL;
  if (!_PyArg_ParseStackAndKeywords(
        args, nargs, kwnames, &_parser, &encoding)) {
    return NULL;
  }
  return JsBuffer_ToString(JsProxy_REF(self), encoding);
}

static PyMethodDef JsBuffer_tostring_MethodDef = {
  "to_string",
  (PyCFunction)JsBuffer_tostring,
  METH_FASTCALL | METH_KEYWORDS,
};

int
JsBuffer_cinit(PyObject* obj)
{
  bool success = false;
  JsProxy* self = (JsProxy*)obj;
  // TODO: should logic here be any different if we're on wasm heap?
  // format string is borrowed from hiwire_get_buffer_datatype, DO NOT
  // DEALLOCATE!
  hiwire_get_buffer_info(JsProxy_REF(self),
                         &self->byteLength,
                         &self->format,
                         &self->itemsize,
                         &self->check_assignments);
  if (self->format == NULL) {
    char* typename = hiwire_constructor_name(JsProxy_REF(self));
    PyErr_Format(
      PyExc_RuntimeError,
      "Unknown typed array type '%s'. This is a problem with Pyodide, please "
      "open an issue about it here: "
      "https://github.com/pyodide/pyodide/issues/new",
      typename);
    free(typename);
    FAIL();
  }

  success = true;
finally:
  return success ? 0 : -1;
}

EM_JS_REF(PyObject*, JsDoubleProxy_unwrap_helper, (JsRef id), {
  return Module.PyProxy_getPtr(Hiwire.get_value(id));
});

static PyObject*
JsDoubleProxy_unwrap(PyObject* obj, PyObject* _ignored)
{
  PyObject* result = JsDoubleProxy_unwrap_helper(JsProxy_REF(obj));
  Py_XINCREF(result);
  return result;
}

static PyMethodDef JsDoubleProxy_unwrap_MethodDef = {
  "unwrap",
  (PyCFunction)JsDoubleProxy_unwrap,
  METH_NOARGS,
};

/**
 * This dynamically creates a subtype of JsProxy using PyType_FromSpecWithBases.
 * It is called from JsProxy_get_subtype(flags) when a type with the given flags
 * doesn't already exist.
 *
 * None of these types have tp_new method, we create them with tp_alloc and then
 * call whatever init methods are needed. "new" and multiple inheritance don't
 * go together very well.
 */
static PyObject*
JsProxy_create_subtype(int flags)
{
  // Make sure these stack allocations are large enough to fit!
  PyType_Slot slots[20];
  int cur_slot = 0;
  PyMethodDef methods[50];
  int cur_method = 0;
  PyMemberDef members[5];
  int cur_member = 0;

  methods[cur_method++] = JsProxy_Dir_MethodDef;
  methods[cur_method++] = JsProxy_toPy_MethodDef;
  methods[cur_method++] = JsProxy_object_entries_MethodDef;
  methods[cur_method++] = JsProxy_object_keys_MethodDef;
  methods[cur_method++] = JsProxy_object_values_MethodDef;

  PyTypeObject* base = &JsProxyType;
  int tp_flags = Py_TPFLAGS_DEFAULT;

  bool mapping = (flags & HAS_LENGTH) && (flags & HAS_GET) && (flags & HAS_HAS);
  mapping = mapping || (flags & IS_OBJECT_MAP);
  bool mutable_mapping = mapping && (flags & HAS_SET);

  if (mapping) {
    methods[cur_method++] = JsMap_keys_MethodDef;
    methods[cur_method++] = JsMap_values_MethodDef;
    methods[cur_method++] = JsMap_items_MethodDef;
    methods[cur_method++] = JsMap_get_MethodDef;
  }
  if (mutable_mapping) {
    methods[cur_method++] = JsMap_pop_MethodDef;
    methods[cur_method++] = JsMap_popitem_MethodDef;
    methods[cur_method++] = JsMap_clear_MethodDef;
    methods[cur_method++] = JsMap_update_MethodDef;
    methods[cur_method++] = JsMap_setdefault_MethodDef;
  }

  if (flags & IS_OBJECT_MAP) {
    slots[cur_slot++] =
      (PyType_Slot){ .slot = Py_tp_iter, .pfunc = (void*)JsObjMap_GetIter };
    slots[cur_slot++] =
      (PyType_Slot){ .slot = Py_mp_length, .pfunc = (void*)JsObjMap_length };
    slots[cur_slot++] = (PyType_Slot){ .slot = Py_mp_subscript,
                                       .pfunc = (void*)JsObjMap_subscript };
    slots[cur_slot++] = (PyType_Slot){ .slot = Py_mp_ass_subscript,
                                       .pfunc = (void*)JsObjMap_ass_subscript };
    slots[cur_slot++] = (PyType_Slot){ .slot = Py_sq_contains,
                                       .pfunc = (void*)JsObjMap_contains };
    goto skip_container_slots;
  }

  if (flags & IS_ITERABLE) {
    if (mapping) {
      // Prefer `obj.keys()` over `obj[Symbol.iterator]()`
      slots[cur_slot++] =
        (PyType_Slot){ .slot = Py_tp_iter, .pfunc = (void*)JsMap_GetIter };
    } else {
      // Uses `obj[Symbol.iterator]()`
      slots[cur_slot++] =
        (PyType_Slot){ .slot = Py_tp_iter, .pfunc = (void*)JsProxy_GetIter };
    }
  }
  if (flags & IS_ITERATOR) {
    // JsProxy_GetIter would work just as well as PyObject_SelfIter but
    // PyObject_SelfIter avoids an unnecessary allocation.
    slots[cur_slot++] =
      (PyType_Slot){ .slot = Py_tp_iter, .pfunc = (void*)PyObject_SelfIter };
    slots[cur_slot++] =
      (PyType_Slot){ .slot = Py_tp_iternext, .pfunc = (void*)JsProxy_IterNext };
    slots[cur_slot++] =
      (PyType_Slot){ .slot = Py_am_send, .pfunc = (void*)JsProxy_am_send };
    // Send works okay on any js object that has a "next" method
    methods[cur_method++] = JsGenerator_send_MethodDef;
  }
  if (flags & IS_GENERATOR) {
    // throw and close need "throw" and "return" methods to work. We currently
    // don't trust that an object with "next", "throw", and "return" is a
    // generator though -- we require that it actually have it's toStringTag set
    // to Generator.
    methods[cur_method++] = JsGenerator_throw_MethodDef;
    methods[cur_method++] = JsGenerator_close_MethodDef;
  }

  if (flags & HAS_LENGTH) {
    // If the function has a `size` or `length` member, use this for
    // `len(proxy)` Prefer `size` to `length`.
    slots[cur_slot++] =
      (PyType_Slot){ .slot = Py_mp_length, .pfunc = (void*)JsProxy_length };
  }
  if (flags & HAS_GET) {
    slots[cur_slot++] = (PyType_Slot){ .slot = Py_mp_subscript,
                                       .pfunc = (void*)JsProxy_subscript };
    tp_flags |= Py_TPFLAGS_MAPPING;
  }
  if (flags & HAS_SET) {
    // It's assumed that if HAS_SET then also HAS_DELETE.
    // We will try to use `obj.delete("key")` to resolve `del proxy["key"]`
    slots[cur_slot++] = (PyType_Slot){ .slot = Py_mp_ass_subscript,
                                       .pfunc = (void*)JsProxy_ass_subscript };
  }
  // Overloads for the `in` operator: javascript uses `obj.has()` for cheap
  // containment checks (e.g., set, map) and `includes` for less cheap ones (eg
  // array). Prefer the `has` method if present.
  if (flags & HAS_INCLUDES) {
    slots[cur_slot++] =
      (PyType_Slot){ .slot = Py_sq_contains, .pfunc = (void*)JsProxy_includes };
  }
  if (flags & HAS_HAS) {
    slots[cur_slot++] =
      (PyType_Slot){ .slot = Py_sq_contains, .pfunc = (void*)JsProxy_has };
  }
skip_container_slots:

  if (flags & IS_AWAITABLE) {
    slots[cur_slot++] =
      (PyType_Slot){ .slot = Py_am_await, .pfunc = (void*)JsProxy_Await };
    methods[cur_method++] = JsProxy_then_MethodDef;
    methods[cur_method++] = JsProxy_catch_MethodDef;
    methods[cur_method++] = JsProxy_finally_MethodDef;
  }
  if (flags & IS_CALLABLE) {
    tp_flags |= Py_TPFLAGS_HAVE_VECTORCALL;
    slots[cur_slot++] =
      (PyType_Slot){ .slot = Py_tp_call, .pfunc = (void*)PyVectorcall_Call };
    slots[cur_slot++] = (PyType_Slot){ .slot = Py_tp_descr_get,
                                       .pfunc = (void*)JsMethod_descr_get };
    // We could test separately for whether a function is constructable,
    // but it generates a lot of false positives.
    methods[cur_method++] = JsMethod_Construct_MethodDef;
  }
  if (flags & IS_ARRAY) {
    // If the object is an array (or a HTMLCollection or NodeList), then we want
    // subscripting `proxy[idx]` to go to `jsobj[idx]` instead of
    // `jsobj.get(idx)`. Hopefully anyone else who defines a custom array object
    // will subclass Array.
    slots[cur_slot++] = (PyType_Slot){ .slot = Py_mp_subscript,
                                       .pfunc = (void*)JsArray_subscript };
    slots[cur_slot++] = (PyType_Slot){ .slot = Py_mp_ass_subscript,
                                       .pfunc = (void*)JsArray_ass_subscript };
    slots[cur_slot++] = (PyType_Slot){ .slot = Py_sq_inplace_concat,
                                       .pfunc = (void*)JsArray_inplace_concat };
    methods[cur_method++] = JsArray_extend_MethodDef;
    methods[cur_method++] = JsArray_pop_MethodDef;
    methods[cur_method++] = JsArray_append_MethodDef;

    methods[cur_method++] = JsArray_index_MethodDef;
    methods[cur_method++] = JsArray_count_MethodDef;
    methods[cur_method++] = JsArray_reversed_MethodDef;
    methods[cur_method++] = JsArray_reverse_MethodDef;
  }
  if (flags & IS_TYPEDARRAY) {
    slots[cur_slot++] = (PyType_Slot){ .slot = Py_mp_subscript,
                                       .pfunc = (void*)JsTypedArray_subscript };
    slots[cur_slot++] =
      (PyType_Slot){ .slot = Py_mp_ass_subscript,
                     .pfunc = (void*)JsTypedArray_ass_subscript };
    slots[cur_slot++] =
      (PyType_Slot){ .slot = Py_sq_item, .pfunc = (void*)JsProxy_item_array };
    methods[cur_method++] = JsArray_index_MethodDef;
    methods[cur_method++] = JsArray_count_MethodDef;
    methods[cur_method++] = JsArray_reversed_MethodDef;
    methods[cur_method++] = JsArray_reverse_MethodDef;
  }
  if (flags & IS_NODE_LIST) {
    slots[cur_slot++] = (PyType_Slot){ .slot = Py_mp_subscript,
                                       .pfunc = (void*)JsNodeList_subscript };
    methods[cur_method++] = JsArray_reversed_MethodDef;
  }
  if (flags & IS_BUFFER) {
    methods[cur_method++] = JsBuffer_assign_MethodDef;
    methods[cur_method++] = JsBuffer_assign_to_MethodDef;
    methods[cur_method++] = JsBuffer_tomemoryview_MethodDef;
    methods[cur_method++] = JsBuffer_tobytes_MethodDef;
    methods[cur_method++] = JsBuffer_tostring_MethodDef;
    methods[cur_method++] = JsBuffer_write_to_file_MethodDef;
    methods[cur_method++] = JsBuffer_read_from_file_MethodDef;
    methods[cur_method++] = JsBuffer_into_file_MethodDef;
  }
  if (flags & IS_DOUBLE_PROXY) {
    methods[cur_method++] = JsDoubleProxy_unwrap_MethodDef;
  }
  if (!(flags & (IS_ARRAY | IS_TYPEDARRAY | IS_NODE_LIST | IS_BUFFER |
                 IS_DOUBLE_PROXY | IS_ITERATOR))) {
    methods[cur_method++] = JsProxy_as_object_map_MethodDef;
  }

  methods[cur_method++] = (PyMethodDef){ 0 };
  members[cur_member++] = (PyMemberDef){ 0 };

  bool success = false;
  PyMethodDef* methods_heap = NULL;
  PyObject* bases = NULL;
  PyObject* flags_obj = NULL;
  PyObject* result = NULL;

  // PyType_FromSpecWithBases copies "members" automatically into the end of the
  // type. It doesn't store the slots. But it just copies the pointer to
  // "methods" into the PyTypeObject, so if we give it a stack allocated methods
  // there will be trouble. (There are several other buggy behaviors in
  // PyType_FromSpecWithBases, like if you use two PyMembers slots, the first
  // one with more members than the second, it will corrupt memory). If the type
  // object were later deallocated, we would leak this memory. It's unclear how
  // to fix that, but we store the type in JsProxy_TypeDict forever anyway so it
  // will never be deallocated.
  methods_heap = (PyMethodDef*)PyMem_Malloc(sizeof(PyMethodDef) * cur_method);
  if (methods_heap == NULL) {
    PyErr_NoMemory();
    FAIL();
  }
  memcpy(methods_heap, methods, sizeof(PyMethodDef) * cur_method);

  slots[cur_slot++] =
    (PyType_Slot){ .slot = Py_tp_members, .pfunc = (void*)members };
  slots[cur_slot++] =
    (PyType_Slot){ .slot = Py_tp_methods, .pfunc = (void*)methods_heap };
  slots[cur_slot++] = (PyType_Slot){ 0 };

  // clang-format off
  PyType_Spec spec = {
    .name = "pyodide.JsProxy",
    .basicsize = sizeof(JsProxy),
    .itemsize = 0,
    .flags = tp_flags,
    .slots = slots,
  };
  // clang-format on
  bases = Py_BuildValue("(O)", base);
  FAIL_IF_NULL(bases);
  result = PyType_FromSpecWithBases(&spec, bases);
  FAIL_IF_NULL(result);
  PyObject* abc = NULL;
  int mapping_flags = HAS_GET | HAS_LENGTH | IS_ITERABLE;
  if (flags & (IS_ARRAY | IS_TYPEDARRAY)) {
    abc = MutableSequence;
  } else if (flags & IS_NODE_LIST) {
    abc = Sequence;
  } else if ((flags & mapping_flags) == mapping_flags) {
<<<<<<< HEAD
    abc = (flags & HAS_SET) ? MutableMapping : Mapping;
=======
    abc = (flags & HAS_SET) ? Collections_MutableMapping : Collections_Mapping;
  } else if (flags & IS_OBJECT_MAP) {
    abc = Collections_MutableMapping;
>>>>>>> a1e43afb
  }
  if (abc) {
    PyObject* register_result =
      _PyObject_CallMethodIdOneArg(abc, &PyId_register, result);
    abc = NULL; // abc is borrowed, don't decref
    FAIL_IF_NULL(register_result);
    Py_CLEAR(register_result);
  }

  Py_SET_TYPE(result, (PyTypeObject*)JsProxy_metaclass);
  if (flags & IS_CALLABLE) {
    // Python 3.9 provides an alternate way to do this by setting a special
    // member __vectorcall_offset__, we might consider switching to using that
    // approach.
    ((PyTypeObject*)result)->tp_vectorcall_offset =
      offsetof(JsProxy, vectorcall);
  }
  flags_obj = PyLong_FromLong(flags);
  FAIL_IF_NULL(flags_obj);
  FAIL_IF_MINUS_ONE(
    _PyObject_SetAttrId(result, &PyId__js_type_flags, flags_obj));

  success = true;
finally:
  Py_CLEAR(bases);
  Py_CLEAR(flags_obj);
  if (!success && methods_heap != NULL) {
    PyMem_Free(methods_heap);
  }
  return result;
}

static PyObject* JsProxy_TypeDict;

/**
 * Look up the appropriate type object in the types dict, if we don't find it
 * call JsProxy_create_subtype. This is a helper for JsProxy_create_with_this
 * and JsProxy_create.
 */
static PyTypeObject*
JsProxy_get_subtype(int flags)
{
  PyObject* flags_key = PyLong_FromLong(flags);
  PyObject* type = PyDict_GetItemWithError(JsProxy_TypeDict, flags_key);
  Py_XINCREF(type);
  if (type != NULL || PyErr_Occurred()) {
    goto finally;
  }
  type = JsProxy_create_subtype(flags);
  FAIL_IF_NULL(type);
  FAIL_IF_MINUS_ONE(PyDict_SetItem(JsProxy_TypeDict, flags_key, type));
finally:
  Py_CLEAR(flags_key);
  return (PyTypeObject*)type;
}

#define SET_FLAG_IF(flag, cond)                                                \
  if (cond) {                                                                  \
    type_flags |= flag                                                         \
  }

EM_JS_NUM(int, compute_typeflags, (JsRef idobj), {
  let obj = Hiwire.get_value(idobj);
  let type_flags = 0;
  // clang-format off
  if (API.isPyProxy(obj) && obj.$$.ptr === 0) {
    return 0;
  }

  const constructorName = obj.constructor ? obj.constructor.name : "";
  let typeTag = Object.prototype.toString.call(obj);

  SET_FLAG_IF(IS_CALLABLE, typeof obj === "function")
  SET_FLAG_IF(IS_AWAITABLE, typeof obj.then === 'function')
  SET_FLAG_IF(IS_ITERABLE, typeof obj[Symbol.iterator] === 'function')
  SET_FLAG_IF(IS_ITERATOR, typeof obj.next === 'function')
  SET_FLAG_IF(HAS_LENGTH,
    (typeof obj.size === "number") ||
    (typeof obj.length === "number" && typeof obj !== "function"));
  SET_FLAG_IF(HAS_GET, typeof obj.get === "function");
  SET_FLAG_IF(HAS_SET, typeof obj.set === "function");
  SET_FLAG_IF(HAS_HAS, typeof obj.has === "function");
  SET_FLAG_IF(HAS_INCLUDES, typeof obj.includes === "function");
  SET_FLAG_IF(IS_BUFFER,
              ArrayBuffer.isView(obj) || (constructorName === "ArrayBuffer"));
  SET_FLAG_IF(IS_DOUBLE_PROXY, API.isPyProxy(obj));
  SET_FLAG_IF(IS_ARRAY, Array.isArray(obj));
  SET_FLAG_IF(IS_NODE_LIST,
              typeTag === "[object HTMLCollection]" ||
              typeTag === "[object NodeList]");
  SET_FLAG_IF(IS_TYPEDARRAY,
              ArrayBuffer.isView(obj) && obj.constructor.name !== "DataView");
  SET_FLAG_IF(IS_GENERATOR, typeTag === "[object Generator]");
  // clang-format on
  return type_flags;
});
#undef SET_FLAG_IF

////////////////////////////////////////////////////////////
// Public functions

static PyObject*
create_proxy_of_type(int type_flags, JsRef object, JsRef this)
{
  bool success = false;
  PyTypeObject* type = NULL;
  PyObject* result = NULL;

  type = JsProxy_get_subtype(type_flags);
  FAIL_IF_NULL(type);

  result = type->tp_alloc(type, 0);
  FAIL_IF_NONZERO(JsProxy_cinit(result, object));
  if (type_flags & IS_CALLABLE) {
    FAIL_IF_NONZERO(JsMethod_cinit(result, this));
  }
  if (type_flags & IS_BUFFER) {
    FAIL_IF_NONZERO(JsBuffer_cinit(result));
  }

  success = true;
finally:
  Py_CLEAR(type);
  if (!success) {
    Py_CLEAR(result);
  }
  return result;
}

/**
 * Create a JsProxy. In case it's a method, bind "this" to the argument. (In
 * most cases "this" will be NULL, `JsProxy_create` specializes to this case.)
 * We check what capabilities are present on the javascript object, set
 * appropriate flags, then we get the appropriate type with JsProxy_get_subtype.
 */
PyObject*
JsProxy_create_with_this(JsRef object, JsRef this)
{
  int type_flags = 0;
  if (hiwire_is_comlink_proxy(object)) {
    // Comlink proxies are weird and break our feature detection pretty badly.
    type_flags = IS_CALLABLE | IS_AWAITABLE | IS_ARRAY;
  } else if (hiwire_is_error(object)) {
    return JsProxy_new_error(object);
  } else {
    type_flags = compute_typeflags(object);
    if (type_flags == -1) {
      PyErr_SetString(internal_error,
                      "Internal error occurred in compute_typeflags");
      return NULL;
    }
  }
  return create_proxy_of_type(type_flags, object, this);
}

PyObject*
JsProxy_create(JsRef object)
{
  return JsProxy_create_with_this(object, NULL);
}

bool
JsProxy_Check(PyObject* x)
{
  return PyObject_TypeCheck(x, &JsProxyType);
}

JsRef
JsProxy_AsJs(PyObject* x)
{
  JsProxy* js_proxy = (JsProxy*)x;
  return hiwire_incref(js_proxy->js);
}

bool
JsException_Check(PyObject* x)
{
  return PyObject_TypeCheck(x, (PyTypeObject*)Exc_JsException);
}

JsRef
JsException_AsJs(PyObject* err)
{
  JsExceptionObject* err_obj = (JsExceptionObject*)err;
  JsProxy* js_error = (JsProxy*)(err_obj->js_error);
  return hiwire_incref(js_error->js);
}

static PyMethodDef methods[] = {
  {
    "hiwire_id",
    JsProxy_js_id_private,
    METH_O,
  },
  { NULL } /* Sentinel */
};

int
JsProxy_init_docstrings()
{
  bool success = false;

  PyObject* _pyodide_core_docs = NULL;
  PyObject* _it = NULL;
  PyObject* JsProxy = NULL;
  PyObject* JsPromise = NULL;
  PyObject* JsBuffer = NULL;
  PyObject* JsArray = NULL;
  PyObject* JsMap = NULL;
  PyObject* JsDoubleProxy = NULL;
  PyObject* JsGenerator = NULL;

  _pyodide_core_docs = PyImport_ImportModule("_pyodide._core_docs");
  FAIL_IF_NULL(_pyodide_core_docs);
  JsProxy_metaclass =
    PyObject_GetAttrString(_pyodide_core_docs, "_JsProxyMetaClass");
  FAIL_IF_NULL(JsProxy_metaclass);
  _it = PyObject_GetAttrString(_pyodide_core_docs, "_instantiate_token");
  FAIL_IF_NULL(_it);

#define GetProxyDocClass(A)                                                    \
  _Py_IDENTIFIER(A);                                                           \
  A = _PyObject_CallMethodIdOneArg(_pyodide_core_docs, &PyId_##A, _it);        \
  FAIL_IF_NULL(A);

  GetProxyDocClass(JsProxy);
  GetProxyDocClass(JsPromise);
  GetProxyDocClass(JsBuffer);
  GetProxyDocClass(JsArray);
  GetProxyDocClass(JsMap);
  GetProxyDocClass(JsDoubleProxy);
  GetProxyDocClass(JsGenerator);
#undef GetProxyDocClass

  // Load the docstrings for JsProxy methods from the corresponding stubs in
  // _pyodide._core_docs.set_method_docstring uses
  // _pyodide.docstring.get_cmeth_docstring to generate the appropriate C-style
  // docstring from the Python-style docstring.
#define SET_DOCSTRING(mock, x) FAIL_IF_MINUS_ONE(set_method_docstring(&x, mock))
  SET_DOCSTRING(JsProxy, JsProxy_object_entries_MethodDef);
  SET_DOCSTRING(JsProxy, JsProxy_object_keys_MethodDef);
  SET_DOCSTRING(JsProxy, JsProxy_object_values_MethodDef);
  SET_DOCSTRING(JsProxy, JsProxy_toPy_MethodDef);
  SET_DOCSTRING(JsProxy, JsMethod_Construct_MethodDef);

  SET_DOCSTRING(JsDoubleProxy, JsDoubleProxy_unwrap_MethodDef);
  // SET_DOCSTRING(JsProxy, JsProxy_Dir_MethodDef);

  SET_DOCSTRING(JsPromise, JsProxy_then_MethodDef);
  SET_DOCSTRING(JsPromise, JsProxy_catch_MethodDef);
  SET_DOCSTRING(JsPromise, JsProxy_finally_MethodDef);

  SET_DOCSTRING(JsArray, JsArray_extend_MethodDef);
  SET_DOCSTRING(JsArray, JsArray_reverse_MethodDef);
  SET_DOCSTRING(JsArray, JsArray_reversed_MethodDef);
  SET_DOCSTRING(JsArray, JsArray_pop_MethodDef);
  SET_DOCSTRING(JsArray, JsArray_append_MethodDef);
  SET_DOCSTRING(JsArray, JsArray_index_MethodDef);
  SET_DOCSTRING(JsArray, JsArray_count_MethodDef);

  SET_DOCSTRING(JsMap, JsMap_keys_MethodDef);
  SET_DOCSTRING(JsMap, JsMap_values_MethodDef);
  SET_DOCSTRING(JsMap, JsMap_items_MethodDef);
  SET_DOCSTRING(JsMap, JsMap_get_MethodDef);
  SET_DOCSTRING(JsMap, JsMap_pop_MethodDef);
  SET_DOCSTRING(JsMap, JsMap_popitem_MethodDef);
  SET_DOCSTRING(JsMap, JsMap_clear_MethodDef);
  SET_DOCSTRING(JsMap, JsMap_update_MethodDef);
  SET_DOCSTRING(JsMap, JsMap_setdefault_MethodDef);

  SET_DOCSTRING(JsBuffer, JsBuffer_assign_MethodDef);
  SET_DOCSTRING(JsBuffer, JsBuffer_assign_to_MethodDef);
  SET_DOCSTRING(JsBuffer, JsBuffer_tomemoryview_MethodDef);
  SET_DOCSTRING(JsBuffer, JsBuffer_tobytes_MethodDef);
  SET_DOCSTRING(JsBuffer, JsBuffer_tostring_MethodDef);
  SET_DOCSTRING(JsBuffer, JsBuffer_write_to_file_MethodDef);
  SET_DOCSTRING(JsBuffer, JsBuffer_read_from_file_MethodDef);
  SET_DOCSTRING(JsBuffer, JsBuffer_into_file_MethodDef);

  SET_DOCSTRING(JsGenerator, JsGenerator_send_MethodDef);
  SET_DOCSTRING(JsGenerator, JsGenerator_throw_MethodDef);
  SET_DOCSTRING(JsGenerator, JsGenerator_close_MethodDef);
#undef SET_DOCSTRING

  success = true;
finally:
  Py_CLEAR(JsProxy);
  Py_CLEAR(JsPromise);
  Py_CLEAR(JsBuffer);
  Py_CLEAR(JsArray);
  Py_CLEAR(JsMap);
  Py_CLEAR(JsDoubleProxy);
  Py_CLEAR(JsGenerator);
  return success ? 0 : -1;
}

int
JsProxy_init(PyObject* core_module)
{
  bool success = false;

  PyObject* asyncio_module = NULL;

  collections_abc = PyImport_ImportModule("collections.abc");
  FAIL_IF_NULL(collections_abc);
  MutableSequence = PyObject_GetAttrString(collections_abc, "MutableSequence");
  FAIL_IF_NULL(MutableSequence);
  Sequence = PyObject_GetAttrString(collections_abc, "Sequence");
  FAIL_IF_NULL(Sequence);
  MutableMapping = PyObject_GetAttrString(collections_abc, "MutableMapping");
  FAIL_IF_NULL(MutableMapping);
  Mapping = PyObject_GetAttrString(collections_abc, "Mapping");
  FAIL_IF_NULL(Mapping);

  FAIL_IF_MINUS_ONE(JsProxy_init_docstrings());
  FAIL_IF_MINUS_ONE(PyModule_AddFunctions(core_module, methods));

#define AddFlag(flag)                                                          \
  FAIL_IF_MINUS_ONE(PyModule_AddIntConstant(core_module, #flag, flag))

  AddFlag(IS_ITERABLE);
  AddFlag(IS_ITERATOR);
  AddFlag(HAS_LENGTH);
  AddFlag(HAS_GET);
  AddFlag(HAS_SET);
  AddFlag(HAS_HAS);
  AddFlag(HAS_INCLUDES);
  AddFlag(IS_AWAITABLE);
  AddFlag(IS_BUFFER);
  AddFlag(IS_CALLABLE);
  AddFlag(IS_ARRAY);
  AddFlag(IS_NODE_LIST);
  AddFlag(IS_TYPEDARRAY);
  AddFlag(IS_DOUBLE_PROXY);
  AddFlag(IS_GENERATOR);

#undef AddFlag

  asyncio_module = PyImport_ImportModule("asyncio");
  FAIL_IF_NULL(asyncio_module);

  asyncio_get_event_loop =
    _PyObject_GetAttrId(asyncio_module, &PyId_get_event_loop);
  FAIL_IF_NULL(asyncio_get_event_loop);

  JsProxy_TypeDict = PyDict_New();
  FAIL_IF_NULL(JsProxy_TypeDict);

  FAIL_IF_MINUS_ONE(
    PyModule_AddObject(core_module, "jsproxy_typedict", JsProxy_TypeDict));

  PyExc_BaseException_Type = (PyTypeObject*)PyExc_BaseException;
  _Exc_JsException.tp_base = (PyTypeObject*)PyExc_Exception;

  FAIL_IF_MINUS_ONE(PyType_Ready(&JsProxyType));
  FAIL_IF_MINUS_ONE(PyType_Ready(&BufferType));
  FAIL_IF_MINUS_ONE(PyModule_AddType(core_module, &_Exc_JsException));

  success = true;
finally:
  Py_CLEAR(asyncio_module);
  return success ? 0 : -1;
}<|MERGE_RESOLUTION|>--- conflicted
+++ resolved
@@ -3322,13 +3322,9 @@
   } else if (flags & IS_NODE_LIST) {
     abc = Sequence;
   } else if ((flags & mapping_flags) == mapping_flags) {
-<<<<<<< HEAD
     abc = (flags & HAS_SET) ? MutableMapping : Mapping;
-=======
-    abc = (flags & HAS_SET) ? Collections_MutableMapping : Collections_Mapping;
   } else if (flags & IS_OBJECT_MAP) {
-    abc = Collections_MutableMapping;
->>>>>>> a1e43afb
+    abc = MutableMapping;
   }
   if (abc) {
     PyObject* register_result =
