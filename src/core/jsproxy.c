--- conflicted
+++ resolved
@@ -783,27 +783,22 @@
 int
 JsProxy_init()
 {
-<<<<<<< HEAD
-  PyObject* module = NULL;
-
-  module = PyImport_ImportModule("asyncio");
-  if (module == NULL) {
-    goto fail;
-  }
-
-  asyncio_get_event_loop = _PyObject_GetAttrId(module, &PyId_get_event_loop);
-  if (asyncio_get_event_loop == NULL) {
-    goto fail;
-  }
-=======
   bool success = false;
->>>>>>> 1bfe31a4
+
+  PyObject* asyncio_module = NULL;
+  PyObject* pyodide_module = NULL;
+
   PyExc_BaseException_Type = (PyTypeObject*)PyExc_BaseException;
   _Exc_JsException.tp_base = (PyTypeObject*)PyExc_Exception;
 
-  Py_CLEAR(module);
+  module = PyImport_ImportModule("asyncio");
+  FAIL_IF_NULL(module == NULL);
+
+  asyncio_get_event_loop = _PyObject_GetAttrId(module, &PyId_get_event_loop);
+  FAIL_IF_NULL(asyncio_get_event_loop == NULL);
+
   // Add JsException to the pyodide module so people can catch it if they want.
-  module = PyImport_ImportModule("pyodide");
+  pyodide_module = PyImport_ImportModule("pyodide");
   FAIL_IF_NULL(module);
   FAIL_IF_MINUS_ONE(
     PyObject_SetAttrString(module, "JsException", Exc_JsException));
@@ -813,6 +808,7 @@
 
   success = true;
 finally:
-  Py_CLEAR(module);
+  Py_CLEAR(asyncio_module);
+  Py_CLEAR(pyodide_module);
   return success ? 0 : -1;
 }