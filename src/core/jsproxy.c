--- conflicted
+++ resolved
@@ -1148,10 +1148,10 @@
 }
 
 // clang-format off
-PyMethodDef JsMethod_jsnew_MethodDef = { 
+PyMethodDef JsMethod_jsnew_MethodDef = {
   "new",
   (PyCFunction)JsMethod_jsnew,
-  METH_VARARGS | METH_KEYWORDS 
+  METH_VARARGS | METH_KEYWORDS
 };
 // clang-format on
 
@@ -1536,13 +1536,8 @@
 
   // clang-format off
   PyType_Spec spec = {
-<<<<<<< HEAD
-    // TODO: for Python3.9 the name will need to change to "pyodide.JsProxy"
-    .name = "JsProxy",
+    .name = "pyodide.JsProxy",
     .basicsize = sizeof(JsProxy),
-=======
-    .name = "pyodide.JsProxy",
->>>>>>> d4525a18
     .itemsize = 0,
     .flags = tp_flags,
     .slots = slots,
@@ -1729,12 +1724,9 @@
 JsProxy_init(PyObject* core_module)
 {
   bool success = false;
-<<<<<<< HEAD
-=======
 
   PyObject* _pyodide_core = NULL;
   PyObject* jsproxy_mock = NULL;
->>>>>>> d4525a18
   PyObject* asyncio_module = NULL;
 
   _pyodide_core = PyImport_ImportModule("_pyodide._core");
