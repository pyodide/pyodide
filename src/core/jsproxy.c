/**
 * JsProxy Class
 *
 * The root JsProxy class is a simple class that wraps a JsRef.  We define
 * overloads for getattr, setattr, delattr, repr, bool, and comparison opertaors
 * on the base class.
 *
 * We define a wide variety of subclasses on the fly with different operator
 * overloads depending on the functionality detected on the wrapped js object.
 * This is pretty much an identical strategy to the one used in PyProxy.
 *
 * Most of the overloads do not require any extra space which is convenient
 * because multiple inheritance does not work well with different sized C
 * structs. The Callable subclass and the Buffer subclass both need some extra
 * space. Currently we use the maximum paranoia approach: JsProxy always
 * allocates the extra 12 bytes needed for a Callable, and that way if an object
 * ever comes around that is a Buffer and also is Callable, we've got it
 * covered.
 *
 * We create the dynamic types as heap types with PyType_FromSpecWithBases. It's
 * a good idea to consult the source for PyType_FromSpecWithBases in
 * typeobject.c before modifying since the behavior doesn't exactly match the
 * documentation.
 *
 * We don't currently have any way to define a new heap type
 * without leaking the dynamically allocated methods array, but this is fine
 * because we never free the dynamic types we construct. (it'd probably be
 * possible by subclassing PyType with a different tp_dealloc method).
 */

#define PY_SSIZE_T_CLEAN
#include "Python.h"

#include "docstring.h"
#include "hiwire.h"
#include "js2python.h"
#include "jsmemops.h"
#include "jsproxy.h"
#include "pyproxy.h"
#include "python2js.h"

#include "structmember.h"

// clang-format off
#define IS_ITERABLE   (1<<0)
#define IS_ITERATOR   (1<<1)
#define HAS_LENGTH    (1<<2)
#define HAS_GET       (1<<3)
#define HAS_SET       (1<<4)
#define HAS_HAS       (1<<5)
#define HAS_INCLUDES  (1<<6)
#define IS_AWAITABLE  (1<<7)
#define IS_BUFFER     (1<<8)
#define IS_CALLABLE   (1<<9)
#define IS_ARRAY      (1<<10)
#define IS_NODE_LIST  (1<<11)
#define IS_TYPEDARRAY (1<<12)
#define IS_DOUBLE_PROXY (1 << 13)
#define IS_OBJECT_MAP (1 << 14)
<<<<<<< HEAD
#define IS_ASYNC_ITERABLE (1 << 15)
#define IS_GENERATOR (1 << 16)
=======
#define IS_GENERATOR (1 << 15)
>>>>>>> 3fe37935
// clang-format on

_Py_IDENTIFIER(get_event_loop);
_Py_IDENTIFIER(create_future);
_Py_IDENTIFIER(set_exception);
_Py_IDENTIFIER(set_result);
_Py_IDENTIFIER(__await__);
_Py_IDENTIFIER(__dir__);
_Py_IDENTIFIER(KeysView);
_Py_IDENTIFIER(ItemsView);
_Py_IDENTIFIER(ValuesView);
_Py_IDENTIFIER(popitem);
_Py_IDENTIFIER(clear);
_Py_IDENTIFIER(update);
_Py_IDENTIFIER(_js_type_flags);
Js_IDENTIFIER(then);
Js_IDENTIFIER(finally);
Js_IDENTIFIER(has);
Js_IDENTIFIER(set);
Js_IDENTIFIER(delete);
Js_IDENTIFIER(includes);
Js_IDENTIFIER(next);
Js_IDENTIFIER(return );
Js_IDENTIFIER(throw);
_Py_IDENTIFIER(fileno);
_Py_IDENTIFIER(register);

static PyObject* collections_abc;
static PyObject* MutableMapping;
static PyObject* JsProxy_metaclass;
static PyObject* asyncio_get_event_loop;
static PyTypeObject* PyExc_BaseException_Type;
static PyObject* MutableSequence;
static PyObject* Sequence;
static PyObject* MutableMapping;
static PyObject* Mapping;
<<<<<<< HEAD
static PyObject* Generator;
=======
>>>>>>> 3fe37935

////////////////////////////////////////////////////////////
// JsProxy
//
// This is a Python object that provides idiomatic access to a JavaScript
// object.

// clang-format off
typedef struct
{
  PyObject_HEAD
  JsRef js;
// fields for methods
  JsRef this_;
  vectorcallfunc vectorcall;
// fields for buffers
  Py_ssize_t byteLength;
  char* format;
  Py_ssize_t itemsize;
  bool check_assignments;
// Currently just for module objects
  PyObject* dict;
} JsProxy;
// clang-format on

#define JsProxy_REF(x) (((JsProxy*)x)->js)
#define JsMethod_THIS(x) (((JsProxy*)x)->this_)

static void
JsProxy_dealloc(JsProxy* self)
{
  if (pyproxy_Check(self->this_)) {
    destroy_proxy(self->this_, NULL);
  }
#ifdef DEBUG_F
  extern bool tracerefs;
  if (tracerefs) {
    printf("jsproxy delloc %zd, %zd\n", (long)self, (long)self->js);
  }
#endif
  hiwire_CLEAR(self->js);
  hiwire_CLEAR(self->this_);
  Py_TYPE(self)->tp_free((PyObject*)self);
}

/**
 * repr overload, does `obj.toString()` which produces a low-quality repr.
 */
static PyObject*
JsProxy_Repr(PyObject* self)
{
  JsRef idrepr = hiwire_to_string(JsProxy_REF(self));
  if (idrepr == NULL) {
    PyErr_Format(PyExc_TypeError,
                 "Pyodide cannot generate a repr for this Javascript object "
                 "because it has no 'toString' method");
    return NULL;
  }
  PyObject* pyrepr = js2python(idrepr);
  hiwire_decref(idrepr);
  return pyrepr;
}

/**
 * typeof getter, returns `typeof(obj)`.
 */
static PyObject*
JsProxy_typeof(PyObject* self, void* _unused)
{
  JsRef idval = hiwire_typeof(JsProxy_REF(self));
  PyObject* result = js2python(idval);
  hiwire_decref(idval);
  return result;
}

static PyObject*
JsProxy_js_id(PyObject* self, void* _unused)
{
  PyObject* result = NULL;

  JsRef idval = JsProxy_REF(self);
  int x[2] = { (int)Py_TYPE(self), (int)idval };
  Py_hash_t result_c = _Py_HashBytes(x, 8);
  FAIL_IF_MINUS_ONE(result_c);
  result = PyLong_FromLong(result_c);
finally:
  return result;
}

static PyObject*
JsProxy_js_id_private(PyObject* mod, PyObject* obj)
{
  if (!JsProxy_Check(obj)) {
    PyErr_SetString(PyExc_TypeError, "Expected argument to be a JsProxy");
    return NULL;
  }

  JsRef idval = JsProxy_REF(obj);
  return PyLong_FromLong((int)idval);
}

/**
 * getattr overload, first checks whether the attribute exists in the JsProxy
 * dict, and if so returns that. Otherwise, it attempts lookup on the wrapped
 * object.
 */
static PyObject*
JsProxy_GetAttr(PyObject* self, PyObject* attr)
{
  PyObject* result = PyObject_GenericGetAttr(self, attr);
  if (result != NULL || !PyErr_ExceptionMatches(PyExc_AttributeError)) {
    return result;
  }
  PyErr_Clear();

  bool success = false;
  JsRef idresult = 0;
  // result:
  PyObject* pyresult = NULL;

  const char* key = PyUnicode_AsUTF8(attr);
  FAIL_IF_NULL(key);
  if (strcmp(key, "keys") == 0 && JsArray_Check(JsProxy_REF(self))) {
    // Sometimes Python APIs test for the existence of a "keys" function
    // to decide whether something should be treated like a dict.
    // This mixes badly with the javascript Array.keys API, so pretend that it
    // doesn't exist. (Array.keys isn't very useful anyways so hopefully this
    // won't confuse too many people...)
    PyErr_SetString(PyExc_AttributeError, key);
    FAIL();
  }

  idresult = JsObject_GetString(JsProxy_REF(self), key);
  if (idresult == NULL) {
    PyErr_SetString(PyExc_AttributeError, key);
    FAIL();
  }

  if (!pyproxy_Check(idresult) && hiwire_is_function(idresult)) {
    pyresult = JsProxy_create_with_this(idresult, JsProxy_REF(self));
  } else {
    pyresult = js2python(idresult);
  }
  FAIL_IF_NULL(pyresult);

  success = true;
finally:
  hiwire_decref(idresult);
  if (!success) {
    Py_CLEAR(pyresult);
  }
  return pyresult;
}

/**
 * setattr / delttr overload. TODO: Raise an error if the attribute exists on
 * the proxy.
 */
static int
JsProxy_SetAttr(PyObject* self, PyObject* attr, PyObject* pyvalue)
{
  bool success = false;
  JsRef idvalue = NULL;

  const char* key = PyUnicode_AsUTF8(attr);
  FAIL_IF_NULL(key);

  if (strncmp(key, "__", 2) == 0) {
    // Avoid creating reference loops between Python and JavaScript with js
    // modules. Such reference loops make it hard to avoid leaking memory.
    if (strcmp(key, "__loader__") == 0 || strcmp(key, "__name__") == 0 ||
        strcmp(key, "__package__") == 0 || strcmp(key, "__path__") == 0 ||
        strcmp(key, "__spec__") == 0) {
      return PyObject_GenericSetAttr(self, attr, pyvalue);
    }
  }

  if (pyvalue == NULL) {
    FAIL_IF_MINUS_ONE(JsObject_DeleteString(JsProxy_REF(self), key));
  } else {
    idvalue = python2js(pyvalue);
    FAIL_IF_MINUS_ONE(JsObject_SetString(JsProxy_REF(self), key, idvalue));
  }

  success = true;
finally:
  hiwire_CLEAR(idvalue);
  return success ? 0 : -1;
}

static PyObject*
JsProxy_RichCompare(PyObject* a, PyObject* b, int op)
{
  if (!JsProxy_Check(b)) {
    switch (op) {
      case Py_EQ:
        Py_RETURN_FALSE;
      case Py_NE:
        Py_RETURN_TRUE;
      default:
        return Py_NotImplemented;
    }
  }

  int result;
  JsRef ida = python2js(a);
  JsRef idb = python2js(b);
  switch (op) {
    case Py_LT:
      result = hiwire_less_than(ida, idb);
      break;
    case Py_LE:
      result = hiwire_less_than_equal(ida, idb);
      break;
    case Py_EQ:
      result = hiwire_equal(ida, idb);
      break;
    case Py_NE:
      result = hiwire_not_equal(ida, idb);
      break;
    case Py_GT:
      result = hiwire_greater_than(ida, idb);
      break;
    case Py_GE:
      result = hiwire_greater_than_equal(ida, idb);
      break;
  }

  hiwire_decref(ida);
  hiwire_decref(idb);
  if (result) {
    Py_RETURN_TRUE;
  } else {
    Py_RETURN_FALSE;
  }
}

EM_JS_REF(JsRef, JsProxy_GetIter_js, (JsRef idobj), {
  let jsobj = Hiwire.get_value(idobj);
  return Hiwire.new_value(jsobj[Symbol.iterator]());
});

/**
 * iter overload. Present if IS_ITERABLE but not IS_ITERATOR (if the IS_ITERATOR
 * flag is present we use PyObject_SelfIter). Does `obj[Symbol.iterator]()`.
 */
static PyObject*
JsProxy_GetIter(PyObject* self)
{
  JsRef iditer = JsProxy_GetIter_js(JsProxy_REF(self));
  if (iditer == NULL) {
    return NULL;
  }
  PyObject* result = js2python(iditer);
  hiwire_decref(iditer);
  return result;
}

<<<<<<< HEAD
EM_JS_REF(JsRef, JsProxy_GetAsyncIter_js, (JsRef idobj), {
  let jsobj = Hiwire.get_value(idobj);
  return Hiwire.new_value(jsobj[Symbol.asyncIterator]());
});

/**
 * iter overload. Present if IS_ASYNC_ITERABLE but not IS_ITERATOR (if the
 * IS_ITERATOR flag is present we use PyObject_SelfIter). Does
 * `obj[Symbol.asyncIterator]()`.
 */
static PyObject*
JsProxy_GetAsyncIter(PyObject* self)
{
  JsRef iditer = JsProxy_GetAsyncIter_js(JsProxy_REF(self));
  if (iditer == NULL) {
    return NULL;
  }
  PyObject* result = js2python(iditer);
  hiwire_decref(iditer);
  return result;
}

void
JsProxy_anext_js_stopiter(PyObject* set_exception, JsRef jsvalue)
{
  PyObject* pyvalue = NULL;
  PyObject* e = NULL;
  PyObject* result = NULL;

  pyvalue = js2python(jsvalue);
  if (pyvalue == NULL) {
    // Uhhh... not sure what to do here... hopefully this won't happen
    PyErr_SetString(PyExc_RuntimeError, "Unable to get result");
    PyObject *tp, *tb;
    PyErr_Fetch(&tp, &e, &tb);
    Py_CLEAR(tp);
    Py_CLEAR(tb);
  } else {
    e = PyObject_CallOneArg(PyExc_StopAsyncIteration, pyvalue);
  }
  if (e != NULL) {
    PyObject_CallOneArg(set_exception, e);
  } else {
    // We can't really handle an error here.
    // Panic?
  }
  Py_CLEAR(pyvalue);
  Py_CLEAR(e);
  Py_CLEAR(result);
}

// clang-format off
EM_JS_NUM(
int,
JsProxy_anext_js,
(JsRef idobj, JsRef argid, char** msg, PyObject* set_result, PyObject* set_exception),
{
  let jsobj = Hiwire.get_value(idobj);
  let jsarg;
  if (argid !== 0) {
    jsarg = Hiwire.get_value(argid);
  }
  let p = jsobj.next(jsarg);
  let msg_ptr;
  if(typeof p !== "object") {
    msg_ptr = stringToNewUTF8(`Result of anext() should be object not ${typeof p}`)
  } else if(typeof p.then !== "function") {
    if (typeof p.done === "boolean") {
      msg_ptr = stringToNewUTF8(`Result of anext() was not a promise, use next() instead.`)
    } else {
      msg_ptr = stringToNewUTF8(`Result of anext() was not a promise.`)
    }
  }
  if (msg_ptr) {
    DEREF_U32(msg, 0) = msg_ptr;
    return -1;
  }
  _Py_IncRef(set_result);
  _Py_IncRef(set_exception);
  p.then(({done, value}) => {
    if(!done) {
      Module.callPyObject(set_result, [value]);
      return;
    }
    let id = Hiwire.new_value(value);
    _JsProxy_anext_js_stopiter(set_exception, id);
    Hiwire.decref(id);
  }, (err) => {
    Module.callPyObject(set_result, [err]);
  }).finally(() => {
    _Py_DecRef(set_result);
    _Py_DecRef(set_exception);
  });
  return 0;
});
// clang-format on

static PyObject*
JsProxy_asend_inner(PyObject* self, PyObject* arg)
{
  bool success = false;
  JsRef promise = NULL;
  PyObject* loop = NULL;
  PyObject* set_result = NULL;
  PyObject* set_exception = NULL;
  JsRef jsarg = NULL;
  PyObject* result = NULL;

  loop = PyObject_CallNoArgs(asyncio_get_event_loop);
  FAIL_IF_NULL(loop);

  result = _PyObject_CallMethodIdNoArgs(loop, &PyId_create_future);
  FAIL_IF_NULL(result);

  set_result = _PyObject_GetAttrId(result, &PyId_set_result);
  FAIL_IF_NULL(set_result);
  set_exception = _PyObject_GetAttrId(result, &PyId_set_exception);
  FAIL_IF_NULL(set_exception);

  if (arg != NULL) {
    jsarg = python2js(arg);
  }

  char* msg = NULL;
  int status =
    JsProxy_anext_js(JsProxy_REF(self), jsarg, &msg, set_result, set_exception);
  if (status == -1) {
    if (msg) {
      PyErr_SetString(PyExc_TypeError, msg);
      free(msg);
    }
    FAIL();
  }

  success = true;
finally:
  if (!success) {
    Py_CLEAR(result);
  }
  Py_CLEAR(promise);
  Py_CLEAR(loop);
  Py_CLEAR(set_result);
  Py_CLEAR(set_exception);
  hiwire_CLEAR(jsarg);
  return result;
}

static PyObject*
JsProxy_asend(PyObject* self, PyObject* const* args, Py_ssize_t nargs)
{
  PyObject* arg = NULL;
  if (!_PyArg_CheckPositional("asend", nargs, 0, 1)) {
    return NULL;
  }
  if (nargs > 0) {
    arg = args[0];
  }
  return JsProxy_asend_inner(self, arg);
}

static PyMethodDef JsProxy_asend_MethodDef = {
  "asend",
  (PyCFunction)JsProxy_asend,
  METH_FASTCALL,
};

static PyObject*
JsProxy_anext(PyObject* self)
{
  return JsProxy_asend_inner(self, NULL);
}

// clang-format off
EM_JS_NUM(
int,
handle_next_result_js,
(JsRef resid, JsRef* result_ptr, char** msg),
{
  let msg_ptr;
  const res = Hiwire.get_value(resid);
  if(typeof res !== "object") {
    msg_ptr = stringToNewUTF8(`Result should have type "object" not ${typeof res}`)
  } else if(typeof res.done === "undefined") {
    if (typeof res.then === "function") {
      msg_ptr = stringToNewUTF8(`Result was a promise, use anext() / asend() / athrow() instead.`)
    } else {
      msg_ptr = stringToNewUTF8(`Result has no 'done' field.`)
    }
  }
  if (msg_ptr) {
    DEREF_U32(msg, 0) = msg_ptr;
    return -2;
  }
  let result_id = Hiwire.new_value(res.value);
  DEREF_U32(result_ptr, 0) = result_id;
  return res.done;
});

PySendResult
handle_next_result(JsRef next_res, PyObject** result){
  PySendResult res = PYGEN_ERROR;
  char* msg;
  JsRef idresult = NULL;
  *result = NULL;

=======
// clang-format off
EM_JS_NUM(
int,
handle_next_result_js,
(JsRef resid, JsRef* result_ptr, char** msg),
{
  let errmsg;
  const res = Hiwire.get_value(resid);
  if(typeof res !== "object") {
    errmsg = `Result should have type "object" not "${typeof res}"`;
  } else if(typeof res.done === "undefined") {
    if (typeof res.then === "function") {
      errmsg = `Result was a promise, use anext() / asend() / athrow() instead.`;
    } else {
      errmsg = `Result has no "done" field.`;
    }
  }
  if (errmsg) {
    DEREF_U32(msg, 0) = stringToNewUTF8(errmsg);
    return -1;
  }
  let result_id = Hiwire.new_value(res.value);
  DEREF_U32(result_ptr, 0) = result_id;
  return res.done;
});

PySendResult
handle_next_result(JsRef next_res, PyObject** result){
  PySendResult res = PYGEN_ERROR;
  char* msg = NULL;
  JsRef idresult = NULL;
  *result = NULL;

>>>>>>> 3fe37935
  int done = handle_next_result_js(next_res, &idresult, &msg);
  // done:
  //   1 ==> finished
  //   0 ==> not finished
<<<<<<< HEAD
  //  -1 ==> unexpected Js error occurred (logic error in hiwire_next?)
  //  -2 ==> msg contains a TypeError message
  if (done == -2) {
=======
  //  -1 ==> error (if msg is set, we set the error flag to a TypeError with
  //         msg otherwise the error flag must already be set)
  if (msg) {
>>>>>>> 3fe37935
    PyErr_SetString(PyExc_TypeError, msg);
    free(msg);
    FAIL();
  }
  FAIL_IF_MINUS_ONE(done);
  // If there was no "value", "idresult" will be jsundefined
  // so pyvalue will be set to Py_None.
  *result = js2python(idresult);
  FAIL_IF_NULL(result);

  res = done ? PYGEN_RETURN : PYGEN_NEXT;
finally:
  hiwire_CLEAR(idresult);
  return res;
}

// clang-format on

PySendResult
JsProxy_am_send(PyObject* self, PyObject* arg, PyObject** result)
{
  JsRef jsarg = Js_undefined;
  JsRef next_res = NULL;
  *result = NULL;
  PySendResult ret = PYGEN_ERROR;

  if (arg) {
    jsarg = python2js(arg);
    FAIL_IF_NULL(jsarg);
  }
  next_res = hiwire_CallMethodId_OneArg(JsProxy_REF(self), &JsId_next, jsarg);
  FAIL_IF_NULL(next_res);
  ret = handle_next_result(next_res, result);
finally:
  hiwire_CLEAR(jsarg);
  hiwire_CLEAR(next_res);
  return ret;
}

PyObject*
JsProxy_IterNext(PyObject* self)
{
  PyObject* result;
  if (JsProxy_am_send(self, NULL, &result) == PYGEN_RETURN) {
<<<<<<< HEAD
=======
    // The Python docs for tp_iternext say "When the iterator is exhausted, it
    // must return NULL; a StopIteration exception may or may not be set."
    // So if the result is None, we can just leave error flag unset.
>>>>>>> 3fe37935
    if (result != Py_None) {
      _PyGen_SetStopIterationValue(result);
    }
    Py_CLEAR(result);
  }
  return result;
}

PyObject*
JsGenerator_send(PyObject* self, PyObject* arg)
{
  PyObject* result;
  if (JsProxy_am_send(self, arg, &result) == PYGEN_RETURN) {
    if (result == Py_None) {
      PyErr_SetNone(PyExc_StopIteration);
    } else {
      _PyGen_SetStopIterationValue(result);
    }
    Py_CLEAR(result);
  }
  return result;
}

static PyMethodDef JsGenerator_send_MethodDef = {
  "send",
  (PyCFunction)JsGenerator_send,
  METH_O,
};

static PyObject* Exc_JsException;

static PyObject*
JsGenerator_throw_inner(PyObject* self,
                        PyObject* typ,
                        PyObject* val,
                        PyObject* tb)
{
  if (tb == Py_None) {
    tb = NULL;
  } else if (tb != NULL && !PyTraceBack_Check(tb)) {
    PyErr_SetString(PyExc_TypeError,
                    "throw() third argument must be a traceback object");
    return NULL;
  }
<<<<<<< HEAD

  Py_INCREF(typ);
  Py_XINCREF(val);
  Py_XINCREF(tb);

  if (PyExceptionClass_Check(typ)) {
    PyErr_NormalizeException(&typ, &val, &tb);
    if (tb != NULL) {
      PyException_SetTraceback(val, tb);
    }
  } else if (PyExceptionInstance_Check(typ)) {
    /* Raising an instance.  The value should be a dummy. */
    if (val && val != Py_None) {
      PyErr_SetString(PyExc_TypeError,
                      "instance exception may not have a separate value");
      goto failed_throw;
    } else {
      /* Normalize to raise <class>, <instance> */
      Py_XDECREF(val);
      val = typ;
      typ = PyExceptionInstance_Class(typ);
      Py_INCREF(typ);

      if (tb == NULL)
        /* Returns NULL if there's no traceback */
        tb = PyException_GetTraceback(val);
    }
  } else {
    /* Not something you can raise.  throw() fails. */
    PyErr_Format(PyExc_TypeError,
                 "exceptions must be classes or instances "
                 "deriving from BaseException, not %s",
                 Py_TYPE(typ)->tp_name);
    goto failed_throw;
  }

=======

  Py_INCREF(typ);
  Py_XINCREF(val);
  Py_XINCREF(tb);

  if (PyExceptionClass_Check(typ)) {
    PyErr_NormalizeException(&typ, &val, &tb);
    if (tb != NULL) {
      PyException_SetTraceback(val, tb);
    }
  } else if (PyExceptionInstance_Check(typ)) {
    /* Raising an instance.  The value should be a dummy. */
    if (val && val != Py_None) {
      PyErr_SetString(PyExc_TypeError,
                      "instance exception may not have a separate value");
      goto failed_throw;
    } else {
      /* Normalize to raise <class>, <instance> */
      Py_XDECREF(val);
      val = typ;
      typ = PyExceptionInstance_Class(typ);
      Py_INCREF(typ);

      if (tb == NULL)
        /* Returns NULL if there's no traceback */
        tb = PyException_GetTraceback(val);
    }
  } else {
    /* Not something you can raise.  throw() fails. */
    PyErr_Format(PyExc_TypeError,
                 "exceptions must be classes or instances "
                 "deriving from BaseException, not %s",
                 Py_TYPE(typ)->tp_name);
    goto failed_throw;
  }

>>>>>>> 3fe37935
  PyErr_Restore(typ, val, tb);
  JsRef throw_res = NULL;
  PyObject* result = NULL;
  if (PyErr_ExceptionMatches(PyExc_GeneratorExit)) {
    PyErr_Clear();
    throw_res = hiwire_CallMethodId_NoArgs(JsProxy_REF(self), &JsId_return);
  } else {
    JsRef exc;
    if (PyErr_ExceptionMatches(Exc_JsException)) {
      PyErr_Fetch(&typ, &val, &tb);
      exc = JsException_AsJs(val); // cannot fail.
      Py_CLEAR(typ);
      Py_CLEAR(val);
      Py_CLEAR(tb);
    } else {
      exc = wrap_exception(); // cannot fail.
    }
    throw_res = hiwire_CallMethodId_OneArg(JsProxy_REF(self), &JsId_throw, exc);
    hiwire_CLEAR(exc);
  }
  FAIL_IF_NULL(throw_res);
  PySendResult ret = handle_next_result(throw_res, &result);
  if (ret == PYGEN_RETURN) {
    if (result == Py_None) {
      PyErr_SetNone(PyExc_StopIteration);
    } else {
      _PyGen_SetStopIterationValue(result);
    }
    Py_CLEAR(result);
  }
finally:
  hiwire_CLEAR(throw_res);
  return result;

failed_throw:
  /* Didn't use our arguments, so restore their original refcounts */
  Py_DECREF(typ);
  Py_XDECREF(val);
  Py_XDECREF(tb);
  return NULL;
}

static PyObject*
JsGenerator_throw(PyObject* self, PyObject* const* args, Py_ssize_t nargs)
{
  PyObject* typ;
  PyObject* val = NULL;
  PyObject* tb = NULL;

  if (!_PyArg_ParseStack(args, nargs, "O|OO:throw", &typ, &val, &tb)) {
    return NULL;
  }

  return JsGenerator_throw_inner(self, typ, val, tb);
}

static PyMethodDef JsGenerator_throw_MethodDef = {
  "throw",
  (PyCFunction)JsGenerator_throw,
  METH_FASTCALL,
};

static PyObject*
JsGenerator_close(PyObject* self, PyObject* ignored)
{
  PyObject* result =
    JsGenerator_throw_inner(self, PyExc_GeneratorExit, NULL, NULL);
  if (result != NULL) {
<<<<<<< HEAD
    // We could also just return it, but this matches Python.
=======
    // We could also just return it, but this matches Python. Generators that do
    // shenanigans stuff in "finally" blocks are hard to work with so we might
    // as well yell at people for using them.
>>>>>>> 3fe37935
    PyErr_SetString(PyExc_RuntimeError, "JavaScript generator ignored return");
    Py_DECREF(result);
    return NULL;
  }
  if (PyErr_ExceptionMatches(PyExc_StopIteration) ||
      PyErr_ExceptionMatches(PyExc_GeneratorExit)) {
    PyErr_Clear(); /* ignore these errors */
    Py_RETURN_NONE;
  }
  return NULL;
}

static PyMethodDef JsGenerator_close_MethodDef = {
  "close",
  (PyCFunction)JsGenerator_close,
  METH_NOARGS,
};

/**
 * This is exposed as a METH_NOARGS method on the JsProxy. It returns
 * Object.entries(obj) as a new JsProxy.
 */
static PyObject*
JsProxy_object_entries(PyObject* o, PyObject* _args)
{
  JsProxy* self = (JsProxy*)o;
  JsRef result_id = JsObject_Entries(self->js);
  if (result_id == NULL) {
    return NULL;
  }
  PyObject* result = JsProxy_create(result_id);
  hiwire_decref(result_id);
  return result;
}

static PyMethodDef JsProxy_object_entries_MethodDef = {
  "object_entries",
  (PyCFunction)JsProxy_object_entries,
  METH_NOARGS,
};

/**
 * This is exposed as a METH_NOARGS method on the JsProxy. It returns
 * Object.keys(obj) as a new JsProxy.
 */
static PyObject*
JsProxy_object_keys(PyObject* o, PyObject* _args)
{
  JsProxy* self = (JsProxy*)o;
  JsRef result_id = JsObject_Keys(self->js);
  if (result_id == NULL) {
    return NULL;
  }
  PyObject* result = JsProxy_create(result_id);
  hiwire_decref(result_id);
  return result;
}

static PyMethodDef JsProxy_object_keys_MethodDef = {
  "object_keys",
  (PyCFunction)JsProxy_object_keys,
  METH_NOARGS,
};

/**
 * This is exposed as a METH_NOARGS method on the JsProxy. It returns
 * Object.entries(obj) as a new JsProxy.
 */
static PyObject*
JsProxy_object_values(PyObject* o, PyObject* _args)
{
  JsProxy* self = (JsProxy*)o;
  JsRef result_id = JsObject_Values(self->js);
  if (result_id == NULL) {
    return NULL;
  }
  PyObject* result = JsProxy_create(result_id);
  hiwire_decref(result_id);
  return result;
}

static PyMethodDef JsProxy_object_values_MethodDef = {
  "object_values",
  (PyCFunction)JsProxy_object_values,
  METH_NOARGS,
};

/**
 * len(proxy) overload for proxies of Js objects with `length` or `size` fields.
 * Prefers `object.size` over `object.length`. Controlled by HAS_LENGTH.
 */
static Py_ssize_t
JsProxy_length(PyObject* o)
{
  JsProxy* self = (JsProxy*)o;
  return hiwire_get_length(self->js);
}

static PyObject*
JsProxy_item_array(PyObject* o, Py_ssize_t i)
{
  PyObject* pyresult = NULL;
  JsProxy* self = (JsProxy*)o;
  JsRef jsresult = JsArray_Get(self->js, i);
  FAIL_IF_NULL(jsresult);
  pyresult = js2python(jsresult);
finally:
  hiwire_CLEAR(jsresult);
  return pyresult;
}

/**
 * __getitem__ for proxies of Js Arrays, controlled by IS_ARRAY
 */
static PyObject*
JsArray_subscript(PyObject* o, PyObject* item)
{
  JsProxy* self = (JsProxy*)o;
  JsRef jsresult = NULL;
  PyObject* pyresult = NULL;

  if (PyIndex_Check(item)) {
    Py_ssize_t i = PyNumber_AsSsize_t(item, PyExc_IndexError);
    if (i == -1)
      FAIL_IF_ERR_OCCURRED();
    if (i < 0) {
      int length = hiwire_get_length(self->js);
      FAIL_IF_MINUS_ONE(length);
      i += length;
    }
    jsresult = JsArray_Get(self->js, i);
    if (jsresult == NULL) {
      if (!PyErr_Occurred()) {
        PyErr_SetObject(PyExc_IndexError, item);
      }
      FAIL();
    }
    pyresult = js2python(jsresult);
    goto success;
  }
  if (PySlice_Check(item)) {
    Py_ssize_t start, stop, step;
    FAIL_IF_MINUS_ONE(PySlice_Unpack(item, &start, &stop, &step));
    int length = hiwire_get_length(self->js);
    FAIL_IF_MINUS_ONE(length);
    // PySlice_AdjustIndices is "Always successful" per the docs.
    Py_ssize_t slicelength = PySlice_AdjustIndices(length, &start, &stop, step);
    if (slicelength <= 0) {
      jsresult = JsArray_New();
    } else {
      jsresult = JsArray_slice(self->js, slicelength, start, stop, step);
    }
    FAIL_IF_NULL(jsresult);
    pyresult = js2python(jsresult);
    goto success;
  }
  PyErr_Format(PyExc_TypeError,
               "list indices must be integers or slices, not %.200s",
               item->ob_type->tp_name);
success:
finally:
  hiwire_CLEAR(jsresult);
  return pyresult;
}

/**
 * __getitem__ for proxies of Js TypedArrays, controlled by IS_TYPEDARRAY
 */
static PyObject*
JsTypedArray_subscript(PyObject* o, PyObject* item)
{
  if (PySlice_Check(item)) {
    PyErr_SetString(PyExc_NotImplementedError,
                    "Slice subscripting isn't implemented for typed arrays");
    return NULL;
  }
  return JsArray_subscript(o, item);
}

/**
 * __getitem__ for proxies of HTMLCollection or NodeList, controlled by
 * IS_NODE_LIST
 */
static PyObject*
JsNodeList_subscript(PyObject* o, PyObject* item)
{
  if (PySlice_Check(item)) {
    PyErr_SetString(
      PyExc_NotImplementedError,
      "Slice subscripting isn't implemented for HTMLCollection or NodeList");
    return NULL;
  }
  return JsArray_subscript(o, item);
}

/**
 * __setitem__ and __delitem__ for proxies of Js Arrays, controlled by IS_ARRAY
 */
static int
JsArray_ass_subscript(PyObject* o, PyObject* item, PyObject* pyvalue)
{
  JsProxy* self = (JsProxy*)o;
  bool success = false;
  JsRef idvalue = NULL;
  PyObject* seq = NULL;
  Py_ssize_t i;
  if (PySlice_Check(item)) {
    Py_ssize_t start, stop, step, slicelength;
    FAIL_IF_MINUS_ONE(PySlice_Unpack(item, &start, &stop, &step));
    int length = hiwire_get_length(self->js);
    FAIL_IF_MINUS_ONE(length);
    // PySlice_AdjustIndices is "Always successful" per the docs.
    slicelength = PySlice_AdjustIndices(length, &start, &stop, step);

    if (pyvalue != NULL) {
      seq = PySequence_Fast(pyvalue, "can only assign an iterable");
      FAIL_IF_NULL(seq);
    }
    if (pyvalue != NULL && step != 1 &&
        PySequence_Fast_GET_SIZE(seq) != slicelength) {
      PyErr_Format(PyExc_ValueError,
                   "attempt to assign sequence of "
                   "size %zd to extended slice of "
                   "size %zd",
                   PySequence_Fast_GET_SIZE(seq),
                   slicelength);
      FAIL();
    }
    if (pyvalue == NULL) {
      if (slicelength <= 0) {
        success = true;
        goto finally;
      }
      if (step < 0) {
        // We have to delete in backwards order so make sure step > 0.
        stop = start + 1;
        start = stop + step * (slicelength - 1) - 1;
        step = -step;
      }
      JsArray_slice_assign(self->js, slicelength, start, stop, step, 0, NULL);
    } else {
      if (step != 1 && !slicelength) {
        // At this point, assigning to an extended slice of length 0 must be a
        // no-op
        success = true;
        goto finally;
      }
      JsArray_slice_assign(self->js,
                           slicelength,
                           start,
                           stop,
                           step,
                           PySequence_Fast_GET_SIZE(seq),
                           PySequence_Fast_ITEMS(seq));
    }
    success = true;
    goto finally;
  } else if (PyIndex_Check(item)) {
    i = PyNumber_AsSsize_t(item, PyExc_IndexError);
    if (i == -1)
      FAIL_IF_ERR_OCCURRED();
    if (i < 0) {
      int length = hiwire_get_length(self->js);
      FAIL_IF_MINUS_ONE(length);
      i += length;
    }
  } else {
    PyErr_Format(PyExc_TypeError,
                 "list indices must be integers or slices, not %.200s",
                 item->ob_type->tp_name);
    return -1;
  }

  if (pyvalue == NULL) {
    if (JsArray_Delete(self->js, i)) {
      if (!PyErr_Occurred()) {
        PyErr_SetObject(PyExc_IndexError, item);
      }
      FAIL();
    }
  } else {
    idvalue = python2js(pyvalue);
    FAIL_IF_NULL(idvalue);
    FAIL_IF_MINUS_ONE(JsArray_Set(self->js, i, idvalue));
  }
  success = true;
finally:
  Py_CLEAR(seq);
  hiwire_CLEAR(idvalue);
  return success ? 0 : -1;
}

/**
 * __setitem__ and __delitem__ for proxies of TypedArrays, controlled by
 * IS_TYPEDARRAY
 */
static int
JsTypedArray_ass_subscript(PyObject* o, PyObject* item, PyObject* pyvalue)
{
  if (pyvalue == NULL) {
    PyErr_SetString(PyExc_ValueError, "cannot delete array elements");
    return -1;
  }
  if (PySlice_Check(item)) {
    PyErr_SetString(PyExc_NotImplementedError,
                    "Slice assignment isn't implemented for typed arrays");
    return -1;
  }
  return JsArray_ass_subscript(o, item, pyvalue);
}

static PyObject*
JsArray_extend(PyObject* o, PyObject* iterable)
{
  JsProxy* self = (JsProxy*)o;
  JsRef temp = NULL;
  PyObject* it = NULL;
  bool success = false;

  temp = JsArray_New();
  FAIL_IF_NULL(temp);
  if (PyList_CheckExact(iterable) || PyTuple_CheckExact(iterable)) {
    iterable = PySequence_Fast(iterable, "argument must be iterable");
    if (!iterable)
      return NULL;
    Py_ssize_t n = PySequence_Fast_GET_SIZE(iterable);
    if (n == 0) {
      /* short circuit when iterable is empty */
      success = true;
      goto finally;
    }
    /* note that we may still have self == iterable here for the
     * situation a.extend(a), but the following code works
     * in that case too.  Just make sure to resize self
     * before calling PySequence_Fast_ITEMS.
     */
    /* populate the end of self with iterable's items */
    PyObject** src = PySequence_Fast_ITEMS(iterable);
    for (int i = 0; i < n; i++) {
      PyObject* pyval = src[i];
      JsRef jsval = python2js(pyval);
      FAIL_IF_NULL(jsval);
      FAIL_IF_MINUS_ONE(JsArray_Push(temp, jsval));
      hiwire_decref(jsval);
    }
  } else {
    Py_INCREF(iterable);
    it = PyObject_GetIter(iterable);
    PyObject* (*iternext)(PyObject*);
    iternext = *Py_TYPE(it)->tp_iternext;

    /* Run iterator to exhaustion. */
    for (;;) {
      PyObject* item = iternext(it);
      if (item == NULL) {
        if (PyErr_Occurred()) {
          if (PyErr_ExceptionMatches(PyExc_StopIteration))
            PyErr_Clear();
          else {
            FAIL();
          }
        }
        break;
      }
      JsRef jsval = python2js(item);
      FAIL_IF_NULL(jsval);
      FAIL_IF_MINUS_ONE(JsArray_Push(temp, jsval));
      hiwire_decref(jsval);
    }
  }
  EM_ASM(
    {
      // clang-format off
      Hiwire.get_value($1).push(...Hiwire.get_value($0));
      // clang-format on
    },
    temp,
    self->js);
  success = true;
finally:
  Py_CLEAR(iterable);
  Py_CLEAR(it);
  if (!success) {
    EM_ASM(
      {
        for (let v of Hiwire.get_value($0)) {
          // clang-format off
        if(typeof v.destroy === "function"){
          try{
            v.destroy();
          } catch(e) {
            console.warn("Weird error:", e);
          }
        }
          // clang-format on
        }
      },
      temp);
  }
  hiwire_CLEAR(temp);
  if (success) {
    Py_RETURN_NONE;
  } else {
    return NULL;
  }
}

static PyMethodDef JsArray_extend_MethodDef = {
  "extend",
  (PyCFunction)JsArray_extend,
  METH_O,
};

static PyObject*
JsArray_inplace_concat(PyObject* self, PyObject* other)
{
  PyObject* result = JsArray_extend(self, other);
  if (result == NULL)
    return result;
  Py_DECREF(result);
  Py_INCREF(self);
  return self;
}

static PyObject*
JsArray_append(PyObject* o, PyObject* arg)
{
  JsProxy* self = (JsProxy*)o;
  bool success = false;
  JsRef jsarg = NULL;
  jsarg = python2js(arg);
  FAIL_IF_NULL(jsarg);
  FAIL_IF_MINUS_ONE(JsArray_Push(self->js, jsarg));
  success = true;
finally:
  hiwire_CLEAR(jsarg);
  if (success) {
    Py_RETURN_NONE;
  } else {
    return NULL;
  }
}

static PyMethodDef JsArray_append_MethodDef = {
  "append",
  (PyCFunction)JsArray_append,
  METH_O,
};

// Copied directly from Python
static inline int
valid_index(Py_ssize_t i, Py_ssize_t limit)
{
  /* The cast to size_t lets us use just a single comparison
      to check whether i is in the range: 0 <= i < limit.

      See:  Section 14.2 "Bounds Checking" in the Agner Fog
      optimization manual found at:
      https://www.agner.org/optimize/optimizing_cpp.pdf
  */
  return (size_t)i < (size_t)limit;
}

static PyObject*
JsArray_pop(PyObject* o, PyObject* const* args, Py_ssize_t nargs)
{
  JsProxy* self = (JsProxy*)o;
  JsRef jsresult = NULL;
  PyObject* pyresult = NULL;
  PyObject* iobj = NULL;
  Py_ssize_t index = -1;

  if (!_PyArg_CheckPositional("pop", nargs, 0, 1)) {
    FAIL();
  }
  if (nargs > 0) {
    iobj = _PyNumber_Index(args[0]);
    FAIL_IF_NULL(iobj);
    index = PyLong_AsSsize_t(iobj);
    if (index == -1) {
      FAIL_IF_ERR_OCCURRED();
    }
  }

  int length = hiwire_get_length(self->js);
  FAIL_IF_MINUS_ONE(length);

  if (length == 0) {
    /* Special-case most common failure cause */
    PyErr_SetString(PyExc_IndexError, "pop from empty list");
    FAIL();
  }
  if (index < 0)
    index += length;
  if (!valid_index(index, length)) {
    PyErr_SetString(PyExc_IndexError, "pop index out of range");
    FAIL();
  }

  jsresult = JsArray_Splice(self->js, index);
  FAIL_IF_NULL(jsresult);
  pyresult = js2python(jsresult);

finally:
  Py_CLEAR(iobj);
  return pyresult;
}

static PyMethodDef JsArray_pop_MethodDef = {
  "pop",
  (PyCFunction)JsArray_pop,
  METH_FASTCALL,
};

static PyObject*
JsArray_reversed(PyObject* o, PyObject* ignored)
{
  JsProxy* self = (JsProxy*)o;

  JsRef iditer = hiwire_reversed_iterator(self->js);
  if (iditer == NULL) {
    return NULL;
  }
  PyObject* result = js2python(iditer);
  hiwire_decref(iditer);
  return result;
}

static PyMethodDef JsArray_reversed_MethodDef = {
  "__reversed__",
  (PyCFunction)JsArray_reversed,
  METH_NOARGS,
};

// clang-format off
EM_JS_NUM(int,
JsArray_index_helper,
(JsRef list, JsRef value, int start, int stop),
{
  let o = Hiwire.get_value(list);
  let v = Hiwire.get_value(value);
  for (let i = start; i < stop; i++) {
    if (o[i] === v) {
      return i;
    }
  }
  return -1;
})
// clang-format on

static PyObject*
JsArray_index(PyObject* o, PyObject* args)
{
  JsProxy* self = (JsProxy*)o;
  PyObject* value;
  Py_ssize_t start = 0;
  Py_ssize_t stop = PY_SSIZE_T_MAX;
  if (!PyArg_ParseTuple(args, "O|nn:index", &value, &start, &stop)) {
    return NULL;
  }

  int length = JsProxy_length(o);
  if (length == -1) {
    return NULL;
  }
  if (start < 0) {
    start += length;
    if (start < 0)
      start = 0;
  }
  if (stop < 0) {
    stop += length;
    if (stop < 0)
      stop = 0;
  }
  if (stop > length) {
    stop = length;
  }

  JsRef jsvalue = python2js_track_proxies(value, NULL);
  if (jsvalue == NULL) {
    PyErr_Clear();
    for (int i = start; i < stop; i++) {
      JsRef jsobj = JsArray_Get(self->js, i);
      // We know `value` is not a `JsProxy`: if it were we would have taken the
      // other branch. Thus, if `jsobj` is not a `PyProxy`,
      // `PyObject_RichCompareBool` is guaranteed to return false. As a speed
      // up, only perform the check if the object is a `PyProxy`.
      PyObject* pyobj = pyproxy_AsPyObject(jsobj); /* borrowed! */
      hiwire_decref(jsobj);
      if (pyobj == NULL) {
        continue;
      }
      int cmp = PyObject_RichCompareBool(pyobj, value, Py_EQ);
      if (cmp > 0)
        return PyLong_FromSsize_t(i);
      else if (cmp < 0)
        return NULL;
    }
  } else {
    int result = JsArray_index_helper(self->js, jsvalue, start, stop);
    hiwire_decref(jsvalue);
    if (result != -1) {
      return PyLong_FromSsize_t(result);
    }
  }
  if (!PyErr_Occurred()) {
    PyErr_Format(PyExc_ValueError, "%R is not in list", value);
  }
  return NULL;
}

static PyMethodDef JsArray_index_MethodDef = {
  "index",
  (PyCFunction)JsArray_index,
  METH_VARARGS,
};

// clang-format off
EM_JS_NUM(int,
JsArray_count_helper,
(JsRef list, JsRef value),
{
  let o = Hiwire.get_value(list);
  let v = Hiwire.get_value(value);
  let result = 0;
  for (let i = 0; i < o.length; i++) {
    if (o[i] === v) {
      result++;
    }
  }
  return result;
})
// clang-format on

static PyObject*
JsArray_count(PyObject* o, PyObject* value)
{
  JsProxy* self = (JsProxy*)o;
  JsRef jsvalue = python2js_track_proxies(value, NULL);
  if (jsvalue == NULL) {
    PyErr_Clear();
    int result = 0;
    Py_ssize_t stop = JsProxy_length(o);
    if (stop == -1) {
      return NULL;
    }
    for (int i = 0; i < stop; i++) {
      JsRef jsobj = JsArray_Get(self->js, i);
      // We know `value` is not a `JsProxy`: if it were we would have taken the
      // other branch. Thus, if `jsobj` is not a `PyProxy`,
      // `PyObject_RichCompareBool` is guaranteed to return false. As a speed
      // up, only perform the check if the object is a `PyProxy`.
      PyObject* pyobj = pyproxy_AsPyObject(jsobj); /* borrowed! */
      hiwire_decref(jsobj);
      if (pyobj == NULL) {
        continue;
      }
      int cmp = PyObject_RichCompareBool(pyobj, value, Py_EQ);
      if (cmp > 0)
        result++;
      else if (cmp < 0)
        return NULL;
    }
    return PyLong_FromSsize_t(result);
  } else {
    int result = JsArray_count_helper(self->js, jsvalue);
    hiwire_decref(jsvalue);
    if (result == -1) {
      return NULL;
    } else {
      return PyLong_FromSsize_t(result);
    }
  }
}

static PyMethodDef JsArray_count_MethodDef = {
  "count",
  (PyCFunction)JsArray_count,
  METH_O,
};

EM_JS_NUM(errcode, JsArray_reverse_helper, (JsRef arrayid), {
  Hiwire.get_value(arrayid).reverse();
})

static PyObject*
JsArray_reverse(PyObject* o, PyObject* _ignored)
{
  JsProxy* self = (JsProxy*)o;
  if (JsArray_reverse_helper(self->js) == -1) {
    return NULL;
  }
  Py_RETURN_NONE;
}

static PyMethodDef JsArray_reverse_MethodDef = {
  "reverse",
  (PyCFunction)JsArray_reverse,
  METH_NOARGS,
};

// A helper method for jsproxy_subscript.
EM_JS_REF(JsRef, JsProxy_subscript_js, (JsRef idobj, JsRef idkey), {
  let obj = Hiwire.get_value(idobj);
  let key = Hiwire.get_value(idkey);
  let result = obj.get(key);
  // clang-format off
  if (result === undefined) {
    // Try to distinguish between undefined and missing:
    // If the object has a "has" method and it returns false for this key, the
    // key is missing. Otherwise, assume key present and value was undefined.
    // TODO: in absence of a "has" method, should we return None or KeyError?
    if (obj.has && typeof obj.has === "function" && !obj.has(key)) {
      return 0;
    }
  }
  // clang-format on
  return Hiwire.new_value(result);
});

/**
 * __getitem__ for JsProxies that have a "get" method. Translates proxy[key] to
 * obj.get(key). Controlled by HAS_GET
 */
static PyObject*
JsProxy_subscript(PyObject* o, PyObject* pyidx)
{
  JsProxy* self = (JsProxy*)o;
  JsRef ididx = NULL;
  JsRef idresult = NULL;
  PyObject* pyresult = NULL;

  ididx = python2js(pyidx);
  FAIL_IF_NULL(ididx);
  idresult = JsProxy_subscript_js(self->js, ididx);
  if (idresult == NULL) {
    if (!PyErr_Occurred()) {
      PyErr_SetObject(PyExc_KeyError, pyidx);
    }
    FAIL();
  }
  pyresult = js2python(idresult);

finally:
  hiwire_CLEAR(ididx);
  hiwire_CLEAR(idresult);
  return pyresult;
}

/**
 * __setitem__ / __delitem__ for JsProxies that have a "set" method (it's
 * currently assumed that they'll also have a del method...). Translates
 * `proxy[key] = value` to `obj.set(key, value)` and `del proxy[key]` to
 * `obj.del(key)`.
 * Controlled by HAS_SET.
 */
static int
JsProxy_ass_subscript(PyObject* o, PyObject* pyidx, PyObject* pyvalue)
{
  JsProxy* self = (JsProxy*)o;
  bool success = false;
  JsRef ididx = NULL;
  JsRef idvalue = NULL;
  JsRef jsresult = NULL;
  ididx = python2js(pyidx);
  if (pyvalue == NULL) {
    jsresult = hiwire_CallMethodId_OneArg(self->js, &JsId_delete, ididx);
    FAIL_IF_NULL(jsresult);
    if (!hiwire_to_bool(jsresult)) {
      if (!PyErr_Occurred()) {
        PyErr_SetObject(PyExc_KeyError, pyidx);
      }
      FAIL();
    }
  } else {
    idvalue = python2js(pyvalue);
    FAIL_IF_NULL(idvalue);
    jsresult =
      hiwire_CallMethodId_va(self->js, &JsId_set, ididx, idvalue, NULL);
    FAIL_IF_NULL(jsresult);
  }
  success = true;
finally:
  hiwire_CLEAR(ididx);
  hiwire_CLEAR(idvalue);
  hiwire_CLEAR(jsresult);
  return success ? 0 : -1;
}

/**
 * Overload of the "in" operator for objects with an "includes" method.
 * Translates `key in proxy` to `obj.includes(key)`. We prefer to use
 * JsProxy_has when the object has both an `includes` and a `has` method.
 * Controlled by HAS_INCLUDES.
 */
static int
JsProxy_includes(JsProxy* self, PyObject* obj)
{
  JsRef jsresult = NULL;
  int result = -1;
  JsRef jsobj = python2js(obj);
  FAIL_IF_NULL(jsobj);
  jsresult = hiwire_CallMethodId_OneArg(self->js, &JsId_includes, jsobj);
  FAIL_IF_NULL(jsresult);
  result = hiwire_to_bool(jsresult);

finally:
  hiwire_CLEAR(jsobj);
  hiwire_CLEAR(jsresult);
  return result;
}

/**
 * Overload of the "in" operator for objects with a "has" method.
 * Translates `key in proxy` to `obj.has(key)`.
 * Controlled by HAS_HAS.
 */
static int
JsProxy_has(JsProxy* self, PyObject* obj)
{
  JsRef jsresult = NULL;
  int result = -1;
  JsRef jsobj = python2js(obj);
  FAIL_IF_NULL(jsobj);
  jsresult = hiwire_CallMethodId_OneArg(self->js, &JsId_has, jsobj);
  FAIL_IF_NULL(jsresult);
  result = hiwire_to_bool(jsresult);

finally:
  hiwire_CLEAR(jsobj);
  hiwire_CLEAR(jsresult);
  return result;
}

EM_JS_REF(JsRef, JsMap_GetIter_js, (JsRef idobj), {
  let jsobj = Hiwire.get_value(idobj);
  let result;
  // clang-format off
  if(typeof jsobj.keys === 'function') {
    // clang-format on
    result = jsobj.keys();
  } else {
    result = jsobj[Symbol.iterator]();
  }
  return Hiwire.new_value(result);
})

/**
 * iter overload for maps. Present if IS_ITERABLE but not IS_ITERATOR (if the
 * IS_ITERATOR flag is present we use PyObject_SelfIter).
 * Prefers to iterate using map.keys() over map[Symbol.iterator]().
 */
static PyObject*
JsMap_GetIter(PyObject* o)
{
  JsProxy* self = (JsProxy*)o;

  JsRef iditer = JsMap_GetIter_js(self->js);
  if (iditer == NULL) {
    return NULL;
  }
  PyObject* result = js2python(iditer);
  hiwire_decref(iditer);
  return result;
}

static PyObject*
JsMap_keys(PyObject* self, PyObject* Py_UNUSED(ignored))
{
  return _PyObject_CallMethodIdOneArg(collections_abc, &PyId_KeysView, self);
}

static PyMethodDef JsMap_keys_MethodDef = {
  "keys",
  (PyCFunction)JsMap_keys,
  METH_NOARGS,
};

static PyObject*
JsMap_values(PyObject* self, PyObject* Py_UNUSED(ignored))
{
  return _PyObject_CallMethodIdOneArg(collections_abc, &PyId_ValuesView, self);
}

static PyMethodDef JsMap_values_MethodDef = {
  "values",
  (PyCFunction)JsMap_values,
  METH_NOARGS,
};

static PyObject*
JsMap_items(PyObject* self, PyObject* Py_UNUSED(ignored))
{
  return _PyObject_CallMethodIdOneArg(collections_abc, &PyId_ItemsView, self);
}

static PyMethodDef JsMap_items_MethodDef = {
  "items",
  (PyCFunction)JsMap_items,
  METH_NOARGS,
};

static PyObject*
JsMap_get(PyObject* self,
          PyObject* const* args,
          Py_ssize_t nargs,
          PyObject* kwnames)
{
  static const char* const _keywords[] = { "key", "default", 0 };
  static struct _PyArg_Parser _parser = { "O|O:get", _keywords, 0 };
  PyObject* key;
  PyObject* default_ = Py_None;
  if (!_PyArg_ParseStackAndKeywords(
        args, nargs, kwnames, &_parser, &key, &default_)) {
    return NULL;
  }

  PyObject* result = PyObject_GetItem(self, key);
  if (result != NULL) {
    return result;
  }
  PyErr_Clear();
  Py_INCREF(default_);
  return default_;
}

static PyMethodDef JsMap_get_MethodDef = {
  "get",
  (PyCFunction)JsMap_get,
  METH_FASTCALL | METH_KEYWORDS,
};

static PyObject*
JsMap_pop(PyObject* self,
          PyObject* const* args,
          Py_ssize_t nargs,
          PyObject* kwnames)
{
  static const char* const _keywords[] = { "key", "default", 0 };
  static struct _PyArg_Parser _parser = { "O|O:get", _keywords, 0 };
  PyObject* key;
  PyObject* default_ = NULL;
  if (!_PyArg_ParseStackAndKeywords(
        args, nargs, kwnames, &_parser, &key, &default_)) {
    return NULL;
  }

  PyObject* result = PyObject_GetItem(self, key);
  if (result == NULL) {
    if (default_ == NULL) {
      return NULL;
    } else {
      PyErr_Clear();
      Py_INCREF(default_);
      return default_;
    }
  }
  if (PyObject_DelItem(self, key) == -1) {
    Py_CLEAR(result);
    return NULL;
  }
  return result;
}

static PyMethodDef JsMap_pop_MethodDef = {
  "pop",
  (PyCFunction)JsMap_pop,
  METH_FASTCALL | METH_KEYWORDS,
};

static PyObject*
JsMap_popitem(PyObject* self, PyObject* Py_UNUSED(ignored))
{
  return _PyObject_CallMethodIdOneArg(MutableMapping, &PyId_popitem, self);
}

static PyMethodDef JsMap_popitem_MethodDef = {
  "popitem",
  (PyCFunction)JsMap_popitem,
  METH_NOARGS,
};

EM_JS_NUM(int, JsMap_clear_js, (JsRef idmap), {
  const map = Hiwire.get_value(idmap);
  // clang-format off
  if(idmap && typeof idmap.clear === "function") {
    // clang-format on
    idmap.clear();
    return 1;
  }
  return 0;
})

static PyObject*
JsMap_clear(PyObject* self, PyObject* Py_UNUSED(ignored))
{
  // If the map has a JavaScript "clear" function, use that.
  int status = JsMap_clear_js(JsProxy_REF(self));
  if (status == -1) {
    return NULL;
  }
  if (status) {
    Py_RETURN_NONE;
  }
  // Otherwise iterate the map and delete the entries one at a time.
  return _PyObject_CallMethodIdOneArg(MutableMapping, &PyId_clear, self);
}

static PyMethodDef JsMap_clear_MethodDef = {
  "clear",
  (PyCFunction)JsMap_clear,
  METH_NOARGS,
};

PyObject*
JsMap_update(JsProxy* self, PyObject* args, PyObject* kwds)
{
  PyObject* arg = NULL;
  if (!PyArg_ParseTuple(args, "|O:update", &arg)) {
    return NULL;
  }
  if (arg != NULL) {
    PyObject* status = _PyObject_CallMethodIdObjArgs(
      MutableMapping, &PyId_update, self, arg, NULL);
    if (status == NULL) {
      return NULL;
    }
    Py_CLEAR(status);
  }
  if (kwds != NULL) {
    PyObject* status = _PyObject_CallMethodIdObjArgs(
      MutableMapping, &PyId_update, self, arg, NULL);
    if (status == NULL) {
      return NULL;
    }
    Py_CLEAR(status);
  }
  Py_RETURN_NONE;
}

static PyMethodDef JsMap_update_MethodDef = {
  "update",
  (PyCFunction)JsMap_update,
  METH_VARARGS | METH_KEYWORDS,
};

static PyObject*
JsMap_setdefault(PyObject* self,
                 PyObject* const* args,
                 Py_ssize_t nargs,
                 PyObject* kwnames)
{
  static const char* const _keywords[] = { "key", "default", 0 };
  static struct _PyArg_Parser _parser = { "O|O:get", _keywords, 0 };
  PyObject* key;
  PyObject* default_ = Py_None;
  if (!_PyArg_ParseStackAndKeywords(
        args, nargs, kwnames, &_parser, &key, &default_)) {
    return NULL;
  }

  PyObject* result = PyObject_GetItem(self, key);
  if (result != NULL) {
    return result;
  }
  PyErr_Clear();
  if (PyObject_SetItem(self, key, default_) == -1) {
    return NULL;
  }
  Py_INCREF(default_);
  return default_;
}

static PyMethodDef JsMap_setdefault_MethodDef = {
  "setdefault",
  (PyCFunction)JsMap_setdefault,
  METH_FASTCALL | METH_KEYWORDS,
};

/**
 * Overload of `dir(proxy)`. Walks the prototype chain of the object and adds
 * the ownPropertyNames of each prototype.
 */
static PyObject*
JsProxy_Dir(PyObject* self, PyObject* _args)
{
  bool success = false;
  PyObject* object__dir__ = NULL;
  PyObject* keys = NULL;
  PyObject* result_set = NULL;
  JsRef iddir = NULL;
  PyObject* pydir = NULL;
  PyObject* keys_str = NULL;
  PyObject* null_or_pynone = NULL;

  PyObject* result = NULL;

  // First get base __dir__ via object.__dir__(self)
  // Would have been nice if they'd supplied PyObject_GenericDir...
  object__dir__ =
    _PyObject_GetAttrId((PyObject*)&PyBaseObject_Type, &PyId___dir__);
  FAIL_IF_NULL(object__dir__);
  keys = PyObject_CallOneArg(object__dir__, self);
  FAIL_IF_NULL(keys);
  result_set = PySet_New(keys);
  FAIL_IF_NULL(result_set);

  // Now get attributes of js object
  iddir = JsObject_Dir(JsProxy_REF(self));
  pydir = js2python(iddir);
  FAIL_IF_NULL(pydir);
  // Merge and sort
  FAIL_IF_MINUS_ONE(_PySet_Update(result_set, pydir));
  if (JsArray_Check(JsProxy_REF(self))) {
    // See comment about Array.keys in GetAttr
    keys_str = PyUnicode_FromString("keys");
    FAIL_IF_NULL(keys_str);
    FAIL_IF_MINUS_ONE(PySet_Discard(result_set, keys_str));
  }
  result = PyList_New(0);
  FAIL_IF_NULL(result);
  null_or_pynone = _PyList_Extend((PyListObject*)result, result_set);
  FAIL_IF_NULL(null_or_pynone);
  FAIL_IF_MINUS_ONE(PyList_Sort(result));

  success = true;
finally:
  Py_CLEAR(object__dir__);
  Py_CLEAR(keys);
  Py_CLEAR(result_set);
  hiwire_decref(iddir);
  Py_CLEAR(pydir);
  Py_CLEAR(keys_str);
  Py_CLEAR(null_or_pynone);
  if (!success) {
    Py_CLEAR(result);
  }
  return result;
}

static PyMethodDef JsProxy_Dir_MethodDef = {
  "__dir__",
  (PyCFunction)JsProxy_Dir,
  METH_NOARGS,
  PyDoc_STR("Returns a list of the members and methods on the object."),
};

static PyObject*
JsProxy_toPy(PyObject* self,
             PyObject* const* args,
             Py_ssize_t nargs,
             PyObject* kwnames)
{
  static const char* const _keywords[] = { "depth", "default_converter", 0 };
  static struct _PyArg_Parser _parser = { "|$iO:to_py", _keywords, 0 };
  int depth = -1;
  PyObject* default_converter = NULL;
  if (!_PyArg_ParseStackAndKeywords(
        args, nargs, kwnames, &_parser, &depth, &default_converter)) {
    return NULL;
  }
  JsRef default_converter_js = NULL;
  if (default_converter != NULL) {
    default_converter_js = python2js(default_converter);
  }
  PyObject* result =
    js2python_convert(JsProxy_REF(self), depth, default_converter_js);
  if (pyproxy_Check(default_converter_js)) {
    destroy_proxy(default_converter_js, NULL);
  }
  hiwire_decref(default_converter_js);
  return result;
}

static PyMethodDef JsProxy_toPy_MethodDef = {
  "to_py",
  (PyCFunction)JsProxy_toPy,
  METH_FASTCALL | METH_KEYWORDS,
};

/**
 * Overload for bool(proxy), implemented for every JsProxy. Return `False` if
 * the object is falsey in JavaScript, or if it has a `size` field equal to 0,
 * or if it has a `length` field equal to zero and is an array. Otherwise return
 * `True`. This last convention could be replaced with "has a length equal to
 * zero and is not a function". In JavaScript, `func.length` returns the number
 * of arguments `func` expects. We definitely don't want 0-argument functions to
 * be falsey.
 */
static int
JsProxy_Bool(PyObject* o)
{
  JsProxy* self = (JsProxy*)o;
  return hiwire_get_bool(self->js) ? 1 : 0;
}

/**
 * Create a Future attached to the given Promise. When the promise is
 * resolved/rejected, the status of the future is set accordingly and
 * done_callback is called.
 */
static PyObject*
wrap_promise(JsRef promise, JsRef done_callback)
{
  bool success = false;
  PyObject* loop = NULL;
  PyObject* set_result = NULL;
  PyObject* set_exception = NULL;
  JsRef promise_id = NULL;
  JsRef promise_handles = NULL;
  JsRef promise_result = NULL;

  PyObject* result = NULL;

  loop = PyObject_CallNoArgs(asyncio_get_event_loop);
  FAIL_IF_NULL(loop);

  result = _PyObject_CallMethodIdNoArgs(loop, &PyId_create_future);
  FAIL_IF_NULL(result);

  set_result = _PyObject_GetAttrId(result, &PyId_set_result);
  FAIL_IF_NULL(set_result);
  set_exception = _PyObject_GetAttrId(result, &PyId_set_exception);
  FAIL_IF_NULL(set_exception);

  promise_id = hiwire_resolve_promise(promise);
  FAIL_IF_NULL(promise_id);
  promise_handles =
    create_promise_handles(set_result, set_exception, done_callback);
  FAIL_IF_NULL(promise_handles);
  promise_result = hiwire_CallMethodId(promise_id, &JsId_then, promise_handles);
  FAIL_IF_NULL(promise_result);

  success = true;
finally:
  Py_CLEAR(loop);
  Py_CLEAR(set_result);
  Py_CLEAR(set_exception);
  hiwire_CLEAR(promise_id);
  hiwire_CLEAR(promise_handles);
  hiwire_CLEAR(promise_result);
  if (!success) {
    Py_CLEAR(result);
  }
  return result;
}

/**
 * Overload for `await proxy` for js objects that have a `then` method.
 * Controlled by IS_AWAITABLE.
 */
static PyObject*
JsProxy_Await(JsProxy* self)
{
  if (!hiwire_is_promise(self->js)) {
    // This error is unlikely to be hit except in cases of intentional mischief.
    // Such mischief is conducted in test_jsproxy:test_mixins_errors_2
    PyObject* str = JsProxy_Repr((PyObject*)self);
    const char* str_utf8 = PyUnicode_AsUTF8(str);
    PyErr_Format(PyExc_TypeError,
                 "object %s can't be used in 'await' expression",
                 str_utf8);
    return NULL;
  }
  PyObject* fut = NULL;
  PyObject* result = NULL;

  fut = wrap_promise(self->js, NULL);
  FAIL_IF_NULL(fut);
  result = _PyObject_CallMethodIdNoArgs(fut, &PyId___await__);

finally:
  Py_CLEAR(fut);
  return result;
}

/**
 * Overload for `then` for JsProxies with a `then` method. Of course without
 * this overload, the call would just fall through to the normal `then`
 * function. The advantage of this overload is that it automatically releases
 * the references to the onfulfilled and onrejected callbacks, which is quite
 * hard to do otherwise.
 */
static PyObject*
JsProxy_then(JsProxy* self, PyObject* args, PyObject* kwds)
{
  PyObject* onfulfilled = NULL;
  PyObject* onrejected = NULL;

  static char* kwlist[] = { "onfulfilled", "onrejected", 0 };
  if (!PyArg_ParseTupleAndKeywords(
        args, kwds, "|OO:then", kwlist, &onfulfilled, &onrejected)) {
    return NULL;
  }

  JsRef promise_id = NULL;
  JsRef promise_handles = NULL;
  JsRef result_promise = NULL;
  PyObject* result = NULL;

  if (onfulfilled == Py_None) {
    Py_CLEAR(onfulfilled);
  }
  if (onrejected == Py_None) {
    Py_CLEAR(onrejected);
  }
  promise_id = hiwire_resolve_promise(self->js);
  FAIL_IF_NULL(promise_id);
  promise_handles = create_promise_handles(onfulfilled, onrejected, NULL);
  FAIL_IF_NULL(promise_handles);
  result_promise = hiwire_CallMethodId(promise_id, &JsId_then, promise_handles);
  if (result_promise == NULL) {
    Py_CLEAR(onfulfilled);
    Py_CLEAR(onrejected);
    FAIL();
  }
  result = JsProxy_create(result_promise);

finally:
  // don't clear onfulfilled, onrejected, they are borrowed from arguments.
  hiwire_CLEAR(promise_id);
  hiwire_CLEAR(promise_handles);
  hiwire_CLEAR(result_promise);
  return result;
}

static PyMethodDef JsProxy_then_MethodDef = {
  "then",
  (PyCFunction)JsProxy_then,
  METH_VARARGS | METH_KEYWORDS,
};

/**
 * Overload for `catch` for JsProxies with a `then` method.
 */
static PyObject*
JsProxy_catch(JsProxy* self, PyObject* onrejected)
{
  JsRef promise_id = NULL;
  JsRef promise_handles = NULL;
  JsRef result_promise = NULL;
  PyObject* result = NULL;

  promise_id = hiwire_resolve_promise(self->js);
  FAIL_IF_NULL(promise_id);
  // We have to use create_promise_handles so that the handler gets released
  // even if the promise resolves successfully.
  promise_handles = create_promise_handles(NULL, onrejected, NULL);
  FAIL_IF_NULL(promise_handles);
  result_promise = hiwire_CallMethodId(promise_id, &JsId_then, promise_handles);
  if (result_promise == NULL) {
    Py_DECREF(onrejected);
    FAIL();
  }
  result = JsProxy_create(result_promise);

finally:
  hiwire_CLEAR(promise_id);
  hiwire_CLEAR(promise_handles);
  hiwire_CLEAR(result_promise);
  return result;
}

static PyMethodDef JsProxy_catch_MethodDef = {
  "catch",
  (PyCFunction)JsProxy_catch,
  METH_O,
};

/**
 * Overload for `finally` for JsProxies with a `then` method. This isn't
 * strictly necessary since one could get the same effect by just calling
 * create_once_callable on the argument, but it'd be bad to have `then` and
 * `catch` handle freeing the handler automatically but require something extra
 * to use `finally`.
 */
static PyObject*
JsProxy_finally(JsProxy* self, PyObject* onfinally)
{
  JsRef proxy = NULL;
  JsRef promise_id = NULL;
  JsRef result_promise = NULL;
  PyObject* result = NULL;

  promise_id = hiwire_resolve_promise(self->js);
  FAIL_IF_NULL(promise_id);
  // Finally method is called no matter what so we can use
  // `create_once_callable`.
  proxy = create_once_callable(onfinally);
  FAIL_IF_NULL(proxy);
  result_promise =
    hiwire_CallMethodId_va(promise_id, &JsId_finally, proxy, NULL);
  if (result_promise == NULL) {
    Py_DECREF(onfinally);
    FAIL();
  }
  result = JsProxy_create(result_promise);

finally:
  hiwire_CLEAR(promise_id);
  hiwire_CLEAR(proxy);
  hiwire_CLEAR(result_promise);
  return result;
}

static PyMethodDef JsProxy_finally_MethodDef = {
  "finally_",
  (PyCFunction)JsProxy_finally,
  METH_O,
};

// Forward declaration
static PyObject*
create_proxy_of_type(int type_flags, JsRef object, JsRef this);

static PyObject*
JsProxy_as_object_map(PyObject* self, PyObject* Py_UNUSED(ignored))
{
  int type_flags = IS_OBJECT_MAP;
  return create_proxy_of_type(
    type_flags, JsProxy_REF(self), JsMethod_THIS(self));
}

static PyMethodDef JsProxy_as_object_map_MethodDef = {
  "as_object_map",
  (PyCFunction)JsProxy_as_object_map,
  METH_NOARGS,
};

EM_JS_REF(JsRef, JsObjMap_GetIter_js, (JsRef idobj), {
  let jsobj = Hiwire.get_value(idobj);
  return Hiwire.new_value(Module.iterObject(jsobj));
})

static PyObject*
JsObjMap_GetIter(PyObject* self)
{
  JsRef iditer = JsObjMap_GetIter_js(JsProxy_REF(self));
  if (iditer == NULL) {
    return NULL;
  }
  PyObject* result = js2python(iditer);
  hiwire_decref(iditer);
  return result;
}

EM_JS_NUM(int, JsObjMap_length_js, (JsRef idobj), {
  let jsobj = Hiwire.get_value(idobj);
  let length = 0;
  for (let _ of Module.iterObject(jsobj)) {
    length++;
  }
  return length;
})

static int
JsObjMap_length(PyObject* self)
{
  return JsObjMap_length_js(JsProxy_REF(self));
}

// A helper method for JsObjMap_subscript.
EM_JS_REF(JsRef, JsObjMap_subscript_js, (JsRef idobj, JsRef idkey), {
  let obj = Hiwire.get_value(idobj);
  let key = Hiwire.get_value(idkey);
  if (!Object.prototype.hasOwnProperty.call(obj, key)) {
    return 0;
  }
  return Hiwire.new_value(obj[key]);
});

static PyObject*
JsObjMap_subscript(PyObject* self, PyObject* pyidx)
{
  if (!PyUnicode_Check(pyidx)) {
    PyErr_SetObject(PyExc_KeyError, pyidx);
    return NULL;
  }

  JsRef idkey = NULL;
  JsRef idresult = NULL;
  PyObject* pyresult = NULL;

  idkey = python2js(pyidx);
  FAIL_IF_NULL(idkey);
  idresult = JsObjMap_subscript_js(JsProxy_REF(self), idkey);
  if (idresult == NULL) {
    if (!PyErr_Occurred()) {
      PyErr_SetObject(PyExc_KeyError, pyidx);
    }
    FAIL();
  }
  pyresult = js2python(idresult);

finally:
  hiwire_CLEAR(idkey);
  hiwire_CLEAR(idresult);
  return pyresult;
}

// A helper method for JsObjMap_ass_subscript.
// clang-format off
EM_JS_NUM(int,
JsObjMap_ass_subscript_js,
(JsRef idobj, JsRef idkey, JsRef idvalue),
{
  let obj = Hiwire.get_value(idobj);
  let key = Hiwire.get_value(idkey);
  if(idvalue === 0) {
    if (!Object.prototype.hasOwnProperty.call(obj, key)) {
      return -1;
    }
    delete obj[key];
  } else {
    obj[key] = Hiwire.get_value(idvalue);
  }
  return 0;
});
// clang-format on

static int
JsObjMap_ass_subscript(PyObject* self, PyObject* pykey, PyObject* pyvalue)
{
  if (!PyUnicode_Check(pykey)) {
    if (pyvalue) {
      PyErr_SetString(
        PyExc_TypeError,
        "Can only assign keys of type string to JavaScript object map");
    } else {
      PyErr_SetObject(PyExc_KeyError, pykey);
    }
    return -1;
  }

  bool success = false;
  JsRef idkey = NULL;
  JsRef idvalue = NULL;
  idkey = python2js(pykey);
  if (pyvalue != NULL) {
    idvalue = python2js(pyvalue);
    FAIL_IF_NULL(idvalue);
  }
  int status = JsObjMap_ass_subscript_js(JsProxy_REF(self), idkey, idvalue);
  if (status == -1) {
    if (!PyErr_Occurred()) {
      PyErr_SetObject(PyExc_KeyError, pykey);
    }
    FAIL();
  }
  success = true;
finally:
  hiwire_CLEAR(idkey);
  hiwire_CLEAR(idvalue);
  return success ? 0 : -1;
}

EM_JS_NUM(int, JsObjMap_contains_js, (JsRef idobj, JsRef idkey), {
  let obj = Hiwire.get_value(idobj);
  let key = Hiwire.get_value(idkey);
  return Object.prototype.hasOwnProperty.call(obj, key);
});

static int
JsObjMap_contains(PyObject* self, PyObject* obj)
{
  if (!PyUnicode_Check(obj)) {
    return 0;
  }
  int result = -1;

  JsRef jsobj = python2js(obj);
  FAIL_IF_NULL(jsobj);
  result = JsObjMap_contains_js(JsProxy_REF(self), jsobj);

finally:
  hiwire_CLEAR(jsobj);
  return result;
}

// clang-format off
static PyNumberMethods JsProxy_NumberMethods = {
  .nb_bool = JsProxy_Bool
};
// clang-format on

static PyGetSetDef JsProxy_GetSet[] = { { "typeof", .get = JsProxy_typeof },
                                        { "js_id", .get = JsProxy_js_id },
                                        { NULL } };

static PyTypeObject JsProxyType = {
  .tp_name = "pyodide.JsProxy",
  .tp_basicsize = sizeof(JsProxy),
  .tp_dealloc = (destructor)JsProxy_dealloc,
  .tp_getattro = JsProxy_GetAttr,
  .tp_setattro = JsProxy_SetAttr,
  .tp_richcompare = JsProxy_RichCompare,
  .tp_flags = Py_TPFLAGS_DEFAULT | Py_TPFLAGS_BASETYPE,
  .tp_doc = "A proxy to make a Javascript object behave like a Python object",
  .tp_getset = JsProxy_GetSet,
  .tp_as_number = &JsProxy_NumberMethods,
  .tp_repr = JsProxy_Repr,
  .tp_dictoffset = offsetof(JsProxy, dict),
};

static int
JsProxy_cinit(PyObject* obj, JsRef idobj)
{
  JsProxy* self = (JsProxy*)obj;
  self->js = hiwire_incref(idobj);
#ifdef DEBUG_F
  extern bool tracerefs;
  if (tracerefs) {
    printf("JsProxy cinit: %zd, object: %zd\n", (long)obj, (long)self->js);
  }
#endif
  return 0;
}

/**
 * A wrapper for JsProxy that inherits from Exception. TODO: consider just
 * making JsProxy of an exception inherit from Exception?
 */
typedef struct
{
  PyException_HEAD PyObject* js_error;
} JsExceptionObject;

// Pickle support
static PyObject*
JsException_reduce(PyBaseExceptionObject* self, PyObject* Py_UNUSED(ignored))
{
  // We can't pickle the js_error because it is a JsProxy.
  // The point of this function is to convert it to a string.
  // Compare OSError_reduce in cpython/Objects/exceptions.c which is similar.
  PyObject* res = NULL;

  PyObject* args;

  PyObject* tmp;
  tmp = PyTuple_GET_ITEM(self->args, 0);

  if (!JsProxy_Check(tmp)) {
    // If for some reason js_error isn't a JsProxy, leave it alone.
    args = self->args;
    Py_INCREF(args);
  } else {
    // Make a new tuple, for the first entry use the repr of js_error.
    args = PyTuple_New(PyTuple_GET_SIZE(self->args));
    tmp = PyObject_Repr(tmp);
    PyTuple_SET_ITEM(args, 0, tmp);

    // Copy over all other entries
    for (int i = 1; i < PyTuple_GET_SIZE(self->args); i++) {
      tmp = PyTuple_GET_ITEM(self->args, i);
      Py_INCREF(tmp);
      PyTuple_SET_ITEM(self->args, i, tmp);
    }
  }

  // This is now just like BaseException_reduce
  if (self->dict)
    res = PyTuple_Pack(3, Py_TYPE(self), args, self->dict);
  else
    res = PyTuple_Pack(2, Py_TYPE(self), args);
  Py_DECREF(args);
  return res;
}

static PyMethodDef JsException_methods[] = {
  { "__reduce__", (PyCFunction)JsException_reduce, METH_NOARGS },
  { NULL } /* Sentinel */
};

static PyMemberDef JsException_members[] = {
  { "js_error",
    T_OBJECT_EX,
    offsetof(JsExceptionObject, js_error),
    READONLY,
    PyDoc_STR("A wrapper around a Javascript Error to allow the Error to be "
              "thrown in Python.") },
  { NULL } /* Sentinel */
};

static int
JsException_init(JsExceptionObject* self, PyObject* args, PyObject* kwds)
{
  Py_ssize_t size = PyTuple_GET_SIZE(args);
  PyObject* js_error;
  if (size == 0) {
    PyErr_SetString(
      PyExc_TypeError,
      "__init__() missing 1 required positional argument: 'js_error'.");
    return -1;
  }

  js_error = PyTuple_GET_ITEM(args, 0);
  if (!PyObject_TypeCheck(js_error, &JsProxyType)) {
    PyErr_SetString(PyExc_TypeError,
                    "Argument 'js_error' must be an instance of JsProxy.");
    return -1;
  }

  if (PyExc_BaseException_Type->tp_init((PyObject*)self, args, kwds) == -1)
    return -1;

  Py_CLEAR(self->js_error);
  Py_INCREF(js_error);
  self->js_error = js_error;
  return 0;
}

static int
JsException_clear(JsExceptionObject* self)
{
  Py_CLEAR(self->js_error);
  return PyExc_BaseException_Type->tp_clear((PyObject*)self);
}

static void
JsException_dealloc(JsExceptionObject* self)
{
  JsException_clear(self);
  PyExc_BaseException_Type->tp_free((PyObject*)self);
}

static int
JsException_traverse(JsExceptionObject* self, visitproc visit, void* arg)
{
  Py_VISIT(self->js_error);
  return PyExc_BaseException_Type->tp_traverse((PyObject*)self, visit, arg);
}

// Not sure we are interfacing with the GC correctly. There should be a call to
// PyObject_GC_Track somewhere?
static PyTypeObject _Exc_JsException = {
  PyVarObject_HEAD_INIT(NULL, 0) "pyodide.JsException",
  .tp_basicsize = sizeof(JsExceptionObject),
  .tp_dealloc = (destructor)JsException_dealloc,
  .tp_flags = Py_TPFLAGS_DEFAULT | Py_TPFLAGS_BASETYPE | Py_TPFLAGS_HAVE_GC,
  .tp_doc =
    PyDoc_STR("An exception which wraps a Javascript error. The js_error field "
              "contains a JsProxy for the wrapped error."),
  .tp_traverse = (traverseproc)JsException_traverse,
  .tp_clear = (inquiry)JsException_clear,
  .tp_members = JsException_members,
  .tp_methods = JsException_methods,
  // PyExc_Exception isn't static so we fill in .tp_base in JsProxy_init
  // .tp_base = (PyTypeObject *)PyExc_Exception,
  .tp_dictoffset = offsetof(JsExceptionObject, dict),
  .tp_init = (initproc)JsException_init
};
static PyObject* Exc_JsException = (PyObject*)&_Exc_JsException;

static PyObject*
JsProxy_new_error(JsRef idobj)
{
  PyObject* proxy = NULL;
  PyObject* result = NULL;
  proxy = JsProxyType.tp_alloc(&JsProxyType, 0);
  FAIL_IF_NULL(proxy);
  FAIL_IF_NONZERO(JsProxy_cinit(proxy, idobj));
  result = PyObject_CallOneArg(Exc_JsException, proxy);
  FAIL_IF_NULL(result);
finally:
  Py_CLEAR(proxy);
  return result;
}

////////////////////////////////////////////////////////////
// JsMethod
//
// A subclass of JsProxy for methods

/**
 * Prepare arguments from a `METH_FASTCALL | METH_KEYWORDS` Python function to a
 * JavaScript call. We call `python2js` on each argument. Any PyProxy *created*
 * by `python2js` is stored into the `proxies` list to be destroyed later (if
 * the argument is a PyProxy created with `create_proxy` it won't be recorded
 * for destruction).
 */
JsRef
JsMethod_ConvertArgs(PyObject* const* args,
                     Py_ssize_t nargs,
                     PyObject* kwnames,
                     JsRef proxies)
{
  bool success = false;
  JsRef idargs = NULL;
  JsRef idarg = NULL;
  JsRef idkwargs = NULL;

  idargs = JsArray_New();
  FAIL_IF_NULL(idargs);
  for (Py_ssize_t i = 0; i < nargs; ++i) {
    idarg = python2js_track_proxies(args[i], proxies);
    FAIL_IF_NULL(idarg);
    FAIL_IF_MINUS_ONE(JsArray_Push(idargs, idarg));
    hiwire_CLEAR(idarg);
  }

  bool has_kwargs = false;
  if (kwnames != NULL) {
    // There were kwargs? But maybe kwnames is the empty tuple?
    PyObject* kwname = PyTuple_GetItem(kwnames, 0); /* borrowed!*/
    // Clear IndexError
    PyErr_Clear();
    if (kwname != NULL) {
      has_kwargs = true;
    }
  }
  if (!has_kwargs) {
    goto success;
  }

  // store kwargs into an object which we'll use as the last argument.
  idkwargs = JsObject_New();
  FAIL_IF_NULL(idkwargs);
  Py_ssize_t nkwargs = PyTuple_Size(kwnames);
  for (Py_ssize_t i = 0, k = nargs; i < nkwargs; ++i, ++k) {
    PyObject* name = PyTuple_GET_ITEM(kwnames, i); /* borrowed! */
    const char* name_utf8 = PyUnicode_AsUTF8(name);
    idarg = python2js_track_proxies(args[k], proxies);
    FAIL_IF_NULL(idarg);
    FAIL_IF_MINUS_ONE(JsObject_SetString(idkwargs, name_utf8, idarg));
    hiwire_CLEAR(idarg);
  }
  FAIL_IF_MINUS_ONE(JsArray_Push(idargs, idkwargs));

success:
  success = true;
finally:
  hiwire_CLEAR(idarg);
  hiwire_CLEAR(idkwargs);
  if (!success) {
    hiwire_CLEAR(idargs);
  }
  return idargs;
}

/**
 * This is a helper function for calling asynchronous js functions. proxies_id
 * is an Array of proxies to destroy, it returns a JsRef to a function that
 * destroys them and the result of the Promise.
 */
EM_JS_REF(JsRef, get_async_js_call_done_callback, (JsRef proxies_id), {
  let proxies = Hiwire.get_value(proxies_id);
  return Hiwire.new_value(function(result) {
    let msg = "This borrowed proxy was automatically destroyed " +
              "at the end of an asynchronous function call. Try " +
              "using create_proxy or create_once_callable.";
    for (let px of proxies) {
      Module.pyproxy_destroy(px, msg);
    }
    if (API.isPyProxy(result)) {
      Module.pyproxy_destroy(result, msg);
    }
  });
});

/**
 * __call__ overload for methods. Controlled by IS_CALLABLE.
 */
static PyObject*
JsMethod_Vectorcall(PyObject* self,
                    PyObject* const* args,
                    size_t nargsf,
                    PyObject* kwnames)
{
  bool success = false;
  JsRef proxies = NULL;
  JsRef idargs = NULL;
  JsRef idresult = NULL;
  bool result_is_promise = false;
  JsRef async_done_callback = NULL;
  PyObject* pyresult = NULL;

  // Recursion error?
  FAIL_IF_NONZERO(Py_EnterRecursiveCall(" in JsMethod_Vectorcall"));
  proxies = JsArray_New();
  idargs =
    JsMethod_ConvertArgs(args, PyVectorcall_NARGS(nargsf), kwnames, proxies);
  FAIL_IF_NULL(idargs);
  idresult = hiwire_call_bound(JsProxy_REF(self), JsMethod_THIS(self), idargs);
  FAIL_IF_NULL(idresult);
  result_is_promise = hiwire_is_promise(idresult);
  if (!result_is_promise) {
    pyresult = js2python(idresult);
  } else {
    // Result was a promise. In this case we don't want to destroy the arguments
    // until the promise is ready. Furthermore, since we destroy the result of
    // the Promise, we deny the user access to the Promise (would cause
    // exceptions). Instead we return a Future. When the promise is ready, we
    // resolve the Future with the result from the Promise and destroy the
    // arguments and result.
    async_done_callback = get_async_js_call_done_callback(proxies);
    FAIL_IF_NULL(async_done_callback);
    pyresult = wrap_promise(idresult, async_done_callback);
  }
  FAIL_IF_NULL(pyresult);

  success = true;
finally:
  Py_LeaveRecursiveCall(/* " in JsMethod_Vectorcall" */);
  if (!(success && result_is_promise)) {
    // If we succeeded and the result was a promise then we destroy the
    // arguments in async_done_callback instead of here. Otherwise, destroy the
    // arguments and return value now.
    if (idresult != NULL && pyproxy_Check(idresult)) {
      JsArray_Push_unchecked(proxies, idresult);
    }
    destroy_proxies(proxies,
                    "This borrowed proxy was automatically destroyed at the "
                    "end of a function call. Try using "
                    "create_proxy or create_once_callable.");
  }
  hiwire_CLEAR(proxies);
  hiwire_CLEAR(idargs);
  hiwire_CLEAR(idresult);
  hiwire_CLEAR(async_done_callback);
  if (!success) {
    Py_CLEAR(pyresult);
  }
  return pyresult;
}

/**
 * jsproxy.new implementation. Controlled by IS_CALLABLE.
 *
 * This does Reflect.construct(this, args). In other words, this treats the
 * JsMethod as a JavaScript class, constructs a new JavaScript object of that
 * class and returns a new JsProxy wrapping it. Similar to `new this(args)`.
 */
static PyObject*
JsMethod_Construct(PyObject* self,
                   PyObject* const* args,
                   Py_ssize_t nargs,
                   PyObject* kwnames)
{
  bool success = false;
  JsRef proxies = NULL;
  JsRef idargs = NULL;
  JsRef idresult = NULL;
  PyObject* pyresult = NULL;

  // Recursion error?
  FAIL_IF_NONZERO(Py_EnterRecursiveCall(" in JsMethod_Construct"));

  proxies = JsArray_New();
  idargs = JsMethod_ConvertArgs(args, nargs, kwnames, proxies);
  FAIL_IF_NULL(idargs);
  idresult = hiwire_construct(JsProxy_REF(self), idargs);
  FAIL_IF_NULL(idresult);
  pyresult = js2python(idresult);
  FAIL_IF_NULL(pyresult);

  success = true;
finally:
  Py_LeaveRecursiveCall(/* " in JsMethod_Construct" */);
  destroy_proxies(proxies,
                  "This borrowed proxy was automatically destroyed. Try using "
                  "create_proxy or create_once_callable.");
  hiwire_CLEAR(proxies);
  hiwire_CLEAR(idargs);
  hiwire_CLEAR(idresult);
  if (!success) {
    Py_CLEAR(pyresult);
  }
  return pyresult;
}

// clang-format off
static PyMethodDef JsMethod_Construct_MethodDef = {
  "new",
  (PyCFunction)JsMethod_Construct,
  METH_FASTCALL | METH_KEYWORDS
};
// clang-format on

static PyObject*
JsMethod_descr_get(PyObject* self, PyObject* obj, PyObject* type)
{
  JsRef jsobj = NULL;
  PyObject* result = NULL;

  if (obj == Py_None || obj == NULL) {
    Py_INCREF(self);
    return self;
  }

  jsobj = python2js(obj);
  FAIL_IF_NULL(jsobj);
  result = JsProxy_create_with_this(JsProxy_REF(self), jsobj);

finally:
  hiwire_CLEAR(jsobj);
  return result;
}

static int
JsMethod_cinit(PyObject* obj, JsRef this_)
{
  JsProxy* self = (JsProxy*)obj;
  self->this_ = hiwire_incref(this_);
  self->vectorcall = JsMethod_Vectorcall;
  return 0;
}

////////////////////////////////////////////////////////////
// JsBuffer
//
// A subclass of JsProxy for Buffers

// We make our own Buffer struct because as far as I can tell BytesArray and
// array are both unsuitable. (To use "array" we need to perform extra copies,
// using BytesArray we run into trouble finding a location to store the Shape.)
// clang-format off
typedef struct
{
  PyObject_HEAD
  void* data;
  Py_ssize_t byteLength; // invariant: byteLength should be equal to length * itemsize
  Py_ssize_t length;
  char* format;
  Py_ssize_t itemsize;
} Buffer;
// clang-format on

static int
Buffer_cinit(Buffer* self,
             Py_ssize_t byteLength,
             char* format,
             Py_ssize_t itemsize)
{
  self->data = PyMem_Malloc(byteLength);
  self->byteLength = byteLength;
  self->format = format; // Format has static lifetime
  self->itemsize = itemsize;
  self->length = byteLength / itemsize;
  return 0;
}

void
Buffer_dealloc(PyObject* self)
{
  PyMem_Free(((Buffer*)self)->data);
  ((Buffer*)self)->data = NULL;
}

static int
Buffer_GetBuffer(PyObject* obj, Py_buffer* view, int flags)
{
  Buffer* self = (Buffer*)obj;
  view->obj = NULL;
  // This gets decremented automatically by PyBuffer_Release (even though
  // bf_releasebuffer is NULL)
  Py_INCREF(self);

  view->buf = self->data;
  view->obj = (PyObject*)self;
  view->len = self->byteLength;
  view->readonly = false;
  view->itemsize = self->itemsize;
  view->format = self->format;
  view->ndim = 1;
  // It's important to include the shape:
  // "If shape is NULL as a result of a PyBUF_SIMPLE or a PyBUF_WRITABLE
  // request, the consumer must disregard itemsize and assume itemsize == 1."
  view->shape = &self->length;
  view->strides = NULL;
  view->suboffsets = NULL;

  return 0;
}

static PyBufferProcs Buffer_BufferProcs = {
  .bf_getbuffer = Buffer_GetBuffer,
  .bf_releasebuffer = NULL,
};

static PyTypeObject BufferType = {
  .tp_name = "Buffer",
  .tp_basicsize = sizeof(Buffer),
  .tp_dealloc = Buffer_dealloc,
  .tp_as_buffer = &Buffer_BufferProcs,
  .tp_flags = Py_TPFLAGS_DEFAULT,
  .tp_doc = PyDoc_STR("An internal helper buffer"),
};

/**
 * This is a helper function to do error checking for JsBuffer_assign_to
 * and JsBuffer_assign.
 *
 * self -- The JavaScript buffer involved
 * view -- The Py_buffer view involved
 * safe -- If true, check data type compatibility, if false only check size
 *         compatibility.
 * dir -- Used for error messages, if true we are assigning from js buffer to
 *        the py buffer, if false we are assigning from the py buffer to the js
 *        buffer
 */
static int
check_buffer_compatibility(JsProxy* self, Py_buffer view, bool safe, bool dir)
{
  if (view.len != self->byteLength) {
    if (dir) {
      PyErr_Format(
        PyExc_ValueError,
        "cannot assign from TypedArray of length %d to buffer of length %d",
        self->byteLength,
        view.len);
    } else {
      PyErr_Format(
        PyExc_ValueError,
        "cannot assign to TypedArray of length %d from buffer of length %d",
        view.len,
        self->byteLength);
    }
    return -1;
  }
  if (safe) {
    bool compatible;
    if (view.format && self->format) {
      compatible = strcmp(view.format, self->format) != 0;
    } else {
      compatible = view.itemsize == self->itemsize;
    }
    if (!compatible) {
      PyErr_Format(PyExc_ValueError,
                   "TypedArray and memorybuffer have incompatible formats");
      return -1;
    }
  }
  return 0;
}

/**
 * Assign from a js buffer to a py buffer
 * obj -- A JsBuffer (meaning a PyProxy of an ArrayBuffer or an ArrayBufferView)
 * buffer -- A PyObject which supports the buffer protocol and is writable.
 */
static PyObject*
JsBuffer_assign_to(PyObject* obj, PyObject* target)
{
  JsProxy* self = (JsProxy*)obj;
  bool success = false;
  Py_buffer view = { 0 };

  FAIL_IF_MINUS_ONE(
    PyObject_GetBuffer(target, &view, PyBUF_ANY_CONTIGUOUS | PyBUF_WRITABLE));
  bool safe = self->check_assignments;
  bool dir = true;
  FAIL_IF_MINUS_ONE(check_buffer_compatibility(self, view, safe, dir));
  FAIL_IF_MINUS_ONE(hiwire_assign_to_ptr(JsProxy_REF(self), view.buf));

  success = true;
finally:
  PyBuffer_Release(&view);
  if (success) {
    Py_RETURN_NONE;
  }
  return NULL;
}

static PyMethodDef JsBuffer_assign_to_MethodDef = {
  "assign_to",
  (PyCFunction)JsBuffer_assign_to,
  METH_O,
};

/**
 * Assign from a py buffer to a js buffer
 * obj -- A JsBuffer (meaning a PyProxy of an ArrayBuffer or an ArrayBufferView)
 * buffer -- A PyObject which supports the buffer protocol (can be read only)
 */
static PyObject*
JsBuffer_assign(PyObject* obj, PyObject* source)
{
  JsProxy* self = (JsProxy*)obj;
  bool success = false;
  Py_buffer view = { 0 };

  FAIL_IF_MINUS_ONE(PyObject_GetBuffer(source, &view, PyBUF_ANY_CONTIGUOUS));
  bool safe = self->check_assignments;
  bool dir = false;
  FAIL_IF_MINUS_ONE(check_buffer_compatibility(self, view, safe, dir));
  FAIL_IF_MINUS_ONE(hiwire_assign_from_ptr(JsProxy_REF(self), view.buf));

  success = true;
finally:
  PyBuffer_Release(&view);
  if (success) {
    Py_RETURN_NONE;
  }
  return NULL;
}

static PyMethodDef JsBuffer_assign_MethodDef = {
  "assign",
  (PyCFunction)JsBuffer_assign,
  METH_O,
};

/**
 * Used from js2python for to_py and by to_memoryview. Make a new Python buffer
 * with the same data as jsbuffer.
 *
 * All other arguments are calculated from jsbuffer, but it's more convenient to
 * calculate them in JavaScript and pass them as arguments than to acquire them
 * from C.
 *
 * jsbuffer - An ArrayBuffer view or an ArrayBuffer
 * byteLength - the byteLength of jsbuffer
 * format - the appropriate format for jsbuffer, from get_buffer_datatype
 * itemsize - the appropriate itemsize for jsbuffer, from get_buffer_datatype
 */
// Used in js2python, intentionally not static
PyObject*
JsBuffer_CopyIntoMemoryView(JsRef jsbuffer,
                            Py_ssize_t byteLength,
                            char* format,
                            Py_ssize_t itemsize)
{
  bool success = false;
  Buffer* buffer = NULL;
  PyObject* result = NULL;

  buffer = (Buffer*)BufferType.tp_alloc(&BufferType, byteLength);
  FAIL_IF_NULL(buffer);
  FAIL_IF_MINUS_ONE(Buffer_cinit(buffer, byteLength, format, itemsize));
  FAIL_IF_MINUS_ONE(hiwire_assign_to_ptr(jsbuffer, buffer->data));
  result = PyMemoryView_FromObject((PyObject*)buffer);
  FAIL_IF_NULL(result);

  success = true;
finally:
  Py_CLEAR(buffer);
  if (!success) {
    Py_CLEAR(result);
  }
  return result;
}

/**
 * Used by to_bytes. Make a new bytes object and copy the data from the
 * ArrayBuffer into it.
 */
static PyObject*
JsBuffer_CopyIntoBytes(JsRef jsbuffer, Py_ssize_t byteLength)
{
  bool success = false;

  PyObject* result = PyBytes_FromStringAndSize(NULL, byteLength);
  FAIL_IF_NULL(result);
  char* data = PyBytes_AS_STRING(result);
  FAIL_IF_MINUS_ONE(hiwire_assign_to_ptr(jsbuffer, data));
  success = true;
finally:
  if (!success) {
    Py_CLEAR(result);
  }
  return result;
}

/**
 * Used by JsBuffer_ToString. Decode the ArrayBuffer into a Javascript string
 * using a TextDecoder with the given encoding. I have found no evidence that
 * the encoding argument ever matters...
 *
 * If a decoding error occurs, return 0 without setting error flag so we can
 * replace with a UnicodeDecodeError
 */
// clang-format off
EM_JS_REF(JsRef,
JsBuffer_DecodeString_js,
(JsRef jsbuffer_id, char* encoding),
{
  let buffer = Hiwire.get_value(jsbuffer_id);
  let encoding_js;
  if (encoding) {
    encoding_js = UTF8ToString(encoding);
  }
  let decoder = new TextDecoder(encoding_js, {fatal : true, ignoreBOM: true});
  let res;
  try {
    res = decoder.decode(buffer);
  } catch(e){
    if(e instanceof TypeError) {
      // Decoding error
      return 0;
    }
    throw e;
  }
  return Hiwire.new_value(res);
})
// clang-format on

/**
 * Decode the ArrayBuffer into a PyUnicode object.
 */
static PyObject*
JsBuffer_ToString(JsRef jsbuffer, char* encoding)
{
  JsRef jsresult = NULL;
  PyObject* result = NULL;

  jsresult = JsBuffer_DecodeString_js(jsbuffer, encoding);
  if (jsresult == NULL && !PyErr_Occurred()) {
    PyErr_Format(PyExc_ValueError,
                 "Failed to decode Javascript TypedArray as %s",
                 encoding ? encoding : "utf8");
  }
  FAIL_IF_NULL(jsresult);
  result = js2python(jsresult);
  FAIL_IF_NULL(result);

finally:
  hiwire_CLEAR(jsresult);
  return result;
}

static PyObject*
JsBuffer_tomemoryview(PyObject* buffer, PyObject* _ignored)
{
  JsProxy* self = (JsProxy*)buffer;
  return JsBuffer_CopyIntoMemoryView(
    self->js, self->byteLength, self->format, self->itemsize);
}

static PyMethodDef JsBuffer_tomemoryview_MethodDef = {
  "to_memoryview",
  (PyCFunction)JsBuffer_tomemoryview,
  METH_NOARGS,
};

static PyObject*
JsBuffer_tobytes(PyObject* buffer, PyObject* _ignored)
{
  JsProxy* self = (JsProxy*)buffer;
  return JsBuffer_CopyIntoBytes(self->js, self->byteLength);
}

static PyMethodDef JsBuffer_tobytes_MethodDef = {
  "to_bytes",
  (PyCFunction)JsBuffer_tobytes,
  METH_NOARGS,
};

static long
get_fileno(PyObject* file)
{
  PyObject* pyfileno = _PyObject_CallMethodIdNoArgs(file, &PyId_fileno);
  if (pyfileno == NULL) {
    return -1;
  }
  return PyLong_AsLong(pyfileno);
}

static PyObject*
JsBuffer_write_to_file(PyObject* jsbuffer, PyObject* file)
{
  int fd = get_fileno(file);
  if (fd == -1) {
    return NULL;
  }
  if (hiwire_write_to_file(JsProxy_REF(jsbuffer), fd)) {
    return NULL;
  }
  Py_RETURN_NONE;
}

static PyMethodDef JsBuffer_write_to_file_MethodDef = {
  "to_file",
  (PyCFunction)JsBuffer_write_to_file,
  METH_O,
};

static PyObject*
JsBuffer_read_from_file(PyObject* jsbuffer, PyObject* file)
{
  int fd = get_fileno(file);
  if (fd == -1) {
    return NULL;
  }
  if (hiwire_read_from_file(JsProxy_REF(jsbuffer), fd)) {
    return NULL;
  }
  Py_RETURN_NONE;
}

static PyMethodDef JsBuffer_read_from_file_MethodDef = {
  "from_file",
  (PyCFunction)JsBuffer_read_from_file,
  METH_O,
};

static PyObject*
JsBuffer_into_file(PyObject* jsbuffer, PyObject* file)
{
  int fd = get_fileno(file);
  if (fd == -1) {
    return NULL;
  }
  if (hiwire_into_file(JsProxy_REF(jsbuffer), fd)) {
    return NULL;
  }
  Py_RETURN_NONE;
}

static PyMethodDef JsBuffer_into_file_MethodDef = {
  "_into_file",
  (PyCFunction)JsBuffer_into_file,
  METH_O,
};

static PyObject*
JsBuffer_tostring(PyObject* self,
                  PyObject* const* args,
                  Py_ssize_t nargs,
                  PyObject* kwnames)
{
  static const char* const _keywords[] = { "encoding", 0 };
  static struct _PyArg_Parser _parser = { "|s:to_string", _keywords, 0 };
  char* encoding = NULL;
  if (!_PyArg_ParseStackAndKeywords(
        args, nargs, kwnames, &_parser, &encoding)) {
    return NULL;
  }
  return JsBuffer_ToString(JsProxy_REF(self), encoding);
}

static PyMethodDef JsBuffer_tostring_MethodDef = {
  "to_string",
  (PyCFunction)JsBuffer_tostring,
  METH_FASTCALL | METH_KEYWORDS,
};

int
JsBuffer_cinit(PyObject* obj)
{
  bool success = false;
  JsProxy* self = (JsProxy*)obj;
  // TODO: should logic here be any different if we're on wasm heap?
  // format string is borrowed from hiwire_get_buffer_datatype, DO NOT
  // DEALLOCATE!
  hiwire_get_buffer_info(JsProxy_REF(self),
                         &self->byteLength,
                         &self->format,
                         &self->itemsize,
                         &self->check_assignments);
  if (self->format == NULL) {
    char* typename = hiwire_constructor_name(JsProxy_REF(self));
    PyErr_Format(
      PyExc_RuntimeError,
      "Unknown typed array type '%s'. This is a problem with Pyodide, please "
      "open an issue about it here: "
      "https://github.com/pyodide/pyodide/issues/new",
      typename);
    free(typename);
    FAIL();
  }

  success = true;
finally:
  return success ? 0 : -1;
}

EM_JS_REF(PyObject*, JsDoubleProxy_unwrap_helper, (JsRef id), {
  return Module.PyProxy_getPtr(Hiwire.get_value(id));
});

static PyObject*
JsDoubleProxy_unwrap(PyObject* obj, PyObject* _ignored)
{
  PyObject* result = JsDoubleProxy_unwrap_helper(JsProxy_REF(obj));
  Py_XINCREF(result);
  return result;
}

static PyMethodDef JsDoubleProxy_unwrap_MethodDef = {
  "unwrap",
  (PyCFunction)JsDoubleProxy_unwrap,
  METH_NOARGS,
};

/**
 * This dynamically creates a subtype of JsProxy using PyType_FromSpecWithBases.
 * It is called from JsProxy_get_subtype(flags) when a type with the given flags
 * doesn't already exist.
 *
 * None of these types have tp_new method, we create them with tp_alloc and then
 * call whatever init methods are needed. "new" and multiple inheritance don't
 * go together very well.
 */
static PyObject*
JsProxy_create_subtype(int flags)
{
  // Make sure these stack allocations are large enough to fit!
  PyType_Slot slots[20];
  int cur_slot = 0;
  PyMethodDef methods[50];
  int cur_method = 0;
  PyMemberDef members[5];
  int cur_member = 0;

  methods[cur_method++] = JsProxy_Dir_MethodDef;
  methods[cur_method++] = JsProxy_toPy_MethodDef;
  methods[cur_method++] = JsProxy_object_entries_MethodDef;
  methods[cur_method++] = JsProxy_object_keys_MethodDef;
  methods[cur_method++] = JsProxy_object_values_MethodDef;

  PyTypeObject* base = &JsProxyType;
  int tp_flags = Py_TPFLAGS_DEFAULT;

  bool mapping = (flags & HAS_LENGTH) && (flags & HAS_GET) && (flags & HAS_HAS);
  mapping = mapping || (flags & IS_OBJECT_MAP);
  bool mutable_mapping = mapping && (flags & HAS_SET);

  if (mapping) {
    methods[cur_method++] = JsMap_keys_MethodDef;
    methods[cur_method++] = JsMap_values_MethodDef;
    methods[cur_method++] = JsMap_items_MethodDef;
    methods[cur_method++] = JsMap_get_MethodDef;
  }
  if (mutable_mapping) {
    methods[cur_method++] = JsMap_pop_MethodDef;
    methods[cur_method++] = JsMap_popitem_MethodDef;
    methods[cur_method++] = JsMap_clear_MethodDef;
    methods[cur_method++] = JsMap_update_MethodDef;
    methods[cur_method++] = JsMap_setdefault_MethodDef;
  }

  if (flags & IS_OBJECT_MAP) {
    slots[cur_slot++] =
      (PyType_Slot){ .slot = Py_tp_iter, .pfunc = (void*)JsObjMap_GetIter };
    slots[cur_slot++] =
      (PyType_Slot){ .slot = Py_mp_length, .pfunc = (void*)JsObjMap_length };
    slots[cur_slot++] = (PyType_Slot){ .slot = Py_mp_subscript,
                                       .pfunc = (void*)JsObjMap_subscript };
    slots[cur_slot++] = (PyType_Slot){ .slot = Py_mp_ass_subscript,
                                       .pfunc = (void*)JsObjMap_ass_subscript };
    slots[cur_slot++] = (PyType_Slot){ .slot = Py_sq_contains,
                                       .pfunc = (void*)JsObjMap_contains };
    goto skip_container_slots;
  }

  if (flags & IS_ITERABLE) {
    if (mapping) {
      // Prefer `obj.keys()` over `obj[Symbol.iterator]()`
      slots[cur_slot++] =
        (PyType_Slot){ .slot = Py_tp_iter, .pfunc = (void*)JsMap_GetIter };
    } else {
      // Uses `obj[Symbol.iterator]()`
      slots[cur_slot++] =
        (PyType_Slot){ .slot = Py_tp_iter, .pfunc = (void*)JsProxy_GetIter };
    }
  }
  if (flags & IS_ASYNC_ITERABLE) {
    // This uses `obj[Symbol.asyncIterator]()`
    slots[cur_slot++] = (PyType_Slot){ .slot = Py_am_aiter,
                                       .pfunc = (void*)JsProxy_GetAsyncIter };
  }
  if (flags & IS_ITERATOR) {
    // We're not sure whether it is an async iterator or a sync iterator. So add
    // both methods and raise at runtime if someone uses the wrong one.
    // JsProxy_GetIter would work just as well as PyObject_SelfIter
    // but PyObject_SelfIter avoids an unnecessary allocation.
    slots[cur_slot++] =
      (PyType_Slot){ .slot = Py_tp_iter, .pfunc = (void*)PyObject_SelfIter };
    slots[cur_slot++] =
      (PyType_Slot){ .slot = Py_tp_iternext, .pfunc = (void*)JsProxy_IterNext };
    slots[cur_slot++] =
      (PyType_Slot){ .slot = Py_am_send, .pfunc = (void*)JsProxy_am_send };
<<<<<<< HEAD
    slots[cur_slot++] =
      (PyType_Slot){ .slot = Py_am_aiter, .pfunc = (void*)PyObject_SelfIter };
    slots[cur_slot++] =
      (PyType_Slot){ .slot = Py_am_anext, .pfunc = (void*)JsProxy_anext };
    methods[cur_method++] = JsGenerator_send_MethodDef;
    methods[cur_method++] = JsProxy_asend_MethodDef;
  }
  if (flags & IS_GENERATOR) {
=======
    // Send works okay on any js object that has a "next" method
    methods[cur_method++] = JsGenerator_send_MethodDef;
  }
  if (flags & IS_GENERATOR) {
    // throw and close need "throw" and "return" methods to work. We currently
    // don't trust that an object with "next", "throw", and "return" is a
    // generator though -- we require that it actually have it's toStringTag set
    // to Generator.
>>>>>>> 3fe37935
    methods[cur_method++] = JsGenerator_throw_MethodDef;
    methods[cur_method++] = JsGenerator_close_MethodDef;
  }

  if (flags & HAS_LENGTH) {
    // If the function has a `size` or `length` member, use this for
    // `len(proxy)` Prefer `size` to `length`.
    slots[cur_slot++] =
      (PyType_Slot){ .slot = Py_mp_length, .pfunc = (void*)JsProxy_length };
  }
  if (flags & HAS_GET) {
    slots[cur_slot++] = (PyType_Slot){ .slot = Py_mp_subscript,
                                       .pfunc = (void*)JsProxy_subscript };
    tp_flags |= Py_TPFLAGS_MAPPING;
  }
  if (flags & HAS_SET) {
    // It's assumed that if HAS_SET then also HAS_DELETE.
    // We will try to use `obj.delete("key")` to resolve `del proxy["key"]`
    slots[cur_slot++] = (PyType_Slot){ .slot = Py_mp_ass_subscript,
                                       .pfunc = (void*)JsProxy_ass_subscript };
  }
  // Overloads for the `in` operator: javascript uses `obj.has()` for cheap
  // containment checks (e.g., set, map) and `includes` for less cheap ones (eg
  // array). Prefer the `has` method if present.
  if (flags & HAS_INCLUDES) {
    slots[cur_slot++] =
      (PyType_Slot){ .slot = Py_sq_contains, .pfunc = (void*)JsProxy_includes };
  }
  if (flags & HAS_HAS) {
    slots[cur_slot++] =
      (PyType_Slot){ .slot = Py_sq_contains, .pfunc = (void*)JsProxy_has };
  }
skip_container_slots:

  if (flags & IS_AWAITABLE) {
    slots[cur_slot++] =
      (PyType_Slot){ .slot = Py_am_await, .pfunc = (void*)JsProxy_Await };
    methods[cur_method++] = JsProxy_then_MethodDef;
    methods[cur_method++] = JsProxy_catch_MethodDef;
    methods[cur_method++] = JsProxy_finally_MethodDef;
  }
  if (flags & IS_CALLABLE) {
    tp_flags |= Py_TPFLAGS_HAVE_VECTORCALL;
    slots[cur_slot++] =
      (PyType_Slot){ .slot = Py_tp_call, .pfunc = (void*)PyVectorcall_Call };
    slots[cur_slot++] = (PyType_Slot){ .slot = Py_tp_descr_get,
                                       .pfunc = (void*)JsMethod_descr_get };
    // We could test separately for whether a function is constructable,
    // but it generates a lot of false positives.
    methods[cur_method++] = JsMethod_Construct_MethodDef;
  }
  if (flags & IS_ARRAY) {
    // If the object is an array (or a HTMLCollection or NodeList), then we want
    // subscripting `proxy[idx]` to go to `jsobj[idx]` instead of
    // `jsobj.get(idx)`. Hopefully anyone else who defines a custom array object
    // will subclass Array.
    slots[cur_slot++] = (PyType_Slot){ .slot = Py_mp_subscript,
                                       .pfunc = (void*)JsArray_subscript };
    slots[cur_slot++] = (PyType_Slot){ .slot = Py_mp_ass_subscript,
                                       .pfunc = (void*)JsArray_ass_subscript };
    slots[cur_slot++] = (PyType_Slot){ .slot = Py_sq_inplace_concat,
                                       .pfunc = (void*)JsArray_inplace_concat };
    methods[cur_method++] = JsArray_extend_MethodDef;
    methods[cur_method++] = JsArray_pop_MethodDef;
    methods[cur_method++] = JsArray_append_MethodDef;

    methods[cur_method++] = JsArray_index_MethodDef;
    methods[cur_method++] = JsArray_count_MethodDef;
    methods[cur_method++] = JsArray_reversed_MethodDef;
    methods[cur_method++] = JsArray_reverse_MethodDef;
  }
  if (flags & IS_TYPEDARRAY) {
    slots[cur_slot++] = (PyType_Slot){ .slot = Py_mp_subscript,
                                       .pfunc = (void*)JsTypedArray_subscript };
    slots[cur_slot++] =
      (PyType_Slot){ .slot = Py_mp_ass_subscript,
                     .pfunc = (void*)JsTypedArray_ass_subscript };
    slots[cur_slot++] =
      (PyType_Slot){ .slot = Py_sq_item, .pfunc = (void*)JsProxy_item_array };
    methods[cur_method++] = JsArray_index_MethodDef;
    methods[cur_method++] = JsArray_count_MethodDef;
    methods[cur_method++] = JsArray_reversed_MethodDef;
    methods[cur_method++] = JsArray_reverse_MethodDef;
  }
  if (flags & IS_NODE_LIST) {
    slots[cur_slot++] = (PyType_Slot){ .slot = Py_mp_subscript,
                                       .pfunc = (void*)JsNodeList_subscript };
    methods[cur_method++] = JsArray_reversed_MethodDef;
  }
  if (flags & IS_BUFFER) {
    methods[cur_method++] = JsBuffer_assign_MethodDef;
    methods[cur_method++] = JsBuffer_assign_to_MethodDef;
    methods[cur_method++] = JsBuffer_tomemoryview_MethodDef;
    methods[cur_method++] = JsBuffer_tobytes_MethodDef;
    methods[cur_method++] = JsBuffer_tostring_MethodDef;
    methods[cur_method++] = JsBuffer_write_to_file_MethodDef;
    methods[cur_method++] = JsBuffer_read_from_file_MethodDef;
    methods[cur_method++] = JsBuffer_into_file_MethodDef;
  }
  if (flags & IS_DOUBLE_PROXY) {
    methods[cur_method++] = JsDoubleProxy_unwrap_MethodDef;
  }
  if (!(flags & (IS_ARRAY | IS_TYPEDARRAY | IS_NODE_LIST | IS_BUFFER |
                 IS_DOUBLE_PROXY | IS_ITERATOR))) {
    methods[cur_method++] = JsProxy_as_object_map_MethodDef;
  }

  methods[cur_method++] = (PyMethodDef){ 0 };
  members[cur_member++] = (PyMemberDef){ 0 };

  bool success = false;
  PyMethodDef* methods_heap = NULL;
  PyObject* bases = NULL;
  PyObject* flags_obj = NULL;
  PyObject* result = NULL;

  // PyType_FromSpecWithBases copies "members" automatically into the end of the
  // type. It doesn't store the slots. But it just copies the pointer to
  // "methods" into the PyTypeObject, so if we give it a stack allocated methods
  // there will be trouble. (There are several other buggy behaviors in
  // PyType_FromSpecWithBases, like if you use two PyMembers slots, the first
  // one with more members than the second, it will corrupt memory). If the type
  // object were later deallocated, we would leak this memory. It's unclear how
  // to fix that, but we store the type in JsProxy_TypeDict forever anyway so it
  // will never be deallocated.
  methods_heap = (PyMethodDef*)PyMem_Malloc(sizeof(PyMethodDef) * cur_method);
  if (methods_heap == NULL) {
    PyErr_NoMemory();
    FAIL();
  }
  memcpy(methods_heap, methods, sizeof(PyMethodDef) * cur_method);

  slots[cur_slot++] =
    (PyType_Slot){ .slot = Py_tp_members, .pfunc = (void*)members };
  slots[cur_slot++] =
    (PyType_Slot){ .slot = Py_tp_methods, .pfunc = (void*)methods_heap };
  slots[cur_slot++] = (PyType_Slot){ 0 };

  // clang-format off
  PyType_Spec spec = {
    .name = "pyodide.JsProxy",
    .basicsize = sizeof(JsProxy),
    .itemsize = 0,
    .flags = tp_flags,
    .slots = slots,
  };
  // clang-format on
  bases = Py_BuildValue("(O)", base);
  FAIL_IF_NULL(bases);
  result = PyType_FromSpecWithBases(&spec, bases);
  FAIL_IF_NULL(result);
  PyObject* abc = NULL;
  int mapping_flags = HAS_GET | HAS_LENGTH | IS_ITERABLE;
  if (flags & (IS_ARRAY | IS_TYPEDARRAY)) {
    abc = MutableSequence;
  } else if (flags & IS_NODE_LIST) {
    abc = Sequence;
  } else if ((flags & mapping_flags) == mapping_flags) {
    abc = (flags & HAS_SET) ? MutableMapping : Mapping;
<<<<<<< HEAD
  } else if (flags & IS_GENERATOR) {
    abc = Generator;
=======
  } else if (flags & IS_OBJECT_MAP) {
    abc = MutableMapping;
>>>>>>> 3fe37935
  }
  if (abc) {
    PyObject* register_result =
      _PyObject_CallMethodIdOneArg(abc, &PyId_register, result);
    abc = NULL; // abc is borrowed, don't decref
    FAIL_IF_NULL(register_result);
    Py_CLEAR(register_result);
  }

  Py_SET_TYPE(result, (PyTypeObject*)JsProxy_metaclass);
  if (flags & IS_CALLABLE) {
    // Python 3.9 provides an alternate way to do this by setting a special
    // member __vectorcall_offset__, we might consider switching to using that
    // approach.
    ((PyTypeObject*)result)->tp_vectorcall_offset =
      offsetof(JsProxy, vectorcall);
  }
  flags_obj = PyLong_FromLong(flags);
  FAIL_IF_NULL(flags_obj);
  FAIL_IF_MINUS_ONE(
    _PyObject_SetAttrId(result, &PyId__js_type_flags, flags_obj));

  success = true;
finally:
  Py_CLEAR(bases);
  Py_CLEAR(flags_obj);
  if (!success && methods_heap != NULL) {
    PyMem_Free(methods_heap);
  }
  return result;
}

static PyObject* JsProxy_TypeDict;

/**
 * Look up the appropriate type object in the types dict, if we don't find it
 * call JsProxy_create_subtype. This is a helper for JsProxy_create_with_this
 * and JsProxy_create.
 */
static PyTypeObject*
JsProxy_get_subtype(int flags)
{
  PyObject* flags_key = PyLong_FromLong(flags);
  PyObject* type = PyDict_GetItemWithError(JsProxy_TypeDict, flags_key);
  Py_XINCREF(type);
  if (type != NULL || PyErr_Occurred()) {
    goto finally;
  }
  type = JsProxy_create_subtype(flags);
  FAIL_IF_NULL(type);
  FAIL_IF_MINUS_ONE(PyDict_SetItem(JsProxy_TypeDict, flags_key, type));
finally:
  Py_CLEAR(flags_key);
  return (PyTypeObject*)type;
}

#define SET_FLAG_IF(flag, cond)                                                \
  if (cond) {                                                                  \
    type_flags |= flag                                                         \
  }

EM_JS_NUM(int, compute_typeflags, (JsRef idobj), {
  let obj = Hiwire.get_value(idobj);
  let type_flags = 0;
  // clang-format off
  if (API.isPyProxy(obj) && obj.$$.ptr === 0) {
    return 0;
  }

  const constructorName = obj.constructor ? obj.constructor.name : "";
  let typeTag = Object.prototype.toString.call(obj);

  SET_FLAG_IF(IS_CALLABLE, typeof obj === "function")
  SET_FLAG_IF(IS_AWAITABLE, typeof obj.then === 'function')
  SET_FLAG_IF(IS_ITERABLE, typeof obj[Symbol.iterator] === 'function')
  SET_FLAG_IF(IS_ASYNC_ITERABLE, typeof obj[Symbol.asyncIterator] === 'function')
  SET_FLAG_IF(IS_ITERATOR, typeof obj.next === 'function')
  SET_FLAG_IF(HAS_LENGTH,
    (typeof obj.size === "number") ||
    (typeof obj.length === "number" && typeof obj !== "function"));
  SET_FLAG_IF(HAS_GET, typeof obj.get === "function");
  SET_FLAG_IF(HAS_SET, typeof obj.set === "function");
  SET_FLAG_IF(HAS_HAS, typeof obj.has === "function");
  SET_FLAG_IF(HAS_INCLUDES, typeof obj.includes === "function");
  SET_FLAG_IF(IS_BUFFER,
              ArrayBuffer.isView(obj) || (constructorName === "ArrayBuffer"));
  SET_FLAG_IF(IS_DOUBLE_PROXY, API.isPyProxy(obj));
  SET_FLAG_IF(IS_ARRAY, Array.isArray(obj));
  SET_FLAG_IF(IS_NODE_LIST,
              typeTag === "[object HTMLCollection]" ||
              typeTag === "[object NodeList]");
  SET_FLAG_IF(IS_TYPEDARRAY,
              ArrayBuffer.isView(obj) && obj.constructor.name !== "DataView");
  SET_FLAG_IF(IS_GENERATOR, typeTag === "[object Generator]");
  // clang-format on
  return type_flags;
});
#undef SET_FLAG_IF

////////////////////////////////////////////////////////////
// Public functions

static PyObject*
create_proxy_of_type(int type_flags, JsRef object, JsRef this)
{
  bool success = false;
  PyTypeObject* type = NULL;
  PyObject* result = NULL;

  type = JsProxy_get_subtype(type_flags);
  FAIL_IF_NULL(type);

  result = type->tp_alloc(type, 0);
  FAIL_IF_NONZERO(JsProxy_cinit(result, object));
  if (type_flags & IS_CALLABLE) {
    FAIL_IF_NONZERO(JsMethod_cinit(result, this));
  }
  if (type_flags & IS_BUFFER) {
    FAIL_IF_NONZERO(JsBuffer_cinit(result));
  }

  success = true;
finally:
  Py_CLEAR(type);
  if (!success) {
    Py_CLEAR(result);
  }
  return result;
}

/**
 * Create a JsProxy. In case it's a method, bind "this" to the argument. (In
 * most cases "this" will be NULL, `JsProxy_create` specializes to this case.)
 * We check what capabilities are present on the javascript object, set
 * appropriate flags, then we get the appropriate type with JsProxy_get_subtype.
 */
PyObject*
JsProxy_create_with_this(JsRef object, JsRef this)
{
  int type_flags = 0;
  if (hiwire_is_comlink_proxy(object)) {
    // Comlink proxies are weird and break our feature detection pretty badly.
    type_flags = IS_CALLABLE | IS_AWAITABLE | IS_ARRAY;
  } else if (hiwire_is_error(object)) {
    return JsProxy_new_error(object);
  } else {
    type_flags = compute_typeflags(object);
    if (type_flags == -1) {
      PyErr_SetString(internal_error,
                      "Internal error occurred in compute_typeflags");
      return NULL;
    }
  }
  return create_proxy_of_type(type_flags, object, this);
}

PyObject*
JsProxy_create(JsRef object)
{
  return JsProxy_create_with_this(object, NULL);
}

bool
JsProxy_Check(PyObject* x)
{
  return PyObject_TypeCheck(x, &JsProxyType);
}

JsRef
JsProxy_AsJs(PyObject* x)
{
  JsProxy* js_proxy = (JsProxy*)x;
  return hiwire_incref(js_proxy->js);
}

bool
JsException_Check(PyObject* x)
{
  return PyObject_TypeCheck(x, (PyTypeObject*)Exc_JsException);
}

JsRef
JsException_AsJs(PyObject* err)
{
  JsExceptionObject* err_obj = (JsExceptionObject*)err;
  JsProxy* js_error = (JsProxy*)(err_obj->js_error);
  return hiwire_incref(js_error->js);
}

static PyMethodDef methods[] = {
  {
    "hiwire_id",
    JsProxy_js_id_private,
    METH_O,
  },
  { NULL } /* Sentinel */
};

int
JsProxy_init_docstrings()
{
  bool success = false;

  PyObject* _pyodide_core_docs = NULL;
  PyObject* _it = NULL;
  PyObject* JsProxy = NULL;
  PyObject* JsPromise = NULL;
  PyObject* JsBuffer = NULL;
  PyObject* JsArray = NULL;
  PyObject* JsMap = NULL;
  PyObject* JsDoubleProxy = NULL;
  PyObject* JsGenerator = NULL;

  _pyodide_core_docs = PyImport_ImportModule("_pyodide._core_docs");
  FAIL_IF_NULL(_pyodide_core_docs);
  JsProxy_metaclass =
    PyObject_GetAttrString(_pyodide_core_docs, "_JsProxyMetaClass");
  FAIL_IF_NULL(JsProxy_metaclass);
  _it = PyObject_GetAttrString(_pyodide_core_docs, "_instantiate_token");
  FAIL_IF_NULL(_it);

#define GetProxyDocClass(A)                                                    \
  _Py_IDENTIFIER(A);                                                           \
  A = _PyObject_CallMethodIdOneArg(_pyodide_core_docs, &PyId_##A, _it);        \
  FAIL_IF_NULL(A);

  GetProxyDocClass(JsProxy);
  GetProxyDocClass(JsPromise);
  GetProxyDocClass(JsBuffer);
  GetProxyDocClass(JsArray);
  GetProxyDocClass(JsMap);
  GetProxyDocClass(JsDoubleProxy);
  GetProxyDocClass(JsGenerator);
#undef GetProxyDocClass

  // Load the docstrings for JsProxy methods from the corresponding stubs in
  // _pyodide._core_docs.set_method_docstring uses
  // _pyodide.docstring.get_cmeth_docstring to generate the appropriate C-style
  // docstring from the Python-style docstring.
#define SET_DOCSTRING(mock, x) FAIL_IF_MINUS_ONE(set_method_docstring(&x, mock))
  SET_DOCSTRING(JsProxy, JsProxy_object_entries_MethodDef);
  SET_DOCSTRING(JsProxy, JsProxy_object_keys_MethodDef);
  SET_DOCSTRING(JsProxy, JsProxy_object_values_MethodDef);
  SET_DOCSTRING(JsProxy, JsProxy_toPy_MethodDef);
  SET_DOCSTRING(JsProxy, JsMethod_Construct_MethodDef);

  SET_DOCSTRING(JsDoubleProxy, JsDoubleProxy_unwrap_MethodDef);
  // SET_DOCSTRING(JsProxy, JsProxy_Dir_MethodDef);

  SET_DOCSTRING(JsPromise, JsProxy_then_MethodDef);
  SET_DOCSTRING(JsPromise, JsProxy_catch_MethodDef);
  SET_DOCSTRING(JsPromise, JsProxy_finally_MethodDef);

  SET_DOCSTRING(JsArray, JsArray_extend_MethodDef);
  SET_DOCSTRING(JsArray, JsArray_reverse_MethodDef);
  SET_DOCSTRING(JsArray, JsArray_reversed_MethodDef);
  SET_DOCSTRING(JsArray, JsArray_pop_MethodDef);
  SET_DOCSTRING(JsArray, JsArray_append_MethodDef);
  SET_DOCSTRING(JsArray, JsArray_index_MethodDef);
  SET_DOCSTRING(JsArray, JsArray_count_MethodDef);

  SET_DOCSTRING(JsMap, JsMap_keys_MethodDef);
  SET_DOCSTRING(JsMap, JsMap_values_MethodDef);
  SET_DOCSTRING(JsMap, JsMap_items_MethodDef);
  SET_DOCSTRING(JsMap, JsMap_get_MethodDef);
  SET_DOCSTRING(JsMap, JsMap_pop_MethodDef);
  SET_DOCSTRING(JsMap, JsMap_popitem_MethodDef);
  SET_DOCSTRING(JsMap, JsMap_clear_MethodDef);
  SET_DOCSTRING(JsMap, JsMap_update_MethodDef);
  SET_DOCSTRING(JsMap, JsMap_setdefault_MethodDef);

  SET_DOCSTRING(JsBuffer, JsBuffer_assign_MethodDef);
  SET_DOCSTRING(JsBuffer, JsBuffer_assign_to_MethodDef);
  SET_DOCSTRING(JsBuffer, JsBuffer_tomemoryview_MethodDef);
  SET_DOCSTRING(JsBuffer, JsBuffer_tobytes_MethodDef);
  SET_DOCSTRING(JsBuffer, JsBuffer_tostring_MethodDef);
  SET_DOCSTRING(JsBuffer, JsBuffer_write_to_file_MethodDef);
  SET_DOCSTRING(JsBuffer, JsBuffer_read_from_file_MethodDef);
  SET_DOCSTRING(JsBuffer, JsBuffer_into_file_MethodDef);

  SET_DOCSTRING(JsGenerator, JsGenerator_send_MethodDef);
  SET_DOCSTRING(JsGenerator, JsGenerator_throw_MethodDef);
  SET_DOCSTRING(JsGenerator, JsGenerator_close_MethodDef);
#undef SET_DOCSTRING

  success = true;
finally:
  Py_CLEAR(JsProxy);
  Py_CLEAR(JsPromise);
  Py_CLEAR(JsBuffer);
  Py_CLEAR(JsArray);
  Py_CLEAR(JsMap);
  Py_CLEAR(JsDoubleProxy);
  Py_CLEAR(JsGenerator);
  return success ? 0 : -1;
}

int
JsProxy_init(PyObject* core_module)
{
  bool success = false;

  PyObject* asyncio_module = NULL;

  collections_abc = PyImport_ImportModule("collections.abc");
  FAIL_IF_NULL(collections_abc);
  MutableSequence = PyObject_GetAttrString(collections_abc, "MutableSequence");
  FAIL_IF_NULL(MutableSequence);
  Sequence = PyObject_GetAttrString(collections_abc, "Sequence");
  FAIL_IF_NULL(Sequence);
  MutableMapping = PyObject_GetAttrString(collections_abc, "MutableMapping");
  FAIL_IF_NULL(MutableMapping);
  Mapping = PyObject_GetAttrString(collections_abc, "Mapping");
  FAIL_IF_NULL(Mapping);
<<<<<<< HEAD
  Generator = PyObject_GetAttrString(collections_abc, "Generator");
  FAIL_IF_NULL(Generator);
=======
>>>>>>> 3fe37935

  FAIL_IF_MINUS_ONE(JsProxy_init_docstrings());
  FAIL_IF_MINUS_ONE(PyModule_AddFunctions(core_module, methods));

#define AddFlag(flag)                                                          \
  FAIL_IF_MINUS_ONE(PyModule_AddIntConstant(core_module, #flag, flag))

  AddFlag(IS_ITERABLE);
  AddFlag(IS_ITERATOR);
  AddFlag(HAS_LENGTH);
  AddFlag(HAS_GET);
  AddFlag(HAS_SET);
  AddFlag(HAS_HAS);
  AddFlag(HAS_INCLUDES);
  AddFlag(IS_AWAITABLE);
  AddFlag(IS_BUFFER);
  AddFlag(IS_CALLABLE);
  AddFlag(IS_ARRAY);
  AddFlag(IS_NODE_LIST);
  AddFlag(IS_TYPEDARRAY);
  AddFlag(IS_DOUBLE_PROXY);
<<<<<<< HEAD
  AddFlag(IS_ASYNC_ITERABLE);
=======
>>>>>>> 3fe37935
  AddFlag(IS_GENERATOR);

#undef AddFlag

  asyncio_module = PyImport_ImportModule("asyncio");
  FAIL_IF_NULL(asyncio_module);

  asyncio_get_event_loop =
    _PyObject_GetAttrId(asyncio_module, &PyId_get_event_loop);
  FAIL_IF_NULL(asyncio_get_event_loop);

  JsProxy_TypeDict = PyDict_New();
  FAIL_IF_NULL(JsProxy_TypeDict);

  FAIL_IF_MINUS_ONE(
    PyModule_AddObject(core_module, "jsproxy_typedict", JsProxy_TypeDict));

  PyExc_BaseException_Type = (PyTypeObject*)PyExc_BaseException;
  _Exc_JsException.tp_base = (PyTypeObject*)PyExc_Exception;

  FAIL_IF_MINUS_ONE(PyType_Ready(&JsProxyType));
  FAIL_IF_MINUS_ONE(PyType_Ready(&BufferType));
  FAIL_IF_MINUS_ONE(PyModule_AddType(core_module, &_Exc_JsException));

  success = true;
finally:
  Py_CLEAR(asyncio_module);
  return success ? 0 : -1;
}<|MERGE_RESOLUTION|>--- conflicted
+++ resolved
@@ -57,12 +57,8 @@
 #define IS_TYPEDARRAY (1<<12)
 #define IS_DOUBLE_PROXY (1 << 13)
 #define IS_OBJECT_MAP (1 << 14)
-<<<<<<< HEAD
 #define IS_ASYNC_ITERABLE (1 << 15)
 #define IS_GENERATOR (1 << 16)
-=======
-#define IS_GENERATOR (1 << 15)
->>>>>>> 3fe37935
 // clang-format on
 
 _Py_IDENTIFIER(get_event_loop);
@@ -99,10 +95,6 @@
 static PyObject* Sequence;
 static PyObject* MutableMapping;
 static PyObject* Mapping;
-<<<<<<< HEAD
-static PyObject* Generator;
-=======
->>>>>>> 3fe37935
 
 ////////////////////////////////////////////////////////////
 // JsProxy
@@ -361,213 +353,6 @@
   return result;
 }
 
-<<<<<<< HEAD
-EM_JS_REF(JsRef, JsProxy_GetAsyncIter_js, (JsRef idobj), {
-  let jsobj = Hiwire.get_value(idobj);
-  return Hiwire.new_value(jsobj[Symbol.asyncIterator]());
-});
-
-/**
- * iter overload. Present if IS_ASYNC_ITERABLE but not IS_ITERATOR (if the
- * IS_ITERATOR flag is present we use PyObject_SelfIter). Does
- * `obj[Symbol.asyncIterator]()`.
- */
-static PyObject*
-JsProxy_GetAsyncIter(PyObject* self)
-{
-  JsRef iditer = JsProxy_GetAsyncIter_js(JsProxy_REF(self));
-  if (iditer == NULL) {
-    return NULL;
-  }
-  PyObject* result = js2python(iditer);
-  hiwire_decref(iditer);
-  return result;
-}
-
-void
-JsProxy_anext_js_stopiter(PyObject* set_exception, JsRef jsvalue)
-{
-  PyObject* pyvalue = NULL;
-  PyObject* e = NULL;
-  PyObject* result = NULL;
-
-  pyvalue = js2python(jsvalue);
-  if (pyvalue == NULL) {
-    // Uhhh... not sure what to do here... hopefully this won't happen
-    PyErr_SetString(PyExc_RuntimeError, "Unable to get result");
-    PyObject *tp, *tb;
-    PyErr_Fetch(&tp, &e, &tb);
-    Py_CLEAR(tp);
-    Py_CLEAR(tb);
-  } else {
-    e = PyObject_CallOneArg(PyExc_StopAsyncIteration, pyvalue);
-  }
-  if (e != NULL) {
-    PyObject_CallOneArg(set_exception, e);
-  } else {
-    // We can't really handle an error here.
-    // Panic?
-  }
-  Py_CLEAR(pyvalue);
-  Py_CLEAR(e);
-  Py_CLEAR(result);
-}
-
-// clang-format off
-EM_JS_NUM(
-int,
-JsProxy_anext_js,
-(JsRef idobj, JsRef argid, char** msg, PyObject* set_result, PyObject* set_exception),
-{
-  let jsobj = Hiwire.get_value(idobj);
-  let jsarg;
-  if (argid !== 0) {
-    jsarg = Hiwire.get_value(argid);
-  }
-  let p = jsobj.next(jsarg);
-  let msg_ptr;
-  if(typeof p !== "object") {
-    msg_ptr = stringToNewUTF8(`Result of anext() should be object not ${typeof p}`)
-  } else if(typeof p.then !== "function") {
-    if (typeof p.done === "boolean") {
-      msg_ptr = stringToNewUTF8(`Result of anext() was not a promise, use next() instead.`)
-    } else {
-      msg_ptr = stringToNewUTF8(`Result of anext() was not a promise.`)
-    }
-  }
-  if (msg_ptr) {
-    DEREF_U32(msg, 0) = msg_ptr;
-    return -1;
-  }
-  _Py_IncRef(set_result);
-  _Py_IncRef(set_exception);
-  p.then(({done, value}) => {
-    if(!done) {
-      Module.callPyObject(set_result, [value]);
-      return;
-    }
-    let id = Hiwire.new_value(value);
-    _JsProxy_anext_js_stopiter(set_exception, id);
-    Hiwire.decref(id);
-  }, (err) => {
-    Module.callPyObject(set_result, [err]);
-  }).finally(() => {
-    _Py_DecRef(set_result);
-    _Py_DecRef(set_exception);
-  });
-  return 0;
-});
-// clang-format on
-
-static PyObject*
-JsProxy_asend_inner(PyObject* self, PyObject* arg)
-{
-  bool success = false;
-  JsRef promise = NULL;
-  PyObject* loop = NULL;
-  PyObject* set_result = NULL;
-  PyObject* set_exception = NULL;
-  JsRef jsarg = NULL;
-  PyObject* result = NULL;
-
-  loop = PyObject_CallNoArgs(asyncio_get_event_loop);
-  FAIL_IF_NULL(loop);
-
-  result = _PyObject_CallMethodIdNoArgs(loop, &PyId_create_future);
-  FAIL_IF_NULL(result);
-
-  set_result = _PyObject_GetAttrId(result, &PyId_set_result);
-  FAIL_IF_NULL(set_result);
-  set_exception = _PyObject_GetAttrId(result, &PyId_set_exception);
-  FAIL_IF_NULL(set_exception);
-
-  if (arg != NULL) {
-    jsarg = python2js(arg);
-  }
-
-  char* msg = NULL;
-  int status =
-    JsProxy_anext_js(JsProxy_REF(self), jsarg, &msg, set_result, set_exception);
-  if (status == -1) {
-    if (msg) {
-      PyErr_SetString(PyExc_TypeError, msg);
-      free(msg);
-    }
-    FAIL();
-  }
-
-  success = true;
-finally:
-  if (!success) {
-    Py_CLEAR(result);
-  }
-  Py_CLEAR(promise);
-  Py_CLEAR(loop);
-  Py_CLEAR(set_result);
-  Py_CLEAR(set_exception);
-  hiwire_CLEAR(jsarg);
-  return result;
-}
-
-static PyObject*
-JsProxy_asend(PyObject* self, PyObject* const* args, Py_ssize_t nargs)
-{
-  PyObject* arg = NULL;
-  if (!_PyArg_CheckPositional("asend", nargs, 0, 1)) {
-    return NULL;
-  }
-  if (nargs > 0) {
-    arg = args[0];
-  }
-  return JsProxy_asend_inner(self, arg);
-}
-
-static PyMethodDef JsProxy_asend_MethodDef = {
-  "asend",
-  (PyCFunction)JsProxy_asend,
-  METH_FASTCALL,
-};
-
-static PyObject*
-JsProxy_anext(PyObject* self)
-{
-  return JsProxy_asend_inner(self, NULL);
-}
-
-// clang-format off
-EM_JS_NUM(
-int,
-handle_next_result_js,
-(JsRef resid, JsRef* result_ptr, char** msg),
-{
-  let msg_ptr;
-  const res = Hiwire.get_value(resid);
-  if(typeof res !== "object") {
-    msg_ptr = stringToNewUTF8(`Result should have type "object" not ${typeof res}`)
-  } else if(typeof res.done === "undefined") {
-    if (typeof res.then === "function") {
-      msg_ptr = stringToNewUTF8(`Result was a promise, use anext() / asend() / athrow() instead.`)
-    } else {
-      msg_ptr = stringToNewUTF8(`Result has no 'done' field.`)
-    }
-  }
-  if (msg_ptr) {
-    DEREF_U32(msg, 0) = msg_ptr;
-    return -2;
-  }
-  let result_id = Hiwire.new_value(res.value);
-  DEREF_U32(result_ptr, 0) = result_id;
-  return res.done;
-});
-
-PySendResult
-handle_next_result(JsRef next_res, PyObject** result){
-  PySendResult res = PYGEN_ERROR;
-  char* msg;
-  JsRef idresult = NULL;
-  *result = NULL;
-
-=======
 // clang-format off
 EM_JS_NUM(
 int,
@@ -601,20 +386,13 @@
   JsRef idresult = NULL;
   *result = NULL;
 
->>>>>>> 3fe37935
   int done = handle_next_result_js(next_res, &idresult, &msg);
   // done:
   //   1 ==> finished
   //   0 ==> not finished
-<<<<<<< HEAD
-  //  -1 ==> unexpected Js error occurred (logic error in hiwire_next?)
-  //  -2 ==> msg contains a TypeError message
-  if (done == -2) {
-=======
   //  -1 ==> error (if msg is set, we set the error flag to a TypeError with
   //         msg otherwise the error flag must already be set)
   if (msg) {
->>>>>>> 3fe37935
     PyErr_SetString(PyExc_TypeError, msg);
     free(msg);
     FAIL();
@@ -659,12 +437,9 @@
 {
   PyObject* result;
   if (JsProxy_am_send(self, NULL, &result) == PYGEN_RETURN) {
-<<<<<<< HEAD
-=======
     // The Python docs for tp_iternext say "When the iterator is exhausted, it
     // must return NULL; a StopIteration exception may or may not be set."
     // So if the result is None, we can just leave error flag unset.
->>>>>>> 3fe37935
     if (result != Py_None) {
       _PyGen_SetStopIterationValue(result);
     }
@@ -709,7 +484,6 @@
                     "throw() third argument must be a traceback object");
     return NULL;
   }
-<<<<<<< HEAD
 
   Py_INCREF(typ);
   Py_XINCREF(val);
@@ -746,44 +520,6 @@
     goto failed_throw;
   }
 
-=======
-
-  Py_INCREF(typ);
-  Py_XINCREF(val);
-  Py_XINCREF(tb);
-
-  if (PyExceptionClass_Check(typ)) {
-    PyErr_NormalizeException(&typ, &val, &tb);
-    if (tb != NULL) {
-      PyException_SetTraceback(val, tb);
-    }
-  } else if (PyExceptionInstance_Check(typ)) {
-    /* Raising an instance.  The value should be a dummy. */
-    if (val && val != Py_None) {
-      PyErr_SetString(PyExc_TypeError,
-                      "instance exception may not have a separate value");
-      goto failed_throw;
-    } else {
-      /* Normalize to raise <class>, <instance> */
-      Py_XDECREF(val);
-      val = typ;
-      typ = PyExceptionInstance_Class(typ);
-      Py_INCREF(typ);
-
-      if (tb == NULL)
-        /* Returns NULL if there's no traceback */
-        tb = PyException_GetTraceback(val);
-    }
-  } else {
-    /* Not something you can raise.  throw() fails. */
-    PyErr_Format(PyExc_TypeError,
-                 "exceptions must be classes or instances "
-                 "deriving from BaseException, not %s",
-                 Py_TYPE(typ)->tp_name);
-    goto failed_throw;
-  }
-
->>>>>>> 3fe37935
   PyErr_Restore(typ, val, tb);
   JsRef throw_res = NULL;
   PyObject* result = NULL;
@@ -852,13 +588,9 @@
   PyObject* result =
     JsGenerator_throw_inner(self, PyExc_GeneratorExit, NULL, NULL);
   if (result != NULL) {
-<<<<<<< HEAD
-    // We could also just return it, but this matches Python.
-=======
     // We could also just return it, but this matches Python. Generators that do
     // shenanigans stuff in "finally" blocks are hard to work with so we might
     // as well yell at people for using them.
->>>>>>> 3fe37935
     PyErr_SetString(PyExc_RuntimeError, "JavaScript generator ignored return");
     Py_DECREF(result);
     return NULL;
@@ -876,6 +608,178 @@
   (PyCFunction)JsGenerator_close,
   METH_NOARGS,
 };
+
+EM_JS_REF(JsRef, JsProxy_GetAsyncIter_js, (JsRef idobj), {
+  let jsobj = Hiwire.get_value(idobj);
+  return Hiwire.new_value(jsobj[Symbol.asyncIterator]());
+});
+
+/**
+ * iter overload. Present if IS_ASYNC_ITERABLE but not IS_ITERATOR (if the
+ * IS_ITERATOR flag is present we use PyObject_SelfIter). Does
+ * `obj[Symbol.asyncIterator]()`.
+ */
+static PyObject*
+JsProxy_GetAsyncIter(PyObject* self)
+{
+  JsRef iditer = JsProxy_GetAsyncIter_js(JsProxy_REF(self));
+  if (iditer == NULL) {
+    return NULL;
+  }
+  PyObject* result = js2python(iditer);
+  hiwire_decref(iditer);
+  return result;
+}
+
+void
+JsProxy_anext_js_stopiter(PyObject* set_exception, JsRef jsvalue)
+{
+  PyObject* pyvalue = NULL;
+  PyObject* e = NULL;
+  PyObject* result = NULL;
+
+  pyvalue = js2python(jsvalue);
+  if (pyvalue == NULL) {
+    // Uhhh... not sure what to do here... hopefully this won't happen
+    PyErr_SetString(PyExc_RuntimeError, "Unable to get result");
+    PyObject *tp, *tb;
+    PyErr_Fetch(&tp, &e, &tb);
+    Py_CLEAR(tp);
+    Py_CLEAR(tb);
+  } else {
+    e = PyObject_CallOneArg(PyExc_StopAsyncIteration, pyvalue);
+  }
+  if (e != NULL) {
+    PyObject_CallOneArg(set_exception, e);
+  } else {
+    // We can't really handle an error here.
+    // Panic?
+  }
+  Py_CLEAR(pyvalue);
+  Py_CLEAR(e);
+  Py_CLEAR(result);
+}
+
+// clang-format off
+EM_JS_NUM(
+int,
+JsProxy_anext_js,
+(JsRef idobj, JsRef argid, char** msg, PyObject* set_result, PyObject* set_exception),
+{
+  let jsobj = Hiwire.get_value(idobj);
+  let jsarg;
+  if (argid !== 0) {
+    jsarg = Hiwire.get_value(argid);
+  }
+  let p = jsobj.next(jsarg);
+  let msg_ptr;
+  if(typeof p !== "object") {
+    msg_ptr = stringToNewUTF8(`Result of anext() should be object not ${typeof p}`)
+  } else if(typeof p.then !== "function") {
+    if (typeof p.done === "boolean") {
+      msg_ptr = stringToNewUTF8(`Result of anext() was not a promise, use next() instead.`)
+    } else {
+      msg_ptr = stringToNewUTF8(`Result of anext() was not a promise.`)
+    }
+  }
+  if (msg_ptr) {
+    DEREF_U32(msg, 0) = msg_ptr;
+    return -1;
+  }
+  _Py_IncRef(set_result);
+  _Py_IncRef(set_exception);
+  p.then(({done, value}) => {
+    if(!done) {
+      Module.callPyObject(set_result, [value]);
+      return;
+    }
+    let id = Hiwire.new_value(value);
+    _JsProxy_anext_js_stopiter(set_exception, id);
+    Hiwire.decref(id);
+  }, (err) => {
+    Module.callPyObject(set_result, [err]);
+  }).finally(() => {
+    _Py_DecRef(set_result);
+    _Py_DecRef(set_exception);
+  });
+  return 0;
+});
+// clang-format on
+
+static PyObject*
+JsProxy_asend_inner(PyObject* self, PyObject* arg)
+{
+  bool success = false;
+  JsRef promise = NULL;
+  PyObject* loop = NULL;
+  PyObject* set_result = NULL;
+  PyObject* set_exception = NULL;
+  JsRef jsarg = NULL;
+  PyObject* result = NULL;
+
+  loop = PyObject_CallNoArgs(asyncio_get_event_loop);
+  FAIL_IF_NULL(loop);
+
+  result = _PyObject_CallMethodIdNoArgs(loop, &PyId_create_future);
+  FAIL_IF_NULL(result);
+
+  set_result = _PyObject_GetAttrId(result, &PyId_set_result);
+  FAIL_IF_NULL(set_result);
+  set_exception = _PyObject_GetAttrId(result, &PyId_set_exception);
+  FAIL_IF_NULL(set_exception);
+
+  if (arg != NULL) {
+    jsarg = python2js(arg);
+  }
+
+  char* msg = NULL;
+  int status =
+    JsProxy_anext_js(JsProxy_REF(self), jsarg, &msg, set_result, set_exception);
+  if (status == -1) {
+    if (msg) {
+      PyErr_SetString(PyExc_TypeError, msg);
+      free(msg);
+    }
+    FAIL();
+  }
+
+  success = true;
+finally:
+  if (!success) {
+    Py_CLEAR(result);
+  }
+  Py_CLEAR(promise);
+  Py_CLEAR(loop);
+  Py_CLEAR(set_result);
+  Py_CLEAR(set_exception);
+  hiwire_CLEAR(jsarg);
+  return result;
+}
+
+static PyObject*
+JsProxy_asend(PyObject* self, PyObject* const* args, Py_ssize_t nargs)
+{
+  PyObject* arg = NULL;
+  if (!_PyArg_CheckPositional("asend", nargs, 0, 1)) {
+    return NULL;
+  }
+  if (nargs > 0) {
+    arg = args[0];
+  }
+  return JsProxy_asend_inner(self, arg);
+}
+
+static PyMethodDef JsProxy_asend_MethodDef = {
+  "asend",
+  (PyCFunction)JsProxy_asend,
+  METH_FASTCALL,
+};
+
+static PyObject*
+JsProxy_anext(PyObject* self)
+{
+  return JsProxy_asend_inner(self, NULL);
+}
 
 /**
  * This is exposed as a METH_NOARGS method on the JsProxy. It returns
@@ -3432,25 +3336,19 @@
       (PyType_Slot){ .slot = Py_tp_iternext, .pfunc = (void*)JsProxy_IterNext };
     slots[cur_slot++] =
       (PyType_Slot){ .slot = Py_am_send, .pfunc = (void*)JsProxy_am_send };
-<<<<<<< HEAD
     slots[cur_slot++] =
       (PyType_Slot){ .slot = Py_am_aiter, .pfunc = (void*)PyObject_SelfIter };
     slots[cur_slot++] =
       (PyType_Slot){ .slot = Py_am_anext, .pfunc = (void*)JsProxy_anext };
+    // Send works okay on any js object that has a "next" method
     methods[cur_method++] = JsGenerator_send_MethodDef;
     methods[cur_method++] = JsProxy_asend_MethodDef;
-  }
-  if (flags & IS_GENERATOR) {
-=======
-    // Send works okay on any js object that has a "next" method
-    methods[cur_method++] = JsGenerator_send_MethodDef;
   }
   if (flags & IS_GENERATOR) {
     // throw and close need "throw" and "return" methods to work. We currently
     // don't trust that an object with "next", "throw", and "return" is a
     // generator though -- we require that it actually have it's toStringTag set
     // to Generator.
->>>>>>> 3fe37935
     methods[cur_method++] = JsGenerator_throw_MethodDef;
     methods[cur_method++] = JsGenerator_close_MethodDef;
   }
@@ -3610,13 +3508,8 @@
     abc = Sequence;
   } else if ((flags & mapping_flags) == mapping_flags) {
     abc = (flags & HAS_SET) ? MutableMapping : Mapping;
-<<<<<<< HEAD
-  } else if (flags & IS_GENERATOR) {
-    abc = Generator;
-=======
   } else if (flags & IS_OBJECT_MAP) {
     abc = MutableMapping;
->>>>>>> 3fe37935
   }
   if (abc) {
     PyObject* register_result =
@@ -3931,11 +3824,6 @@
   FAIL_IF_NULL(MutableMapping);
   Mapping = PyObject_GetAttrString(collections_abc, "Mapping");
   FAIL_IF_NULL(Mapping);
-<<<<<<< HEAD
-  Generator = PyObject_GetAttrString(collections_abc, "Generator");
-  FAIL_IF_NULL(Generator);
-=======
->>>>>>> 3fe37935
 
   FAIL_IF_MINUS_ONE(JsProxy_init_docstrings());
   FAIL_IF_MINUS_ONE(PyModule_AddFunctions(core_module, methods));
@@ -3957,10 +3845,7 @@
   AddFlag(IS_NODE_LIST);
   AddFlag(IS_TYPEDARRAY);
   AddFlag(IS_DOUBLE_PROXY);
-<<<<<<< HEAD
   AddFlag(IS_ASYNC_ITERABLE);
-=======
->>>>>>> 3fe37935
   AddFlag(IS_GENERATOR);
 
 #undef AddFlag
