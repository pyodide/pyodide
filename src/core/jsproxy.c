--- conflicted
+++ resolved
@@ -87,25 +87,10 @@
   }
   PyErr_Clear();
 
-<<<<<<< HEAD
-  const char* key = PyUnicode_AsUTF8(str);
-
-  if (strncmp(key, "new", 4) == 0 || strncmp(key, "_has_bytes", 11) == 0 ||
-      strncmp(key, "__await__", 10) == 0) {
-    Py_DECREF(str);
-    return PyObject_GenericGetAttr(o, attr_name);
-  } else if (strncmp(key, "typeof", 7) == 0) {
-    Py_DECREF(str);
-    JsRef idval = hiwire_typeof(self->js);
-    PyObject* result = js2python(idval);
-    hiwire_decref(idval);
-    return result;
-=======
   JsProxy* self = (JsProxy*)o;
   const char* key = PyUnicode_AsUTF8(attr);
   if (key == NULL) {
     return NULL;
->>>>>>> 2aa89829
   }
 
   JsRef idresult = hiwire_get_member_string(self->js, key);
@@ -578,13 +563,10 @@
 };
 // clang-format on
 
-<<<<<<< HEAD
 static PyAsyncMethods JsProxy_asyncMethods = { .am_await =
                                                  (unaryfunc)JsProxy_Await };
-=======
 static PyGetSetDef JsProxy_GetSet[] = { { "typeof", .get = JsProxy_typeof },
                                         { NULL } };
->>>>>>> 2aa89829
 
 static PyTypeObject JsProxyType = {
   .tp_name = "JsProxy",
