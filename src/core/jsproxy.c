/**
 * JsProxy Class
 *
 * The root JsProxy class is a simple class that wraps a JsRef.  We define
 * overloads for getattr, setattr, delattr, repr, bool, and comparison opertaors
 * on the base class.
 *
 * We define a wide variety of subclasses on the fly with different operator
 * overloads depending on the functionality detected on the wrapped js object.
 * This is pretty much an identical strategy to the one used in PyProxy.
 *
 * Most of the overloads do not require any extra space which is convenient
 * because multiple inheritance does not work well with different sized C
 * structs. The Callable subclass and the Buffer subclass both need some extra
 * space. Currently we use the maximum paranoia approach: JsProxy always
 * allocates the extra 12 bytes needed for a Callable, and that way if an object
 * ever comes around that is a Buffer and also is Callable, we've got it
 * covered.
 *
 * We create the dynamic types as heap types with PyType_FromSpecWithBases. It's
 * a good idea to consult the source for PyType_FromSpecWithBases in
 * typeobject.c before modifying since the behavior doesn't exactly match the
 * documentation.
 *
 * We don't currently have any way to define a new heap type
 * without leaking the dynamically allocated methods array, but this is fine
 * because we never free the dynamic types we construct. (it'd probably be
 * possible by subclassing PyType with a different tp_dealloc method).
 */

#define PY_SSIZE_T_CLEAN
#include "Python.h"

#include "docstring.h"
#include "hiwire.h"
#include "js2python.h"
#include "jsproxy.h"
#include "pyproxy.h"
#include "python2js.h"

#include "structmember.h"

// clang-format off
#define IS_ITERABLE  (1<<0)
#define IS_ITERATOR  (1<<1)
#define HAS_LENGTH   (1<<2)
#define HAS_GET      (1<<3)
#define HAS_SET      (1<<4)
#define HAS_HAS      (1<<5)
#define HAS_INCLUDES (1<<6)
#define IS_AWAITABLE (1<<7)
#define IS_BUFFER    (1<<8)
#define IS_CALLABLE  (1<<9)
#define IS_ARRAY     (1<<10)
// clang-format on

_Py_IDENTIFIER(get_event_loop);
_Py_IDENTIFIER(create_future);
_Py_IDENTIFIER(set_exception);
_Py_IDENTIFIER(set_result);
_Py_IDENTIFIER(__await__);
_Py_IDENTIFIER(__dir__);

static PyObject* asyncio_get_event_loop;
static PyTypeObject* PyExc_BaseException_Type;

////////////////////////////////////////////////////////////
// JsProxy
//
// This is a Python object that provides idiomatic access to a Javascript
// object.

// clang-format off
typedef struct
{
  PyObject_HEAD
  JsRef js;
// fields for methods
  JsRef this_;
  vectorcallfunc vectorcall;
<<<<<<< HEAD
  int supports_kwargs; // -1 : don't know. 0 : no, 1 : yes
// fields for buffers
  Py_ssize_t byteLength;
  char* format;
  Py_ssize_t itemsize;
=======
>>>>>>> 5f42c4dc
// Currently just for module objects
  PyObject* dict;
} JsProxy;
// clang-format on

#define JsProxy_REF(x) (((JsProxy*)x)->js)

static void
JsProxy_dealloc(JsProxy* self)
{
#ifdef HW_TRACE_REFS
  printf("jsproxy delloc %zd, %zd\n", (long)self, (long)self->js);
#endif
  hiwire_CLEAR(self->js);
  hiwire_CLEAR(self->this_);
  Py_TYPE(self)->tp_free((PyObject*)self);
}

/**
 * repr overload, does `obj.toString()` which produces a low-quality repr.
 */
static PyObject*
JsProxy_Repr(PyObject* self)
{
  JsRef idrepr = hiwire_to_string(JsProxy_REF(self));
  PyObject* pyrepr = js2python(idrepr);
  hiwire_decref(idrepr);
  return pyrepr;
}

/**
 * typeof getter, returns `typeof(obj)`.
 */
static PyObject*
JsProxy_typeof(PyObject* self, void* _unused)
{
  JsRef idval = hiwire_typeof(JsProxy_REF(self));
  PyObject* result = js2python(idval);
  hiwire_decref(idval);
  return result;
}

/**
 * getattr overload, first checks whether the attribute exists in the JsProxy
 * dict, and if so returns that. Otherwise, it attempts lookup on the wrapped
 * object.
 */
static PyObject*
JsProxy_GetAttr(PyObject* self, PyObject* attr)
{
  PyObject* result = PyObject_GenericGetAttr(self, attr);
  if (result != NULL || !PyErr_ExceptionMatches(PyExc_AttributeError)) {
    return result;
  }
  PyErr_Clear();

  bool success = false;
  JsRef idresult = 0;
  // result:
  PyObject* pyresult = NULL;

  const char* key = PyUnicode_AsUTF8(attr);
  FAIL_IF_NULL(key);
  if (strcmp(key, "keys") == 0 && hiwire_is_array(JsProxy_REF(self))) {
    // Sometimes Python APIs test for the existence of a "keys" function
    // to decide whether something should be treated like a dict.
    // This mixes badly with the javascript Array.keys api, so pretend that it
    // doesn't exist. (Array.keys isn't very useful anyways so hopefully this
    // won't confuse too many people...)
    PyErr_SetString(PyExc_AttributeError, key);
    FAIL();
  }

  idresult = hiwire_get_member_string(JsProxy_REF(self), key);
  if (idresult == NULL) {
    PyErr_SetString(PyExc_AttributeError, key);
    FAIL();
  }

  if (!hiwire_is_pyproxy(idresult) && hiwire_is_function(idresult)) {
    pyresult = JsProxy_create_with_this(idresult, JsProxy_REF(self));
  } else {
    pyresult = js2python(idresult);
  }
  FAIL_IF_NULL(pyresult);

  success = true;
finally:
  hiwire_decref(idresult);
  if (!success) {
    Py_CLEAR(pyresult);
  }
  return pyresult;
}

/**
 * setattr / delttr overload. TODO: Raise an error if the attribute exists on
 * the proxy.
 */
static int
JsProxy_SetAttr(PyObject* self, PyObject* attr, PyObject* pyvalue)
{
  bool success = false;
  JsRef idvalue = NULL;

  const char* key = PyUnicode_AsUTF8(attr);
  FAIL_IF_NULL(key);

  if (strncmp(key, "__", 2) == 0) {
    // Avoid creating reference loops between Python and Javascript with js
    // modules. Such reference loops make it hard to avoid leaking memory.
    if (strcmp(key, "__loader__") == 0 || strcmp(key, "__name__") == 0 ||
        strcmp(key, "__package__") == 0 || strcmp(key, "__path__") == 0 ||
        strcmp(key, "__spec__") == 0) {
      return PyObject_GenericSetAttr(self, attr, pyvalue);
    }
  }

  if (pyvalue == NULL) {
    FAIL_IF_MINUS_ONE(hiwire_delete_member_string(JsProxy_REF(self), key));
  } else {
    idvalue = python2js(pyvalue);
    FAIL_IF_MINUS_ONE(
      hiwire_set_member_string(JsProxy_REF(self), key, idvalue));
  }

  success = true;
finally:
  hiwire_CLEAR(idvalue);
  return success ? 0 : -1;
}

#define JsProxy_JSREF(x) (((JsProxy*)x)->js)

static PyObject*
JsProxy_RichCompare(PyObject* a, PyObject* b, int op)
{
  if (!JsProxy_Check(b)) {
    switch (op) {
      case Py_EQ:
        Py_RETURN_FALSE;
      case Py_NE:
        Py_RETURN_TRUE;
      default:
        return Py_NotImplemented;
    }
  }

  int result;
  JsRef ida = python2js(a);
  JsRef idb = python2js(b);
  switch (op) {
    case Py_LT:
      result = hiwire_less_than(ida, idb);
      break;
    case Py_LE:
      result = hiwire_less_than_equal(ida, idb);
      break;
    case Py_EQ:
      result = hiwire_equal(ida, idb);
      break;
    case Py_NE:
      result = hiwire_not_equal(ida, idb);
      break;
    case Py_GT:
      result = hiwire_greater_than(ida, idb);
      break;
    case Py_GE:
      result = hiwire_greater_than_equal(ida, idb);
      break;
  }

  hiwire_decref(ida);
  hiwire_decref(idb);
  if (result) {
    Py_RETURN_TRUE;
  } else {
    Py_RETURN_FALSE;
  }
}

/**
 * iter overload. Present if IS_ITERABLE but not IS_ITERATOR (if the IS_ITERATOR
 * flag is present we use PyObject_SelfIter). Does `obj[Symbol.iterator]()`.
 */
static PyObject*
JsProxy_GetIter(PyObject* o)
{
  JsProxy* self = (JsProxy*)o;

  JsRef iditer = hiwire_get_iterator(self->js);
  if (iditer == NULL) {
    return NULL;
  }
  PyObject* result = js2python(iditer);
  hiwire_decref(iditer);
  return result;
}

/**
 * next overload. Controlled by IS_ITERATOR.
 * TODO: Should add a similar send method for generator support.
 * Python 3.10 has a different way to handle this.
 */
static PyObject*
JsProxy_IterNext(PyObject* o)
{
  JsProxy* self = (JsProxy*)o;
  JsRef idresult = NULL;
  PyObject* result = NULL;

  int done = hiwire_next(self->js, &idresult);
  // done:
  //   1 ==> finished
  //   0 ==> not finished
  //  -1 ==> unexpected Js error occurred (logic error in hiwire_next?)
  FAIL_IF_MINUS_ONE(done);
  // If there was no "value", "idresult" will be jsundefined
  // so pyvalue will be set to Py_None.
  result = js2python(idresult);
  FAIL_IF_NULL(result);
  if (done) {
    // For the return value of a generator, raise StopIteration with result.
    PyErr_SetObject(PyExc_StopIteration, result);
    Py_CLEAR(result);
  }

finally:
  hiwire_CLEAR(idresult);
  return result;
}

/**
 * This is exposed as a METH_NOARGS method on the JsProxy. It returns
 * Object.entries(obj) as a new JsProxy.
 */
static PyObject*
JsProxy_object_entries(PyObject* o, PyObject* _args)
{
  JsProxy* self = (JsProxy*)o;
  JsRef result_id = hiwire_object_entries(self->js);
  if (result_id == NULL) {
    return NULL;
  }
  PyObject* result = JsProxy_create(result_id);
  hiwire_decref(result_id);
  return result;
}

PyMethodDef JsProxy_object_entries_MethodDef = {
  "object_entries",
  (PyCFunction)JsProxy_object_entries,
  METH_NOARGS,
};

/**
 * This is exposed as a METH_NOARGS method on the JsProxy. It returns
 * Object.keys(obj) as a new JsProxy.
 */
static PyObject*
JsProxy_object_keys(PyObject* o, PyObject* _args)
{
  JsProxy* self = (JsProxy*)o;
  JsRef result_id = hiwire_object_keys(self->js);
  if (result_id == NULL) {
    return NULL;
  }
  PyObject* result = JsProxy_create(result_id);
  hiwire_decref(result_id);
  return result;
}

PyMethodDef JsProxy_object_keys_MethodDef = {
  "object_keys",
  (PyCFunction)JsProxy_object_keys,
  METH_NOARGS,
};

/**
 * This is exposed as a METH_NOARGS method on the JsProxy. It returns
 * Object.entries(obj) as a new JsProxy.
 */
static PyObject*
JsProxy_object_values(PyObject* o, PyObject* _args)
{
  JsProxy* self = (JsProxy*)o;
  JsRef result_id = hiwire_object_values(self->js);
  if (result_id == NULL) {
    return NULL;
  }
  PyObject* result = JsProxy_create(result_id);
  hiwire_decref(result_id);
  return result;
}

PyMethodDef JsProxy_object_values_MethodDef = {
  "object_values",
  (PyCFunction)JsProxy_object_values,
  METH_NOARGS,
};

/**
 * len(proxy) overload for proxies of Js objects with `length` or `size` fields.
 * Prefers `object.size` over `object.length`. Controlled by HAS_LENGTH.
 */
static Py_ssize_t
JsProxy_length(PyObject* o)
{
  JsProxy* self = (JsProxy*)o;
  int result = hiwire_get_length(self->js);
  if (result == -1) {
    PyErr_SetString(PyExc_TypeError, "object does not have a valid length");
  }
  return result;
}

/**
 * __getitem__ for proxies of Js Arrays, controlled by IS_ARRAY
 */
static PyObject*
JsProxy_subscript_array(PyObject* o, PyObject* item)
{
  JsProxy* self = (JsProxy*)o;
  if (PyIndex_Check(item)) {
    Py_ssize_t i;
    i = PyNumber_AsSsize_t(item, PyExc_IndexError);
    if (i == -1 && PyErr_Occurred())
      return NULL;
    if (i < 0)
      i += hiwire_get_length(self->js);
    JsRef result = hiwire_get_member_int(self->js, i);
    if (result == NULL) {
      if (!PyErr_Occurred()) {
        PyErr_SetObject(PyExc_IndexError, item);
      }
      return NULL;
    }
    PyObject* pyresult = js2python(result);
    hiwire_decref(result);
    return pyresult;
  }
  if (PySlice_Check(item)) {
    PyErr_SetString(PyExc_NotImplementedError,
                    "Slice subscripting isn't implemented");
    return NULL;
  }
  PyErr_Format(PyExc_TypeError,
               "list indices must be integers or slices, not %.200s",
               item->ob_type->tp_name);
  return NULL;
}

/**
 * __setitem__ and __delitem__ for proxies of Js Arrays, controlled by IS_ARRAY
 */
static int
JsProxy_ass_subscript_array(PyObject* o, PyObject* item, PyObject* pyvalue)
{
  JsProxy* self = (JsProxy*)o;
  Py_ssize_t i;
  if (PySlice_Check(item)) {
    PyErr_SetString(PyExc_NotImplementedError,
                    "Slice subscripting isn't implemented");
    return -1;
  } else if (PyIndex_Check(item)) {
    i = PyNumber_AsSsize_t(item, PyExc_IndexError);
    if (i == -1 && PyErr_Occurred())
      return -1;
    if (i < 0)
      i += hiwire_get_length(self->js);
  } else {
    PyErr_Format(PyExc_TypeError,
                 "list indices must be integers or slices, not %.200s",
                 item->ob_type->tp_name);
    return -1;
  }

  bool success = false;
  JsRef idvalue = NULL;
  if (pyvalue == NULL) {
    if (hiwire_delete_member_int(self->js, i)) {
      if (!PyErr_Occurred()) {
        PyErr_SetObject(PyExc_IndexError, item);
      }
      FAIL();
    }
  } else {
    idvalue = python2js(pyvalue);
    FAIL_IF_NULL(idvalue);
    FAIL_IF_MINUS_ONE(hiwire_set_member_int(self->js, i, idvalue));
  }
  success = true;
finally:
  hiwire_CLEAR(idvalue);
  return success ? 0 : -1;
}

/**
 * __getitem__ for JsProxies that have a "get" method. Translates proxy[key] to
 * obj.get(key). Controlled by HAS_GET
 */
static PyObject*
JsProxy_subscript(PyObject* o, PyObject* pyidx)
{
  JsProxy* self = (JsProxy*)o;
  JsRef ididx = NULL;
  JsRef idresult = NULL;
  PyObject* pyresult = NULL;

  ididx = python2js(pyidx);
  FAIL_IF_NULL(ididx);
  idresult = hiwire_call_get_method(self->js, ididx);
  if (idresult == NULL) {
    if (!PyErr_Occurred()) {
      PyErr_SetObject(PyExc_KeyError, pyidx);
    }
    FAIL();
  }
  pyresult = js2python(idresult);

finally:
  hiwire_CLEAR(ididx);
  hiwire_CLEAR(idresult);
  return pyresult;
}

/**
 * __setitem__ / __delitem__ for JsProxies that have a "set" method (it's
 * currently assumed that they'll also have a del method...). Translates
 * `proxy[key] = value` to `obj.set(key, value)` and `del proxy[key]` to
 * `obj.del(key)`.
 * Controlled by HAS_SET.
 */
static int
JsProxy_ass_subscript(PyObject* o, PyObject* pyidx, PyObject* pyvalue)
{
  JsProxy* self = (JsProxy*)o;
  bool success = false;
  JsRef ididx = NULL;
  JsRef idvalue = NULL;
  ididx = python2js(pyidx);
  if (pyvalue == NULL) {
    if (hiwire_call_delete_method(self->js, ididx)) {
      if (!PyErr_Occurred()) {
        PyErr_SetObject(PyExc_KeyError, pyidx);
      }
      FAIL();
    }
  } else {
    idvalue = python2js(pyvalue);
    FAIL_IF_NULL(idvalue);
    FAIL_IF_MINUS_ONE(hiwire_call_set_method(self->js, ididx, idvalue));
  }
  success = true;
finally:
  hiwire_CLEAR(ididx);
  hiwire_CLEAR(idvalue);
  return success ? 0 : -1;
}

/**
 * Overload of the "in" operator for objects with an "includes" method.
 * Translates `key in proxy` to `obj.includes(key)`. We prefer to use
 * JsProxy_has when the object has both an `includes` and a `has` method.
 * Controlled by HAS_INCLUDES.
 */
static int
JsProxy_includes(JsProxy* self, PyObject* obj)
{
  int result = -1;
  JsRef jsobj = python2js(obj);
  FAIL_IF_NULL(jsobj);
  result = hiwire_call_includes_method(self->js, jsobj);

finally:
  hiwire_CLEAR(jsobj);
  return result;
}

/**
 * Overload of the "in" operator for objects with a "has" method.
 * Translates `key in proxy` to `obj.has(key)`.
 * Controlled by HAS_HAS.
 */
static int
JsProxy_has(JsProxy* self, PyObject* obj)
{
  int result = -1;
  JsRef jsobj = python2js(obj);
  FAIL_IF_NULL(jsobj);
  result = hiwire_call_has_method(self->js, jsobj);

finally:
  hiwire_CLEAR(jsobj);
  return result;
}

#define GET_JSREF(x) (((JsProxy*)x)->js)

/**
 * Overload of `dir(proxy)`. Walks the prototype chain of the object and adds
 * the ownPropertyNames of each prototype.
 */
static PyObject*
JsProxy_Dir(PyObject* self, PyObject* _args)
{
  bool success = false;
  PyObject* object__dir__ = NULL;
  PyObject* keys = NULL;
  PyObject* result_set = NULL;
  JsRef iddir = NULL;
  PyObject* pydir = NULL;
  PyObject* keys_str = NULL;
  PyObject* null_or_pynone = NULL;

  PyObject* result = NULL;

  // First get base __dir__ via object.__dir__(self)
  // Would have been nice if they'd supplied PyObject_GenericDir...
  object__dir__ =
    _PyObject_GetAttrId((PyObject*)&PyBaseObject_Type, &PyId___dir__);
  FAIL_IF_NULL(object__dir__);
  keys = PyObject_CallFunctionObjArgs(object__dir__, self, NULL);
  FAIL_IF_NULL(keys);
  result_set = PySet_New(keys);
  FAIL_IF_NULL(result_set);

  // Now get attributes of js object
  iddir = hiwire_dir(GET_JSREF(self));
  pydir = js2python(iddir);
  FAIL_IF_NULL(pydir);
  // Merge and sort
  FAIL_IF_MINUS_ONE(_PySet_Update(result_set, pydir));
  if (hiwire_is_array(GET_JSREF(self))) {
    // See comment about Array.keys in GetAttr
    keys_str = PyUnicode_FromString("keys");
    FAIL_IF_NULL(keys_str);
    FAIL_IF_MINUS_ONE(PySet_Discard(result_set, keys_str));
  }
  result = PyList_New(0);
  FAIL_IF_NULL(result);
  null_or_pynone = _PyList_Extend((PyListObject*)result, result_set);
  FAIL_IF_NULL(null_or_pynone);
  FAIL_IF_MINUS_ONE(PyList_Sort(result));

  success = true;
finally:
  Py_CLEAR(object__dir__);
  Py_CLEAR(keys);
  Py_CLEAR(result_set);
  hiwire_decref(iddir);
  Py_CLEAR(pydir);
  Py_CLEAR(keys_str);
  Py_CLEAR(null_or_pynone);
  if (!success) {
    Py_CLEAR(result);
  }
  return result;
}

PyMethodDef JsProxy_Dir_MethodDef = {
  "__dir__",
  (PyCFunction)JsProxy_Dir,
  METH_NOARGS,
  PyDoc_STR("Returns a list of the members and methods on the object."),
};

/**
 * The to_py method, uses METH_FASTCALL calling convention.
 */
static PyObject*
JsProxy_toPy(PyObject* self, PyObject* const* args, Py_ssize_t nargs)
{
  if (nargs > 1) {
    PyErr_Format(
      PyExc_TypeError, "to_py expected at most 1 argument, got %zd", nargs);
    return NULL;
  }
  int depth = -1;
  if (nargs == 1) {
    int overflow;
    depth = PyLong_AsLongAndOverflow(args[0], &overflow);
    if (overflow == 0 && depth == -1 && PyErr_Occurred()) {
      return NULL;
    }
  }
  return js2python_convert(GET_JSREF(self), depth);
}

PyMethodDef JsProxy_toPy_MethodDef = {
  "to_py",
  (PyCFunction)JsProxy_toPy,
  METH_FASTCALL,
};

/**
 * Overload for bool(proxy), implemented for every JsProxy. Return `False` if
 * the object is falsey in Javascript, or if it has a `size` field equal to 0,
 * or if it has a `length` field equal to zero and is an array. Otherwise return
 * `True`. This last convention could be replaced with "has a length equal to
 * zero and is not a function". In Javascript, `func.length` returns the number
 * of arguments `func` expects. We definitely don't want 0-argument functions to
 * be falsey.
 */
static int
JsProxy_Bool(PyObject* o)
{
  JsProxy* self = (JsProxy*)o;
  return hiwire_get_bool(self->js) ? 1 : 0;
}

/**
 * Overload for `await proxy` for js objects that have a `then` method.
 * Controlled by IS_AWAITABLE.
 */
static PyObject*
JsProxy_Await(JsProxy* self, PyObject* _args)
{
  if (!hiwire_is_promise(self->js)) {
    PyObject* str = JsProxy_Repr((PyObject*)self);
    const char* str_utf8 = PyUnicode_AsUTF8(str);
    PyErr_Format(PyExc_TypeError,
                 "object %s can't be used in 'await' expression",
                 str_utf8);
    return NULL;
  }

  PyObject* loop = NULL;
  PyObject* fut = NULL;
  PyObject* set_result = NULL;
  PyObject* set_exception = NULL;
  JsRef promise_id = NULL;
  JsRef promise_handles = NULL;
  JsRef promise_result = NULL;
  PyObject* result = NULL;

  loop = _PyObject_CallNoArg(asyncio_get_event_loop);
  FAIL_IF_NULL(loop);

  fut = _PyObject_CallMethodId(loop, &PyId_create_future, NULL);
  FAIL_IF_NULL(fut);

  set_result = _PyObject_GetAttrId(fut, &PyId_set_result);
  FAIL_IF_NULL(set_result);
  set_exception = _PyObject_GetAttrId(fut, &PyId_set_exception);
  FAIL_IF_NULL(set_exception);

  promise_id = hiwire_resolve_promise(self->js);
  FAIL_IF_NULL(promise_id);
  promise_handles = create_promise_handles(set_result, set_exception);
  FAIL_IF_NULL(promise_handles);
  promise_result = hiwire_call_member(promise_id, "then", promise_handles);
  FAIL_IF_NULL(promise_result);
  result = _PyObject_CallMethodId(fut, &PyId___await__, NULL);

finally:
  Py_CLEAR(loop);
  Py_CLEAR(fut);
  Py_CLEAR(set_result);
  Py_CLEAR(set_exception);
  hiwire_CLEAR(promise_id);
  hiwire_CLEAR(promise_handles);
  hiwire_CLEAR(promise_result);
  return result;
}

/**
 * Overload for `then` for JsProxies with a `then` method. Of course without
 * this overload, the call would just fall through to the normal `then`
 * function. The advantage of this overload is that it automatically releases
 * the references to the onfulfilled and onrejected callbacks, which is quite
 * hard to do otherwise.
 */
PyObject*
JsProxy_then(JsProxy* self, PyObject* args, PyObject* kwds)
{
  PyObject* onfulfilled = NULL;
  PyObject* onrejected = NULL;

  static char* kwlist[] = { "onfulfilled", "onrejected", 0 };
  if (!PyArg_ParseTupleAndKeywords(
        args, kwds, "|OO:then", kwlist, &onfulfilled, &onrejected)) {
    return NULL;
  }

  JsRef promise_id = NULL;
  JsRef promise_handles = NULL;
  JsRef result_promise = NULL;
  PyObject* result = NULL;

  if (onfulfilled == Py_None) {
    Py_CLEAR(onfulfilled);
  }
  if (onrejected == Py_None) {
    Py_CLEAR(onrejected);
  }
  promise_id = hiwire_resolve_promise(self->js);
  FAIL_IF_NULL(promise_id);
  promise_handles = create_promise_handles(onfulfilled, onrejected);
  FAIL_IF_NULL(promise_handles);
  result_promise = hiwire_call_member(promise_id, "then", promise_handles);
  if (result_promise == NULL) {
    Py_CLEAR(onfulfilled);
    Py_CLEAR(onrejected);
    FAIL();
  }
  result = JsProxy_create(result_promise);

finally:
  // don't clear onfulfilled, onrejected, they are borrowed from arguments.
  hiwire_CLEAR(promise_id);
  hiwire_CLEAR(promise_handles);
  hiwire_CLEAR(result_promise);
  return result;
}

PyMethodDef JsProxy_then_MethodDef = {
  "then",
  (PyCFunction)JsProxy_then,
  METH_VARARGS | METH_KEYWORDS,
};

/**
 * Overload for `catch` for JsProxies with a `then` method.
 */
PyObject*
JsProxy_catch(JsProxy* self, PyObject* onrejected)
{
  JsRef promise_id = NULL;
  JsRef promise_handles = NULL;
  JsRef result_promise = NULL;
  PyObject* result = NULL;

  promise_id = hiwire_resolve_promise(self->js);
  FAIL_IF_NULL(promise_id);
  // We have to use create_promise_handles so that the handler gets released
  // even if the promise resolves successfully.
  promise_handles = create_promise_handles(NULL, onrejected);
  FAIL_IF_NULL(promise_handles);
  result_promise = hiwire_call_member(promise_id, "then", promise_handles);
  if (result_promise == NULL) {
    Py_DECREF(onrejected);
    FAIL();
  }
  result = JsProxy_create(result_promise);

finally:
  hiwire_CLEAR(promise_id);
  hiwire_CLEAR(promise_handles);
  hiwire_CLEAR(result_promise);
  return result;
}

PyMethodDef JsProxy_catch_MethodDef = {
  "catch",
  (PyCFunction)JsProxy_catch,
  METH_O,
};

/**
 * Overload for `finally` for JsProxies with a `then` method. This isn't
 * strictly necessary since one could get the same effect by just calling
 * create_once_callable on the argument, but it'd be bad to have `then` and
 * `catch` handle freeing the handler automatically but require something extra
 * to use `finally`.
 */
PyObject*
JsProxy_finally(JsProxy* self, PyObject* onfinally)
{
  JsRef proxy = NULL;
  JsRef promise_id = NULL;
  JsRef result_promise = NULL;
  PyObject* result = NULL;

  promise_id = hiwire_resolve_promise(self->js);
  FAIL_IF_NULL(promise_id);
  // Finally method is called no matter what so we can use
  // `create_once_callable`.
  proxy = create_once_callable(onfinally);
  FAIL_IF_NULL(proxy);
  result_promise = hiwire_call_member_va(promise_id, "finally", proxy, NULL);
  if (result_promise == NULL) {
    Py_DECREF(onfinally);
    FAIL();
  }
  result = JsProxy_create(result_promise);

finally:
  hiwire_CLEAR(promise_id);
  hiwire_CLEAR(proxy);
  hiwire_CLEAR(result_promise);
  return result;
}

PyMethodDef JsProxy_finally_MethodDef = {
  "finally_",
  (PyCFunction)JsProxy_finally,
  METH_O,
};

// clang-format off
static PyNumberMethods JsProxy_NumberMethods = {
  .nb_bool = JsProxy_Bool
};
// clang-format on

static PyGetSetDef JsProxy_GetSet[] = { { "typeof", .get = JsProxy_typeof },
                                        { NULL } };

static PyTypeObject JsProxyType = {
  .tp_name = "pyodide.JsProxy",
  .tp_basicsize = sizeof(JsProxy),
  .tp_dealloc = (destructor)JsProxy_dealloc,
  .tp_getattro = JsProxy_GetAttr,
  .tp_setattro = JsProxy_SetAttr,
  .tp_richcompare = JsProxy_RichCompare,
  .tp_flags = Py_TPFLAGS_DEFAULT | Py_TPFLAGS_BASETYPE,
  .tp_doc = "A proxy to make a Javascript object behave like a Python object",
  .tp_getset = JsProxy_GetSet,
  .tp_as_number = &JsProxy_NumberMethods,
  .tp_repr = JsProxy_Repr,
  .tp_dictoffset = offsetof(JsProxy, dict),
};

static int
JsProxy_cinit(PyObject* obj, JsRef idobj)
{
  JsProxy* self = (JsProxy*)obj;
  self->js = hiwire_incref(idobj);
#ifdef HW_TRACE_REFS
  printf("JsProxy cinit: %zd, object: %zd\n", (long)obj, (long)self->js);
#endif
  return 0;
}

/**
 * A wrapper for JsProxy that inherits from Exception. TODO: consider just
 * making JsProxy of an exception inherit from Exception?
 */
typedef struct
{
  PyException_HEAD PyObject* js_error;
} JsExceptionObject;

static PyMemberDef JsException_members[] = {
  { "js_error",
    T_OBJECT_EX,
    offsetof(JsExceptionObject, js_error),
    READONLY,
    PyDoc_STR("A wrapper around a Javascript Error to allow the Error to be "
              "thrown in Python.") },
  { NULL } /* Sentinel */
};

static int
JsException_init(JsExceptionObject* self, PyObject* args, PyObject* kwds)
{
  Py_ssize_t size = PyTuple_GET_SIZE(args);
  PyObject* js_error;
  if (size == 0) {
    PyErr_SetString(
      PyExc_TypeError,
      "__init__() missing 1 required positional argument: 'js_error'.");
    return -1;
  }

  js_error = PyTuple_GET_ITEM(args, 0);
  if (!PyObject_TypeCheck(js_error, &JsProxyType)) {
    PyErr_SetString(PyExc_TypeError,
                    "Argument 'js_error' must be an instance of JsProxy.");
    return -1;
  }

  if (PyExc_BaseException_Type->tp_init((PyObject*)self, args, kwds) == -1)
    return -1;

  Py_CLEAR(self->js_error);
  Py_INCREF(js_error);
  self->js_error = js_error;
  return 0;
}

static int
JsException_clear(JsExceptionObject* self)
{
  Py_CLEAR(self->js_error);
  return PyExc_BaseException_Type->tp_clear((PyObject*)self);
}

static void
JsException_dealloc(JsExceptionObject* self)
{
  JsException_clear(self);
  PyExc_BaseException_Type->tp_free((PyObject*)self);
}

static int
JsException_traverse(JsExceptionObject* self, visitproc visit, void* arg)
{
  Py_VISIT(self->js_error);
  return PyExc_BaseException_Type->tp_traverse((PyObject*)self, visit, arg);
}

// Not sure we are interfacing with the GC correctly. There should be a call to
// PyObject_GC_Track somewhere?
static PyTypeObject _Exc_JsException = {
  PyVarObject_HEAD_INIT(NULL, 0) "JsException",
  .tp_basicsize = sizeof(JsExceptionObject),
  .tp_dealloc = (destructor)JsException_dealloc,
  .tp_flags = Py_TPFLAGS_DEFAULT | Py_TPFLAGS_BASETYPE | Py_TPFLAGS_HAVE_GC,
  .tp_doc =
    PyDoc_STR("An exception which wraps a Javascript error. The js_error field "
              "contains a JsProxy for the wrapped error."),
  .tp_traverse = (traverseproc)JsException_traverse,
  .tp_clear = (inquiry)JsException_clear,
  .tp_members = JsException_members,
  // PyExc_Exception isn't static so we fill in .tp_base in JsProxy_init
  // .tp_base = (PyTypeObject *)PyExc_Exception,
  .tp_dictoffset = offsetof(JsExceptionObject, dict),
  .tp_init = (initproc)JsException_init
};
static PyObject* Exc_JsException = (PyObject*)&_Exc_JsException;

static PyObject*
JsProxy_new_error(JsRef idobj)
{
  PyObject* proxy = NULL;
  PyObject* result = NULL;
  proxy = JsProxyType.tp_alloc(&JsProxyType, 0);
  FAIL_IF_NULL(proxy);
  FAIL_IF_NONZERO(JsProxy_cinit(proxy, idobj));
  result = PyObject_CallFunctionObjArgs(Exc_JsException, proxy, NULL);
  FAIL_IF_NULL(result);
finally:
  Py_CLEAR(proxy);
  return result;
}

////////////////////////////////////////////////////////////
// JsMethod
//
// A subclass of JsProxy for methods

#define JsMethod_THIS(x) (((JsProxy*)x)->this_)

JsRef
JsMethod_ConvertArgs(PyObject* const* args, Py_ssize_t nargs, PyObject* kwnames)
{
  bool success = false;
  JsRef idargs = NULL;
  JsRef idarg = NULL;
  JsRef idkwargs = NULL;

  idargs = hiwire_array();
  FAIL_IF_NULL(idargs);
  for (Py_ssize_t i = 0; i < nargs; ++i) {
    idarg = python2js(args[i]);
    FAIL_IF_NULL(idarg);
    FAIL_IF_MINUS_ONE(hiwire_push_array(idargs, idarg));
    hiwire_CLEAR(idarg);
  }

  bool has_kwargs = false;
  if (kwnames != NULL) {
    // There were kwargs? But maybe kwnames is the empty tuple?
    PyObject* kwname = PyTuple_GetItem(kwnames, 0); /* borrowed!*/
    // Clear IndexError
    PyErr_Clear();
    if (kwname != NULL) {
      has_kwargs = true;
    }
  }
  if (!has_kwargs) {
    goto success;
  }

  // store kwargs into an object which we'll use as the last argument.
  idkwargs = hiwire_object();
  FAIL_IF_NULL(idkwargs);
  Py_ssize_t nkwargs = PyTuple_Size(kwnames);
  for (Py_ssize_t i = 0, k = nargs; i < nkwargs; ++i, ++k) {
    PyObject* name = PyTuple_GET_ITEM(kwnames, i); /* borrowed! */
    const char* name_utf8 = PyUnicode_AsUTF8(name);
    idarg = python2js(args[k]);
    FAIL_IF_NULL(idarg);
    FAIL_IF_MINUS_ONE(hiwire_set_member_string(idkwargs, name_utf8, idarg));
    hiwire_CLEAR(idarg);
  }
  FAIL_IF_MINUS_ONE(hiwire_push_array(idargs, idkwargs));

success:
  success = true;
finally:
  hiwire_CLEAR(idarg);
  hiwire_CLEAR(idkwargs);
  if (!success) {
    hiwire_CLEAR(idargs);
  }
  return idargs;
}

/**
 * __call__ overload for methods. Controlled by IS_CALLABLE.
 */
static PyObject*
JsMethod_Vectorcall(PyObject* self,
                    PyObject* const* args,
                    size_t nargsf,
                    PyObject* kwnames)
{
  bool success = false;
  JsRef idargs = NULL;
  JsRef idresult = NULL;
  PyObject* pyresult = NULL;

  // Recursion error?
  FAIL_IF_NONZERO(Py_EnterRecursiveCall(" in JsMethod_Vectorcall"));

  idargs = JsMethod_ConvertArgs(args, PyVectorcall_NARGS(nargsf), kwnames);
  FAIL_IF_NULL(idargs);
  idresult = hiwire_call_bound(JsProxy_REF(self), JsMethod_THIS(self), idargs);
  FAIL_IF_NULL(idresult);
  pyresult = js2python(idresult);
  FAIL_IF_NULL(pyresult);

  success = true;
finally:
  Py_LeaveRecursiveCall(/* " in JsMethod_Vectorcall" */);
  hiwire_CLEAR(idargs);
  hiwire_CLEAR(idresult);
  if (!success) {
    Py_CLEAR(pyresult);
  }
  return pyresult;
}

/**
 * jsproxy.new implementation. Controlled by IS_CALLABLE.
 *
 * This does Reflect.construct(this, args). In other words, this treats the
 * JsMethod as a Javascript class, constructs a new Javascript object of that
 * class and returns a new JsProxy wrapping it. Similar to `new this(args)`.
 */
static PyObject*
JsMethod_Construct(PyObject* self,
                   PyObject* const* args,
                   Py_ssize_t nargs,
                   PyObject* kwnames)
{
  bool success = false;
  JsRef idargs = NULL;
  JsRef idresult = NULL;
  PyObject* pyresult = NULL;

  // Recursion error?
  FAIL_IF_NONZERO(Py_EnterRecursiveCall(" in JsMethod_Construct"));

  idargs = JsMethod_ConvertArgs(args, nargs, kwnames);
  FAIL_IF_NULL(idargs);
  idresult = hiwire_construct(JsProxy_REF(self), idargs);
  FAIL_IF_NULL(idresult);
  pyresult = js2python(idresult);
  FAIL_IF_NULL(pyresult);

  success = true;
finally:
  Py_LeaveRecursiveCall(/* " in JsMethod_Construct" */);
  hiwire_CLEAR(idargs);
  hiwire_CLEAR(idresult);
  if (!success) {
    Py_CLEAR(pyresult);
  }
  return pyresult;
}

// clang-format off
PyMethodDef JsMethod_Construct_MethodDef = {
  "new",
  (PyCFunction)JsMethod_Construct,
  METH_FASTCALL | METH_KEYWORDS
};
// clang-format on

static int
JsMethod_cinit(PyObject* obj, JsRef this_)
{
  JsProxy* self = (JsProxy*)obj;
  self->this_ = hiwire_incref(this_);
  self->vectorcall = JsMethod_Vectorcall;
  return 0;
}

////////////////////////////////////////////////////////////
// JsBuffer
//
// A subclass of JsProxy for Buffers

// We make our own Buffer struct because as far as I can tell BytesArray and
// array are both unsuitable. (To use "array" we need to perform extra copies,
// using BytesArray we run into trouble finding a location to store the Shape.)
// clang-format off
typedef struct
{
  PyObject_HEAD
  void* data;
  Py_ssize_t byteLength; // invariant: byteLength should be equal to length * itemsize
  Py_ssize_t length;
  char* format;
  Py_ssize_t itemsize;
} Buffer;
// clang-format on

static int
Buffer_cinit(Buffer* self,
             Py_ssize_t byteLength,
             char* format,
             Py_ssize_t itemsize)
{
  self->data = PyMem_Malloc(byteLength);
  self->byteLength = byteLength;
  self->format = format; // Format has static lifetime
  self->itemsize = itemsize;
  self->length = byteLength / itemsize;
  return 0;
}

void
Buffer_dealloc(PyObject* self)
{
  PyMem_Free(((Buffer*)self)->data);
  ((Buffer*)self)->data = NULL;
}

static int
Buffer_GetBuffer(PyObject* obj, Py_buffer* view, int flags)
{
  bool success = false;
  Buffer* self = (Buffer*)obj;
  view->obj = NULL;
  // This gets decremented automatically by PyBuffer_Release (even though
  // bf_releasebuffer is NULL)
  Py_INCREF(self);

  view->buf = self->data;
  view->obj = (PyObject*)self;
  view->len = self->byteLength;
  view->readonly = false;
  view->itemsize = self->itemsize;
  view->format = self->format;
  view->ndim = 1;
  // It's important to include the shape:
  // "If shape is NULL as a result of a PyBUF_SIMPLE or a PyBUF_WRITABLE
  // request, the consumer must disregard itemsize and assume itemsize == 1."
  view->shape = &self->length;
  view->strides = NULL;
  view->suboffsets = NULL;

  success = true;
finally:
  return success ? 0 : -1;
}

static PyBufferProcs Buffer_BufferProcs = {
  .bf_getbuffer = Buffer_GetBuffer,
  .bf_releasebuffer = NULL,
};

static PyTypeObject BufferType = {
  .tp_name = "Buffer",
  .tp_basicsize = sizeof(Buffer),
  .tp_dealloc = Buffer_dealloc,
  .tp_as_buffer = &Buffer_BufferProcs,
  .tp_flags = Py_TPFLAGS_DEFAULT,
  .tp_doc = PyDoc_STR("An internal helper buffer"),
};

static int
check_compatibility(JsProxy* self, Py_buffer view, bool safe, bool dir)
{
  if (view.len != self->byteLength) {
    if (dir) {
      PyErr_Format(
        PyExc_ValueError,
        "cannot copy from TypedArray of length %d to buffer of length %d",
        self->byteLength,
        view.len);
    } else {
      PyErr_Format(
        PyExc_ValueError,
        "cannot copy from buffer of length %d to TypedArray of length %d",
        view.len,
        self->byteLength);
    }
    return -1;
  }
  if (safe) {
    bool compatible;
    if (view.format && self->format) {
      compatible = strcmp(view.format, self->format) != 0;
    } else {
      compatible = view.itemsize == self->itemsize;
    }
    if (!compatible) {
      PyErr_Format(PyExc_ValueError,
                   "TypedArray and memorybuffer have incompatible formats");
      return -1;
    }
  }
  return 0;
}

static PyObject*
JsBuffer_CopyIntoMemoryView(PyObject* obj, PyObject* target)
{
  JsProxy* self = (JsProxy*)obj;
  bool success = false;
  Py_buffer view = { 0 };

  FAIL_IF_MINUS_ONE(
    PyObject_GetBuffer(target, &view, PyBUF_ANY_CONTIGUOUS | PyBUF_WRITABLE));
  bool safe = true;
  bool dir = true;
  FAIL_IF_MINUS_ONE(check_compatibility(self, view, safe, dir));
  FAIL_IF_MINUS_ONE(hiwire_copy_to_ptr(JsProxy_REF(self), view.buf));

  success = true;
finally:
  PyBuffer_Release(&view);
  if (success) {
    Py_RETURN_NONE;
  }
  return NULL;
}

static PyObject*
JsBuffer_CopyFromMemoryView(PyObject* obj, PyObject* source)
{
  JsProxy* self = (JsProxy*)obj;
  bool success = false;
  Py_buffer view = { 0 };

  FAIL_IF_MINUS_ONE(PyObject_GetBuffer(source, &view, PyBUF_ANY_CONTIGUOUS));
  bool safe = true;
  bool dir = false;
  FAIL_IF_MINUS_ONE(check_compatibility(self, view, safe, dir));
  FAIL_IF_MINUS_ONE(hiwire_copy_from_ptr(JsProxy_REF(self), view.buf));

  success = true;
finally:
  PyBuffer_Release(&view);
  if (success) {
    Py_RETURN_NONE;
  }
  return NULL;
}

static PyObject*
JsBuffer_NewCopy(PyObject* obj, PyObject* _args)
{
  JsProxy* self = (JsProxy*)obj;
  bool success = false;
  Buffer* buffer = NULL;
  PyObject* result = NULL;

  buffer = (Buffer*)BufferType.tp_alloc(&BufferType, self->byteLength);
  FAIL_IF_NULL(buffer);
  FAIL_IF_MINUS_ONE(
    Buffer_cinit(buffer, self->byteLength, self->format, self->itemsize));
  FAIL_IF_MINUS_ONE(hiwire_copy_to_ptr(JsProxy_REF(self), buffer->data));
  result = PyMemoryView_FromObject((PyObject*)buffer);
  FAIL_IF_NULL(result);

  success = true;
finally:
  Py_CLEAR(buffer);
  if (!success) {
    Py_CLEAR(result);
  }
  return result;
}

int
JsBuffer_cinit(PyObject* obj)
{
  bool success = false;
  JsProxy* self = (JsProxy*)obj;
  // TODO: should logic here be any different if we're on wasm heap?
  self->byteLength = hiwire_get_byteLength(JsProxy_REF(self));
  // format string is borrowed from hiwire_get_dtype, DO NOT DEALLOCATE!
  hiwire_get_dtype(JsProxy_REF(self), &self->format, &self->itemsize);
  if (self->format == NULL) {
    char* typename = hiwire_constructor_name(JsProxy_REF(self));
    PyErr_Format(
      PyExc_RuntimeError,
      "Unknown typed array type '%s'. This is a problem with Pyodide, please "
      "open an issue about it here: "
      "https://github.com/pyodide/pyodide/issues/new",
      typename);
    free(typename);
    FAIL();
  }

  success = true;
finally:
  return success ? 0 : -1;
}

/**
 * This dynamically creates a subtype of JsProxy using PyType_FromSpecWithBases.
 * It is called from JsProxy_get_subtype(flags) when a type with the given flags
 * doesn't already exist.
 *
 * None of these types have tp_new method, we create them with tp_alloc and then
 * call whatever init methods are needed. "new" and multiple inheritance don't
 * go together very well.
 */
static PyObject*
JsProxy_create_subtype(int flags)
{
  // Make sure these stack allocations are large enough to fit!
  PyType_Slot slots[20];
  int cur_slot = 0;
  PyMethodDef methods[10];
  int cur_method = 0;
  PyMemberDef members[5];
  int cur_member = 0;

  methods[cur_method++] = JsProxy_Dir_MethodDef;
  methods[cur_method++] = JsProxy_toPy_MethodDef;
  methods[cur_method++] = JsProxy_object_entries_MethodDef;

  PyTypeObject* base = &JsProxyType;
  int tp_flags = Py_TPFLAGS_DEFAULT;

  if (flags & IS_ITERABLE) {
    // This uses `obj[Symbol.iterator]()`
    slots[cur_slot++] =
      (PyType_Slot){ .slot = Py_tp_iter, .pfunc = (void*)JsProxy_GetIter };
  }
  if (flags & IS_ITERATOR) {
    // JsProxy_GetIter would work just as well as PyObject_SelfIter but
    // PyObject_SelfIter avoids an unnecessary allocation.
    slots[cur_slot++] =
      (PyType_Slot){ .slot = Py_tp_iter, .pfunc = (void*)PyObject_SelfIter };
    slots[cur_slot++] =
      (PyType_Slot){ .slot = Py_tp_iternext, .pfunc = (void*)JsProxy_IterNext };
  }
  if (flags & HAS_LENGTH) {
    // If the function has a `size` or `length` member, use this for
    // `len(proxy)` Prefer `size` to `length`.
    slots[cur_slot++] =
      (PyType_Slot){ .slot = Py_mp_length, .pfunc = (void*)JsProxy_length };
  }
  if (flags & HAS_GET) {
    slots[cur_slot++] = (PyType_Slot){ .slot = Py_mp_subscript,
                                       .pfunc = (void*)JsProxy_subscript };
  }
  if (flags & HAS_SET) {
    // It's assumed that if HAS_SET then also HAS_DELETE.
    // We will try to use `obj.delete("key")` to resolve `del proxy["key"]`
    slots[cur_slot++] = (PyType_Slot){ .slot = Py_mp_ass_subscript,
                                       .pfunc = (void*)JsProxy_ass_subscript };
  }
  // Overloads for the `in` operator: javascript uses `obj.has()` for cheap
  // containment checks (e.g., set, map) and `includes` for less cheap ones (eg
  // array). Prefer the `has` method if present.
  if (flags & HAS_INCLUDES) {
    slots[cur_slot++] =
      (PyType_Slot){ .slot = Py_sq_contains, .pfunc = (void*)JsProxy_includes };
  }
  if (flags & HAS_HAS) {
    slots[cur_slot++] =
      (PyType_Slot){ .slot = Py_sq_contains, .pfunc = (void*)JsProxy_has };
  }

  if (flags & IS_AWAITABLE) {
    slots[cur_slot++] =
      (PyType_Slot){ .slot = Py_am_await, .pfunc = (void*)JsProxy_Await };
    methods[cur_method++] = JsProxy_then_MethodDef;
    methods[cur_method++] = JsProxy_catch_MethodDef;
    methods[cur_method++] = JsProxy_finally_MethodDef;
  }
  if (flags & IS_CALLABLE) {
    tp_flags |= _Py_TPFLAGS_HAVE_VECTORCALL;
    slots[cur_slot++] =
      (PyType_Slot){ .slot = Py_tp_call, .pfunc = (void*)PyVectorcall_Call };
    // We could test separately for whether a function is constructable,
    // but it generates a lot of false positives.
    methods[cur_method++] = JsMethod_Construct_MethodDef;
  }
  if (flags & IS_ARRAY) {
    // If the object is an array (or a HTMLCollection or NodeList), then we want
    // subscripting `proxy[idx]` to go to `jsobj[idx]` instead of
    // `jsobj.get(idx)`. Hopefully anyone else who defines a custom array object
    // will subclass Array.
    slots[cur_slot++] =
      (PyType_Slot){ .slot = Py_mp_subscript,
                     .pfunc = (void*)JsProxy_subscript_array };
    slots[cur_slot++] =
      (PyType_Slot){ .slot = Py_mp_ass_subscript,
                     .pfunc = (void*)JsProxy_ass_subscript_array };
  }
  if (flags & IS_BUFFER) {
    methods[cur_method++] = (PyMethodDef){
      "new_copy",
      (PyCFunction)JsBuffer_NewCopy,
      METH_NOARGS,
      PyDoc_STR("Copies the TypedArray into a new memoryview"),
    };
    methods[cur_method++] = (PyMethodDef){
      "copy_from_buffer",
      (PyCFunction)JsBuffer_CopyFromMemoryView,
      METH_O,
      PyDoc_STR("Copies a buffer into the TypedArray "),
    };
    methods[cur_method++] = (PyMethodDef){
      "copy_into_buffer",
      (PyCFunction)JsBuffer_CopyIntoMemoryView,
      METH_O,
      PyDoc_STR("Copies the TypedArray into a buffer"),
    };
  }
  methods[cur_method++] = (PyMethodDef){ 0 };
  members[cur_member++] = (PyMemberDef){ 0 };

  bool success = false;
  PyMethodDef* methods_heap = NULL;
  PyObject* bases = NULL;
  PyObject* result = NULL;

  // PyType_FromSpecWithBases copies "members" automatically into the end of the
  // type. It doesn't store the slots. But it just copies the pointer to
  // "methods" into the PyTypeObject, so if we give it a stack allocated methods
  // there will be trouble. (There are several other buggy behaviors in
  // PyType_FromSpecWithBases, like if you use two PyMembers slots, the first
  // one with more members than the second, it will corrupt memory). If the type
  // object were later deallocated, we would leak this memory. It's unclear how
  // to fix that, but we store the type in JsProxy_TypeDict forever anyway so it
  // will never be deallocated.
  methods_heap = (PyMethodDef*)PyMem_Malloc(sizeof(PyMethodDef) * cur_method);
  if (methods_heap == NULL) {
    PyErr_NoMemory();
    FAIL();
  }
  memcpy(methods_heap, methods, sizeof(PyMethodDef) * cur_method);

  slots[cur_slot++] =
    (PyType_Slot){ .slot = Py_tp_members, .pfunc = (void*)members };
  slots[cur_slot++] =
    (PyType_Slot){ .slot = Py_tp_methods, .pfunc = (void*)methods_heap };
  slots[cur_slot++] = (PyType_Slot){ 0 };

  // clang-format off
  PyType_Spec spec = {
    .name = "pyodide.JsProxy",
    .basicsize = sizeof(JsProxy),
    .itemsize = 0,
    .flags = tp_flags,
    .slots = slots,
  };
  // clang-format on
  bases = Py_BuildValue("(O)", base);
  FAIL_IF_NULL(bases);
  result = PyType_FromSpecWithBases(&spec, bases);
  FAIL_IF_NULL(result);
  if (flags & IS_CALLABLE) {
    // Python 3.9 provides an alternate way to do this by setting a special
    // member __vectorcall_offset__ but it doesn't work in 3.8. I like this
    // approach better.
    ((PyTypeObject*)result)->tp_vectorcall_offset =
      offsetof(JsProxy, vectorcall);
  }

  success = true;
finally:
  Py_CLEAR(bases);
  if (!success && methods_heap != NULL) {
    PyMem_Free(methods_heap);
  }
  return result;
}

static PyObject* JsProxy_TypeDict;

/**
 * Look up the appropriate type object in the types dict, if we don't find it
 * call JsProxy_create_subtype. This is a helper for JsProxy_create_with_this
 * and JsProxy_create.
 */
static PyTypeObject*
JsProxy_get_subtype(int flags)
{
  PyObject* flags_key = PyLong_FromLong(flags);
  PyObject* type = PyDict_GetItemWithError(JsProxy_TypeDict, flags_key);
  Py_XINCREF(type);
  if (type != NULL || PyErr_Occurred()) {
    goto finally;
  }
  type = JsProxy_create_subtype(flags);
  FAIL_IF_NULL(type);
  FAIL_IF_MINUS_ONE(PyDict_SetItem(JsProxy_TypeDict, flags_key, type));
finally:
  Py_CLEAR(flags_key);
  return (PyTypeObject*)type;
}

////////////////////////////////////////////////////////////
// Public functions

/**
 * Create a JsProxy. In case it's a method, bind "this" to the argument. (In
 * most cases "this" will be NULL, `JsProxy_create` specializes to this case.)
 * We check what capabilities are present on the javascript object, set
 * appropriate flags, then we get the appropriate type with JsProxy_get_subtype.
 */
PyObject*
JsProxy_create_with_this(JsRef object, JsRef this)
{
  if (hiwire_is_error(object)) {
    return JsProxy_new_error(object);
  }
  int type_flags = 0;
  if (hiwire_is_function(object)) {
    type_flags |= IS_CALLABLE;
  }
  if (hiwire_is_promise(object)) {
    type_flags |= IS_AWAITABLE;
  }
  if (hiwire_is_iterable(object)) {
    type_flags |= IS_ITERABLE;
  }
  if (hiwire_is_iterator(object)) {
    type_flags |= IS_ITERATOR;
  }
  if (hiwire_has_length(object)) {
    type_flags |= HAS_LENGTH;
  }
  if (hiwire_has_get_method(object)) {
    type_flags |= HAS_GET;
  }
  if (hiwire_has_set_method(object)) {
    type_flags |= HAS_SET;
  }
  if (hiwire_has_has_method(object)) {
    type_flags |= HAS_HAS;
  }
  if (hiwire_has_includes_method(object)) {
    type_flags |= HAS_INCLUDES;
  }
  if (hiwire_is_typedarray(object)) {
    type_flags |= IS_BUFFER;
  }
  if (hiwire_is_promise(object)) {
    type_flags |= IS_AWAITABLE;
  }
  if (hiwire_is_array(object)) {
    type_flags |= IS_ARRAY;
  }

  bool success = false;
  PyTypeObject* type = NULL;
  PyObject* result = NULL;

  type = JsProxy_get_subtype(type_flags);
  FAIL_IF_NULL(type);

  result = type->tp_alloc(type, 0);
  FAIL_IF_NONZERO(JsProxy_cinit(result, object));
  if (type_flags & IS_CALLABLE) {
    FAIL_IF_NONZERO(JsMethod_cinit(result, this));
  }
  if (type_flags & IS_BUFFER) {
    FAIL_IF_NONZERO(JsBuffer_cinit(result));
  }

  success = true;
finally:
  Py_CLEAR(type);
  if (!success) {
    Py_CLEAR(result);
  }
  return result;
}

PyObject*
JsProxy_create(JsRef object)
{
  return JsProxy_create_with_this(object, NULL);
}

bool
JsProxy_Check(PyObject* x)
{
  return PyObject_TypeCheck(x, &JsProxyType);
}

JsRef
JsProxy_AsJs(PyObject* x)
{
  JsProxy* js_proxy = (JsProxy*)x;
  return hiwire_incref(js_proxy->js);
}

bool
JsException_Check(PyObject* x)
{
  return PyObject_TypeCheck(x, (PyTypeObject*)Exc_JsException);
}

JsRef
JsException_AsJs(PyObject* err)
{
  JsExceptionObject* err_obj = (JsExceptionObject*)err;
  JsProxy* js_error = (JsProxy*)(err_obj->js_error);
  return hiwire_incref(js_error->js);
}

// Copied from Python 3.9
// TODO: remove once we update to Python 3.9
static int
PyModule_AddType(PyObject* module, PyTypeObject* type)
{
  if (PyType_Ready(type) < 0) {
    return -1;
  }

  const char* name = _PyType_Name(type);
  assert(name != NULL);

  Py_INCREF(type);
  if (PyModule_AddObject(module, name, (PyObject*)type) < 0) {
    Py_DECREF(type);
    return -1;
  }

  return 0;
}

int
JsProxy_init(PyObject* core_module)
{
  bool success = false;

  PyObject* _pyodide_core = NULL;
  PyObject* jsproxy_mock = NULL;
  PyObject* asyncio_module = NULL;

  _pyodide_core = PyImport_ImportModule("_pyodide._core");
  FAIL_IF_NULL(_pyodide_core);
  _Py_IDENTIFIER(JsProxy);
  jsproxy_mock =
    _PyObject_CallMethodIdObjArgs(_pyodide_core, &PyId_JsProxy, NULL);
  FAIL_IF_NULL(jsproxy_mock);

  // Load the docstrings for JsProxy methods from the corresponding stubs in
  // _pyodide._core. set_method_docstring uses
  // _pyodide.docstring.get_cmeth_docstring to generate the appropriate C-style
  // docstring from the Python-style docstring.
#define SET_DOCSTRING(x)                                                       \
  FAIL_IF_MINUS_ONE(set_method_docstring(&x, jsproxy_mock))
  SET_DOCSTRING(JsProxy_object_entries_MethodDef);
  SET_DOCSTRING(JsProxy_object_keys_MethodDef);
  SET_DOCSTRING(JsProxy_object_values_MethodDef);
  // SET_DOCSTRING(JsProxy_Dir_MethodDef);
  SET_DOCSTRING(JsProxy_toPy_MethodDef);
  SET_DOCSTRING(JsProxy_then_MethodDef);
  SET_DOCSTRING(JsProxy_catch_MethodDef);
  SET_DOCSTRING(JsProxy_finally_MethodDef);
  SET_DOCSTRING(JsMethod_Construct_MethodDef);
#undef SET_DOCSTRING

  asyncio_module = PyImport_ImportModule("asyncio");
  FAIL_IF_NULL(asyncio_module);

  asyncio_get_event_loop =
    _PyObject_GetAttrId(asyncio_module, &PyId_get_event_loop);
  FAIL_IF_NULL(asyncio_get_event_loop);

  JsProxy_TypeDict = PyDict_New();
  FAIL_IF_NULL(JsProxy_TypeDict);

  PyExc_BaseException_Type = (PyTypeObject*)PyExc_BaseException;
  _Exc_JsException.tp_base = (PyTypeObject*)PyExc_Exception;

  FAIL_IF_MINUS_ONE(PyType_Ready(&BufferType));
  FAIL_IF_MINUS_ONE(PyModule_AddType(core_module, &JsProxyType));
  FAIL_IF_MINUS_ONE(PyModule_AddType(core_module, &_Exc_JsException));

  success = true;
finally:
  Py_CLEAR(_pyodide_core);
  Py_CLEAR(jsproxy_mock);
  Py_CLEAR(asyncio_module);
  return success ? 0 : -1;
}<|MERGE_RESOLUTION|>--- conflicted
+++ resolved
@@ -78,14 +78,10 @@
 // fields for methods
   JsRef this_;
   vectorcallfunc vectorcall;
-<<<<<<< HEAD
-  int supports_kwargs; // -1 : don't know. 0 : no, 1 : yes
 // fields for buffers
   Py_ssize_t byteLength;
   char* format;
   Py_ssize_t itemsize;
-=======
->>>>>>> 5f42c4dc
 // Currently just for module objects
   PyObject* dict;
 } JsProxy;
