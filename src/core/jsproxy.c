/**
 * JsProxy Class
 *
 * The root JsProxy class is a simple class that wraps a JsRef.  We define
 * overloads for getattr, setattr, delattr, repr, bool, and comparison opertaors
 * on the base class.
 *
 * We define a wide variety of subclasses on the fly with different operator
 * overloads depending on the functionality detected on the wrapped js object.
 * This is pretty much an identical strategy to the one used in PyProxy.
 *
 * Most of the overloads do not require any extra space which is convenient
 * because multiple inheritance does not work well with different sized C
 * structs. The Callable subclass and the Buffer subclass both need some extra
 * space. Currently we use the maximum paranoia approach: JsProxy always
 * allocates the extra 12 bytes needed for a Callable, and that way if an object
 * ever comes around that is a Buffer and also is Callable, we've got it
 * covered.
 *
 * We create the dynamic types as heap types with PyType_FromSpecWithBases. It's
 * a good idea to consult the source for PyType_FromSpecWithBases in
 * typeobject.c before modifying since the behavior doesn't exactly match the
 * documentation.
 *
 * We don't currently have any way to define a new heap type
 * without leaking the dynamically allocated methods array, but this is fine
 * because we never free the dynamic types we construct. (it'd probably be
 * possible by subclassing PyType with a different tp_dealloc method).
 */

#define PY_SSIZE_T_CLEAN
#include "Python.h"

#include "docstring.h"
#include "hiwire.h"
#include "js2python.h"
#include "jsproxy.h"
#include "pyproxy.h"
#include "python2js.h"

#include "structmember.h"

// clang-format off
#define IS_ITERABLE   (1<<0)
#define IS_ITERATOR   (1<<1)
#define HAS_LENGTH    (1<<2)
#define HAS_GET       (1<<3)
#define HAS_SET       (1<<4)
#define HAS_HAS       (1<<5)
#define HAS_INCLUDES  (1<<6)
#define IS_AWAITABLE  (1<<7)
#define IS_BUFFER     (1<<8)
#define IS_CALLABLE   (1<<9)
#define IS_ARRAY      (1<<10)
#define IS_NODE_LIST  (1<<11)
#define IS_TYPEDARRAY (1<<12)
#define IS_DOUBLE_PROXY (1 << 13)
#define IS_OBJECT_MAP (1 << 14)
// clang-format on

_Py_IDENTIFIER(get_event_loop);
_Py_IDENTIFIER(create_future);
_Py_IDENTIFIER(set_exception);
_Py_IDENTIFIER(set_result);
_Py_IDENTIFIER(__await__);
_Py_IDENTIFIER(__dir__);
_Py_IDENTIFIER(_js_type_flags);
Js_IDENTIFIER(then);
Js_IDENTIFIER(finally);
Js_IDENTIFIER(has);
Js_IDENTIFIER(get);
Js_IDENTIFIER(set);
Js_IDENTIFIER(delete);
Js_IDENTIFIER(includes);
_Py_IDENTIFIER(fileno);

static PyObject* JsProxy_metaclass;
static PyObject* asyncio_get_event_loop;
static PyTypeObject* PyExc_BaseException_Type;

////////////////////////////////////////////////////////////
// JsProxy
//
// This is a Python object that provides idiomatic access to a JavaScript
// object.

// clang-format off
typedef struct
{
  PyObject_HEAD
  JsRef js;
// fields for methods
  JsRef this_;
  vectorcallfunc vectorcall;
// fields for buffers
  Py_ssize_t byteLength;
  char* format;
  Py_ssize_t itemsize;
  bool check_assignments;
// Currently just for module objects
  PyObject* dict;
} JsProxy;
// clang-format on

#define JsProxy_REF(x) (((JsProxy*)x)->js)
#define JsMethod_THIS(x) (((JsProxy*)x)->this_)

static void
JsProxy_dealloc(JsProxy* self)
{
  if (pyproxy_Check(self->this_)) {
    destroy_proxy(self->this_, NULL);
  }
#ifdef DEBUG_F
  extern bool tracerefs;
  if (tracerefs) {
    printf("jsproxy delloc %zd, %zd\n", (long)self, (long)self->js);
  }
#endif
  hiwire_CLEAR(self->js);
  hiwire_CLEAR(self->this_);
  Py_TYPE(self)->tp_free((PyObject*)self);
}

/**
 * repr overload, does `obj.toString()` which produces a low-quality repr.
 */
static PyObject*
JsProxy_Repr(PyObject* self)
{
  JsRef idrepr = hiwire_to_string(JsProxy_REF(self));
  if (idrepr == NULL) {
    PyErr_Format(PyExc_TypeError,
                 "Pyodide cannot generate a repr for this Javascript object "
                 "because it has no 'toString' method");
    return NULL;
  }
  PyObject* pyrepr = js2python(idrepr);
  hiwire_decref(idrepr);
  return pyrepr;
}

/**
 * typeof getter, returns `typeof(obj)`.
 */
static PyObject*
JsProxy_typeof(PyObject* self, void* _unused)
{
  JsRef idval = hiwire_typeof(JsProxy_REF(self));
  PyObject* result = js2python(idval);
  hiwire_decref(idval);
  return result;
}

static PyObject*
JsProxy_js_id(PyObject* self, void* _unused)
{
  PyObject* result = NULL;

  JsRef idval = JsProxy_REF(self);
  int x[2] = { (int)Py_TYPE(self), (int)idval };
  Py_hash_t result_c = _Py_HashBytes(x, 8);
  FAIL_IF_MINUS_ONE(result_c);
  result = PyLong_FromLong(result_c);
finally:
  return result;
}

static PyObject*
JsProxy_js_id_private(PyObject* mod, PyObject* obj)
{
  if (!JsProxy_Check(obj)) {
    PyErr_SetString(PyExc_TypeError, "Expected argument to be a JsProxy");
    return NULL;
  }

  JsRef idval = JsProxy_REF(obj);
  return PyLong_FromLong((int)idval);
}

/**
 * getattr overload, first checks whether the attribute exists in the JsProxy
 * dict, and if so returns that. Otherwise, it attempts lookup on the wrapped
 * object.
 */
static PyObject*
JsProxy_GetAttr(PyObject* self, PyObject* attr)
{
  PyObject* result = PyObject_GenericGetAttr(self, attr);
  if (result != NULL || !PyErr_ExceptionMatches(PyExc_AttributeError)) {
    return result;
  }
  PyErr_Clear();

  bool success = false;
  JsRef idresult = 0;
  // result:
  PyObject* pyresult = NULL;

  const char* key = PyUnicode_AsUTF8(attr);
  FAIL_IF_NULL(key);
  if (strcmp(key, "keys") == 0 && JsArray_Check(JsProxy_REF(self))) {
    // Sometimes Python APIs test for the existence of a "keys" function
    // to decide whether something should be treated like a dict.
    // This mixes badly with the javascript Array.keys API, so pretend that it
    // doesn't exist. (Array.keys isn't very useful anyways so hopefully this
    // won't confuse too many people...)
    PyErr_SetString(PyExc_AttributeError, key);
    FAIL();
  }

  idresult = JsObject_GetString(JsProxy_REF(self), key);
  if (idresult == NULL) {
    PyErr_SetString(PyExc_AttributeError, key);
    FAIL();
  }

  if (!hiwire_is_pyproxy(idresult) && hiwire_is_function(idresult)) {
    pyresult = JsProxy_create_with_this(idresult, JsProxy_REF(self));
  } else {
    pyresult = js2python(idresult);
  }
  FAIL_IF_NULL(pyresult);

  success = true;
finally:
  hiwire_decref(idresult);
  if (!success) {
    Py_CLEAR(pyresult);
  }
  return pyresult;
}

/**
 * setattr / delttr overload. TODO: Raise an error if the attribute exists on
 * the proxy.
 */
static int
JsProxy_SetAttr(PyObject* self, PyObject* attr, PyObject* pyvalue)
{
  bool success = false;
  JsRef idvalue = NULL;

  const char* key = PyUnicode_AsUTF8(attr);
  FAIL_IF_NULL(key);

  if (strncmp(key, "__", 2) == 0) {
    // Avoid creating reference loops between Python and JavaScript with js
    // modules. Such reference loops make it hard to avoid leaking memory.
    if (strcmp(key, "__loader__") == 0 || strcmp(key, "__name__") == 0 ||
        strcmp(key, "__package__") == 0 || strcmp(key, "__path__") == 0 ||
        strcmp(key, "__spec__") == 0) {
      return PyObject_GenericSetAttr(self, attr, pyvalue);
    }
  }

  if (pyvalue == NULL) {
    FAIL_IF_MINUS_ONE(JsObject_DeleteString(JsProxy_REF(self), key));
  } else {
    idvalue = python2js(pyvalue);
    FAIL_IF_MINUS_ONE(JsObject_SetString(JsProxy_REF(self), key, idvalue));
  }

  success = true;
finally:
  hiwire_CLEAR(idvalue);
  return success ? 0 : -1;
}

static PyObject*
JsProxy_RichCompare(PyObject* a, PyObject* b, int op)
{
  if (!JsProxy_Check(b)) {
    switch (op) {
      case Py_EQ:
        Py_RETURN_FALSE;
      case Py_NE:
        Py_RETURN_TRUE;
      default:
        return Py_NotImplemented;
    }
  }

  int result;
  JsRef ida = python2js(a);
  JsRef idb = python2js(b);
  switch (op) {
    case Py_LT:
      result = hiwire_less_than(ida, idb);
      break;
    case Py_LE:
      result = hiwire_less_than_equal(ida, idb);
      break;
    case Py_EQ:
      result = hiwire_equal(ida, idb);
      break;
    case Py_NE:
      result = hiwire_not_equal(ida, idb);
      break;
    case Py_GT:
      result = hiwire_greater_than(ida, idb);
      break;
    case Py_GE:
      result = hiwire_greater_than_equal(ida, idb);
      break;
  }

  hiwire_decref(ida);
  hiwire_decref(idb);
  if (result) {
    Py_RETURN_TRUE;
  } else {
    Py_RETURN_FALSE;
  }
}

/**
 * iter overload. Present if IS_ITERABLE but not IS_ITERATOR (if the IS_ITERATOR
 * flag is present we use PyObject_SelfIter). Does `obj[Symbol.iterator]()`.
 */
static PyObject*
JsProxy_GetIter(PyObject* o)
{
  JsProxy* self = (JsProxy*)o;

  JsRef iditer = hiwire_get_iterator(self->js);
  if (iditer == NULL) {
    return NULL;
  }
  PyObject* result = js2python(iditer);
  hiwire_decref(iditer);
  return result;
}

/**
 * next overload. Controlled by IS_ITERATOR.
 * TODO: Implement Py_am_send method for generator support
 */
static PyObject*
JsProxy_IterNext(PyObject* o)
{
  JsProxy* self = (JsProxy*)o;
  JsRef idresult = NULL;
  PyObject* result = NULL;

  int done = hiwire_next(self->js, &idresult);
  // done:
  //   1 ==> finished
  //   0 ==> not finished
  //  -1 ==> unexpected Js error occurred (logic error in hiwire_next?)
  FAIL_IF_MINUS_ONE(done);
  // If there was no "value", "idresult" will be jsundefined
  // so pyvalue will be set to Py_None.
  result = js2python(idresult);
  FAIL_IF_NULL(result);
  if (done) {
    // For the return value of a generator, raise StopIteration with result.
    PyErr_SetObject(PyExc_StopIteration, result);
    Py_CLEAR(result);
  }

finally:
  hiwire_CLEAR(idresult);
  return result;
}

/**
 * This is exposed as a METH_NOARGS method on the JsProxy. It returns
 * Object.entries(obj) as a new JsProxy.
 */
static PyObject*
JsProxy_object_entries(PyObject* o, PyObject* _args)
{
  JsProxy* self = (JsProxy*)o;
  JsRef result_id = JsObject_Entries(self->js);
  if (result_id == NULL) {
    return NULL;
  }
  PyObject* result = JsProxy_create(result_id);
  hiwire_decref(result_id);
  return result;
}

static PyMethodDef JsProxy_object_entries_MethodDef = {
  "object_entries",
  (PyCFunction)JsProxy_object_entries,
  METH_NOARGS,
};

/**
 * This is exposed as a METH_NOARGS method on the JsProxy. It returns
 * Object.keys(obj) as a new JsProxy.
 */
static PyObject*
JsProxy_object_keys(PyObject* o, PyObject* _args)
{
  JsProxy* self = (JsProxy*)o;
  JsRef result_id = JsObject_Keys(self->js);
  if (result_id == NULL) {
    return NULL;
  }
  PyObject* result = JsProxy_create(result_id);
  hiwire_decref(result_id);
  return result;
}

static PyMethodDef JsProxy_object_keys_MethodDef = {
  "object_keys",
  (PyCFunction)JsProxy_object_keys,
  METH_NOARGS,
};

/**
 * This is exposed as a METH_NOARGS method on the JsProxy. It returns
 * Object.entries(obj) as a new JsProxy.
 */
static PyObject*
JsProxy_object_values(PyObject* o, PyObject* _args)
{
  JsProxy* self = (JsProxy*)o;
  JsRef result_id = JsObject_Values(self->js);
  if (result_id == NULL) {
    return NULL;
  }
  PyObject* result = JsProxy_create(result_id);
  hiwire_decref(result_id);
  return result;
}

static PyMethodDef JsProxy_object_values_MethodDef = {
  "object_values",
  (PyCFunction)JsProxy_object_values,
  METH_NOARGS,
};

/**
 * len(proxy) overload for proxies of Js objects with `length` or `size` fields.
 * Prefers `object.size` over `object.length`. Controlled by HAS_LENGTH.
 */
static Py_ssize_t
JsProxy_length(PyObject* o)
{
  JsProxy* self = (JsProxy*)o;
  return hiwire_get_length(self->js);
}

/**
 * __getitem__ for proxies of Js Arrays, controlled by IS_ARRAY
 */
static PyObject*
JsArray_subscript(PyObject* o, PyObject* item)
{
  JsProxy* self = (JsProxy*)o;
  JsRef jsresult = NULL;
  PyObject* pyresult = NULL;

  if (PyIndex_Check(item)) {
    Py_ssize_t i = PyNumber_AsSsize_t(item, PyExc_IndexError);
    if (i == -1)
      FAIL_IF_ERR_OCCURRED();
    if (i < 0) {
      int length = hiwire_get_length(self->js);
      FAIL_IF_MINUS_ONE(length);
      i += length;
    }
    jsresult = JsArray_Get(self->js, i);
    if (jsresult == NULL) {
      if (!PyErr_Occurred()) {
        PyErr_SetObject(PyExc_IndexError, item);
      }
      FAIL();
    }
    pyresult = js2python(jsresult);
    goto success;
  }
  if (PySlice_Check(item)) {
    Py_ssize_t start, stop, step;
    FAIL_IF_MINUS_ONE(PySlice_Unpack(item, &start, &stop, &step));
    int length = hiwire_get_length(self->js);
    FAIL_IF_MINUS_ONE(length);
    // PySlice_AdjustIndices is "Always successful" per the docs.
    Py_ssize_t slicelength = PySlice_AdjustIndices(length, &start, &stop, step);
    if (slicelength <= 0) {
      jsresult = JsArray_New();
    } else {
      jsresult = JsArray_slice(self->js, slicelength, start, stop, step);
    }
    FAIL_IF_NULL(jsresult);
    pyresult = js2python(jsresult);
    goto success;
  }
  PyErr_Format(PyExc_TypeError,
               "list indices must be integers or slices, not %.200s",
               item->ob_type->tp_name);
success:
finally:
  hiwire_CLEAR(jsresult);
  return pyresult;
}

/**
 * __getitem__ for proxies of Js TypedArrays, controlled by IS_TYPEDARRAY
 */
static PyObject*
JsTypedArray_subscript(PyObject* o, PyObject* item)
{
  if (PySlice_Check(item)) {
    PyErr_SetString(PyExc_NotImplementedError,
                    "Slice subscripting isn't implemented for typed arrays");
    return NULL;
  }
  return JsArray_subscript(o, item);
}

/**
 * __getitem__ for proxies of HTMLCollection or NodeList, controlled by
 * IS_NODE_LIST
 */
static PyObject*
JsNodeList_subscript(PyObject* o, PyObject* item)
{
  if (PySlice_Check(item)) {
    PyErr_SetString(
      PyExc_NotImplementedError,
      "Slice subscripting isn't implemented for HTMLCollection or NodeList");
    return NULL;
  }
  return JsArray_subscript(o, item);
}

/**
 * __setitem__ and __delitem__ for proxies of Js Arrays, controlled by IS_ARRAY
 */
static int
JsArray_ass_subscript(PyObject* o, PyObject* item, PyObject* pyvalue)
{
  JsProxy* self = (JsProxy*)o;
  bool success = false;
  JsRef idvalue = NULL;
  PyObject* seq = NULL;
  Py_ssize_t i;
  if (PySlice_Check(item)) {
    Py_ssize_t start, stop, step, slicelength;
    FAIL_IF_MINUS_ONE(PySlice_Unpack(item, &start, &stop, &step));
    int length = hiwire_get_length(self->js);
    FAIL_IF_MINUS_ONE(length);
    // PySlice_AdjustIndices is "Always successful" per the docs.
    slicelength = PySlice_AdjustIndices(length, &start, &stop, step);

    if (pyvalue != NULL) {
      seq = PySequence_Fast(pyvalue, "can only assign an iterable");
      FAIL_IF_NULL(seq);
    }
    if (pyvalue != NULL && step != 1 &&
        PySequence_Fast_GET_SIZE(seq) != slicelength) {
      PyErr_Format(PyExc_ValueError,
                   "attempt to assign sequence of "
                   "size %zd to extended slice of "
                   "size %zd",
                   PySequence_Fast_GET_SIZE(seq),
                   slicelength);
      FAIL();
    }
    if (pyvalue == NULL) {
      if (slicelength <= 0) {
        success = true;
        goto finally;
      }
      if (step < 0) {
        // We have to delete in backwards order so make sure step > 0.
        stop = start + 1;
        start = stop + step * (slicelength - 1) - 1;
        step = -step;
      }
      JsArray_slice_assign(self->js, slicelength, start, stop, step, 0, NULL);
    } else {
      if (step != 1 && !slicelength) {
        // At this point, assigning to an extended slice of length 0 must be a
        // no-op
        success = true;
        goto finally;
      }
      JsArray_slice_assign(self->js,
                           slicelength,
                           start,
                           stop,
                           step,
                           PySequence_Fast_GET_SIZE(seq),
                           PySequence_Fast_ITEMS(seq));
    }
    success = true;
    goto finally;
  } else if (PyIndex_Check(item)) {
    i = PyNumber_AsSsize_t(item, PyExc_IndexError);
    if (i == -1)
      FAIL_IF_ERR_OCCURRED();
    if (i < 0) {
      int length = hiwire_get_length(self->js);
      FAIL_IF_MINUS_ONE(length);
      i += length;
    }
  } else {
    PyErr_Format(PyExc_TypeError,
                 "list indices must be integers or slices, not %.200s",
                 item->ob_type->tp_name);
    return -1;
  }

  if (pyvalue == NULL) {
    if (JsArray_Delete(self->js, i)) {
      if (!PyErr_Occurred()) {
        PyErr_SetObject(PyExc_IndexError, item);
      }
      FAIL();
    }
  } else {
    idvalue = python2js(pyvalue);
    FAIL_IF_NULL(idvalue);
    FAIL_IF_MINUS_ONE(JsArray_Set(self->js, i, idvalue));
  }
  success = true;
finally:
  Py_CLEAR(seq);
  hiwire_CLEAR(idvalue);
  return success ? 0 : -1;
}

/**
 * __setitem__ and __delitem__ for proxies of TypedArrays, controlled by
 * IS_TYPEDARRAY
 */
static int
JsTypedArray_ass_subscript(PyObject* o, PyObject* item, PyObject* pyvalue)
{
  if (pyvalue == NULL) {
    PyErr_SetString(PyExc_ValueError, "cannot delete array elements");
    return -1;
  }
  if (PySlice_Check(item)) {
    PyErr_SetString(PyExc_NotImplementedError,
                    "Slice assignment isn't implemented for typed arrays");
    return -1;
  }
  return JsArray_ass_subscript(o, item, pyvalue);
}

static PyObject*
JsArray_extend(PyObject* o, PyObject* iterable)
{
  JsProxy* self = (JsProxy*)o;
  JsRef temp = NULL;
  PyObject* it = NULL;
  bool success = false;

  temp = JsArray_New();
  FAIL_IF_NULL(temp);
  if (PyList_CheckExact(iterable) || PyTuple_CheckExact(iterable)) {
    iterable = PySequence_Fast(iterable, "argument must be iterable");
    if (!iterable)
      return NULL;
    Py_ssize_t n = PySequence_Fast_GET_SIZE(iterable);
    if (n == 0) {
      /* short circuit when iterable is empty */
      success = true;
      goto finally;
    }
    /* note that we may still have self == iterable here for the
     * situation a.extend(a), but the following code works
     * in that case too.  Just make sure to resize self
     * before calling PySequence_Fast_ITEMS.
     */
    /* populate the end of self with iterable's items */
    PyObject** src = PySequence_Fast_ITEMS(iterable);
    for (int i = 0; i < n; i++) {
      PyObject* pyval = src[i];
      JsRef jsval = python2js(pyval);
      FAIL_IF_NULL(jsval);
      FAIL_IF_MINUS_ONE(JsArray_Push(temp, jsval));
      hiwire_decref(jsval);
    }
  } else {
    Py_INCREF(iterable);
    it = PyObject_GetIter(iterable);
    PyObject* (*iternext)(PyObject*);
    iternext = *Py_TYPE(it)->tp_iternext;

    /* Run iterator to exhaustion. */
    for (;;) {
      PyObject* item = iternext(it);
      if (item == NULL) {
        if (PyErr_Occurred()) {
          if (PyErr_ExceptionMatches(PyExc_StopIteration))
            PyErr_Clear();
          else {
            FAIL();
          }
        }
        break;
      }
      JsRef jsval = python2js(item);
      FAIL_IF_NULL(jsval);
      FAIL_IF_MINUS_ONE(JsArray_Push(temp, jsval));
      hiwire_decref(jsval);
    }
  }
  EM_ASM(
    {
      // clang-format off
      Hiwire.get_value($1).push(...Hiwire.get_value($0));
      // clang-format on
    },
    temp,
    self->js);
  success = true;
finally:
  Py_CLEAR(iterable);
  Py_CLEAR(it);
  if (!success) {
    EM_ASM(
      {
        for (let v of Hiwire.get_value($0)) {
          // clang-format off
        if(typeof v.destroy === "function"){
          try{
            v.destroy();
          } catch(e) {
            console.warn("Weird error:", e);
          }
        }
          // clang-format on
        }
      },
      temp);
  }
  hiwire_CLEAR(temp);
  if (success) {
    Py_RETURN_NONE;
  } else {
    return NULL;
  }
}

static PyMethodDef JsArray_extend_MethodDef = {
  "extend",
  (PyCFunction)JsArray_extend,
  METH_O,
};

static PyObject*
JsArray_inplace_concat(PyObject* self, PyObject* other)
{
  PyObject* result = JsArray_extend(self, other);
  if (result == NULL)
    return result;
  Py_DECREF(result);
  Py_INCREF(self);
  return self;
}

static PyObject*
JsArray_append(PyObject* o, PyObject* arg)
{
  JsProxy* self = (JsProxy*)o;
  bool success = false;
  JsRef jsarg = NULL;
  jsarg = python2js(arg);
  FAIL_IF_NULL(jsarg);
  FAIL_IF_MINUS_ONE(JsArray_Push(self->js, jsarg));
  success = true;
finally:
  hiwire_CLEAR(jsarg);
  if (success) {
    Py_RETURN_NONE;
  } else {
    return NULL;
  }
}

static PyMethodDef JsArray_append_MethodDef = {
  "append",
  (PyCFunction)JsArray_append,
  METH_O,
};

// Copied directly from Python
static inline int
valid_index(Py_ssize_t i, Py_ssize_t limit)
{
  /* The cast to size_t lets us use just a single comparison
      to check whether i is in the range: 0 <= i < limit.

      See:  Section 14.2 "Bounds Checking" in the Agner Fog
      optimization manual found at:
      https://www.agner.org/optimize/optimizing_cpp.pdf
  */
  return (size_t)i < (size_t)limit;
}

static PyObject*
JsArray_pop(PyObject* o, PyObject* const* args, Py_ssize_t nargs)
{
  JsProxy* self = (JsProxy*)o;
  JsRef jsresult = NULL;
  PyObject* pyresult = NULL;
  PyObject* iobj = NULL;
  Py_ssize_t index = -1;

  if (!_PyArg_CheckPositional("pop", nargs, 0, 1)) {
    FAIL();
  }
  if (nargs > 0) {
    iobj = _PyNumber_Index(args[0]);
    FAIL_IF_NULL(iobj);
    index = PyLong_AsSsize_t(iobj);
    if (index == -1) {
      FAIL_IF_ERR_OCCURRED();
    }
  }

  int length = hiwire_get_length(self->js);
  FAIL_IF_MINUS_ONE(length);

  if (length == 0) {
    /* Special-case most common failure cause */
    PyErr_SetString(PyExc_IndexError, "pop from empty list");
    FAIL();
  }
  if (index < 0)
    index += length;
  if (!valid_index(index, length)) {
    PyErr_SetString(PyExc_IndexError, "pop index out of range");
    FAIL();
  }

  jsresult = JsArray_Splice(self->js, index);
  FAIL_IF_NULL(jsresult);
  pyresult = js2python(jsresult);

finally:
  Py_CLEAR(iobj);
  return pyresult;
}

static PyMethodDef JsArray_pop_MethodDef = {
  "pop",
  (PyCFunction)JsArray_pop,
  METH_FASTCALL,
};

static PyObject*
JsArray_reversed(PyObject* o, PyObject* ignored)
{
  JsProxy* self = (JsProxy*)o;

  JsRef iditer = hiwire_reversed_iterator(self->js);
  if (iditer == NULL) {
    return NULL;
  }
  PyObject* result = js2python(iditer);
  hiwire_decref(iditer);
  return result;
}

static PyMethodDef JsArray_reversed_MethodDef = {
  "__reversed__",
  (PyCFunction)JsArray_reversed,
  METH_NOARGS,
};

// clang-format off
EM_JS_NUM(int,
JsArray_index_helper,
(JsRef list, JsRef value, int start, int stop),
{
  let o = Hiwire.get_value(list);
  let v = Hiwire.get_value(value);
  for (let i = start; i < stop; i++) {
    if (o[i] === v) {
      return i;
    }
  }
  return -1;
})
// clang-format on

PyObject*
JsArray_index(PyObject* o, PyObject* args)
{
  JsProxy* self = (JsProxy*)o;
  PyObject* value;
  Py_ssize_t start = 0;
  Py_ssize_t stop = PY_SSIZE_T_MAX;
  if (!PyArg_ParseTuple(args, "O|nn:index", &value, &start, &stop)) {
    return NULL;
  }

  int length = JsProxy_length(o);
  if (length == -1) {
    return NULL;
  }
  if (start < 0) {
    start += length;
    if (start < 0)
      start = 0;
  }
  if (stop < 0) {
    stop += length;
    if (stop < 0)
      stop = 0;
  }
  if (stop > length) {
    stop = length;
  }

  JsRef jsvalue = python2js_track_proxies(value, NULL);
  if (jsvalue == NULL) {
    PyErr_Clear();
    for (int i = start; i < stop; i++) {
      JsRef jsobj = JsArray_Get(self->js, i);
      // We know `value` is not a `JsProxy`: if it were we would have taken the
      // other branch. Thus, if `jsobj` is not a `PyProxy`,
      // `PyObject_RichCompareBool` is guaranteed to return false. As a speed
      // up, only perform the check if the object is a `PyProxy`.
      PyObject* pyobj = pyproxy_AsPyObject(jsobj); /* borrowed! */
      hiwire_decref(jsobj);
      if (pyobj == NULL) {
        continue;
      }
      int cmp = PyObject_RichCompareBool(pyobj, value, Py_EQ);
      if (cmp > 0)
        return PyLong_FromSsize_t(i);
      else if (cmp < 0)
        return NULL;
    }
  } else {
    int result = JsArray_index_helper(self->js, jsvalue, start, stop);
    hiwire_decref(jsvalue);
    if (result != -1) {
      return PyLong_FromSsize_t(result);
    }
  }
  if (!PyErr_Occurred()) {
    PyErr_Format(PyExc_ValueError, "%R is not in list", value);
  }
  return NULL;
}

static PyMethodDef JsArray_index_MethodDef = {
  "index",
  (PyCFunction)JsArray_index,
  METH_VARARGS,
};

// clang-format off
EM_JS_NUM(int,
JsArray_count_helper,
(JsRef list, JsRef value),
{
  let o = Hiwire.get_value(list);
  let v = Hiwire.get_value(value);
  let result = 0;
  for (let i = 0; i < o.length; i++) {
    if (o[i] === v) {
      result++;
    }
  }
  return result;
})
// clang-format on

PyObject*
JsArray_count(PyObject* o, PyObject* value)
{
  JsProxy* self = (JsProxy*)o;
  JsRef jsvalue = python2js_track_proxies(value, NULL);
  if (jsvalue == NULL) {
    PyErr_Clear();
    int result = 0;
    Py_ssize_t stop = JsProxy_length(o);
    if (stop == -1) {
      return NULL;
    }
    for (int i = 0; i < stop; i++) {
      JsRef jsobj = JsArray_Get(self->js, i);
      // We know `value` is not a `JsProxy`: if it were we would have taken the
      // other branch. Thus, if `jsobj` is not a `PyProxy`,
      // `PyObject_RichCompareBool` is guaranteed to return false. As a speed
      // up, only perform the check if the object is a `PyProxy`.
      PyObject* pyobj = pyproxy_AsPyObject(jsobj); /* borrowed! */
      hiwire_decref(jsobj);
      if (pyobj == NULL) {
        continue;
      }
      int cmp = PyObject_RichCompareBool(pyobj, value, Py_EQ);
      if (cmp > 0)
        result++;
      else if (cmp < 0)
        return NULL;
    }
    return PyLong_FromSsize_t(result);
  } else {
    int result = JsArray_count_helper(self->js, jsvalue);
    hiwire_decref(jsvalue);
    if (result == -1) {
      return NULL;
    } else {
      return PyLong_FromSsize_t(result);
    }
  }
}

static PyMethodDef JsArray_count_MethodDef = {
  "count",
  (PyCFunction)JsArray_count,
  METH_O,
};

EM_JS_NUM(errcode, JsArray_reverse_helper, (JsRef arrayid), {
  Hiwire.get_value(arrayid).reverse();
})

PyObject*
JsArray_reverse(PyObject* o, PyObject* _ignored)
{
  JsProxy* self = (JsProxy*)o;
  if (JsArray_reverse_helper(self->js) == -1) {
    return NULL;
  }
  Py_RETURN_NONE;
}

static PyMethodDef JsArray_reverse_MethodDef = {
  "reverse",
  (PyCFunction)JsArray_reverse,
  METH_NOARGS,
};

// A helper method for jsproxy_subscript.
EM_JS_REF(JsRef, JsProxy_subscript_js, (JsRef idobj, JsRef idkey), {
  let obj = Hiwire.get_value(idobj);
  let key = Hiwire.get_value(idkey);
  let result = obj.get(key);
  // clang-format off
  if (result === undefined) {
    // Try to distinguish between undefined and missing:
    // If the object has a "has" method and it returns false for this key, the
    // key is missing. Otherwise, assume key present and value was undefined.
    // TODO: in absence of a "has" method, should we return None or KeyError?
    if (obj.has && typeof obj.has === "function" && !obj.has(key)) {
      return 0;
    }
  }
  // clang-format on
  return Hiwire.new_value(result);
});

/**
 * __getitem__ for JsProxies that have a "get" method. Translates proxy[key] to
 * obj.get(key). Controlled by HAS_GET
 */
static PyObject*
JsProxy_subscript(PyObject* o, PyObject* pyidx)
{
  JsProxy* self = (JsProxy*)o;
  JsRef ididx = NULL;
  JsRef idresult = NULL;
  PyObject* pyresult = NULL;

  ididx = python2js(pyidx);
  FAIL_IF_NULL(ididx);
  idresult = JsProxy_subscript_js(self->js, ididx);
  if (idresult == NULL) {
    if (!PyErr_Occurred()) {
      PyErr_SetObject(PyExc_KeyError, pyidx);
    }
    FAIL();
  }
  pyresult = js2python(idresult);

finally:
  hiwire_CLEAR(ididx);
  hiwire_CLEAR(idresult);
  return pyresult;
}

/**
 * __setitem__ / __delitem__ for JsProxies that have a "set" method (it's
 * currently assumed that they'll also have a del method...). Translates
 * `proxy[key] = value` to `obj.set(key, value)` and `del proxy[key]` to
 * `obj.del(key)`.
 * Controlled by HAS_SET.
 */
static int
JsProxy_ass_subscript(PyObject* o, PyObject* pyidx, PyObject* pyvalue)
{
  JsProxy* self = (JsProxy*)o;
  bool success = false;
  JsRef ididx = NULL;
  JsRef idvalue = NULL;
  JsRef jsresult = NULL;
  ididx = python2js(pyidx);
  if (pyvalue == NULL) {
    jsresult = hiwire_CallMethodId_OneArg(self->js, &JsId_delete, ididx);
    FAIL_IF_NULL(jsresult);
    if (!hiwire_to_bool(jsresult)) {
      if (!PyErr_Occurred()) {
        PyErr_SetObject(PyExc_KeyError, pyidx);
      }
      FAIL();
    }
  } else {
    idvalue = python2js(pyvalue);
    FAIL_IF_NULL(idvalue);
    jsresult =
      hiwire_CallMethodId_va(self->js, &JsId_set, ididx, idvalue, NULL);
    FAIL_IF_NULL(jsresult);
  }
  success = true;
finally:
  hiwire_CLEAR(ididx);
  hiwire_CLEAR(idvalue);
  hiwire_CLEAR(jsresult);
  return success ? 0 : -1;
}

/**
 * Overload of the "in" operator for objects with an "includes" method.
 * Translates `key in proxy` to `obj.includes(key)`. We prefer to use
 * JsProxy_has when the object has both an `includes` and a `has` method.
 * Controlled by HAS_INCLUDES.
 */
static int
JsProxy_includes(JsProxy* self, PyObject* obj)
{
  JsRef jsresult = NULL;
  int result = -1;
  JsRef jsobj = python2js(obj);
  FAIL_IF_NULL(jsobj);
  jsresult = hiwire_CallMethodId_OneArg(self->js, &JsId_includes, jsobj);
  FAIL_IF_NULL(jsresult);
  result = hiwire_to_bool(jsresult);

finally:
  hiwire_CLEAR(jsobj);
  hiwire_CLEAR(jsresult);
  return result;
}

/**
 * Overload of the "in" operator for objects with a "has" method.
 * Translates `key in proxy` to `obj.has(key)`.
 * Controlled by HAS_HAS.
 */
static int
JsProxy_has(JsProxy* self, PyObject* obj)
{
  JsRef jsresult = NULL;
  int result = -1;
  JsRef jsobj = python2js(obj);
  FAIL_IF_NULL(jsobj);
  jsresult = hiwire_CallMethodId_OneArg(self->js, &JsId_has, jsobj);
  FAIL_IF_NULL(jsresult);
  result = hiwire_to_bool(jsresult);

finally:
  hiwire_CLEAR(jsobj);
  hiwire_CLEAR(jsresult);
  return result;
}

/**
 * Overload of `dir(proxy)`. Walks the prototype chain of the object and adds
 * the ownPropertyNames of each prototype.
 */
static PyObject*
JsProxy_Dir(PyObject* self, PyObject* _args)
{
  bool success = false;
  PyObject* object__dir__ = NULL;
  PyObject* keys = NULL;
  PyObject* result_set = NULL;
  JsRef iddir = NULL;
  PyObject* pydir = NULL;
  PyObject* keys_str = NULL;
  PyObject* null_or_pynone = NULL;

  PyObject* result = NULL;

  // First get base __dir__ via object.__dir__(self)
  // Would have been nice if they'd supplied PyObject_GenericDir...
  object__dir__ =
    _PyObject_GetAttrId((PyObject*)&PyBaseObject_Type, &PyId___dir__);
  FAIL_IF_NULL(object__dir__);
  keys = PyObject_CallOneArg(object__dir__, self);
  FAIL_IF_NULL(keys);
  result_set = PySet_New(keys);
  FAIL_IF_NULL(result_set);

  // Now get attributes of js object
  iddir = JsObject_Dir(JsProxy_REF(self));
  pydir = js2python(iddir);
  FAIL_IF_NULL(pydir);
  // Merge and sort
  FAIL_IF_MINUS_ONE(_PySet_Update(result_set, pydir));
  if (JsArray_Check(JsProxy_REF(self))) {
    // See comment about Array.keys in GetAttr
    keys_str = PyUnicode_FromString("keys");
    FAIL_IF_NULL(keys_str);
    FAIL_IF_MINUS_ONE(PySet_Discard(result_set, keys_str));
  }
  result = PyList_New(0);
  FAIL_IF_NULL(result);
  null_or_pynone = _PyList_Extend((PyListObject*)result, result_set);
  FAIL_IF_NULL(null_or_pynone);
  FAIL_IF_MINUS_ONE(PyList_Sort(result));

  success = true;
finally:
  Py_CLEAR(object__dir__);
  Py_CLEAR(keys);
  Py_CLEAR(result_set);
  hiwire_decref(iddir);
  Py_CLEAR(pydir);
  Py_CLEAR(keys_str);
  Py_CLEAR(null_or_pynone);
  if (!success) {
    Py_CLEAR(result);
  }
  return result;
}

static PyMethodDef JsProxy_Dir_MethodDef = {
  "__dir__",
  (PyCFunction)JsProxy_Dir,
  METH_NOARGS,
  PyDoc_STR("Returns a list of the members and methods on the object."),
};

static PyObject*
JsProxy_toPy(PyObject* self,
             PyObject* const* args,
             Py_ssize_t nargs,
             PyObject* kwnames)
{
  static const char* const _keywords[] = { "depth", "default_converter", 0 };
  static struct _PyArg_Parser _parser = { "|$iO:to_py", _keywords, 0 };
  int depth = -1;
  PyObject* default_converter = NULL;
  if (!_PyArg_ParseStackAndKeywords(
        args, nargs, kwnames, &_parser, &depth, &default_converter)) {
    return NULL;
  }
  JsRef default_converter_js = NULL;
  if (default_converter != NULL) {
    default_converter_js = python2js(default_converter);
  }
  PyObject* result =
    js2python_convert(JsProxy_REF(self), depth, default_converter_js);
  if (pyproxy_Check(default_converter_js)) {
    destroy_proxy(default_converter_js, NULL);
  }
  hiwire_decref(default_converter_js);
  return result;
}

static PyMethodDef JsProxy_toPy_MethodDef = {
  "to_py",
  (PyCFunction)JsProxy_toPy,
  METH_FASTCALL | METH_KEYWORDS,
};

/**
 * Overload for bool(proxy), implemented for every JsProxy. Return `False` if
 * the object is falsey in JavaScript, or if it has a `size` field equal to 0,
 * or if it has a `length` field equal to zero and is an array. Otherwise return
 * `True`. This last convention could be replaced with "has a length equal to
 * zero and is not a function". In JavaScript, `func.length` returns the number
 * of arguments `func` expects. We definitely don't want 0-argument functions to
 * be falsey.
 */
static int
JsProxy_Bool(PyObject* o)
{
  JsProxy* self = (JsProxy*)o;
  return hiwire_get_bool(self->js) ? 1 : 0;
}

/**
 * Create a Future attached to the given Promise. When the promise is
 * resolved/rejected, the status of the future is set accordingly and
 * done_callback is called.
 */
static PyObject*
wrap_promise(JsRef promise, JsRef done_callback)
{
  bool success = false;
  PyObject* loop = NULL;
  PyObject* set_result = NULL;
  PyObject* set_exception = NULL;
  JsRef promise_id = NULL;
  JsRef promise_handles = NULL;
  JsRef promise_result = NULL;

  PyObject* result = NULL;

  loop = PyObject_CallNoArgs(asyncio_get_event_loop);
  FAIL_IF_NULL(loop);

  result = _PyObject_CallMethodIdNoArgs(loop, &PyId_create_future);
  FAIL_IF_NULL(result);

  set_result = _PyObject_GetAttrId(result, &PyId_set_result);
  FAIL_IF_NULL(set_result);
  set_exception = _PyObject_GetAttrId(result, &PyId_set_exception);
  FAIL_IF_NULL(set_exception);

  promise_id = hiwire_resolve_promise(promise);
  FAIL_IF_NULL(promise_id);
  promise_handles =
    create_promise_handles(set_result, set_exception, done_callback);
  FAIL_IF_NULL(promise_handles);
  promise_result = hiwire_CallMethodId(promise_id, &JsId_then, promise_handles);
  FAIL_IF_NULL(promise_result);

  success = true;
finally:
  Py_CLEAR(loop);
  Py_CLEAR(set_result);
  Py_CLEAR(set_exception);
  hiwire_CLEAR(promise_id);
  hiwire_CLEAR(promise_handles);
  hiwire_CLEAR(promise_result);
  if (!success) {
    Py_CLEAR(result);
  }
  return result;
}

/**
 * Overload for `await proxy` for js objects that have a `then` method.
 * Controlled by IS_AWAITABLE.
 */
static PyObject*
JsProxy_Await(JsProxy* self)
{
  if (!hiwire_is_promise(self->js)) {
    // This error is unlikely to be hit except in cases of intentional mischief.
    // Such mischief is conducted in test_jsproxy:test_mixins_errors_2
    PyObject* str = JsProxy_Repr((PyObject*)self);
    const char* str_utf8 = PyUnicode_AsUTF8(str);
    PyErr_Format(PyExc_TypeError,
                 "object %s can't be used in 'await' expression",
                 str_utf8);
    return NULL;
  }
  PyObject* fut = NULL;
  PyObject* result = NULL;

  fut = wrap_promise(self->js, NULL);
  FAIL_IF_NULL(fut);
  result = _PyObject_CallMethodIdNoArgs(fut, &PyId___await__);

finally:
  Py_CLEAR(fut);
  return result;
}

/**
 * Overload for `then` for JsProxies with a `then` method. Of course without
 * this overload, the call would just fall through to the normal `then`
 * function. The advantage of this overload is that it automatically releases
 * the references to the onfulfilled and onrejected callbacks, which is quite
 * hard to do otherwise.
 */
PyObject*
JsProxy_then(JsProxy* self, PyObject* args, PyObject* kwds)
{
  PyObject* onfulfilled = NULL;
  PyObject* onrejected = NULL;

  static char* kwlist[] = { "onfulfilled", "onrejected", 0 };
  if (!PyArg_ParseTupleAndKeywords(
        args, kwds, "|OO:then", kwlist, &onfulfilled, &onrejected)) {
    return NULL;
  }

  JsRef promise_id = NULL;
  JsRef promise_handles = NULL;
  JsRef result_promise = NULL;
  PyObject* result = NULL;

  if (onfulfilled == Py_None) {
    Py_CLEAR(onfulfilled);
  }
  if (onrejected == Py_None) {
    Py_CLEAR(onrejected);
  }
  promise_id = hiwire_resolve_promise(self->js);
  FAIL_IF_NULL(promise_id);
  promise_handles = create_promise_handles(onfulfilled, onrejected, NULL);
  FAIL_IF_NULL(promise_handles);
  result_promise = hiwire_CallMethodId(promise_id, &JsId_then, promise_handles);
  if (result_promise == NULL) {
    Py_CLEAR(onfulfilled);
    Py_CLEAR(onrejected);
    FAIL();
  }
  result = JsProxy_create(result_promise);

finally:
  // don't clear onfulfilled, onrejected, they are borrowed from arguments.
  hiwire_CLEAR(promise_id);
  hiwire_CLEAR(promise_handles);
  hiwire_CLEAR(result_promise);
  return result;
}

static PyMethodDef JsProxy_then_MethodDef = {
  "then",
  (PyCFunction)JsProxy_then,
  METH_VARARGS | METH_KEYWORDS,
};

/**
 * Overload for `catch` for JsProxies with a `then` method.
 */
PyObject*
JsProxy_catch(JsProxy* self, PyObject* onrejected)
{
  JsRef promise_id = NULL;
  JsRef promise_handles = NULL;
  JsRef result_promise = NULL;
  PyObject* result = NULL;

  promise_id = hiwire_resolve_promise(self->js);
  FAIL_IF_NULL(promise_id);
  // We have to use create_promise_handles so that the handler gets released
  // even if the promise resolves successfully.
  promise_handles = create_promise_handles(NULL, onrejected, NULL);
  FAIL_IF_NULL(promise_handles);
  result_promise = hiwire_CallMethodId(promise_id, &JsId_then, promise_handles);
  if (result_promise == NULL) {
    Py_DECREF(onrejected);
    FAIL();
  }
  result = JsProxy_create(result_promise);

finally:
  hiwire_CLEAR(promise_id);
  hiwire_CLEAR(promise_handles);
  hiwire_CLEAR(result_promise);
  return result;
}

static PyMethodDef JsProxy_catch_MethodDef = {
  "catch",
  (PyCFunction)JsProxy_catch,
  METH_O,
};

/**
 * Overload for `finally` for JsProxies with a `then` method. This isn't
 * strictly necessary since one could get the same effect by just calling
 * create_once_callable on the argument, but it'd be bad to have `then` and
 * `catch` handle freeing the handler automatically but require something extra
 * to use `finally`.
 */
PyObject*
JsProxy_finally(JsProxy* self, PyObject* onfinally)
{
  JsRef proxy = NULL;
  JsRef promise_id = NULL;
  JsRef result_promise = NULL;
  PyObject* result = NULL;

  promise_id = hiwire_resolve_promise(self->js);
  FAIL_IF_NULL(promise_id);
  // Finally method is called no matter what so we can use
  // `create_once_callable`.
  proxy = create_once_callable(onfinally);
  FAIL_IF_NULL(proxy);
  result_promise =
    hiwire_CallMethodId_va(promise_id, &JsId_finally, proxy, NULL);
  if (result_promise == NULL) {
    Py_DECREF(onfinally);
    FAIL();
  }
  result = JsProxy_create(result_promise);

finally:
  hiwire_CLEAR(promise_id);
  hiwire_CLEAR(proxy);
  hiwire_CLEAR(result_promise);
  return result;
}

static PyMethodDef JsProxy_finally_MethodDef = {
  "finally_",
  (PyCFunction)JsProxy_finally,
  METH_O,
};

// Forward declaration
static PyObject*
create_proxy_of_type(int type_flags, JsRef object, JsRef this);

static PyObject*
JsProxy_as_object_map(PyObject* self, PyObject* Py_UNUSED(ignored))
{
  int type_flags = IS_OBJECT_MAP;
  return create_proxy_of_type(
    type_flags, JsProxy_REF(self), JsMethod_THIS(self));
}

static PyMethodDef JsProxy_as_object_map_MethodDef = {
  "as_object_map",
  (PyCFunction)JsProxy_as_object_map,
  METH_NOARGS,
};

EM_JS_REF(JsRef, JsObjMap_GetIter_js, (JsRef idobj), {
  let jsobj = Hiwire.get_value(idobj);
  return Hiwire.new_value(Module.iterObject(jsobj));
})

static PyObject*
JsObjMap_GetIter(PyObject* self)
{
  JsRef iditer = JsObjMap_GetIter_js(JsProxy_REF(self));
  if (iditer == NULL) {
    return NULL;
  }
  PyObject* result = js2python(iditer);
  hiwire_decref(iditer);
  return result;
}

EM_JS_NUM(int, JsObjMap_length_js, (JsRef idobj), {
  let jsobj = Hiwire.get_value(idobj);
  let length = 0;
  for (let _ of Module.iterObject(jsobj)) {
    length++;
  }
  return length;
})

static int
JsObjMap_length(PyObject* self)
{
  return JsObjMap_length_js(JsProxy_REF(self));
}

// A helper method for JsObjMap_subscript.
EM_JS_REF(JsRef, JsObjMap_subscript_js, (JsRef idobj, JsRef idkey), {
  let obj = Hiwire.get_value(idobj);
  let key = Hiwire.get_value(idkey);
  if (!Object.prototype.hasOwnProperty.call(obj, key)) {
    return 0;
  }
  return Hiwire.new_value(obj[key]);
});

static PyObject*
JsObjMap_subscript(PyObject* self, PyObject* pyidx)
{
  if (!PyUnicode_Check(pyidx)) {
    PyErr_SetObject(PyExc_KeyError, pyidx);
    return NULL;
  }

  JsRef idkey = NULL;
  JsRef idresult = NULL;
  PyObject* pyresult = NULL;

  idkey = python2js(pyidx);
  FAIL_IF_NULL(idkey);
  idresult = JsObjMap_subscript_js(JsProxy_REF(self), idkey);
  if (idresult == NULL) {
    if (!PyErr_Occurred()) {
      PyErr_SetObject(PyExc_KeyError, pyidx);
    }
    FAIL();
  }
  pyresult = js2python(idresult);

finally:
  hiwire_CLEAR(idkey);
  hiwire_CLEAR(idresult);
  return pyresult;
}

// A helper method for JsObjMap_ass_subscript.
// clang-format off
EM_JS_NUM(int,
JsObjMap_ass_subscript_js,
(JsRef idobj, JsRef idkey, JsRef idvalue),
{
  let obj = Hiwire.get_value(idobj);
  let key = Hiwire.get_value(idkey);
  if(idvalue === 0) {
    if (!Object.prototype.hasOwnProperty.call(obj, key)) {
      return -1;
    }
    delete obj[key];
  } else {
    obj[key] = Hiwire.get_value(idvalue);
  }
  return 0;
});
// clang-format on

static int
JsObjMap_ass_subscript(PyObject* self, PyObject* pykey, PyObject* pyvalue)
{
  if (!PyUnicode_Check(pykey)) {
    if (pyvalue) {
      PyErr_SetString(
        PyExc_TypeError,
        "Can only assign keys of type string to JavaScript object map");
    } else {
      PyErr_SetObject(PyExc_KeyError, pykey);
    }
    return -1;
  }

  bool success = false;
  JsRef idkey = NULL;
  JsRef idvalue = NULL;
  idkey = python2js(pykey);
  if (pyvalue != NULL) {
    idvalue = python2js(pyvalue);
    FAIL_IF_NULL(idvalue);
  }
  int status = JsObjMap_ass_subscript_js(JsProxy_REF(self), idkey, idvalue);
  if (status == -1) {
    if (!PyErr_Occurred()) {
      PyErr_SetObject(PyExc_KeyError, pykey);
    }
    FAIL();
  }
  success = true;
finally:
  hiwire_CLEAR(idkey);
  hiwire_CLEAR(idvalue);
  return success ? 0 : -1;
}

EM_JS_NUM(int, JsObjMap_contains_js, (JsRef idobj, JsRef idkey), {
  let obj = Hiwire.get_value(idobj);
  let key = Hiwire.get_value(idkey);
  return Object.prototype.hasOwnProperty.call(obj, key);
});

static int
JsObjMap_contains(PyObject* self, PyObject* obj)
{
  if (!PyUnicode_Check(obj)) {
    return 0;
  }
  int result = -1;

  JsRef jsobj = python2js(obj);
  FAIL_IF_NULL(jsobj);
  result = JsObjMap_contains_js(JsProxy_REF(self), jsobj);

finally:
  hiwire_CLEAR(jsobj);
  return result;
}

// clang-format off
static PyNumberMethods JsProxy_NumberMethods = {
  .nb_bool = JsProxy_Bool
};
// clang-format on

static PyGetSetDef JsProxy_GetSet[] = { { "typeof", .get = JsProxy_typeof },
                                        { "js_id", .get = JsProxy_js_id },
                                        { NULL } };

static PyTypeObject JsProxyType = {
  .tp_name = "pyodide.JsProxy",
  .tp_basicsize = sizeof(JsProxy),
  .tp_dealloc = (destructor)JsProxy_dealloc,
  .tp_getattro = JsProxy_GetAttr,
  .tp_setattro = JsProxy_SetAttr,
  .tp_richcompare = JsProxy_RichCompare,
  .tp_flags = Py_TPFLAGS_DEFAULT | Py_TPFLAGS_BASETYPE,
  .tp_doc = "A proxy to make a Javascript object behave like a Python object",
  .tp_getset = JsProxy_GetSet,
  .tp_as_number = &JsProxy_NumberMethods,
  .tp_repr = JsProxy_Repr,
  .tp_dictoffset = offsetof(JsProxy, dict),
};

static int
JsProxy_cinit(PyObject* obj, JsRef idobj)
{
  JsProxy* self = (JsProxy*)obj;
  self->js = hiwire_incref(idobj);
#ifdef DEBUG_F
  extern bool tracerefs;
  if (tracerefs) {
    printf("JsProxy cinit: %zd, object: %zd\n", (long)obj, (long)self->js);
  }
#endif
  return 0;
}

/**
 * A wrapper for JsProxy that inherits from Exception. TODO: consider just
 * making JsProxy of an exception inherit from Exception?
 */
typedef struct
{
  PyException_HEAD PyObject* js_error;
} JsExceptionObject;

// Pickle support
static PyObject*
JsException_reduce(PyBaseExceptionObject* self, PyObject* Py_UNUSED(ignored))
{
  // We can't pickle the js_error because it is a JsProxy.
  // The point of this function is to convert it to a string.
  // Compare OSError_reduce in cpython/Objects/exceptions.c which is similar.
  PyObject* res = NULL;

  PyObject* args;

  PyObject* tmp;
  tmp = PyTuple_GET_ITEM(self->args, 0);

  if (!JsProxy_Check(tmp)) {
    // If for some reason js_error isn't a JsProxy, leave it alone.
    args = self->args;
    Py_INCREF(args);
  } else {
    // Make a new tuple, for the first entry use the repr of js_error.
    args = PyTuple_New(PyTuple_GET_SIZE(self->args));
    tmp = PyObject_Repr(tmp);
    PyTuple_SET_ITEM(args, 0, tmp);

    // Copy over all other entries
    for (int i = 1; i < PyTuple_GET_SIZE(self->args); i++) {
      tmp = PyTuple_GET_ITEM(self->args, i);
      Py_INCREF(tmp);
      PyTuple_SET_ITEM(self->args, i, tmp);
    }
  }

  // This is now just like BaseException_reduce
  if (self->dict)
    res = PyTuple_Pack(3, Py_TYPE(self), args, self->dict);
  else
    res = PyTuple_Pack(2, Py_TYPE(self), args);
  Py_DECREF(args);
  return res;
}

static PyMethodDef JsException_methods[] = {
  { "__reduce__", (PyCFunction)JsException_reduce, METH_NOARGS },
  { NULL } /* Sentinel */
};

static PyMemberDef JsException_members[] = {
  { "js_error",
    T_OBJECT_EX,
    offsetof(JsExceptionObject, js_error),
    READONLY,
    PyDoc_STR("A wrapper around a Javascript Error to allow the Error to be "
              "thrown in Python.") },
  { NULL } /* Sentinel */
};

static int
JsException_init(JsExceptionObject* self, PyObject* args, PyObject* kwds)
{
  Py_ssize_t size = PyTuple_GET_SIZE(args);
  PyObject* js_error;
  if (size == 0) {
    PyErr_SetString(
      PyExc_TypeError,
      "__init__() missing 1 required positional argument: 'js_error'.");
    return -1;
  }

  js_error = PyTuple_GET_ITEM(args, 0);
  if (!PyObject_TypeCheck(js_error, &JsProxyType)) {
    PyErr_SetString(PyExc_TypeError,
                    "Argument 'js_error' must be an instance of JsProxy.");
    return -1;
  }

  if (PyExc_BaseException_Type->tp_init((PyObject*)self, args, kwds) == -1)
    return -1;

  Py_CLEAR(self->js_error);
  Py_INCREF(js_error);
  self->js_error = js_error;
  return 0;
}

static int
JsException_clear(JsExceptionObject* self)
{
  Py_CLEAR(self->js_error);
  return PyExc_BaseException_Type->tp_clear((PyObject*)self);
}

static void
JsException_dealloc(JsExceptionObject* self)
{
  JsException_clear(self);
  PyExc_BaseException_Type->tp_free((PyObject*)self);
}

static int
JsException_traverse(JsExceptionObject* self, visitproc visit, void* arg)
{
  Py_VISIT(self->js_error);
  return PyExc_BaseException_Type->tp_traverse((PyObject*)self, visit, arg);
}

// Not sure we are interfacing with the GC correctly. There should be a call to
// PyObject_GC_Track somewhere?
static PyTypeObject _Exc_JsException = {
  PyVarObject_HEAD_INIT(NULL, 0) "pyodide.JsException",
  .tp_basicsize = sizeof(JsExceptionObject),
  .tp_dealloc = (destructor)JsException_dealloc,
  .tp_flags = Py_TPFLAGS_DEFAULT | Py_TPFLAGS_BASETYPE | Py_TPFLAGS_HAVE_GC,
  .tp_doc =
    PyDoc_STR("An exception which wraps a Javascript error. The js_error field "
              "contains a JsProxy for the wrapped error."),
  .tp_traverse = (traverseproc)JsException_traverse,
  .tp_clear = (inquiry)JsException_clear,
  .tp_members = JsException_members,
  .tp_methods = JsException_methods,
  // PyExc_Exception isn't static so we fill in .tp_base in JsProxy_init
  // .tp_base = (PyTypeObject *)PyExc_Exception,
  .tp_dictoffset = offsetof(JsExceptionObject, dict),
  .tp_init = (initproc)JsException_init
};
static PyObject* Exc_JsException = (PyObject*)&_Exc_JsException;

static PyObject*
JsProxy_new_error(JsRef idobj)
{
  PyObject* proxy = NULL;
  PyObject* result = NULL;
  proxy = JsProxyType.tp_alloc(&JsProxyType, 0);
  FAIL_IF_NULL(proxy);
  FAIL_IF_NONZERO(JsProxy_cinit(proxy, idobj));
  result = PyObject_CallOneArg(Exc_JsException, proxy);
  FAIL_IF_NULL(result);
finally:
  Py_CLEAR(proxy);
  return result;
}

////////////////////////////////////////////////////////////
// JsMethod
//
// A subclass of JsProxy for methods

/**
 * Prepare arguments from a `METH_FASTCALL | METH_KEYWORDS` Python function to a
 * JavaScript call. We call `python2js` on each argument. Any PyProxy *created*
 * by `python2js` is stored into the `proxies` list to be destroyed later (if
 * the argument is a PyProxy created with `create_proxy` it won't be recorded
 * for destruction).
 */
JsRef
JsMethod_ConvertArgs(PyObject* const* args,
                     Py_ssize_t nargs,
                     PyObject* kwnames,
                     JsRef proxies)
{
  bool success = false;
  JsRef idargs = NULL;
  JsRef idarg = NULL;
  JsRef idkwargs = NULL;

  idargs = JsArray_New();
  FAIL_IF_NULL(idargs);
  for (Py_ssize_t i = 0; i < nargs; ++i) {
    idarg = python2js_track_proxies(args[i], proxies);
    FAIL_IF_NULL(idarg);
    FAIL_IF_MINUS_ONE(JsArray_Push(idargs, idarg));
    hiwire_CLEAR(idarg);
  }

  bool has_kwargs = false;
  if (kwnames != NULL) {
    // There were kwargs? But maybe kwnames is the empty tuple?
    PyObject* kwname = PyTuple_GetItem(kwnames, 0); /* borrowed!*/
    // Clear IndexError
    PyErr_Clear();
    if (kwname != NULL) {
      has_kwargs = true;
    }
  }
  if (!has_kwargs) {
    goto success;
  }

  // store kwargs into an object which we'll use as the last argument.
  idkwargs = JsObject_New();
  FAIL_IF_NULL(idkwargs);
  Py_ssize_t nkwargs = PyTuple_Size(kwnames);
  for (Py_ssize_t i = 0, k = nargs; i < nkwargs; ++i, ++k) {
    PyObject* name = PyTuple_GET_ITEM(kwnames, i); /* borrowed! */
    const char* name_utf8 = PyUnicode_AsUTF8(name);
    idarg = python2js_track_proxies(args[k], proxies);
    FAIL_IF_NULL(idarg);
    FAIL_IF_MINUS_ONE(JsObject_SetString(idkwargs, name_utf8, idarg));
    hiwire_CLEAR(idarg);
  }
  FAIL_IF_MINUS_ONE(JsArray_Push(idargs, idkwargs));

success:
  success = true;
finally:
  hiwire_CLEAR(idarg);
  hiwire_CLEAR(idkwargs);
  if (!success) {
    hiwire_CLEAR(idargs);
  }
  return idargs;
}

/**
 * This is a helper function for calling asynchronous js functions. proxies_id
 * is an Array of proxies to destroy, it returns a JsRef to a function that
 * destroys them and the result of the Promise.
 */
EM_JS_REF(JsRef, get_async_js_call_done_callback, (JsRef proxies_id), {
  let proxies = Hiwire.get_value(proxies_id);
  return Hiwire.new_value(function(result) {
    let msg = "This borrowed proxy was automatically destroyed " +
              "at the end of an asynchronous function call. Try " +
              "using create_proxy or create_once_callable.";
    for (let px of proxies) {
      Module.pyproxy_destroy(px, msg);
    }
    if (API.isPyProxy(result)) {
      Module.pyproxy_destroy(result, msg);
    }
  });
});

/**
 * __call__ overload for methods. Controlled by IS_CALLABLE.
 */
static PyObject*
JsMethod_Vectorcall(PyObject* self,
                    PyObject* const* args,
                    size_t nargsf,
                    PyObject* kwnames)
{
  bool success = false;
  JsRef proxies = NULL;
  JsRef idargs = NULL;
  JsRef idresult = NULL;
  bool result_is_promise = false;
  JsRef async_done_callback = NULL;
  PyObject* pyresult = NULL;

  // Recursion error?
  FAIL_IF_NONZERO(Py_EnterRecursiveCall(" in JsMethod_Vectorcall"));
  proxies = JsArray_New();
  idargs =
    JsMethod_ConvertArgs(args, PyVectorcall_NARGS(nargsf), kwnames, proxies);
  FAIL_IF_NULL(idargs);
  idresult = hiwire_call_bound(JsProxy_REF(self), JsMethod_THIS(self), idargs);
  FAIL_IF_NULL(idresult);
  result_is_promise = hiwire_is_promise(idresult);
  if (!result_is_promise) {
    pyresult = js2python(idresult);
  } else {
    // Result was a promise. In this case we don't want to destroy the arguments
    // until the promise is ready. Furthermore, since we destroy the result of
    // the Promise, we deny the user access to the Promise (would cause
    // exceptions). Instead we return a Future. When the promise is ready, we
    // resolve the Future with the result from the Promise and destroy the
    // arguments and result.
    async_done_callback = get_async_js_call_done_callback(proxies);
    FAIL_IF_NULL(async_done_callback);
    pyresult = wrap_promise(idresult, async_done_callback);
  }
  FAIL_IF_NULL(pyresult);

  success = true;
finally:
  Py_LeaveRecursiveCall(/* " in JsMethod_Vectorcall" */);
  if (!(success && result_is_promise)) {
    // If we succeeded and the result was a promise then we destroy the
    // arguments in async_done_callback instead of here. Otherwise, destroy the
    // arguments and return value now.
    if (idresult != NULL && hiwire_is_pyproxy(idresult)) {
      JsArray_Push_unchecked(proxies, idresult);
    }
    destroy_proxies(proxies,
                    "This borrowed proxy was automatically destroyed at the "
                    "end of a function call. Try using "
                    "create_proxy or create_once_callable.");
  }
  hiwire_CLEAR(proxies);
  hiwire_CLEAR(idargs);
  hiwire_CLEAR(idresult);
  hiwire_CLEAR(async_done_callback);
  if (!success) {
    Py_CLEAR(pyresult);
  }
  return pyresult;
}

/**
 * jsproxy.new implementation. Controlled by IS_CALLABLE.
 *
 * This does Reflect.construct(this, args). In other words, this treats the
 * JsMethod as a JavaScript class, constructs a new JavaScript object of that
 * class and returns a new JsProxy wrapping it. Similar to `new this(args)`.
 */
static PyObject*
JsMethod_Construct(PyObject* self,
                   PyObject* const* args,
                   Py_ssize_t nargs,
                   PyObject* kwnames)
{
  bool success = false;
  JsRef proxies = NULL;
  JsRef idargs = NULL;
  JsRef idresult = NULL;
  PyObject* pyresult = NULL;

  // Recursion error?
  FAIL_IF_NONZERO(Py_EnterRecursiveCall(" in JsMethod_Construct"));

  proxies = JsArray_New();
  idargs = JsMethod_ConvertArgs(args, nargs, kwnames, proxies);
  FAIL_IF_NULL(idargs);
  idresult = hiwire_construct(JsProxy_REF(self), idargs);
  FAIL_IF_NULL(idresult);
  pyresult = js2python(idresult);
  FAIL_IF_NULL(pyresult);

  success = true;
finally:
  Py_LeaveRecursiveCall(/* " in JsMethod_Construct" */);
  destroy_proxies(proxies,
                  "This borrowed proxy was automatically destroyed. Try using "
                  "create_proxy or create_once_callable.");
  hiwire_CLEAR(proxies);
  hiwire_CLEAR(idargs);
  hiwire_CLEAR(idresult);
  if (!success) {
    Py_CLEAR(pyresult);
  }
  return pyresult;
}

// clang-format off
static PyMethodDef JsMethod_Construct_MethodDef = {
  "new",
  (PyCFunction)JsMethod_Construct,
  METH_FASTCALL | METH_KEYWORDS
};
// clang-format on

static PyObject*
JsMethod_descr_get(PyObject* self, PyObject* obj, PyObject* type)
{
  JsRef jsobj = NULL;
  PyObject* result = NULL;

  if (obj == Py_None || obj == NULL) {
    Py_INCREF(self);
    return self;
  }

  jsobj = python2js(obj);
  FAIL_IF_NULL(jsobj);
  result = JsProxy_create_with_this(JsProxy_REF(self), jsobj);

finally:
  hiwire_CLEAR(jsobj);
  return result;
}

static int
JsMethod_cinit(PyObject* obj, JsRef this_)
{
  JsProxy* self = (JsProxy*)obj;
  self->this_ = hiwire_incref(this_);
  self->vectorcall = JsMethod_Vectorcall;
  return 0;
}

////////////////////////////////////////////////////////////
// JsBuffer
//
// A subclass of JsProxy for Buffers

// We make our own Buffer struct because as far as I can tell BytesArray and
// array are both unsuitable. (To use "array" we need to perform extra copies,
// using BytesArray we run into trouble finding a location to store the Shape.)
// clang-format off
typedef struct
{
  PyObject_HEAD
  void* data;
  Py_ssize_t byteLength; // invariant: byteLength should be equal to length * itemsize
  Py_ssize_t length;
  char* format;
  Py_ssize_t itemsize;
} Buffer;
// clang-format on

static int
Buffer_cinit(Buffer* self,
             Py_ssize_t byteLength,
             char* format,
             Py_ssize_t itemsize)
{
  self->data = PyMem_Malloc(byteLength);
  self->byteLength = byteLength;
  self->format = format; // Format has static lifetime
  self->itemsize = itemsize;
  self->length = byteLength / itemsize;
  return 0;
}

void
Buffer_dealloc(PyObject* self)
{
  PyMem_Free(((Buffer*)self)->data);
  ((Buffer*)self)->data = NULL;
}

static int
Buffer_GetBuffer(PyObject* obj, Py_buffer* view, int flags)
{
  Buffer* self = (Buffer*)obj;
  view->obj = NULL;
  // This gets decremented automatically by PyBuffer_Release (even though
  // bf_releasebuffer is NULL)
  Py_INCREF(self);

  view->buf = self->data;
  view->obj = (PyObject*)self;
  view->len = self->byteLength;
  view->readonly = false;
  view->itemsize = self->itemsize;
  view->format = self->format;
  view->ndim = 1;
  // It's important to include the shape:
  // "If shape is NULL as a result of a PyBUF_SIMPLE or a PyBUF_WRITABLE
  // request, the consumer must disregard itemsize and assume itemsize == 1."
  view->shape = &self->length;
  view->strides = NULL;
  view->suboffsets = NULL;

  return 0;
}

static PyBufferProcs Buffer_BufferProcs = {
  .bf_getbuffer = Buffer_GetBuffer,
  .bf_releasebuffer = NULL,
};

static PyTypeObject BufferType = {
  .tp_name = "Buffer",
  .tp_basicsize = sizeof(Buffer),
  .tp_dealloc = Buffer_dealloc,
  .tp_as_buffer = &Buffer_BufferProcs,
  .tp_flags = Py_TPFLAGS_DEFAULT,
  .tp_doc = PyDoc_STR("An internal helper buffer"),
};

/**
 * This is a helper function to do error checking for JsBuffer_assign_to
 * and JsBuffer_assign.
 *
 * self -- The JavaScript buffer involved
 * view -- The Py_buffer view involved
 * safe -- If true, check data type compatibility, if false only check size
 *         compatibility.
 * dir -- Used for error messages, if true we are assigning from js buffer to
 *        the py buffer, if false we are assigning from the py buffer to the js
 *        buffer
 */
static int
check_buffer_compatibility(JsProxy* self, Py_buffer view, bool safe, bool dir)
{
  if (view.len != self->byteLength) {
    if (dir) {
      PyErr_Format(
        PyExc_ValueError,
        "cannot assign from TypedArray of length %d to buffer of length %d",
        self->byteLength,
        view.len);
    } else {
      PyErr_Format(
        PyExc_ValueError,
        "cannot assign to TypedArray of length %d from buffer of length %d",
        view.len,
        self->byteLength);
    }
    return -1;
  }
  if (safe) {
    bool compatible;
    if (view.format && self->format) {
      compatible = strcmp(view.format, self->format) != 0;
    } else {
      compatible = view.itemsize == self->itemsize;
    }
    if (!compatible) {
      PyErr_Format(PyExc_ValueError,
                   "TypedArray and memorybuffer have incompatible formats");
      return -1;
    }
  }
  return 0;
}

/**
 * Assign from a js buffer to a py buffer
 * obj -- A JsBuffer (meaning a PyProxy of an ArrayBuffer or an ArrayBufferView)
 * buffer -- A PyObject which supports the buffer protocol and is writable.
 */
static PyObject*
JsBuffer_assign_to(PyObject* obj, PyObject* target)
{
  JsProxy* self = (JsProxy*)obj;
  bool success = false;
  Py_buffer view = { 0 };

  FAIL_IF_MINUS_ONE(
    PyObject_GetBuffer(target, &view, PyBUF_ANY_CONTIGUOUS | PyBUF_WRITABLE));
  bool safe = self->check_assignments;
  bool dir = true;
  FAIL_IF_MINUS_ONE(check_buffer_compatibility(self, view, safe, dir));
  FAIL_IF_MINUS_ONE(hiwire_assign_to_ptr(JsProxy_REF(self), view.buf));

  success = true;
finally:
  PyBuffer_Release(&view);
  if (success) {
    Py_RETURN_NONE;
  }
  return NULL;
}

static PyMethodDef JsBuffer_assign_to_MethodDef = {
  "assign_to",
  (PyCFunction)JsBuffer_assign_to,
  METH_O,
};

/**
 * Assign from a py buffer to a js buffer
 * obj -- A JsBuffer (meaning a PyProxy of an ArrayBuffer or an ArrayBufferView)
 * buffer -- A PyObject which supports the buffer protocol (can be read only)
 */
static PyObject*
JsBuffer_assign(PyObject* obj, PyObject* source)
{
  JsProxy* self = (JsProxy*)obj;
  bool success = false;
  Py_buffer view = { 0 };

  FAIL_IF_MINUS_ONE(PyObject_GetBuffer(source, &view, PyBUF_ANY_CONTIGUOUS));
  bool safe = self->check_assignments;
  bool dir = false;
  FAIL_IF_MINUS_ONE(check_buffer_compatibility(self, view, safe, dir));
  FAIL_IF_MINUS_ONE(hiwire_assign_from_ptr(JsProxy_REF(self), view.buf));

  success = true;
finally:
  PyBuffer_Release(&view);
  if (success) {
    Py_RETURN_NONE;
  }
  return NULL;
}

static PyMethodDef JsBuffer_assign_MethodDef = {
  "assign",
  (PyCFunction)JsBuffer_assign,
  METH_O,
};

/**
 * Used from js2python for to_py and by to_memoryview. Make a new Python buffer
 * with the same data as jsbuffer.
 *
 * All other arguments are calculated from jsbuffer, but it's more convenient to
 * calculate them in JavaScript and pass them as arguments than to acquire them
 * from C.
 *
 * jsbuffer - An ArrayBuffer view or an ArrayBuffer
 * byteLength - the byteLength of jsbuffer
 * format - the appropriate format for jsbuffer, from get_buffer_datatype
 * itemsize - the appropriate itemsize for jsbuffer, from get_buffer_datatype
 */
PyObject*
JsBuffer_CopyIntoMemoryView(JsRef jsbuffer,
                            Py_ssize_t byteLength,
                            char* format,
                            Py_ssize_t itemsize)
{
  bool success = false;
  Buffer* buffer = NULL;
  PyObject* result = NULL;

  buffer = (Buffer*)BufferType.tp_alloc(&BufferType, byteLength);
  FAIL_IF_NULL(buffer);
  FAIL_IF_MINUS_ONE(Buffer_cinit(buffer, byteLength, format, itemsize));
  FAIL_IF_MINUS_ONE(hiwire_assign_to_ptr(jsbuffer, buffer->data));
  result = PyMemoryView_FromObject((PyObject*)buffer);
  FAIL_IF_NULL(result);

  success = true;
finally:
  Py_CLEAR(buffer);
  if (!success) {
    Py_CLEAR(result);
  }
  return result;
}

/**
 * Used by to_bytes. Make a new bytes object and copy the data from the
 * ArrayBuffer into it.
 */
PyObject*
JsBuffer_CopyIntoBytes(JsRef jsbuffer, Py_ssize_t byteLength)
{
  bool success = false;

  PyObject* result = PyBytes_FromStringAndSize(NULL, byteLength);
  FAIL_IF_NULL(result);
  char* data = PyBytes_AS_STRING(result);
  FAIL_IF_MINUS_ONE(hiwire_assign_to_ptr(jsbuffer, data));
  success = true;
finally:
  if (!success) {
    Py_CLEAR(result);
  }
  return result;
}

/**
 * Used by JsBuffer_ToString. Decode the ArrayBuffer into a Javascript string
 * using a TextDecoder with the given encoding. I have found no evidence that
 * the encoding argument ever matters...
 *
 * If a decoding error occurs, return 0 without setting error flag so we can
 * replace with a UnicodeDecodeError
 */
// clang-format off
EM_JS_REF(JsRef,
JsBuffer_DecodeString_js,
(JsRef jsbuffer_id, char* encoding),
{
  let buffer = Hiwire.get_value(jsbuffer_id);
  let encoding_js;
  if (encoding) {
    encoding_js = UTF8ToString(encoding);
  }
  let decoder = new TextDecoder(encoding_js, {fatal : true, ignoreBOM: true});
  let res;
  try {
    res = decoder.decode(buffer);
  } catch(e){
    if(e instanceof TypeError) {
      // Decoding error
      return 0;
    }
    throw e;
  }
  return Hiwire.new_value(res);
})
// clang-format on

/**
 * Decode the ArrayBuffer into a PyUnicode object.
 */
PyObject*
JsBuffer_ToString(JsRef jsbuffer, char* encoding)
{
  JsRef jsresult = NULL;
  PyObject* result = NULL;

  jsresult = JsBuffer_DecodeString_js(jsbuffer, encoding);
  if (jsresult == NULL && !PyErr_Occurred()) {
    PyErr_Format(PyExc_ValueError,
                 "Failed to decode Javascript TypedArray as %s",
                 encoding ? encoding : "utf8");
  }
  FAIL_IF_NULL(jsresult);
  result = js2python(jsresult);
  FAIL_IF_NULL(result);

finally:
  hiwire_CLEAR(jsresult);
  return result;
}

static PyObject*
JsBuffer_tomemoryview(PyObject* buffer, PyObject* _ignored)
{
  JsProxy* self = (JsProxy*)buffer;
  return JsBuffer_CopyIntoMemoryView(
    self->js, self->byteLength, self->format, self->itemsize);
}

static PyMethodDef JsBuffer_tomemoryview_MethodDef = {
  "to_memoryview",
  (PyCFunction)JsBuffer_tomemoryview,
  METH_NOARGS,
};

static PyObject*
JsBuffer_tobytes(PyObject* buffer, PyObject* _ignored)
{
  JsProxy* self = (JsProxy*)buffer;
  return JsBuffer_CopyIntoBytes(self->js, self->byteLength);
}

static PyMethodDef JsBuffer_tobytes_MethodDef = {
  "to_bytes",
  (PyCFunction)JsBuffer_tobytes,
  METH_NOARGS,
};

static long
get_fileno(PyObject* file)
{
  PyObject* pyfileno = _PyObject_CallMethodIdNoArgs(file, &PyId_fileno);
  if (pyfileno == NULL) {
    return -1;
  }
  return PyLong_AsLong(pyfileno);
}

static PyObject*
JsBuffer_write_to_file(PyObject* jsbuffer, PyObject* file)
{
  int fd = get_fileno(file);
  if (fd == -1) {
    return NULL;
  }
  if (hiwire_write_to_file(JsProxy_REF(jsbuffer), fd)) {
    return NULL;
  }
  Py_RETURN_NONE;
}

static PyMethodDef JsBuffer_write_to_file_MethodDef = {
  "to_file",
  (PyCFunction)JsBuffer_write_to_file,
  METH_O,
};

static PyObject*
JsBuffer_read_from_file(PyObject* jsbuffer, PyObject* file)
{
  int fd = get_fileno(file);
  if (fd == -1) {
    return NULL;
  }
  if (hiwire_read_from_file(JsProxy_REF(jsbuffer), fd)) {
    return NULL;
  }
  Py_RETURN_NONE;
}

static PyMethodDef JsBuffer_read_from_file_MethodDef = {
  "from_file",
  (PyCFunction)JsBuffer_read_from_file,
  METH_O,
};

static PyObject*
JsBuffer_into_file(PyObject* jsbuffer, PyObject* file)
{
  int fd = get_fileno(file);
  if (fd == -1) {
    return NULL;
  }
  if (hiwire_into_file(JsProxy_REF(jsbuffer), fd)) {
    return NULL;
  }
  Py_RETURN_NONE;
}

static PyMethodDef JsBuffer_into_file_MethodDef = {
  "_into_file",
  (PyCFunction)JsBuffer_into_file,
  METH_O,
};

static PyObject*
JsBuffer_tostring(PyObject* self,
                  PyObject* const* args,
                  Py_ssize_t nargs,
                  PyObject* kwnames)
{
  static const char* const _keywords[] = { "encoding", 0 };
  static struct _PyArg_Parser _parser = { "|s:to_string", _keywords, 0 };
  char* encoding = NULL;
  if (!_PyArg_ParseStackAndKeywords(
        args, nargs, kwnames, &_parser, &encoding)) {
    return NULL;
  }
  return JsBuffer_ToString(JsProxy_REF(self), encoding);
}

static PyMethodDef JsBuffer_tostring_MethodDef = {
  "to_string",
  (PyCFunction)JsBuffer_tostring,
  METH_FASTCALL | METH_KEYWORDS,
};

int
JsBuffer_cinit(PyObject* obj)
{
  bool success = false;
  JsProxy* self = (JsProxy*)obj;
  // TODO: should logic here be any different if we're on wasm heap?
  // format string is borrowed from hiwire_get_buffer_datatype, DO NOT
  // DEALLOCATE!
  hiwire_get_buffer_info(JsProxy_REF(self),
                         &self->byteLength,
                         &self->format,
                         &self->itemsize,
                         &self->check_assignments);
  if (self->format == NULL) {
    char* typename = hiwire_constructor_name(JsProxy_REF(self));
    PyErr_Format(
      PyExc_RuntimeError,
      "Unknown typed array type '%s'. This is a problem with Pyodide, please "
      "open an issue about it here: "
      "https://github.com/pyodide/pyodide/issues/new",
      typename);
    free(typename);
    FAIL();
  }

  success = true;
finally:
  return success ? 0 : -1;
}

EM_JS_REF(PyObject*, JsDoubleProxy_unwrap_helper, (JsRef id), {
  return Module.PyProxy_getPtr(Hiwire.get_value(id));
});

PyObject*
JsDoubleProxy_unwrap(PyObject* obj, PyObject* _ignored)
{
  PyObject* result = JsDoubleProxy_unwrap_helper(JsProxy_REF(obj));
  Py_XINCREF(result);
  return result;
}

static PyMethodDef JsDoubleProxy_unwrap_MethodDef = {
  "unwrap",
  (PyCFunction)JsDoubleProxy_unwrap,
  METH_NOARGS,
};

/**
 * This dynamically creates a subtype of JsProxy using PyType_FromSpecWithBases.
 * It is called from JsProxy_get_subtype(flags) when a type with the given flags
 * doesn't already exist.
 *
 * None of these types have tp_new method, we create them with tp_alloc and then
 * call whatever init methods are needed. "new" and multiple inheritance don't
 * go together very well.
 */
static PyObject*
JsProxy_create_subtype(int flags)
{
  // Make sure these stack allocations are large enough to fit!
  PyType_Slot slots[20];
  int cur_slot = 0;
  PyMethodDef methods[50];
  int cur_method = 0;
  PyMemberDef members[5];
  int cur_member = 0;

  methods[cur_method++] = JsProxy_Dir_MethodDef;
  methods[cur_method++] = JsProxy_toPy_MethodDef;
  methods[cur_method++] = JsProxy_object_entries_MethodDef;
  methods[cur_method++] = JsProxy_object_keys_MethodDef;
  methods[cur_method++] = JsProxy_object_values_MethodDef;

  PyTypeObject* base = &JsProxyType;
  int tp_flags = Py_TPFLAGS_DEFAULT;
  if (flags & IS_OBJECT_MAP) {
    slots[cur_slot++] =
      (PyType_Slot){ .slot = Py_tp_iter, .pfunc = (void*)JsObjMap_GetIter };
    slots[cur_slot++] =
      (PyType_Slot){ .slot = Py_mp_length, .pfunc = (void*)JsObjMap_length };
    slots[cur_slot++] = (PyType_Slot){ .slot = Py_mp_subscript,
                                       .pfunc = (void*)JsObjMap_subscript };
    slots[cur_slot++] = (PyType_Slot){ .slot = Py_mp_ass_subscript,
                                       .pfunc = (void*)JsObjMap_ass_subscript };
    slots[cur_slot++] = (PyType_Slot){ .slot = Py_sq_contains,
                                       .pfunc = (void*)JsObjMap_contains };
    goto skip_container_slots;
  }

  if (flags & IS_ITERABLE) {
    // This uses `obj[Symbol.iterator]()`
    slots[cur_slot++] =
      (PyType_Slot){ .slot = Py_tp_iter, .pfunc = (void*)JsProxy_GetIter };
  }
  if (flags & IS_ITERATOR) {
    // JsProxy_GetIter would work just as well as PyObject_SelfIter but
    // PyObject_SelfIter avoids an unnecessary allocation.
    slots[cur_slot++] =
      (PyType_Slot){ .slot = Py_tp_iter, .pfunc = (void*)PyObject_SelfIter };
    slots[cur_slot++] =
      (PyType_Slot){ .slot = Py_tp_iternext, .pfunc = (void*)JsProxy_IterNext };
  }
  if (flags & HAS_LENGTH) {
    // If the function has a `size` or `length` member, use this for
    // `len(proxy)` Prefer `size` to `length`.
    slots[cur_slot++] =
      (PyType_Slot){ .slot = Py_mp_length, .pfunc = (void*)JsProxy_length };
  }
  if (flags & HAS_GET) {
    slots[cur_slot++] = (PyType_Slot){ .slot = Py_mp_subscript,
                                       .pfunc = (void*)JsProxy_subscript };
  }
  if (flags & HAS_SET) {
    // It's assumed that if HAS_SET then also HAS_DELETE.
    // We will try to use `obj.delete("key")` to resolve `del proxy["key"]`
    slots[cur_slot++] = (PyType_Slot){ .slot = Py_mp_ass_subscript,
                                       .pfunc = (void*)JsProxy_ass_subscript };
  }
  // Overloads for the `in` operator: javascript uses `obj.has()` for cheap
  // containment checks (e.g., set, map) and `includes` for less cheap ones (eg
  // array). Prefer the `has` method if present.
  if (flags & HAS_INCLUDES) {
    slots[cur_slot++] =
      (PyType_Slot){ .slot = Py_sq_contains, .pfunc = (void*)JsProxy_includes };
  }
  if (flags & HAS_HAS) {
    slots[cur_slot++] =
      (PyType_Slot){ .slot = Py_sq_contains, .pfunc = (void*)JsProxy_has };
  }
skip_container_slots:

  if (flags & IS_AWAITABLE) {
    slots[cur_slot++] =
      (PyType_Slot){ .slot = Py_am_await, .pfunc = (void*)JsProxy_Await };
    methods[cur_method++] = JsProxy_then_MethodDef;
    methods[cur_method++] = JsProxy_catch_MethodDef;
    methods[cur_method++] = JsProxy_finally_MethodDef;
  }
  if (flags & IS_CALLABLE) {
    tp_flags |= _Py_TPFLAGS_HAVE_VECTORCALL;
    slots[cur_slot++] =
      (PyType_Slot){ .slot = Py_tp_call, .pfunc = (void*)PyVectorcall_Call };
    slots[cur_slot++] = (PyType_Slot){ .slot = Py_tp_descr_get,
                                       .pfunc = (void*)JsMethod_descr_get };
    // We could test separately for whether a function is constructable,
    // but it generates a lot of false positives.
    methods[cur_method++] = JsMethod_Construct_MethodDef;
  }
  if (flags & IS_ARRAY) {
    // If the object is an array (or a HTMLCollection or NodeList), then we want
    // subscripting `proxy[idx]` to go to `jsobj[idx]` instead of
    // `jsobj.get(idx)`. Hopefully anyone else who defines a custom array object
    // will subclass Array.
    slots[cur_slot++] = (PyType_Slot){ .slot = Py_mp_subscript,
                                       .pfunc = (void*)JsArray_subscript };
    slots[cur_slot++] = (PyType_Slot){ .slot = Py_mp_ass_subscript,
                                       .pfunc = (void*)JsArray_ass_subscript };
    slots[cur_slot++] = (PyType_Slot){ .slot = Py_sq_inplace_concat,
                                       .pfunc = (void*)JsArray_inplace_concat };
    methods[cur_method++] = JsArray_extend_MethodDef;
    methods[cur_method++] = JsArray_pop_MethodDef;
    methods[cur_method++] = JsArray_append_MethodDef;

    methods[cur_method++] = JsArray_index_MethodDef;
    methods[cur_method++] = JsArray_count_MethodDef;
    methods[cur_method++] = JsArray_reversed_MethodDef;
    methods[cur_method++] = JsArray_reverse_MethodDef;
  }
  if (flags & IS_TYPEDARRAY) {
    slots[cur_slot++] = (PyType_Slot){ .slot = Py_mp_subscript,
                                       .pfunc = (void*)JsTypedArray_subscript };
    slots[cur_slot++] =
      (PyType_Slot){ .slot = Py_mp_ass_subscript,
                     .pfunc = (void*)JsTypedArray_ass_subscript };
    methods[cur_method++] = JsArray_index_MethodDef;
    methods[cur_method++] = JsArray_count_MethodDef;
    methods[cur_method++] = JsArray_reversed_MethodDef;
    methods[cur_method++] = JsArray_reverse_MethodDef;
  }
  if (flags & IS_NODE_LIST) {
    slots[cur_slot++] = (PyType_Slot){ .slot = Py_mp_subscript,
                                       .pfunc = (void*)JsNodeList_subscript };
    methods[cur_method++] = JsArray_reversed_MethodDef;
  }
  if (flags & IS_BUFFER) {
    methods[cur_method++] = JsBuffer_assign_MethodDef;
    methods[cur_method++] = JsBuffer_assign_to_MethodDef;
    methods[cur_method++] = JsBuffer_tomemoryview_MethodDef;
    methods[cur_method++] = JsBuffer_tobytes_MethodDef;
    methods[cur_method++] = JsBuffer_tostring_MethodDef;
    methods[cur_method++] = JsBuffer_write_to_file_MethodDef;
    methods[cur_method++] = JsBuffer_read_from_file_MethodDef;
    methods[cur_method++] = JsBuffer_into_file_MethodDef;
  }
  if (flags & IS_DOUBLE_PROXY) {
    methods[cur_method++] = JsDoubleProxy_unwrap_MethodDef;
  }
  if (!(flags & (IS_ARRAY | IS_TYPEDARRAY | IS_NODE_LIST | IS_BUFFER |
                 IS_DOUBLE_PROXY | IS_ITERATOR))) {
    methods[cur_method++] = JsProxy_as_object_map_MethodDef;
  }

  methods[cur_method++] = (PyMethodDef){ 0 };
  members[cur_member++] = (PyMemberDef){ 0 };

  bool success = false;
  PyMethodDef* methods_heap = NULL;
  PyObject* bases = NULL;
  PyObject* flags_obj = NULL;
  PyObject* result = NULL;

  // PyType_FromSpecWithBases copies "members" automatically into the end of the
  // type. It doesn't store the slots. But it just copies the pointer to
  // "methods" into the PyTypeObject, so if we give it a stack allocated methods
  // there will be trouble. (There are several other buggy behaviors in
  // PyType_FromSpecWithBases, like if you use two PyMembers slots, the first
  // one with more members than the second, it will corrupt memory). If the type
  // object were later deallocated, we would leak this memory. It's unclear how
  // to fix that, but we store the type in JsProxy_TypeDict forever anyway so it
  // will never be deallocated.
  methods_heap = (PyMethodDef*)PyMem_Malloc(sizeof(PyMethodDef) * cur_method);
  if (methods_heap == NULL) {
    PyErr_NoMemory();
    FAIL();
  }
  memcpy(methods_heap, methods, sizeof(PyMethodDef) * cur_method);

  slots[cur_slot++] =
    (PyType_Slot){ .slot = Py_tp_members, .pfunc = (void*)members };
  slots[cur_slot++] =
    (PyType_Slot){ .slot = Py_tp_methods, .pfunc = (void*)methods_heap };
  slots[cur_slot++] = (PyType_Slot){ 0 };

  // clang-format off
  PyType_Spec spec = {
    .name = "pyodide.JsProxy",
    .basicsize = sizeof(JsProxy),
    .itemsize = 0,
    .flags = tp_flags,
    .slots = slots,
  };
  // clang-format on
  bases = Py_BuildValue("(O)", base);
  FAIL_IF_NULL(bases);
  result = PyType_FromSpecWithBases(&spec, bases);
  FAIL_IF_NULL(result);
  Py_SET_TYPE(result, (PyTypeObject*)JsProxy_metaclass);
  if (flags & IS_CALLABLE) {
    // Python 3.9 provides an alternate way to do this by setting a special
    // member __vectorcall_offset__, we might consider switching to using that
    // approach.
    ((PyTypeObject*)result)->tp_vectorcall_offset =
      offsetof(JsProxy, vectorcall);
  }
  flags_obj = PyLong_FromLong(flags);
  FAIL_IF_NULL(flags_obj);
  FAIL_IF_MINUS_ONE(
    _PyObject_SetAttrId(result, &PyId__js_type_flags, flags_obj));

  success = true;
finally:
  Py_CLEAR(bases);
  Py_CLEAR(flags_obj);
  if (!success && methods_heap != NULL) {
    PyMem_Free(methods_heap);
  }
  return result;
}

static PyObject* JsProxy_TypeDict;

/**
 * Look up the appropriate type object in the types dict, if we don't find it
 * call JsProxy_create_subtype. This is a helper for JsProxy_create_with_this
 * and JsProxy_create.
 */
static PyTypeObject*
JsProxy_get_subtype(int flags)
{
  PyObject* flags_key = PyLong_FromLong(flags);
  PyObject* type = PyDict_GetItemWithError(JsProxy_TypeDict, flags_key);
  Py_XINCREF(type);
  if (type != NULL || PyErr_Occurred()) {
    goto finally;
  }
  type = JsProxy_create_subtype(flags);
  FAIL_IF_NULL(type);
  FAIL_IF_MINUS_ONE(PyDict_SetItem(JsProxy_TypeDict, flags_key, type));
finally:
  Py_CLEAR(flags_key);
  return (PyTypeObject*)type;
}

EM_JS_NUM(int, JsProxy_array_detect, (JsRef idobj), {
  try {
    let obj = Hiwire.get_value(idobj);
    if (Array.isArray(obj)) {
      return IS_ARRAY;
    }
    let typeTag = Object.prototype.toString.call(obj);
    // We want to treat some standard array-like objects as Array.
    // clang-format off
    if(typeTag === "[object HTMLCollection]" || typeTag === "[object NodeList]"){
      // clang-format on
      return IS_NODE_LIST;
    }
    // What if it's a TypedArray?
    // clang-format off
    if (ArrayBuffer.isView(obj) && obj.constructor.name !== "DataView") {
      // clang-format on
      return IS_TYPEDARRAY;
    }
    return 0;
  } catch (e) {
    return 0;
  }
});

////////////////////////////////////////////////////////////
// Public functions

static int
compute_typeflags(JsRef object)
{
  int type_flags = 0;
  if (hiwire_is_function(object)) {
    type_flags |= IS_CALLABLE;
  }
  if (hiwire_is_promise(object)) {
    type_flags |= IS_AWAITABLE;
  }
  if (hiwire_is_iterable(object)) {
    type_flags |= IS_ITERABLE;
  }
  if (hiwire_is_iterator(object)) {
    type_flags |= IS_ITERATOR;
  }
  if (hiwire_has_length(object)) {
    type_flags |= HAS_LENGTH;
  }
  if (hiwire_HasMethodId(object, &JsId_get)) {
    type_flags |= HAS_GET;
  }
  if (hiwire_HasMethodId(object, &JsId_set)) {
    type_flags |= HAS_SET;
  }
  if (hiwire_HasMethodId(object, &JsId_has)) {
    type_flags |= HAS_HAS;
  }
  if (hiwire_HasMethodId(object, &JsId_includes)) {
    type_flags |= HAS_INCLUDES;
  }
  if (hiwire_is_typedarray(object)) {
    type_flags |= IS_BUFFER;
  }
  if (hiwire_is_promise(object)) {
    type_flags |= IS_AWAITABLE;
  }
  if (pyproxy_Check(object)) {
    type_flags |= IS_DOUBLE_PROXY;
  }
  type_flags |= JsProxy_array_detect(object);
  return type_flags;
}

static PyObject*
create_proxy_of_type(int type_flags, JsRef object, JsRef this)
{
  bool success = false;
  PyTypeObject* type = NULL;
  PyObject* result = NULL;

  type = JsProxy_get_subtype(type_flags);
  FAIL_IF_NULL(type);

  result = type->tp_alloc(type, 0);
  FAIL_IF_NONZERO(JsProxy_cinit(result, object));
  if (type_flags & IS_CALLABLE) {
    FAIL_IF_NONZERO(JsMethod_cinit(result, this));
  }
  if (type_flags & IS_BUFFER) {
    FAIL_IF_NONZERO(JsBuffer_cinit(result));
  }

  success = true;
finally:
  Py_CLEAR(type);
  if (!success) {
    Py_CLEAR(result);
  }
  return result;
}

/**
 * Create a JsProxy. In case it's a method, bind "this" to the argument. (In
 * most cases "this" will be NULL, `JsProxy_create` specializes to this case.)
 * We check what capabilities are present on the javascript object, set
 * appropriate flags, then we get the appropriate type with JsProxy_get_subtype.
 */
PyObject*
JsProxy_create_with_this(JsRef object, JsRef this)
{
  int type_flags = 0;
  if (hiwire_is_comlink_proxy(object)) {
    // Comlink proxies are weird and break our feature detection pretty badly.
    type_flags = IS_CALLABLE | IS_AWAITABLE | IS_ARRAY;
  } else if (hiwire_is_error(object)) {
    return JsProxy_new_error(object);
  } else {
    type_flags = compute_typeflags(object);
  }
  return create_proxy_of_type(type_flags, object, this);
}

PyObject*
JsProxy_create(JsRef object)
{
  return JsProxy_create_with_this(object, NULL);
}

bool
JsProxy_Check(PyObject* x)
{
  return PyObject_TypeCheck(x, &JsProxyType);
}

JsRef
JsProxy_AsJs(PyObject* x)
{
  JsProxy* js_proxy = (JsProxy*)x;
  return hiwire_incref(js_proxy->js);
}

bool
JsException_Check(PyObject* x)
{
  return PyObject_TypeCheck(x, (PyTypeObject*)Exc_JsException);
}

JsRef
JsException_AsJs(PyObject* err)
{
  JsExceptionObject* err_obj = (JsExceptionObject*)err;
  JsProxy* js_error = (JsProxy*)(err_obj->js_error);
  return hiwire_incref(js_error->js);
}

static PyMethodDef methods[] = {
  {
    "hiwire_id",
    JsProxy_js_id_private,
    METH_O,
  },
  { NULL } /* Sentinel */
};

int
JsProxy_init_docstrings()
{
  bool success = false;

  PyObject* _pyodide_core_docs = NULL;
  PyObject* _it = NULL;
  PyObject* JsProxy = NULL;
  PyObject* JsPromise = NULL;
  PyObject* JsBuffer = NULL;
  PyObject* JsArray = NULL;
  PyObject* JsDoubleProxy = NULL;

  _pyodide_core_docs = PyImport_ImportModule("_pyodide._core_docs");
  FAIL_IF_NULL(_pyodide_core_docs);
  JsProxy_metaclass =
    PyObject_GetAttrString(_pyodide_core_docs, "_JsProxyMetaClass");
  FAIL_IF_NULL(JsProxy_metaclass);
  _it = PyObject_GetAttrString(_pyodide_core_docs, "_instantiate_token");
  FAIL_IF_NULL(_it);

#define GetProxyDocClass(A)                                                    \
  _Py_IDENTIFIER(A);                                                           \
  A = _PyObject_CallMethodIdOneArg(_pyodide_core_docs, &PyId_##A, _it);        \
  FAIL_IF_NULL(A);

  GetProxyDocClass(JsProxy);
  GetProxyDocClass(JsPromise);
  GetProxyDocClass(JsBuffer);
  GetProxyDocClass(JsArray);
  GetProxyDocClass(JsDoubleProxy);

  // Load the docstrings for JsProxy methods from the corresponding stubs in
  // _pyodide._core_docs.set_method_docstring uses
  // _pyodide.docstring.get_cmeth_docstring to generate the appropriate C-style
  // docstring from the Python-style docstring.
<<<<<<< HEAD
#define SET_DOCSTRING(mock, x) FAIL_IF_MINUS_ONE(set_method_docstring(&x, mock))
  SET_DOCSTRING(JsProxy, JsProxy_object_entries_MethodDef);
  SET_DOCSTRING(JsProxy, JsProxy_object_keys_MethodDef);
  SET_DOCSTRING(JsProxy, JsProxy_object_values_MethodDef);
  SET_DOCSTRING(JsProxy, JsProxy_toPy_MethodDef);
  SET_DOCSTRING(JsProxy, JsMethod_Construct_MethodDef);

  SET_DOCSTRING(JsDoubleProxy, JsDoubleProxy_unwrap_MethodDef);
  // SET_DOCSTRING(JsProxy, JsProxy_Dir_MethodDef);

  SET_DOCSTRING(JsPromise, JsProxy_then_MethodDef);
  SET_DOCSTRING(JsPromise, JsProxy_catch_MethodDef);
  SET_DOCSTRING(JsPromise, JsProxy_finally_MethodDef);

  SET_DOCSTRING(JsArray, JsArray_extend_MethodDef);
  SET_DOCSTRING(JsArray, JsArray_reverse_MethodDef);
  SET_DOCSTRING(JsArray, JsArray_reversed_MethodDef);
  SET_DOCSTRING(JsArray, JsArray_pop_MethodDef);
  SET_DOCSTRING(JsArray, JsArray_append_MethodDef);
  SET_DOCSTRING(JsArray, JsArray_index_MethodDef);
  SET_DOCSTRING(JsArray, JsArray_count_MethodDef);

  SET_DOCSTRING(JsBuffer, JsBuffer_assign_MethodDef);
  SET_DOCSTRING(JsBuffer, JsBuffer_assign_to_MethodDef);
  SET_DOCSTRING(JsBuffer, JsBuffer_tomemoryview_MethodDef);
  SET_DOCSTRING(JsBuffer, JsBuffer_tobytes_MethodDef);
  SET_DOCSTRING(JsBuffer, JsBuffer_tostring_MethodDef);
  SET_DOCSTRING(JsBuffer, JsBuffer_write_to_file_MethodDef);
  SET_DOCSTRING(JsBuffer, JsBuffer_read_from_file_MethodDef);
  SET_DOCSTRING(JsBuffer, JsBuffer_into_file_MethodDef);
=======
#define SET_DOCSTRING(x)                                                       \
  FAIL_IF_MINUS_ONE(set_method_docstring(&x, jsproxy_mock))
  SET_DOCSTRING(JsProxy_object_entries_MethodDef);
  SET_DOCSTRING(JsProxy_object_keys_MethodDef);
  SET_DOCSTRING(JsProxy_object_values_MethodDef);
  // SET_DOCSTRING(JsProxy_Dir_MethodDef);
  SET_DOCSTRING(JsProxy_toPy_MethodDef);
  SET_DOCSTRING(JsProxy_then_MethodDef);
  SET_DOCSTRING(JsProxy_catch_MethodDef);
  SET_DOCSTRING(JsProxy_finally_MethodDef);
  SET_DOCSTRING(JsProxy_as_object_map_MethodDef);
  SET_DOCSTRING(JsArray_extend_MethodDef);
  SET_DOCSTRING(JsArray_reverse_MethodDef);
  SET_DOCSTRING(JsArray_reversed_MethodDef);
  SET_DOCSTRING(JsArray_pop_MethodDef);
  SET_DOCSTRING(JsArray_append_MethodDef);
  SET_DOCSTRING(JsArray_index_MethodDef);
  SET_DOCSTRING(JsArray_count_MethodDef);
  SET_DOCSTRING(JsMethod_Construct_MethodDef);
  SET_DOCSTRING(JsBuffer_assign_MethodDef);
  SET_DOCSTRING(JsBuffer_assign_to_MethodDef);
  SET_DOCSTRING(JsBuffer_tomemoryview_MethodDef);
  SET_DOCSTRING(JsBuffer_tobytes_MethodDef);
  SET_DOCSTRING(JsBuffer_tostring_MethodDef);
  SET_DOCSTRING(JsBuffer_write_to_file_MethodDef);
  SET_DOCSTRING(JsBuffer_read_from_file_MethodDef);
  SET_DOCSTRING(JsBuffer_into_file_MethodDef);
>>>>>>> 5ea48805
#undef SET_DOCSTRING

  success = true;
finally:
  Py_CLEAR(JsProxy);
  Py_CLEAR(JsPromise);
  Py_CLEAR(JsBuffer);
  Py_CLEAR(JsArray);
  Py_CLEAR(JsDoubleProxy);
  return success ? 0 : -1;
}

int
JsProxy_init(PyObject* core_module)
{
  bool success = false;

  PyObject* asyncio_module = NULL;
  PyObject* zero = NULL;

  FAIL_IF_MINUS_ONE(JsProxy_init_docstrings());
  FAIL_IF_MINUS_ONE(PyModule_AddFunctions(core_module, methods));

  PyModule_AddIntMacro(core_module, IS_ITERABLE);
  PyModule_AddIntMacro(core_module, IS_ITERATOR);
  PyModule_AddIntMacro(core_module, HAS_LENGTH);
  PyModule_AddIntMacro(core_module, HAS_GET);
  PyModule_AddIntMacro(core_module, HAS_SET);
  PyModule_AddIntMacro(core_module, HAS_HAS);
  PyModule_AddIntMacro(core_module, HAS_INCLUDES);
  PyModule_AddIntMacro(core_module, IS_AWAITABLE);
  PyModule_AddIntMacro(core_module, IS_BUFFER);
  PyModule_AddIntMacro(core_module, IS_CALLABLE);
  PyModule_AddIntMacro(core_module, IS_ARRAY);
  PyModule_AddIntMacro(core_module, IS_NODE_LIST);
  PyModule_AddIntMacro(core_module, IS_TYPEDARRAY);
  PyModule_AddIntMacro(core_module, IS_DOUBLE_PROXY);

  asyncio_module = PyImport_ImportModule("asyncio");
  FAIL_IF_NULL(asyncio_module);

  asyncio_get_event_loop =
    _PyObject_GetAttrId(asyncio_module, &PyId_get_event_loop);
  FAIL_IF_NULL(asyncio_get_event_loop);

  JsProxy_TypeDict = PyDict_New();
  FAIL_IF_NULL(JsProxy_TypeDict);

  FAIL_IF_MINUS_ONE(
    PyModule_AddObject(core_module, "jsproxy_typedict", JsProxy_TypeDict));

  PyExc_BaseException_Type = (PyTypeObject*)PyExc_BaseException;
  _Exc_JsException.tp_base = (PyTypeObject*)PyExc_Exception;

  FAIL_IF_MINUS_ONE(PyType_Ready(&JsProxyType));
  FAIL_IF_MINUS_ONE(PyType_Ready(&BufferType));
  FAIL_IF_MINUS_ONE(PyModule_AddType(core_module, &_Exc_JsException));

  success = true;
finally:
  Py_CLEAR(asyncio_module);
  Py_CLEAR(zero);
  return success ? 0 : -1;
}<|MERGE_RESOLUTION|>--- conflicted
+++ resolved
@@ -3017,7 +3017,6 @@
   // _pyodide._core_docs.set_method_docstring uses
   // _pyodide.docstring.get_cmeth_docstring to generate the appropriate C-style
   // docstring from the Python-style docstring.
-<<<<<<< HEAD
 #define SET_DOCSTRING(mock, x) FAIL_IF_MINUS_ONE(set_method_docstring(&x, mock))
   SET_DOCSTRING(JsProxy, JsProxy_object_entries_MethodDef);
   SET_DOCSTRING(JsProxy, JsProxy_object_keys_MethodDef);
@@ -3048,35 +3047,6 @@
   SET_DOCSTRING(JsBuffer, JsBuffer_write_to_file_MethodDef);
   SET_DOCSTRING(JsBuffer, JsBuffer_read_from_file_MethodDef);
   SET_DOCSTRING(JsBuffer, JsBuffer_into_file_MethodDef);
-=======
-#define SET_DOCSTRING(x)                                                       \
-  FAIL_IF_MINUS_ONE(set_method_docstring(&x, jsproxy_mock))
-  SET_DOCSTRING(JsProxy_object_entries_MethodDef);
-  SET_DOCSTRING(JsProxy_object_keys_MethodDef);
-  SET_DOCSTRING(JsProxy_object_values_MethodDef);
-  // SET_DOCSTRING(JsProxy_Dir_MethodDef);
-  SET_DOCSTRING(JsProxy_toPy_MethodDef);
-  SET_DOCSTRING(JsProxy_then_MethodDef);
-  SET_DOCSTRING(JsProxy_catch_MethodDef);
-  SET_DOCSTRING(JsProxy_finally_MethodDef);
-  SET_DOCSTRING(JsProxy_as_object_map_MethodDef);
-  SET_DOCSTRING(JsArray_extend_MethodDef);
-  SET_DOCSTRING(JsArray_reverse_MethodDef);
-  SET_DOCSTRING(JsArray_reversed_MethodDef);
-  SET_DOCSTRING(JsArray_pop_MethodDef);
-  SET_DOCSTRING(JsArray_append_MethodDef);
-  SET_DOCSTRING(JsArray_index_MethodDef);
-  SET_DOCSTRING(JsArray_count_MethodDef);
-  SET_DOCSTRING(JsMethod_Construct_MethodDef);
-  SET_DOCSTRING(JsBuffer_assign_MethodDef);
-  SET_DOCSTRING(JsBuffer_assign_to_MethodDef);
-  SET_DOCSTRING(JsBuffer_tomemoryview_MethodDef);
-  SET_DOCSTRING(JsBuffer_tobytes_MethodDef);
-  SET_DOCSTRING(JsBuffer_tostring_MethodDef);
-  SET_DOCSTRING(JsBuffer_write_to_file_MethodDef);
-  SET_DOCSTRING(JsBuffer_read_from_file_MethodDef);
-  SET_DOCSTRING(JsBuffer_into_file_MethodDef);
->>>>>>> 5ea48805
 #undef SET_DOCSTRING
 
   success = true;
