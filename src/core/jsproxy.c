--- conflicted
+++ resolved
@@ -124,7 +124,6 @@
 #define JsProxy_SUPPORTS_KWARGS(x) (((JsProxy*)x)->supports_kwargs)
 
 static PyObject*
-<<<<<<< HEAD
 JsProxy_Vectorcall(PyObject* self,
                    PyObject* const* args,
                    size_t nargsf,
@@ -182,46 +181,6 @@
   PyObject* pyresult = js2python(idresult);
   hiwire_decref(idresult);
   Py_LeaveRecursiveCall(/* " in JsProxy_Vectorcall" */);
-=======
-JsProxy_Call(PyObject* self, PyObject* args, PyObject* kwargs)
-{
-  bool success = false;
-  JsRef idargs = NULL;
-  JsRef idarg = NULL;
-  JsRef idkwargs = NULL;
-  JsRef idresult = NULL;
-  // result:
-  PyObject* pyresult;
-  Py_ssize_t nargs = PyTuple_Size(args);
-
-  idargs = hiwire_array();
-  for (Py_ssize_t i = 0; i < nargs; ++i) {
-    idarg = python2js(PyTuple_GET_ITEM(args, i));
-    FAIL_IF_NULL(idarg);
-    FAIL_IF_MINUS_ONE(hiwire_push_array(idargs, idarg));
-    hiwire_CLEAR(idarg);
-  }
-
-  if (PyDict_Size(kwargs)) {
-    idkwargs = python2js(kwargs);
-    FAIL_IF_MINUS_ONE(hiwire_push_array(idargs, idkwargs));
-  }
-
-  idresult = hiwire_call(JsProxy_REF(self), idargs);
-  FAIL_IF_NULL(idresult);
-  pyresult = js2python(idresult);
-  FAIL_IF_NULL(pyresult);
-
-  success = true;
-finally:
-  hiwire_CLEAR(idargs);
-  hiwire_CLEAR(idarg);
-  hiwire_CLEAR(idkwargs);
-  hiwire_CLEAR(idresult);
-  if (!success) {
-    Py_CLEAR(pyresult);
-  }
->>>>>>> e11d40ef
   return pyresult;
 }
 
