--- conflicted
+++ resolved
@@ -1231,13 +1231,9 @@
   _Exc_JsException.tp_base = (PyTypeObject*)PyExc_Exception;
 
   JsBufferType.tp_base = &JsProxyType;
-<<<<<<< HEAD
-=======
-  // Add JsException to core_module so people can catch it if they want.
->>>>>>> f64bee40
   FAIL_IF_MINUS_ONE(PyModule_AddType(core_module, &JsProxyType));
   FAIL_IF_MINUS_ONE(PyModule_AddType(core_module, &JsBufferType));
-  // Add JsException to the pyodide module so people can catch it if they want.
+  // Add JsException to the core_module module so people can catch it if they want.
   FAIL_IF_MINUS_ONE(PyModule_AddType(core_module, &_Exc_JsException));
 
   success = true;
