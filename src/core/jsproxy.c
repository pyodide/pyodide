--- conflicted
+++ resolved
@@ -57,11 +57,8 @@
 #define IS_TYPEDARRAY (1<<12)
 #define IS_DOUBLE_PROXY (1 << 13)
 #define IS_OBJECT_MAP (1 << 14)
-<<<<<<< HEAD
 #define IS_ASYNC_ITERABLE (1 << 15)
-=======
-#define IS_GENERATOR (1 << 15)
->>>>>>> 3e7f8e6e
+#define IS_GENERATOR (1 << 16)
 // clang-format on
 
 _Py_IDENTIFIER(get_event_loop);
@@ -357,7 +354,6 @@
   return result;
 }
 
-<<<<<<< HEAD
 EM_JS_REF(JsRef, JsProxy_GetAsyncIter_js, (JsRef idobj), {
   let jsobj = Hiwire.get_value(idobj);
   return Hiwire.new_value(jsobj[Symbol.asyncIterator]());
@@ -563,41 +559,6 @@
   JsRef idresult = NULL;
   *result = NULL;
 
-=======
-// clang-format off
-EM_JS_NUM(
-int,
-handle_next_result_js,
-(JsRef resid, JsRef* result_ptr, char** msg),
-{
-  let msg_ptr;
-  const res = Hiwire.get_value(resid);
-  if(typeof res !== "object") {
-    msg_ptr = stringToNewUTF8(`Result should have type "object" not ${typeof res}`)
-  } else if(typeof res.done === "undefined") {
-    if (typeof res.then === "function") {
-      msg_ptr = stringToNewUTF8(`Result was a promise, use anext() / asend() / athrow() instead.`)
-    } else {
-      msg_ptr = stringToNewUTF8(`Result has no 'done' field.`)
-    }
-  }
-  if (msg_ptr) {
-    DEREF_U32(msg, 0) = msg_ptr;
-    return -2;
-  }
-  let result_id = Hiwire.new_value(res.value);
-  DEREF_U32(result_ptr, 0) = result_id;
-  return res.done;
-});
-
-PySendResult
-handle_next_result(JsRef next_res, PyObject** result){
-  PySendResult res = PYGEN_ERROR;
-  char* msg;
-  JsRef idresult = NULL;
-  *result = NULL;
-
->>>>>>> 3e7f8e6e
   int done = handle_next_result_js(next_res, &idresult, &msg);
   // done:
   //   1 ==> finished
@@ -658,21 +619,8 @@
 }
 
 PyObject*
-<<<<<<< HEAD
-JsProxy_send(PyObject* self, PyObject* const* args, Py_ssize_t nargs)
-{
-  PyObject* arg = NULL;
-  if (!_PyArg_CheckPositional("send", nargs, 0, 1)) {
-    return NULL;
-  }
-  if (nargs > 0) {
-    arg = args[0];
-  }
-
-=======
 JsGenerator_send(PyObject* self, PyObject* arg)
 {
->>>>>>> 3e7f8e6e
   PyObject* result;
   if (JsProxy_am_send(self, arg, &result) == PYGEN_RETURN) {
     if (result == Py_None) {
@@ -685,30 +633,19 @@
   return result;
 }
 
-<<<<<<< HEAD
-static PyMethodDef JsProxy_send_MethodDef = {
-  "send",
-  (PyCFunction)JsProxy_send,
-  METH_FASTCALL,
-=======
 static PyMethodDef JsGenerator_send_MethodDef = {
   "send",
   (PyCFunction)JsGenerator_send,
   METH_O,
->>>>>>> 3e7f8e6e
 };
 
 static PyObject* Exc_JsException;
 
 static PyObject*
-<<<<<<< HEAD
-JsProxy_throw_inner(PyObject* self, PyObject* typ, PyObject* val, PyObject* tb)
-=======
 JsGenerator_throw_inner(PyObject* self,
                         PyObject* typ,
                         PyObject* val,
                         PyObject* tb)
->>>>>>> 3e7f8e6e
 {
   if (tb == Py_None) {
     tb = NULL;
@@ -717,7 +654,6 @@
                     "throw() third argument must be a traceback object");
     return NULL;
   }
-<<<<<<< HEAD
 
   Py_INCREF(typ);
   Py_XINCREF(val);
@@ -754,44 +690,6 @@
     goto failed_throw;
   }
 
-=======
-
-  Py_INCREF(typ);
-  Py_XINCREF(val);
-  Py_XINCREF(tb);
-
-  if (PyExceptionClass_Check(typ)) {
-    PyErr_NormalizeException(&typ, &val, &tb);
-    if (tb != NULL) {
-      PyException_SetTraceback(val, tb);
-    }
-  } else if (PyExceptionInstance_Check(typ)) {
-    /* Raising an instance.  The value should be a dummy. */
-    if (val && val != Py_None) {
-      PyErr_SetString(PyExc_TypeError,
-                      "instance exception may not have a separate value");
-      goto failed_throw;
-    } else {
-      /* Normalize to raise <class>, <instance> */
-      Py_XDECREF(val);
-      val = typ;
-      typ = PyExceptionInstance_Class(typ);
-      Py_INCREF(typ);
-
-      if (tb == NULL)
-        /* Returns NULL if there's no traceback */
-        tb = PyException_GetTraceback(val);
-    }
-  } else {
-    /* Not something you can raise.  throw() fails. */
-    PyErr_Format(PyExc_TypeError,
-                 "exceptions must be classes or instances "
-                 "deriving from BaseException, not %s",
-                 Py_TYPE(typ)->tp_name);
-    goto failed_throw;
-  }
-
->>>>>>> 3e7f8e6e
   PyErr_Restore(typ, val, tb);
   JsRef throw_res = NULL;
   PyObject* result = NULL;
@@ -835,11 +733,7 @@
 }
 
 static PyObject*
-<<<<<<< HEAD
-JsProxy_throw(PyObject* self, PyObject* const* args, Py_ssize_t nargs)
-=======
 JsGenerator_throw(PyObject* self, PyObject* const* args, Py_ssize_t nargs)
->>>>>>> 3e7f8e6e
 {
   PyObject* typ;
   PyObject* val = NULL;
@@ -849,38 +743,6 @@
     return NULL;
   }
 
-<<<<<<< HEAD
-  return JsProxy_throw_inner(self, typ, val, tb);
-}
-
-static PyMethodDef JsProxy_throw_MethodDef = {
-  "throw",
-  (PyCFunction)JsProxy_throw,
-  METH_FASTCALL,
-};
-
-static PyObject*
-JsProxy_close(PyObject* self, PyObject* ignored)
-{
-  PyObject* result = JsProxy_throw_inner(self, PyExc_GeneratorExit, NULL, NULL);
-  if (result != NULL) {
-    // We could also just return it, but this matches Python.
-    PyErr_SetString(PyExc_RuntimeError, "JavaScript generator ignored return");
-    Py_DECREF(result);
-    return NULL;
-  }
-  if (PyErr_ExceptionMatches(PyExc_StopIteration) ||
-      PyErr_ExceptionMatches(PyExc_GeneratorExit)) {
-    PyErr_Clear(); /* ignore these errors */
-    Py_RETURN_NONE;
-  }
-  return NULL;
-}
-
-static PyMethodDef JsProxy_close_MethodDef = {
-  "close",
-  (PyCFunction)JsProxy_close,
-=======
   return JsGenerator_throw_inner(self, typ, val, tb);
 }
 
@@ -912,7 +774,6 @@
 static PyMethodDef JsGenerator_close_MethodDef = {
   "close",
   (PyCFunction)JsGenerator_close,
->>>>>>> 3e7f8e6e
   METH_NOARGS,
 };
 
@@ -3459,8 +3320,10 @@
                                        .pfunc = (void*)JsProxy_GetAsyncIter };
   }
   if (flags & IS_ITERATOR) {
-    // JsProxy_GetIter would work just as well as PyObject_SelfIter but
-    // PyObject_SelfIter avoids an unnecessary allocation.
+    // We're not sure whether it is an async iterator or a sync iterator. So add
+    // both methods and raise at runtime if someone uses the wrong one.
+    // JsProxy_GetIter would work just as well as PyObject_SelfIter
+    // but PyObject_SelfIter avoids an unnecessary allocation.
     slots[cur_slot++] =
       (PyType_Slot){ .slot = Py_tp_iter, .pfunc = (void*)PyObject_SelfIter };
     slots[cur_slot++] =
@@ -3469,18 +3332,12 @@
       (PyType_Slot){ .slot = Py_am_send, .pfunc = (void*)JsProxy_am_send };
     slots[cur_slot++] =
       (PyType_Slot){ .slot = Py_am_aiter, .pfunc = (void*)PyObject_SelfIter };
-<<<<<<< HEAD
     slots[cur_slot++] =
       (PyType_Slot){ .slot = Py_am_anext, .pfunc = (void*)JsProxy_anext };
-    methods[cur_method++] = JsProxy_send_MethodDef;
-    methods[cur_method++] = JsProxy_throw_MethodDef;
-    methods[cur_method++] = JsProxy_close_MethodDef;
+    methods[cur_method++] = JsGenerator_send_MethodDef;
     methods[cur_method++] = JsProxy_asend_MethodDef;
-=======
->>>>>>> 3e7f8e6e
   }
   if (flags & IS_GENERATOR) {
-    methods[cur_method++] = JsGenerator_send_MethodDef;
     methods[cur_method++] = JsGenerator_throw_MethodDef;
     methods[cur_method++] = JsGenerator_close_MethodDef;
   }
@@ -3979,11 +3836,8 @@
   AddFlag(IS_NODE_LIST);
   AddFlag(IS_TYPEDARRAY);
   AddFlag(IS_DOUBLE_PROXY);
-<<<<<<< HEAD
   AddFlag(IS_ASYNC_ITERABLE);
-=======
   AddFlag(IS_GENERATOR);
->>>>>>> 3e7f8e6e
 
 #undef AddFlag
 
