#define PY_SSIZE_T_CLEAN
#include "Python.h"

#include "hiwire.h"
#include "js2python.h"
#include "jsproxy.h"
#include "python2js.h"

#include "structmember.h"

_Py_IDENTIFIER(get_event_loop);
_Py_IDENTIFIER(create_future);
_Py_IDENTIFIER(set_exception);
_Py_IDENTIFIER(set_result);
_Py_IDENTIFIER(__await__);

static PyObject* asyncio_get_event_loop;

static PyTypeObject* PyExc_BaseException_Type;

_Py_IDENTIFIER(__dir__);

static PyObject*
JsBoundMethod_cnew(JsRef this_, const char* name);

////////////////////////////////////////////////////////////
// JsProxy
//
// This is a Python object that provides idiomatic access to a Javascript
// object.

// clang-format off
typedef struct
{
  PyObject_HEAD
  JsRef js;
  PyObject* bytes;
  bool awaited; // for promises
} JsProxy;
// clang-format on

#define JsProxy_REF(x) (((JsProxy*)x)->js)

static void
JsProxy_dealloc(JsProxy* self)
{
  hiwire_decref(self->js);
  Py_CLEAR(self->bytes);
  Py_TYPE(self)->tp_free((PyObject*)self);
}

static PyObject*
JsProxy_Repr(PyObject* self)
{
  JsRef idrepr = hiwire_to_string(JsProxy_REF(self));
  PyObject* pyrepr = js2python(idrepr);
  return pyrepr;
}

PyObject*
JsProxy_typeof(PyObject* self, void* _unused)
{
  JsRef idval = hiwire_typeof(JsProxy_REF(self));
  PyObject* result = js2python(idval);
  hiwire_decref(idval);
  return result;
}

static PyObject*
JsProxy_GetAttr(PyObject* self, PyObject* attr)
{
  PyObject* result = PyObject_GenericGetAttr(self, attr);
  if (result != NULL) {
    return result;
  }
  PyErr_Clear();

  bool success = false;
  JsRef idresult;
  // result:
  PyObject* pyresult;

  const char* key = PyUnicode_AsUTF8(attr);
  FAIL_IF_NULL(key);

  idresult = hiwire_get_member_string(JsProxy_REF(self), key);
  if (idresult == NULL) {
    PyErr_SetString(PyExc_AttributeError, key);
    FAIL();
  }

  if (hiwire_is_function(idresult)) {
    pyresult = JsBoundMethod_cnew(JsProxy_REF(self), key);
  } else {
    pyresult = js2python(idresult);
  }
  FAIL_IF_NULL(pyresult);

  success = true;
finally:
  hiwire_decref(idresult);
  if (!success) {
    Py_CLEAR(pyresult);
  }
  return pyresult;
}

static int
JsProxy_SetAttr(PyObject* self, PyObject* attr, PyObject* pyvalue)
{
  bool success = false;
  JsRef idvalue = NULL;

  const char* key = PyUnicode_AsUTF8(attr);
  FAIL_IF_NULL(key);

  if (pyvalue == NULL) {
    FAIL_IF_MINUS_ONE(hiwire_delete_member_string(JsProxy_REF(self), key));
  } else {
    idvalue = python2js(pyvalue);
    FAIL_IF_MINUS_ONE(
      hiwire_set_member_string(JsProxy_REF(self), key, idvalue));
  }

  success = true;
finally:
  hiwire_CLEAR(idvalue);
  return success ? 0 : -1;
}

static PyObject*
JsProxy_Call(PyObject* self, PyObject* args, PyObject* kwargs)
{
  bool success = false;
  JsRef idargs = NULL;
  JsRef idarg = NULL;
  JsRef idkwargs = NULL;
  JsRef idresult = NULL;
  // result:
  PyObject* pyresult;
  Py_ssize_t nargs = PyTuple_Size(args);

  idargs = hiwire_array();
  for (Py_ssize_t i = 0; i < nargs; ++i) {
    idarg = python2js(PyTuple_GET_ITEM(args, i));
    FAIL_IF_NULL(idarg);
    FAIL_IF_MINUS_ONE(hiwire_push_array(idargs, idarg));
    hiwire_CLEAR(idarg);
  }

  if (PyDict_Size(kwargs)) {
    idkwargs = python2js(kwargs);
    FAIL_IF_MINUS_ONE(hiwire_push_array(idargs, idkwargs));
  }

  idresult = hiwire_call(JsProxy_REF(self), idargs);
  FAIL_IF_NULL(idresult);
  pyresult = js2python(idresult);
  FAIL_IF_NULL(pyresult);

  success = true;
finally:
  hiwire_CLEAR(idargs);
  hiwire_CLEAR(idarg);
  hiwire_CLEAR(idkwargs);
  hiwire_CLEAR(idresult);
  if (!success) {
    Py_CLEAR(pyresult);
  }
  return pyresult;
}

static PyObject*
JsProxy_RichCompare(PyObject* a, PyObject* b, int op)
{
  JsProxy* aproxy = (JsProxy*)a;

  if (!JsProxy_Check(b)) {
    switch (op) {
      case Py_EQ:
        Py_RETURN_FALSE;
      case Py_NE:
        Py_RETURN_TRUE;
      default:
        return Py_NotImplemented;
    }
  }

  int result;
  JsRef ida = python2js(a);
  JsRef idb = python2js(b);
  switch (op) {
    case Py_LT:
      result = hiwire_less_than(ida, idb);
      break;
    case Py_LE:
      result = hiwire_less_than_equal(ida, idb);
      break;
    case Py_EQ:
      result = hiwire_equal(ida, idb);
      break;
    case Py_NE:
      result = hiwire_not_equal(ida, idb);
      break;
    case Py_GT:
      result = hiwire_greater_than(ida, idb);
      break;
    case Py_GE:
      result = hiwire_greater_than_equal(ida, idb);
      break;
  }

  hiwire_decref(ida);
  hiwire_decref(idb);
  if (result) {
    Py_RETURN_TRUE;
  } else {
    Py_RETURN_FALSE;
  }
}

static PyObject*
JsProxy_GetIter(PyObject* o)
{
  JsProxy* self = (JsProxy*)o;

  JsRef iditer = hiwire_get_iterator(self->js);

  if (iditer == NULL) {
    PyErr_SetString(PyExc_TypeError, "Object is not iterable");
    return NULL;
  }

  return js2python(iditer);
}

static PyObject*
JsProxy_IterNext(PyObject* o)
{
  JsProxy* self = (JsProxy*)o;

  JsRef idresult = hiwire_next(self->js);
  if (idresult == NULL) {
    return NULL;
  }

  JsRef iddone = hiwire_get_member_string(idresult, "done");
  int done = hiwire_nonzero(iddone);
  hiwire_decref(iddone);

  PyObject* pyvalue = NULL;
  if (!done) {
    JsRef idvalue = hiwire_get_member_string(idresult, "value");
    pyvalue = js2python(idvalue);
    hiwire_decref(idvalue);
  }

  hiwire_decref(idresult);
  return pyvalue;
}

static PyObject*
JsProxy_New(PyObject* o, PyObject* args, PyObject* kwargs)
{
  JsProxy* self = (JsProxy*)o;

  Py_ssize_t nargs = PyTuple_Size(args);

  JsRef idargs = hiwire_array();

  for (Py_ssize_t i = 0; i < nargs; ++i) {
    JsRef idarg = python2js(PyTuple_GET_ITEM(args, i));
    hiwire_push_array(idargs, idarg);
    hiwire_decref(idarg);
  }

  JsRef idresult = hiwire_new(self->js, idargs);
  hiwire_decref(idargs);
  PyObject* pyresult = js2python(idresult);
  hiwire_decref(idresult);
  return pyresult;
}

static Py_ssize_t
JsProxy_length(PyObject* o)
{
  JsProxy* self = (JsProxy*)o;

  return hiwire_get_length(self->js);
}

static PyObject*
JsProxy_subscript(PyObject* o, PyObject* pyidx)
{
  JsProxy* self = (JsProxy*)o;

  JsRef ididx = python2js(pyidx);
  JsRef idresult = hiwire_get_member_obj(self->js, ididx);
  hiwire_decref(ididx);
  if (idresult == NULL) {
    PyErr_SetObject(PyExc_KeyError, pyidx);
    return NULL;
  }
  PyObject* pyresult = js2python(idresult);
  hiwire_decref(idresult);
  return pyresult;
}

static int
JsProxy_ass_subscript(PyObject* o, PyObject* pyidx, PyObject* pyvalue)
{
  JsProxy* self = (JsProxy*)o;
  JsRef ididx = python2js(pyidx);
  if (pyvalue == NULL) {
    hiwire_delete_member_obj(self->js, ididx);
  } else {
    JsRef idvalue = python2js(pyvalue);
    hiwire_set_member_obj(self->js, ididx, idvalue);
    hiwire_decref(idvalue);
  }
  hiwire_decref(ididx);
  return 0;
}

static int
JsProxy_GetBuffer(PyObject* o, Py_buffer* view, int flags)
{
  JsProxy* self = (JsProxy*)o;

  if (!hiwire_is_typedarray(self->js)) {
    goto fail;
  }

  Py_ssize_t byteLength = hiwire_get_byteLength(self->js);

  void* ptr;
  if (hiwire_is_on_wasm_heap(self->js)) {
    ptr = (void*)hiwire_get_byteOffset(self->js);
  } else {
    if (self->bytes == NULL) {
      self->bytes = PyBytes_FromStringAndSize(NULL, byteLength);
      if (self->bytes == NULL) {
        goto fail;
      }
    }
    ptr = PyBytes_AsString(self->bytes);
    hiwire_copy_to_ptr(self->js, ptr);
  }

  char* format;
  Py_ssize_t itemsize;
  hiwire_get_dtype(self->js, &format, &itemsize);
  if (format == NULL) {
    char* typename = hiwire_constructor_name(self->js);
    PyErr_Format(
      PyExc_RuntimeError,
      "Unknown typed array type '%s'. This is a problem with Pyodide, please "
      "open an issue about it here: "
      "https://github.com/iodide-project/pyodide/issues/new",
      typename);
    free(typename);

    goto fail;
  }

  Py_INCREF(self);

  view->buf = ptr;
  view->obj = (PyObject*)self;
  view->len = byteLength;
  view->readonly = 0;
  view->itemsize = itemsize;
  view->format = format;
  view->ndim = 1;
  view->shape = NULL;
  view->strides = NULL;
  view->suboffsets = NULL;

  return 0;
fail:
  if (!PyErr_Occurred()) {
    PyErr_SetString(PyExc_BufferError, "Can not use as buffer");
  }
  view->obj = NULL;
  return -1;
}

static PyObject*
JsProxy_HasBytes(PyObject* o)
{
  JsProxy* self = (JsProxy*)o;

  if (self->bytes == NULL) {
    Py_RETURN_FALSE;
  } else {
    Py_RETURN_TRUE;
  }
}

#define GET_JSREF(x) (((JsProxy*)x)->js)

static PyObject*
JsProxy_Dir(PyObject* self)
{
  bool success = false;
  PyObject* object__dir__ = NULL;
  PyObject* keys = NULL;
  PyObject* result_set = NULL;
  JsRef iddir = NULL;
  PyObject* pydir = NULL;
  PyObject* null_or_pynone = NULL;

  PyObject* result = NULL;

  // First get base __dir__ via object.__dir__(self)
  // Would have been nice if they'd supplied PyObject_GenericDir...
  object__dir__ =
    _PyObject_GetAttrId((PyObject*)&PyBaseObject_Type, &PyId___dir__);
  FAIL_IF_NULL(object__dir__);
  keys = PyObject_CallFunctionObjArgs(object__dir__, self, NULL);
  FAIL_IF_NULL(keys);
  result_set = PySet_New(keys);
  FAIL_IF_NULL(result_set);

  // Now get attributes of js object
  iddir = hiwire_dir(GET_JSREF(self));
  pydir = js2python(iddir);
  FAIL_IF_NULL(pydir);
  // Merge and sort
  FAIL_IF_MINUS_ONE(_PySet_Update(result_set, pydir));
  result = PyList_New(0);
  FAIL_IF_NULL(result);
  null_or_pynone = _PyList_Extend((PyListObject*)result, result_set);
  FAIL_IF_NULL(null_or_pynone);
  FAIL_IF_MINUS_ONE(PyList_Sort(result));

  success = true;
finally:
  Py_CLEAR(object__dir__);
  Py_CLEAR(keys);
  Py_CLEAR(result_set);
  hiwire_decref(iddir);
  Py_CLEAR(pydir);
  Py_CLEAR(null_or_pynone);
  if (!success) {
    Py_CLEAR(result);
  }
  return result;
}

static int
JsProxy_Bool(PyObject* o)
{
  JsProxy* self = (JsProxy*)o;
  return hiwire_get_bool(self->js) ? 1 : 0;
}

PyObject*
JsProxy_Await(JsProxy* self)
{
  // Guards
  if (self->awaited) {
    PyErr_SetString(PyExc_RuntimeError,
                    "cannot reuse already awaited coroutine");
    return NULL;
  }

  if (!hiwire_is_promise(self->js)) {
    PyObject* str = JsProxy_Repr((PyObject*)self);
    const char* str_utf8 = PyUnicode_AsUTF8(str);
    PyErr_Format(PyExc_TypeError,
                 "object %s can't be used in 'await' expression",
                 str_utf8);
    return NULL;
  }

  // Main
  PyObject* result = NULL;

  PyObject* loop = NULL;
  PyObject* fut = NULL;
  PyObject* set_result = NULL;
  PyObject* set_exception = NULL;

  loop = _PyObject_CallNoArg(asyncio_get_event_loop);
  FAIL_IF_NULL(loop);

  fut = _PyObject_CallMethodId(loop, &PyId_create_future, NULL);
  FAIL_IF_NULL(fut);

  set_result = _PyObject_GetAttrId(fut, &PyId_set_result);
  FAIL_IF_NULL(set_result);
  set_exception = _PyObject_GetAttrId(fut, &PyId_set_exception);
  FAIL_IF_NULL(set_exception);

  JsRef promise_id = hiwire_resolve_promise(self->js);
  JsRef idargs = hiwire_array();
  JsRef idarg;
  // TODO: does this leak set_result and set_exception? See #1006.
  idarg = python2js(set_result);
  hiwire_push_array(idargs, idarg);
  hiwire_decref(idarg);
  idarg = python2js(set_exception);
  hiwire_push_array(idargs, idarg);
  hiwire_decref(idarg);
  hiwire_decref(hiwire_call_member(promise_id, "then", idargs));
  hiwire_decref(promise_id);
  hiwire_decref(idargs);
  result = _PyObject_CallMethodId(fut, &PyId___await__, NULL);

finally:
  Py_CLEAR(loop);
  Py_CLEAR(set_result);
  Py_CLEAR(set_exception);
  Py_DECREF(fut);
  return result;
}

// clang-format off
static PyMappingMethods JsProxy_MappingMethods = {
  JsProxy_length,
  JsProxy_subscript,
  JsProxy_ass_subscript,
};

static PyNumberMethods JsProxy_NumberMethods = {
  .nb_bool = JsProxy_Bool
};

static PyBufferProcs JsProxy_BufferProcs = {
  JsProxy_GetBuffer,
  NULL
};

static PyMethodDef JsProxy_Methods[] = {
  { "new",
    (PyCFunction)JsProxy_New,
    METH_VARARGS | METH_KEYWORDS,
    "Construct a new instance" },
  { "__iter__",
    (PyCFunction)JsProxy_GetIter,
    METH_NOARGS,
    "Get an iterator over the object" },
  { "__await__", (PyCFunction)JsProxy_Await, METH_NOARGS, ""},
  { "_has_bytes",
    (PyCFunction)JsProxy_HasBytes,
    METH_NOARGS,
    "Returns true if instance has buffer memory. For testing only." },
  { "__dir__",
    (PyCFunction)JsProxy_Dir,
    METH_NOARGS,
    "Returns a list of the members and methods on the object." },
  { NULL }
};
// clang-format on

static PyAsyncMethods JsProxy_asyncMethods = { .am_await =
                                                 (unaryfunc)JsProxy_Await };
static PyGetSetDef JsProxy_GetSet[] = { { "typeof", .get = JsProxy_typeof },
                                        { NULL } };

static PyTypeObject JsProxyType = {
  .tp_name = "JsProxy",
  .tp_basicsize = sizeof(JsProxy),
  .tp_dealloc = (destructor)JsProxy_dealloc,
  .tp_call = JsProxy_Call,
  .tp_getattro = JsProxy_GetAttr,
  .tp_setattro = JsProxy_SetAttr,
  .tp_as_async = &JsProxy_asyncMethods,
  .tp_richcompare = JsProxy_RichCompare,
  .tp_flags = Py_TPFLAGS_DEFAULT,
  .tp_doc = "A proxy to make a Javascript object behave like a Python object",
  .tp_methods = JsProxy_Methods,
  .tp_getset = JsProxy_GetSet,
  .tp_as_mapping = &JsProxy_MappingMethods,
  .tp_as_number = &JsProxy_NumberMethods,
  .tp_iter = JsProxy_GetIter,
  .tp_iternext = JsProxy_IterNext,
  .tp_repr = JsProxy_Repr,
  .tp_as_buffer = &JsProxy_BufferProcs
};

PyObject*
JsProxy_cnew(JsRef idobj)
{
  JsProxy* self;
  self = (JsProxy*)JsProxyType.tp_alloc(&JsProxyType, 0);
  self->js = hiwire_incref(idobj);
  self->bytes = NULL;
  self->awaited = false;
  return (PyObject*)self;
}

typedef struct
{
  PyException_HEAD PyObject* js_error;
} JsExceptionObject;

static PyMemberDef JsException_members[] = {
  { "js_error",
    T_OBJECT_EX,
    offsetof(JsExceptionObject, js_error),
    READONLY,
    PyDoc_STR("A wrapper around a Javascript Error to allow the Error to be "
              "thrown in Python.") },
  { NULL } /* Sentinel */
};

static int
JsException_init(JsExceptionObject* self, PyObject* args, PyObject* kwds)
{
  Py_ssize_t size = PyTuple_GET_SIZE(args);
  PyObject* js_error;
  if (size == 0) {
    PyErr_SetString(
      PyExc_TypeError,
      "__init__() missing 1 required positional argument: 'js_error'.");
    return -1;
  }

  js_error = PyTuple_GET_ITEM(args, 0);
  if (!PyObject_TypeCheck(js_error, &JsProxyType)) {
    PyErr_SetString(PyExc_TypeError,
                    "Argument 'js_error' must be an instance of JsProxy.");
    return -1;
  }

  if (PyExc_BaseException_Type->tp_init((PyObject*)self, args, kwds) == -1)
    return -1;

  Py_CLEAR(self->js_error);
  Py_INCREF(js_error);
  self->js_error = js_error;
  return 0;
}

static int
JsException_clear(JsExceptionObject* self)
{
  Py_CLEAR(self->js_error);
  return PyExc_BaseException_Type->tp_clear((PyObject*)self);
}

static void
JsException_dealloc(JsExceptionObject* self)
{
  JsException_clear(self);
  PyExc_BaseException_Type->tp_free((PyObject*)self);
}

static int
JsException_traverse(JsExceptionObject* self, visitproc visit, void* arg)
{
  Py_VISIT(self->js_error);
  return PyExc_BaseException_Type->tp_traverse((PyObject*)self, visit, arg);
}

static PyTypeObject _Exc_JsException = {
  PyVarObject_HEAD_INIT(NULL, 0) "JsException",
  .tp_basicsize = sizeof(JsExceptionObject),
  .tp_dealloc = (destructor)JsException_dealloc,
  .tp_flags = Py_TPFLAGS_DEFAULT | Py_TPFLAGS_BASETYPE | Py_TPFLAGS_HAVE_GC,
  .tp_doc =
    PyDoc_STR("An exception which wraps a Javascript error. The js_error field "
              "contains a JsProxy for the wrapped error."),
  .tp_traverse = (traverseproc)JsException_traverse,
  .tp_clear = (inquiry)JsException_clear,
  .tp_members = JsException_members,
  // PyExc_Exception isn't static so we fill in .tp_base in JsProxy_init
  // .tp_base = (PyTypeObject *)PyExc_Exception,
  .tp_dictoffset = offsetof(JsExceptionObject, dict),
  .tp_init = (initproc)JsException_init
};
static PyObject* Exc_JsException = (PyObject*)&_Exc_JsException;

PyObject*
JsProxy_new_error(JsRef idobj)
{
  PyObject* proxy = JsProxy_cnew(idobj);
  PyObject* result = PyObject_CallFunctionObjArgs(Exc_JsException, proxy, NULL);
  return result;
}

////////////////////////////////////////////////////////////
// JsBoundMethod
//
// A special class for bound methods

typedef struct
{
  PyObject_HEAD JsRef this_;
  const char* name;
} JsBoundMethod;

static void
JsBoundMethod_dealloc(JsBoundMethod* self)
{
  hiwire_decref(self->this_);
  Py_TYPE(self)->tp_free((PyObject*)self);
}

static PyObject*
JsBoundMethod_Call(PyObject* o, PyObject* args, PyObject* kwargs)
{
  JsBoundMethod* self = (JsBoundMethod*)o;

  Py_ssize_t nargs = PyTuple_Size(args);

  JsRef idargs = hiwire_array();

  for (Py_ssize_t i = 0; i < nargs; ++i) {
    JsRef idarg = python2js(PyTuple_GET_ITEM(args, i));
    hiwire_push_array(idargs, idarg);
    hiwire_decref(idarg);
  }

  JsRef idresult = hiwire_call_member(self->this_, self->name, idargs);
  hiwire_decref(idargs);
  PyObject* pyresult = js2python(idresult);
  hiwire_decref(idresult);
  return pyresult;
}

static PyTypeObject JsBoundMethodType = {
  .tp_name = "JsBoundMethod",
  .tp_basicsize = sizeof(JsBoundMethod),
  .tp_dealloc = (destructor)JsBoundMethod_dealloc,
  .tp_call = JsBoundMethod_Call,
  .tp_flags = Py_TPFLAGS_DEFAULT,
  .tp_doc = "A proxy to make it possible to call Javascript bound methods from "
            "Python."
};

static PyObject*
JsBoundMethod_cnew(JsRef this_, const char* name)
{
  JsBoundMethod* self;
  self = (JsBoundMethod*)JsBoundMethodType.tp_alloc(&JsBoundMethodType, 0);
  self->this_ = hiwire_incref(this_);
  self->name = name;
  return (PyObject*)self;
}

////////////////////////////////////////////////////////////
// Public functions

bool
JsProxy_Check(PyObject* x)
{
  return (PyObject_TypeCheck(x, &JsProxyType) ||
          PyObject_TypeCheck(x, &JsBoundMethodType));
}

JsRef
JsProxy_AsJs(PyObject* x)
{
  JsProxy* js_proxy = (JsProxy*)x;
  return hiwire_incref(js_proxy->js);
}

bool
JsException_Check(PyObject* x)
{
  return PyObject_TypeCheck(x, (PyTypeObject*)Exc_JsException);
}

JsRef
JsException_AsJs(PyObject* err)
{
  JsExceptionObject* err_obj = (JsExceptionObject*)err;
  JsProxy* js_error = (JsProxy*)(err_obj->js_error);
  return hiwire_incref(js_error->js);
}

// Copied from Python 3.9
// TODO: remove once we update to Python 3.9
static int
PyModule_AddType(PyObject* module, PyTypeObject* type)
{
  if (PyType_Ready(type) < 0) {
    return -1;
  }

  const char* name = _PyType_Name(type);
  assert(name != NULL);

  Py_INCREF(type);
  if (PyModule_AddObject(module, name, (PyObject*)type) < 0) {
    Py_DECREF(type);
    return -1;
  }

  return 0;
}

int
JsProxy_init(PyObject* core_module)
{
  bool success = false;

  PyObject* asyncio_module = NULL;
  PyObject* pyodide_module = NULL;

  PyExc_BaseException_Type = (PyTypeObject*)PyExc_BaseException;
  _Exc_JsException.tp_base = (PyTypeObject*)PyExc_Exception;

<<<<<<< HEAD
  // Add JsException to the pyodide module so people can catch it if they want.
  FAIL_IF_MINUS_ONE(PyModule_AddType(core_module, &JsProxyType));
  FAIL_IF_MINUS_ONE(PyModule_AddType(core_module, &JsBoundMethodType));
  FAIL_IF_MINUS_ONE(PyModule_AddType(core_module, &_Exc_JsException));

  success = true;
finally:
=======
  asyncio_module = PyImport_ImportModule("asyncio");
  FAIL_IF_NULL(asyncio_module);

  asyncio_get_event_loop =
    _PyObject_GetAttrId(asyncio_module, &PyId_get_event_loop);
  FAIL_IF_NULL(asyncio_get_event_loop);

  // Add JsException to the pyodide module so people can catch it if they want.
  pyodide_module = PyImport_ImportModule("pyodide");
  FAIL_IF_NULL(pyodide_module);
  FAIL_IF_MINUS_ONE(
    PyObject_SetAttrString(pyodide_module, "JsException", Exc_JsException));
  FAIL_IF_MINUS_ONE(PyType_Ready(&JsProxyType));
  FAIL_IF_MINUS_ONE(PyType_Ready(&JsBoundMethodType));
  FAIL_IF_MINUS_ONE(PyType_Ready(&_Exc_JsException));

  success = true;
finally:
  Py_CLEAR(asyncio_module);
  Py_CLEAR(pyodide_module);
>>>>>>> 381997a8
  return success ? 0 : -1;
}<|MERGE_RESOLUTION|>--- conflicted
+++ resolved
@@ -801,10 +801,16 @@
   PyObject* asyncio_module = NULL;
   PyObject* pyodide_module = NULL;
 
+  asyncio_module = PyImport_ImportModule("asyncio");
+  FAIL_IF_NULL(asyncio_module);
+
+  asyncio_get_event_loop =
+    _PyObject_GetAttrId(asyncio_module, &PyId_get_event_loop);
+  FAIL_IF_NULL(asyncio_get_event_loop);
+
   PyExc_BaseException_Type = (PyTypeObject*)PyExc_BaseException;
   _Exc_JsException.tp_base = (PyTypeObject*)PyExc_Exception;
 
-<<<<<<< HEAD
   // Add JsException to the pyodide module so people can catch it if they want.
   FAIL_IF_MINUS_ONE(PyModule_AddType(core_module, &JsProxyType));
   FAIL_IF_MINUS_ONE(PyModule_AddType(core_module, &JsBoundMethodType));
@@ -812,27 +818,7 @@
 
   success = true;
 finally:
-=======
-  asyncio_module = PyImport_ImportModule("asyncio");
-  FAIL_IF_NULL(asyncio_module);
-
-  asyncio_get_event_loop =
-    _PyObject_GetAttrId(asyncio_module, &PyId_get_event_loop);
-  FAIL_IF_NULL(asyncio_get_event_loop);
-
-  // Add JsException to the pyodide module so people can catch it if they want.
-  pyodide_module = PyImport_ImportModule("pyodide");
-  FAIL_IF_NULL(pyodide_module);
-  FAIL_IF_MINUS_ONE(
-    PyObject_SetAttrString(pyodide_module, "JsException", Exc_JsException));
-  FAIL_IF_MINUS_ONE(PyType_Ready(&JsProxyType));
-  FAIL_IF_MINUS_ONE(PyType_Ready(&JsBoundMethodType));
-  FAIL_IF_MINUS_ONE(PyType_Ready(&_Exc_JsException));
-
-  success = true;
-finally:
   Py_CLEAR(asyncio_module);
   Py_CLEAR(pyodide_module);
->>>>>>> 381997a8
   return success ? 0 : -1;
 }