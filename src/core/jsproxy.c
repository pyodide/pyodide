#define PY_SSIZE_T_CLEAN
#include "Python.h"

#include "hiwire.h"
#include "js2python.h"
#include "jsproxy.h"
#include "python2js.h"

#include "structmember.h"

_Py_IDENTIFIER(get_event_loop);
_Py_IDENTIFIER(create_future);
_Py_IDENTIFIER(set_exception);
_Py_IDENTIFIER(set_result);
_Py_IDENTIFIER(__await__);

static PyObject* asyncio_get_event_loop;

static PyTypeObject* PyExc_BaseException_Type;

_Py_IDENTIFIER(__dir__);

static PyObject*
JsMethod_cnew(JsRef func, JsRef this_);

////////////////////////////////////////////////////////////
// JsProxy
//
// This is a Python object that provides idiomatic access to a Javascript
// object.

// clang-format off
typedef struct
{
  PyObject_HEAD
  vectorcallfunc vectorcall;
  int supports_kwargs; // -1 : don't know. 0 : no, 1 : yes
  JsRef js;
  PyObject* bytes;
  bool awaited; // for promises
} JsProxy;
// clang-format on

#define JsProxy_REF(x) (((JsProxy*)x)->js)

static void
JsProxy_dealloc(JsProxy* self)
{
  hiwire_decref(self->js);
  Py_CLEAR(self->bytes);
  Py_TYPE(self)->tp_free((PyObject*)self);
}

static PyObject*
JsProxy_Repr(PyObject* self)
{
  JsRef idrepr = hiwire_to_string(JsProxy_REF(self));
  PyObject* pyrepr = js2python(idrepr);
  return pyrepr;
}

PyObject*
JsProxy_typeof(PyObject* self, void* _unused)
{
  JsRef idval = hiwire_typeof(JsProxy_REF(self));
  PyObject* result = js2python(idval);
  hiwire_decref(idval);
  return result;
}

static PyObject*
JsProxy_GetAttr(PyObject* self, PyObject* attr)
{
  PyObject* result = PyObject_GenericGetAttr(self, attr);
  if (result != NULL) {
    return result;
  }
  PyErr_Clear();

  bool success = false;
  JsRef idresult;
  // result:
  PyObject* pyresult;

  const char* key = PyUnicode_AsUTF8(attr);
  FAIL_IF_NULL(key);

  idresult = hiwire_get_member_string(JsProxy_REF(self), key);
  if (idresult == NULL) {
    PyErr_SetString(PyExc_AttributeError, key);
    FAIL();
  }

  if (!hiwire_is_pyproxy(idresult) && hiwire_is_function(idresult)) {
    pyresult = JsMethod_cnew(idresult, JsProxy_REF(self));
  } else {
    pyresult = js2python(idresult);
  }
  FAIL_IF_NULL(pyresult);

  success = true;
finally:
  hiwire_decref(idresult);
  if (!success) {
    Py_CLEAR(pyresult);
  }
  return pyresult;
}

static int
JsProxy_SetAttr(PyObject* self, PyObject* attr, PyObject* pyvalue)
{
  bool success = false;
  JsRef idvalue = NULL;

  const char* key = PyUnicode_AsUTF8(attr);
  FAIL_IF_NULL(key);

  if (pyvalue == NULL) {
    FAIL_IF_MINUS_ONE(hiwire_delete_member_string(JsProxy_REF(self), key));
  } else {
    idvalue = python2js(pyvalue);
    FAIL_IF_MINUS_ONE(
      hiwire_set_member_string(JsProxy_REF(self), key, idvalue));
  }

  success = true;
finally:
  hiwire_CLEAR(idvalue);
  return success ? 0 : -1;
}

#define JsProxy_JSREF(x) (((JsProxy*)x)->js)
#define JsProxy_SUPPORTS_KWARGS(x) (((JsProxy*)x)->supports_kwargs)

static PyObject*
<<<<<<< HEAD
=======
JsProxy_Vectorcall(PyObject* self,
                   PyObject* const* args,
                   size_t nargsf,
                   PyObject* kwnames)
{
  bool kwargs = false;
  if (kwnames != NULL) {
    // There were kwargs? But maybe kwnames is the empty tuple?
    PyObject* kwname = PyTuple_GetItem(kwnames, 0); /* borrowed!*/
    // Clear IndexError
    PyErr_Clear();
    if (kwname != NULL) {
      kwargs = true;
      if (JsProxy_SUPPORTS_KWARGS(self) == -1) {
        JsProxy_SUPPORTS_KWARGS(self) =
          hiwire_function_supports_kwargs(JsProxy_JSREF(self));
        if (JsProxy_SUPPORTS_KWARGS(self) == -1) {
          // if it's still -1, hiwire_function_supports_kwargs threw an error.
          return NULL;
        }
      }
    }
    if (kwargs && !JsProxy_SUPPORTS_KWARGS(self)) {
      // We have kwargs but function doesn't support them. Raise error.
      const char* kwname_utf8 = PyUnicode_AsUTF8(kwname);
      PyErr_Format(PyExc_TypeError,
                   "jsproxy got an unexpected keyword argument '%s'",
                   kwname_utf8);
      return NULL;
    }
  }

  // Recursion error?
  FAIL_IF_NONZERO(Py_EnterRecursiveCall(" in JsProxy_Vectorcall"));
  bool success = false;
  JsRef idargs = NULL;
  JsRef idkwargs = NULL;
  JsRef idarg = NULL;
  JsRef idresult = NULL;

  Py_ssize_t nargs = PyVectorcall_NARGS(nargsf);
  idargs = hiwire_array();
  FAIL_IF_NULL(idargs);
  for (Py_ssize_t i = 0; i < nargs; ++i) {
    idarg = python2js(args[i]);
    FAIL_IF_NULL(idarg);
    FAIL_IF_MINUS_ONE(hiwire_push_array(idargs, idarg));
    hiwire_CLEAR(idarg);
  }

  if (kwargs) {
    // store kwargs into an object which we'll use as the last argument.
    idkwargs = hiwire_object();
    FAIL_IF_NULL(idkwargs);
    Py_ssize_t nkwargs = PyTuple_Size(kwnames);
    for (Py_ssize_t i = 0, k = nargsf; i < nkwargs; ++i, ++k) {
      PyObject* name = PyTuple_GET_ITEM(kwnames, i); /* borrowed! */
      const char* name_utf8 = PyUnicode_AsUTF8(name);
      idarg = python2js(args[k]);
      FAIL_IF_NULL(idarg);
      FAIL_IF_MINUS_ONE(hiwire_set_member_string(idkwargs, name_utf8, idarg));
      hiwire_CLEAR(idarg);
    }
    FAIL_IF_MINUS_ONE(hiwire_push_array(idargs, idkwargs));
  }

  idresult = hiwire_call(JsProxy_JSREF(self), idargs);
  FAIL_IF_NULL(idresult);
  PyObject* pyresult = js2python(idresult);
  FAIL_IF_NULL(pyresult);

  success = true;
finally:
  Py_LeaveRecursiveCall(/* " in JsProxy_Vectorcall" */);
  hiwire_CLEAR(idargs);
  hiwire_CLEAR(idkwargs);
  hiwire_CLEAR(idarg);
  hiwire_CLEAR(idresult);
  if (!success) {
    Py_CLEAR(pyresult);
  }
  return pyresult;
}

static PyObject*
>>>>>>> 97b254e41a71ec795fc44b094c8567604f440e98
JsProxy_RichCompare(PyObject* a, PyObject* b, int op)
{
  JsProxy* aproxy = (JsProxy*)a;

  if (!JsProxy_Check(b)) {
    switch (op) {
      case Py_EQ:
        Py_RETURN_FALSE;
      case Py_NE:
        Py_RETURN_TRUE;
      default:
        return Py_NotImplemented;
    }
  }

  int result;
  JsRef ida = python2js(a);
  JsRef idb = python2js(b);
  switch (op) {
    case Py_LT:
      result = hiwire_less_than(ida, idb);
      break;
    case Py_LE:
      result = hiwire_less_than_equal(ida, idb);
      break;
    case Py_EQ:
      result = hiwire_equal(ida, idb);
      break;
    case Py_NE:
      result = hiwire_not_equal(ida, idb);
      break;
    case Py_GT:
      result = hiwire_greater_than(ida, idb);
      break;
    case Py_GE:
      result = hiwire_greater_than_equal(ida, idb);
      break;
  }

  hiwire_decref(ida);
  hiwire_decref(idb);
  if (result) {
    Py_RETURN_TRUE;
  } else {
    Py_RETURN_FALSE;
  }
}

static PyObject*
JsProxy_GetIter(PyObject* o)
{
  JsProxy* self = (JsProxy*)o;

  JsRef iditer = hiwire_get_iterator(self->js);

  if (iditer == NULL) {
    PyErr_SetString(PyExc_TypeError, "Object is not iterable");
    return NULL;
  }

  return js2python(iditer);
}

static PyObject*
JsProxy_IterNext(PyObject* o)
{
  JsProxy* self = (JsProxy*)o;

  JsRef idresult = hiwire_next(self->js);
  if (idresult == NULL) {
    return NULL;
  }

  JsRef iddone = hiwire_get_member_string(idresult, "done");
  int done = hiwire_nonzero(iddone);
  hiwire_decref(iddone);

  PyObject* pyvalue = NULL;
  if (!done) {
    JsRef idvalue = hiwire_get_member_string(idresult, "value");
    pyvalue = js2python(idvalue);
    hiwire_decref(idvalue);
  }

  hiwire_decref(idresult);
  return pyvalue;
}

static Py_ssize_t
JsProxy_length(PyObject* o)
{
  JsProxy* self = (JsProxy*)o;

  return hiwire_get_length(self->js);
}

static PyObject*
JsProxy_subscript(PyObject* o, PyObject* pyidx)
{
  JsProxy* self = (JsProxy*)o;

  JsRef ididx = python2js(pyidx);
  JsRef idresult = hiwire_get_member_obj(self->js, ididx);
  hiwire_decref(ididx);
  if (idresult == NULL) {
    PyErr_SetObject(PyExc_KeyError, pyidx);
    return NULL;
  }
  PyObject* pyresult = js2python(idresult);
  hiwire_decref(idresult);
  return pyresult;
}

static int
JsProxy_ass_subscript(PyObject* o, PyObject* pyidx, PyObject* pyvalue)
{
  JsProxy* self = (JsProxy*)o;
  JsRef ididx = python2js(pyidx);
  if (pyvalue == NULL) {
    hiwire_delete_member_obj(self->js, ididx);
  } else {
    JsRef idvalue = python2js(pyvalue);
    hiwire_set_member_obj(self->js, ididx, idvalue);
    hiwire_decref(idvalue);
  }
  hiwire_decref(ididx);
  return 0;
}

static int
JsProxy_GetBuffer(PyObject* o, Py_buffer* view, int flags)
{
  JsProxy* self = (JsProxy*)o;

  if (!hiwire_is_typedarray(self->js)) {
    goto fail;
  }

  Py_ssize_t byteLength = hiwire_get_byteLength(self->js);

  void* ptr;
  if (hiwire_is_on_wasm_heap(self->js)) {
    ptr = (void*)hiwire_get_byteOffset(self->js);
  } else {
    if (self->bytes == NULL) {
      self->bytes = PyBytes_FromStringAndSize(NULL, byteLength);
      if (self->bytes == NULL) {
        goto fail;
      }
    }
    ptr = PyBytes_AsString(self->bytes);
    hiwire_copy_to_ptr(self->js, ptr);
  }

  char* format;
  Py_ssize_t itemsize;
  hiwire_get_dtype(self->js, &format, &itemsize);
  if (format == NULL) {
    char* typename = hiwire_constructor_name(self->js);
    PyErr_Format(
      PyExc_RuntimeError,
      "Unknown typed array type '%s'. This is a problem with Pyodide, please "
      "open an issue about it here: "
      "https://github.com/iodide-project/pyodide/issues/new",
      typename);
    free(typename);

    goto fail;
  }

  Py_INCREF(self);

  view->buf = ptr;
  view->obj = (PyObject*)self;
  view->len = byteLength;
  view->readonly = 0;
  view->itemsize = itemsize;
  view->format = format;
  view->ndim = 1;
  view->shape = NULL;
  view->strides = NULL;
  view->suboffsets = NULL;

  return 0;
fail:
  if (!PyErr_Occurred()) {
    PyErr_SetString(PyExc_BufferError, "Can not use as buffer");
  }
  view->obj = NULL;
  return -1;
}

static PyObject*
JsProxy_HasBytes(PyObject* o)
{
  JsProxy* self = (JsProxy*)o;

  if (self->bytes == NULL) {
    Py_RETURN_FALSE;
  } else {
    Py_RETURN_TRUE;
  }
}

#define GET_JSREF(x) (((JsProxy*)x)->js)

static PyObject*
JsProxy_Dir(PyObject* self)
{
  bool success = false;
  PyObject* object__dir__ = NULL;
  PyObject* keys = NULL;
  PyObject* result_set = NULL;
  JsRef iddir = NULL;
  PyObject* pydir = NULL;
  PyObject* null_or_pynone = NULL;

  PyObject* result = NULL;

  // First get base __dir__ via object.__dir__(self)
  // Would have been nice if they'd supplied PyObject_GenericDir...
  object__dir__ =
    _PyObject_GetAttrId((PyObject*)&PyBaseObject_Type, &PyId___dir__);
  FAIL_IF_NULL(object__dir__);
  keys = PyObject_CallFunctionObjArgs(object__dir__, self, NULL);
  FAIL_IF_NULL(keys);
  result_set = PySet_New(keys);
  FAIL_IF_NULL(result_set);

  // Now get attributes of js object
  iddir = hiwire_dir(GET_JSREF(self));
  pydir = js2python(iddir);
  FAIL_IF_NULL(pydir);
  // Merge and sort
  FAIL_IF_MINUS_ONE(_PySet_Update(result_set, pydir));
  result = PyList_New(0);
  FAIL_IF_NULL(result);
  null_or_pynone = _PyList_Extend((PyListObject*)result, result_set);
  FAIL_IF_NULL(null_or_pynone);
  FAIL_IF_MINUS_ONE(PyList_Sort(result));

  success = true;
finally:
  Py_CLEAR(object__dir__);
  Py_CLEAR(keys);
  Py_CLEAR(result_set);
  hiwire_decref(iddir);
  Py_CLEAR(pydir);
  Py_CLEAR(null_or_pynone);
  if (!success) {
    Py_CLEAR(result);
  }
  return result;
}

static int
JsProxy_Bool(PyObject* o)
{
  JsProxy* self = (JsProxy*)o;
  return hiwire_get_bool(self->js) ? 1 : 0;
}

PyObject*
JsProxy_Await(JsProxy* self)
{
  // Guards
  if (self->awaited) {
    PyErr_SetString(PyExc_RuntimeError,
                    "cannot reuse already awaited coroutine");
    return NULL;
  }

  if (!hiwire_is_promise(self->js)) {
    PyObject* str = JsProxy_Repr((PyObject*)self);
    const char* str_utf8 = PyUnicode_AsUTF8(str);
    PyErr_Format(PyExc_TypeError,
                 "object %s can't be used in 'await' expression",
                 str_utf8);
    return NULL;
  }

  // Main
  PyObject* result = NULL;

  PyObject* loop = NULL;
  PyObject* fut = NULL;
  PyObject* set_result = NULL;
  PyObject* set_exception = NULL;

  loop = _PyObject_CallNoArg(asyncio_get_event_loop);
  FAIL_IF_NULL(loop);

  fut = _PyObject_CallMethodId(loop, &PyId_create_future, NULL);
  FAIL_IF_NULL(fut);

  set_result = _PyObject_GetAttrId(fut, &PyId_set_result);
  FAIL_IF_NULL(set_result);
  set_exception = _PyObject_GetAttrId(fut, &PyId_set_exception);
  FAIL_IF_NULL(set_exception);

  JsRef promise_id = hiwire_resolve_promise(self->js);
  JsRef idargs = hiwire_array();
  JsRef idarg;
  // TODO: does this leak set_result and set_exception? See #1006.
  idarg = python2js(set_result);
  hiwire_push_array(idargs, idarg);
  hiwire_decref(idarg);
  idarg = python2js(set_exception);
  hiwire_push_array(idargs, idarg);
  hiwire_decref(idarg);
  hiwire_decref(hiwire_call_member(promise_id, "then", idargs));
  hiwire_decref(promise_id);
  hiwire_decref(idargs);
  result = _PyObject_CallMethodId(fut, &PyId___await__, NULL);

finally:
  Py_CLEAR(loop);
  Py_CLEAR(set_result);
  Py_CLEAR(set_exception);
  Py_DECREF(fut);
  return result;
}

// clang-format off
static PyMappingMethods JsProxy_MappingMethods = {
  JsProxy_length,
  JsProxy_subscript,
  JsProxy_ass_subscript,
};

static PyNumberMethods JsProxy_NumberMethods = {
  .nb_bool = JsProxy_Bool
};

static PyBufferProcs JsProxy_BufferProcs = {
  JsProxy_GetBuffer,
  NULL
};

static PyMethodDef JsProxy_Methods[] = {
  { "__iter__",
    (PyCFunction)JsProxy_GetIter,
    METH_NOARGS,
    "Get an iterator over the object" },
  { "__await__", (PyCFunction)JsProxy_Await, METH_NOARGS, ""},
  { "_has_bytes",
    (PyCFunction)JsProxy_HasBytes,
    METH_NOARGS,
    "Returns true if instance has buffer memory. For testing only." },
  { "__dir__",
    (PyCFunction)JsProxy_Dir,
    METH_NOARGS,
    "Returns a list of the members and methods on the object." },
  { NULL }
};
// clang-format on

static PyAsyncMethods JsProxy_asyncMethods = { .am_await =
                                                 (unaryfunc)JsProxy_Await };
static PyGetSetDef JsProxy_GetSet[] = { { "typeof", .get = JsProxy_typeof },
                                        { NULL } };

static PyTypeObject JsProxyType = {
  .tp_name = "JsProxy",
  .tp_basicsize = sizeof(JsProxy),
  .tp_dealloc = (destructor)JsProxy_dealloc,
<<<<<<< HEAD
=======
  .tp_call = PyVectorcall_Call,
  .tp_vectorcall_offset = offsetof(JsProxy, vectorcall),
>>>>>>> 97b254e41a71ec795fc44b094c8567604f440e98
  .tp_getattro = JsProxy_GetAttr,
  .tp_setattro = JsProxy_SetAttr,
  .tp_as_async = &JsProxy_asyncMethods,
  .tp_richcompare = JsProxy_RichCompare,
  .tp_flags =
    Py_TPFLAGS_DEFAULT | Py_TPFLAGS_BASETYPE | _Py_TPFLAGS_HAVE_VECTORCALL,
  .tp_doc = "A proxy to make a Javascript object behave like a Python object",
  .tp_methods = JsProxy_Methods,
  .tp_getset = JsProxy_GetSet,
  .tp_as_mapping = &JsProxy_MappingMethods,
  .tp_as_number = &JsProxy_NumberMethods,
  .tp_iter = JsProxy_GetIter,
  .tp_iternext = JsProxy_IterNext,
  .tp_repr = JsProxy_Repr,
  .tp_as_buffer = &JsProxy_BufferProcs
};

// TODO: Instead use tp_new and Python's inheritance system
void
JsProxy_cinit(PyObject* obj, JsRef idobj)
{
  JsProxy* self = (JsProxy*)obj;
  self->vectorcall = JsProxy_Vectorcall;
  self->js = hiwire_incref(idobj);
  self->bytes = NULL;
  self->supports_kwargs = -1; // don't know
  self->awaited = false;
}

PyObject*
JsProxy_cnew(JsRef idobj)
{
  PyObject* self = JsProxyType.tp_alloc(&JsProxyType, 0);
  JsProxy_cinit(self, idobj);
  return self;
}

typedef struct
{
  PyException_HEAD PyObject* js_error;
} JsExceptionObject;

static PyMemberDef JsException_members[] = {
  { "js_error",
    T_OBJECT_EX,
    offsetof(JsExceptionObject, js_error),
    READONLY,
    PyDoc_STR("A wrapper around a Javascript Error to allow the Error to be "
              "thrown in Python.") },
  { NULL } /* Sentinel */
};

static int
JsException_init(JsExceptionObject* self, PyObject* args, PyObject* kwds)
{
  Py_ssize_t size = PyTuple_GET_SIZE(args);
  PyObject* js_error;
  if (size == 0) {
    PyErr_SetString(
      PyExc_TypeError,
      "__init__() missing 1 required positional argument: 'js_error'.");
    return -1;
  }

  js_error = PyTuple_GET_ITEM(args, 0);
  if (!PyObject_TypeCheck(js_error, &JsProxyType)) {
    PyErr_SetString(PyExc_TypeError,
                    "Argument 'js_error' must be an instance of JsProxy.");
    return -1;
  }

  if (PyExc_BaseException_Type->tp_init((PyObject*)self, args, kwds) == -1)
    return -1;

  Py_CLEAR(self->js_error);
  Py_INCREF(js_error);
  self->js_error = js_error;
  return 0;
}

static int
JsException_clear(JsExceptionObject* self)
{
  Py_CLEAR(self->js_error);
  return PyExc_BaseException_Type->tp_clear((PyObject*)self);
}

static void
JsException_dealloc(JsExceptionObject* self)
{
  JsException_clear(self);
  PyExc_BaseException_Type->tp_free((PyObject*)self);
}

static int
JsException_traverse(JsExceptionObject* self, visitproc visit, void* arg)
{
  Py_VISIT(self->js_error);
  return PyExc_BaseException_Type->tp_traverse((PyObject*)self, visit, arg);
}

static PyTypeObject _Exc_JsException = {
  PyVarObject_HEAD_INIT(NULL, 0) "JsException",
  .tp_basicsize = sizeof(JsExceptionObject),
  .tp_dealloc = (destructor)JsException_dealloc,
  .tp_flags = Py_TPFLAGS_DEFAULT | Py_TPFLAGS_BASETYPE | Py_TPFLAGS_HAVE_GC,
  .tp_doc =
    PyDoc_STR("An exception which wraps a Javascript error. The js_error field "
              "contains a JsProxy for the wrapped error."),
  .tp_traverse = (traverseproc)JsException_traverse,
  .tp_clear = (inquiry)JsException_clear,
  .tp_members = JsException_members,
  // PyExc_Exception isn't static so we fill in .tp_base in JsProxy_init
  // .tp_base = (PyTypeObject *)PyExc_Exception,
  .tp_dictoffset = offsetof(JsExceptionObject, dict),
  .tp_init = (initproc)JsException_init
};
static PyObject* Exc_JsException = (PyObject*)&_Exc_JsException;

PyObject*
JsProxy_new_error(JsRef idobj)
{
  PyObject* proxy = JsProxy_cnew(idobj);
  PyObject* result = PyObject_CallFunctionObjArgs(Exc_JsException, proxy, NULL);
  return result;
}

////////////////////////////////////////////////////////////
// JsMethod
//
// A subclass of JsProxy for methods

typedef struct
{
  JsProxy super;
  JsRef this_;
  vectorcallfunc vectorcall;
  int supports_kwargs; // -1 : don't know. 0 : no, 1 : yes
} JsMethod;

#define JsMethod_THIS(x) (((JsMethod*)x)->this_)
#define JsMethod_SUPPORTS_KWARGS(x) (((JsMethod*)x)->supports_kwargs)

static void
JsMethod_dealloc(PyObject* self)
{
  hiwire_CLEAR(JsMethod_THIS(self));
  Py_TYPE(self)->tp_free(self);
}

static PyObject*
JsMethod_Vectorcall(PyObject* self,
                    PyObject* const* args,
                    size_t nargsf,
                    PyObject* kwnames)
{
  bool kwargs = false;
  if (kwnames != NULL) {
    // There were kwargs? But maybe kwnames is the empty tuple?
    PyObject* kwname = PyTuple_GetItem(kwnames, 0); /* borrowed!*/
    // Clear IndexError
    PyErr_Clear();
    if (kwname != NULL) {
      kwargs = true;
      if (JsMethod_SUPPORTS_KWARGS(self) == -1) {
        JsMethod_SUPPORTS_KWARGS(self) =
          hiwire_function_supports_kwargs(JsProxy_REF(self));
        if (JsMethod_SUPPORTS_KWARGS(self) == -1) {
          // if it's still -1, hiwire_function_supports_kwargs threw an error.
          return NULL;
        }
      }
    }
    if (kwargs && !JsMethod_SUPPORTS_KWARGS(self)) {
      // We have kwargs but function doesn't support them. Raise error.
      const char* kwname_utf8 = PyUnicode_AsUTF8(kwname);
      PyErr_Format(PyExc_TypeError,
                   "jsproxy got an unexpected keyword argument '%s'",
                   kwname_utf8);
      return NULL;
    }
  }

  // Recursion error?
  FAIL_IF_NONZERO(Py_EnterRecursiveCall(" in JsProxy_Vectorcall"));
  bool success = false;
  JsRef idargs = NULL;
  JsRef idkwargs = NULL;
  JsRef idarg = NULL;
  JsRef idresult = NULL;

  Py_ssize_t nargs = PyVectorcall_NARGS(nargsf);
  idargs = hiwire_array();
  FAIL_IF_NULL(idargs);
  for (Py_ssize_t i = 0; i < nargs; ++i) {
    idarg = python2js(args[i]);
    FAIL_IF_NULL(idarg);
    FAIL_IF_MINUS_ONE(hiwire_push_array(idargs, idarg));
    hiwire_CLEAR(idarg);
  }

  if (kwargs) {
    // store kwargs into an object which we'll use as the last argument.
    idkwargs = hiwire_object();
    FAIL_IF_NULL(idkwargs);
    Py_ssize_t nkwargs = PyTuple_Size(kwnames);
    for (Py_ssize_t i = 0, k = nargsf; i < nkwargs; ++i, ++k) {
      PyObject* name = PyTuple_GET_ITEM(kwnames, i); /* borrowed! */
      const char* name_utf8 = PyUnicode_AsUTF8(name);
      idarg = python2js(args[k]);
      FAIL_IF_NULL(idarg);
      FAIL_IF_MINUS_ONE(hiwire_set_member_string(idkwargs, name_utf8, idarg));
      hiwire_CLEAR(idarg);
    }
    FAIL_IF_MINUS_ONE(hiwire_push_array(idargs, idkwargs));
  }

  idresult = hiwire_call_bound(JsProxy_REF(self), JsMethod_THIS(self), idargs);
  FAIL_IF_NULL(idresult);
  PyObject* pyresult = js2python(idresult);
  FAIL_IF_NULL(pyresult);

  success = true;
finally:
  Py_LeaveRecursiveCall(/* " in JsProxy_Vectorcall" */);
  hiwire_CLEAR(idargs);
  hiwire_CLEAR(idkwargs);
  hiwire_CLEAR(idarg);
  hiwire_CLEAR(idresult);
  if (!success) {
    Py_CLEAR(pyresult);
  }
  return pyresult;
}

/* This doesn't construct a new JsMethod object, it treats the JsMethod as a
 * javascript class and this constructs a new javascript object of that class
 * and returns a new JsProxy wrapping it.
 */
static PyObject*
JsMethod_jsnew(PyObject* o, PyObject* args, PyObject* kwargs)
{
  JsProxy* self = (JsProxy*)o;

  Py_ssize_t nargs = PyTuple_Size(args);

  JsRef idargs = hiwire_array();

  for (Py_ssize_t i = 0; i < nargs; ++i) {
    JsRef idarg = python2js(PyTuple_GET_ITEM(args, i));
    hiwire_push_array(idargs, idarg);
    hiwire_decref(idarg);
  }

  JsRef idresult = hiwire_new(self->js, idargs);
  hiwire_decref(idargs);
  PyObject* pyresult = js2python(idresult);
  hiwire_decref(idresult);
  return pyresult;
}

static PyMethodDef JsMethod_Methods[] = { { "new",
                                            (PyCFunction)JsMethod_jsnew,
                                            METH_VARARGS | METH_KEYWORDS,
                                            "Construct a new instance" },
                                          { NULL } };

static PyTypeObject JsMethodType = {
  //.tp_base = &JsProxy, // We have to do this in jsproxy_init.
  .tp_name = "JsMethod",
  .tp_basicsize = sizeof(JsMethod),
  .tp_dealloc = (destructor)JsMethod_dealloc,
  .tp_call = PyVectorcall_Call,
  .tp_vectorcall_offset = offsetof(JsMethod, vectorcall),
  .tp_methods = JsMethod_Methods,
  .tp_flags =
    Py_TPFLAGS_DEFAULT | Py_TPFLAGS_BASETYPE | _Py_TPFLAGS_HAVE_VECTORCALL,
  .tp_doc = "A proxy to make it possible to call Javascript bound methods from "
            "Python."
};

// TODO: use tp_new and Python inheritance system?
static PyObject*
JsMethod_cnew(JsRef func, JsRef this_)
{
  JsMethod* self = (JsMethod*)JsMethodType.tp_alloc(&JsMethodType, 0);
  JsProxy_cinit((PyObject*)self, func);
  self->this_ = hiwire_incref(this_);
  self->vectorcall = JsMethod_Vectorcall;
  self->supports_kwargs = -1; // don't know
  return (PyObject*)self;
}

////////////////////////////////////////////////////////////
// Public functions

bool
JsProxy_Check(PyObject* x)
{
  return PyObject_TypeCheck(x, &JsProxyType);
}

JsRef
JsProxy_AsJs(PyObject* x)
{
  JsProxy* js_proxy = (JsProxy*)x;
  return hiwire_incref(js_proxy->js);
}

bool
JsException_Check(PyObject* x)
{
  return PyObject_TypeCheck(x, (PyTypeObject*)Exc_JsException);
}

JsRef
JsException_AsJs(PyObject* err)
{
  JsExceptionObject* err_obj = (JsExceptionObject*)err;
  JsProxy* js_error = (JsProxy*)(err_obj->js_error);
  return hiwire_incref(js_error->js);
}

// Copied from Python 3.9
// TODO: remove once we update to Python 3.9
static int
PyModule_AddType(PyObject* module, PyTypeObject* type)
{
  if (PyType_Ready(type) < 0) {
    return -1;
  }

  const char* name = _PyType_Name(type);
  assert(name != NULL);

  Py_INCREF(type);
  if (PyModule_AddObject(module, name, (PyObject*)type) < 0) {
    Py_DECREF(type);
    return -1;
  }

  return 0;
}

int
JsProxy_init(PyObject* core_module)
{
  bool success = false;

  PyObject* asyncio_module = NULL;
  PyObject* pyodide_module = NULL;

  asyncio_module = PyImport_ImportModule("asyncio");
  FAIL_IF_NULL(asyncio_module);

  asyncio_get_event_loop =
    _PyObject_GetAttrId(asyncio_module, &PyId_get_event_loop);
  FAIL_IF_NULL(asyncio_get_event_loop);

  PyExc_BaseException_Type = (PyTypeObject*)PyExc_BaseException;
  _Exc_JsException.tp_base = (PyTypeObject*)PyExc_Exception;

  JsMethodType.tp_base = &JsProxyType;
  // Add JsException to the pyodide module so people can catch it if they want.
  FAIL_IF_MINUS_ONE(PyModule_AddType(core_module, &JsProxyType));
  FAIL_IF_MINUS_ONE(PyModule_AddType(core_module, &JsMethodType));
  FAIL_IF_MINUS_ONE(PyModule_AddType(core_module, &_Exc_JsException));

  success = true;
finally:
  Py_CLEAR(asyncio_module);
  Py_CLEAR(pyodide_module);
  return success ? 0 : -1;
}<|MERGE_RESOLUTION|>--- conflicted
+++ resolved
@@ -134,94 +134,6 @@
 #define JsProxy_SUPPORTS_KWARGS(x) (((JsProxy*)x)->supports_kwargs)
 
 static PyObject*
-<<<<<<< HEAD
-=======
-JsProxy_Vectorcall(PyObject* self,
-                   PyObject* const* args,
-                   size_t nargsf,
-                   PyObject* kwnames)
-{
-  bool kwargs = false;
-  if (kwnames != NULL) {
-    // There were kwargs? But maybe kwnames is the empty tuple?
-    PyObject* kwname = PyTuple_GetItem(kwnames, 0); /* borrowed!*/
-    // Clear IndexError
-    PyErr_Clear();
-    if (kwname != NULL) {
-      kwargs = true;
-      if (JsProxy_SUPPORTS_KWARGS(self) == -1) {
-        JsProxy_SUPPORTS_KWARGS(self) =
-          hiwire_function_supports_kwargs(JsProxy_JSREF(self));
-        if (JsProxy_SUPPORTS_KWARGS(self) == -1) {
-          // if it's still -1, hiwire_function_supports_kwargs threw an error.
-          return NULL;
-        }
-      }
-    }
-    if (kwargs && !JsProxy_SUPPORTS_KWARGS(self)) {
-      // We have kwargs but function doesn't support them. Raise error.
-      const char* kwname_utf8 = PyUnicode_AsUTF8(kwname);
-      PyErr_Format(PyExc_TypeError,
-                   "jsproxy got an unexpected keyword argument '%s'",
-                   kwname_utf8);
-      return NULL;
-    }
-  }
-
-  // Recursion error?
-  FAIL_IF_NONZERO(Py_EnterRecursiveCall(" in JsProxy_Vectorcall"));
-  bool success = false;
-  JsRef idargs = NULL;
-  JsRef idkwargs = NULL;
-  JsRef idarg = NULL;
-  JsRef idresult = NULL;
-
-  Py_ssize_t nargs = PyVectorcall_NARGS(nargsf);
-  idargs = hiwire_array();
-  FAIL_IF_NULL(idargs);
-  for (Py_ssize_t i = 0; i < nargs; ++i) {
-    idarg = python2js(args[i]);
-    FAIL_IF_NULL(idarg);
-    FAIL_IF_MINUS_ONE(hiwire_push_array(idargs, idarg));
-    hiwire_CLEAR(idarg);
-  }
-
-  if (kwargs) {
-    // store kwargs into an object which we'll use as the last argument.
-    idkwargs = hiwire_object();
-    FAIL_IF_NULL(idkwargs);
-    Py_ssize_t nkwargs = PyTuple_Size(kwnames);
-    for (Py_ssize_t i = 0, k = nargsf; i < nkwargs; ++i, ++k) {
-      PyObject* name = PyTuple_GET_ITEM(kwnames, i); /* borrowed! */
-      const char* name_utf8 = PyUnicode_AsUTF8(name);
-      idarg = python2js(args[k]);
-      FAIL_IF_NULL(idarg);
-      FAIL_IF_MINUS_ONE(hiwire_set_member_string(idkwargs, name_utf8, idarg));
-      hiwire_CLEAR(idarg);
-    }
-    FAIL_IF_MINUS_ONE(hiwire_push_array(idargs, idkwargs));
-  }
-
-  idresult = hiwire_call(JsProxy_JSREF(self), idargs);
-  FAIL_IF_NULL(idresult);
-  PyObject* pyresult = js2python(idresult);
-  FAIL_IF_NULL(pyresult);
-
-  success = true;
-finally:
-  Py_LeaveRecursiveCall(/* " in JsProxy_Vectorcall" */);
-  hiwire_CLEAR(idargs);
-  hiwire_CLEAR(idkwargs);
-  hiwire_CLEAR(idarg);
-  hiwire_CLEAR(idresult);
-  if (!success) {
-    Py_CLEAR(pyresult);
-  }
-  return pyresult;
-}
-
-static PyObject*
->>>>>>> 97b254e41a71ec795fc44b094c8567604f440e98
 JsProxy_RichCompare(PyObject* a, PyObject* b, int op)
 {
   JsProxy* aproxy = (JsProxy*)a;
@@ -588,11 +500,6 @@
   .tp_name = "JsProxy",
   .tp_basicsize = sizeof(JsProxy),
   .tp_dealloc = (destructor)JsProxy_dealloc,
-<<<<<<< HEAD
-=======
-  .tp_call = PyVectorcall_Call,
-  .tp_vectorcall_offset = offsetof(JsProxy, vectorcall),
->>>>>>> 97b254e41a71ec795fc44b094c8567604f440e98
   .tp_getattro = JsProxy_GetAttr,
   .tp_setattro = JsProxy_SetAttr,
   .tp_as_async = &JsProxy_asyncMethods,
