#define PY_SSIZE_T_CLEAN
#include "Python.h"

#include "hiwire.h"
#include "js2python.h"
#include "jsproxy.h"
#include "python2js.h"

#include "structmember.h"

// clang-format off
#define IS_ITERABLE  (1<<0)
#define IS_ITERATOR  (1<<1)
#define HAS_LENGTH   (1<<2)
#define HAS_GET      (1<<3)
#define HAS_SET      (1<<4)
#define HAS_HAS      (1<<5)
#define HAS_INCLUDES (1<<6)
#define IS_AWAITABLE (1<<7)
#define IS_BUFFER    (1<<8)
#define IS_CALLABLE  (1<<9)
#define IS_ARRAY     (1<<10)
// clang-format on

_Py_IDENTIFIER(get_event_loop);
_Py_IDENTIFIER(create_future);
_Py_IDENTIFIER(set_exception);
_Py_IDENTIFIER(set_result);
_Py_IDENTIFIER(__await__);
_Py_IDENTIFIER(__dir__);

static PyObject* asyncio_get_event_loop;

static PyTypeObject* PyExc_BaseException_Type;

////////////////////////////////////////////////////////////
// JsProxy
//
// This is a Python object that provides idiomatic access to a Javascript
// object.

// clang-format off
typedef struct
{
  PyObject_HEAD
  JsRef js;
// fields for methods
  JsRef this_;
  vectorcallfunc vectorcall;
  int supports_kwargs; // -1 : don't know. 0 : no, 1 : yes
} JsProxy;
// clang-format on

#define JsProxy_REF(x) (((JsProxy*)x)->js)

static void
JsProxy_dealloc(JsProxy* self)
{
  hiwire_CLEAR(self->js);
  hiwire_CLEAR(self->this_);
  Py_TYPE(self)->tp_free((PyObject*)self);
}

static PyObject*
JsProxy_Repr(PyObject* self)
{
  JsRef idrepr = hiwire_to_string(JsProxy_REF(self));
  PyObject* pyrepr = js2python(idrepr);
  return pyrepr;
}

static PyObject*
JsProxy_typeof(PyObject* self, void* _unused)
{
  JsRef idval = hiwire_typeof(JsProxy_REF(self));
  PyObject* result = js2python(idval);
  hiwire_decref(idval);
  return result;
}

static PyObject*
JsProxy_GetAttr(PyObject* self, PyObject* attr)
{
  PyObject* result = PyObject_GenericGetAttr(self, attr);
  if (result != NULL) {
    return result;
  }
  PyErr_Clear();

  bool success = false;
  JsRef idresult = 0;
  // result:
  PyObject* pyresult = NULL;

  const char* key = PyUnicode_AsUTF8(attr);
  FAIL_IF_NULL(key);
  if (strcmp(key, "keys") == 0 && hiwire_is_array(JsProxy_REF(self))) {
    // Sometimes Python APIs test for the existence of a "keys" function
    // to decide whether something should be treated like a dict.
    // This mixes badly with the javascript Array.keys api, so pretend that it
    // doesn't exist. (Array.keys isn't very useful anyways so hopefully this
    // won't confuse too many people...)
    PyErr_SetString(PyExc_AttributeError, key);
    FAIL();
  }

  idresult = hiwire_get_member_string(JsProxy_REF(self), key);
  if (idresult == NULL) {
    PyErr_SetString(PyExc_AttributeError, key);
    FAIL();
  }

  if (!hiwire_is_pyproxy(idresult) && hiwire_is_function(idresult)) {
    pyresult = JsProxy_create_with_this(idresult, JsProxy_REF(self));
  } else {
    pyresult = js2python(idresult);
  }
  FAIL_IF_NULL(pyresult);

  success = true;
finally:
  hiwire_decref(idresult);
  if (!success) {
    Py_CLEAR(pyresult);
  }
  return pyresult;
}

static int
JsProxy_SetAttr(PyObject* self, PyObject* attr, PyObject* pyvalue)
{
  bool success = false;
  JsRef idvalue = NULL;

  const char* key = PyUnicode_AsUTF8(attr);
  FAIL_IF_NULL(key);

  if (pyvalue == NULL) {
    FAIL_IF_MINUS_ONE(hiwire_delete_member_string(JsProxy_REF(self), key));
  } else {
    idvalue = python2js(pyvalue);
    FAIL_IF_MINUS_ONE(
      hiwire_set_member_string(JsProxy_REF(self), key, idvalue));
  }

  success = true;
finally:
  hiwire_CLEAR(idvalue);
  return success ? 0 : -1;
}

#define JsProxy_JSREF(x) (((JsProxy*)x)->js)

static PyObject*
JsProxy_RichCompare(PyObject* a, PyObject* b, int op)
{
  JsProxy* aproxy = (JsProxy*)a;

  if (!JsProxy_Check(b)) {
    switch (op) {
      case Py_EQ:
        Py_RETURN_FALSE;
      case Py_NE:
        Py_RETURN_TRUE;
      default:
        return Py_NotImplemented;
    }
  }

  int result;
  JsRef ida = python2js(a);
  JsRef idb = python2js(b);
  switch (op) {
    case Py_LT:
      result = hiwire_less_than(ida, idb);
      break;
    case Py_LE:
      result = hiwire_less_than_equal(ida, idb);
      break;
    case Py_EQ:
      result = hiwire_equal(ida, idb);
      break;
    case Py_NE:
      result = hiwire_not_equal(ida, idb);
      break;
    case Py_GT:
      result = hiwire_greater_than(ida, idb);
      break;
    case Py_GE:
      result = hiwire_greater_than_equal(ida, idb);
      break;
  }

  hiwire_decref(ida);
  hiwire_decref(idb);
  if (result) {
    Py_RETURN_TRUE;
  } else {
    Py_RETURN_FALSE;
  }
}

static PyObject*
JsProxy_GetIter(PyObject* o)
{
  JsProxy* self = (JsProxy*)o;

  JsRef iditer = hiwire_get_iterator(self->js);

  if (iditer == NULL) {
    PyErr_SetString(PyExc_TypeError, "Object is not iterable");
    return NULL;
  }

  return js2python(iditer);
}

static PyObject*
JsProxy_IterNext(PyObject* o)
{
  JsProxy* self = (JsProxy*)o;
  JsRef idresult = NULL;
  PyObject* result = NULL;

  int done = hiwire_next(self->js, &idresult);
  FAIL_IF_MINUS_ONE(done);
  // If there was no "value", "idresult" will be jsundefined
  // so pyvalue will be set to Py_None.
  result = js2python(idresult);
  FAIL_IF_NULL(result);
  if (done) {
    PyErr_SetObject(PyExc_StopIteration, result);
    Py_CLEAR(result);
  }

finally:
  hiwire_CLEAR(idresult);
  return result;
}

static PyObject*
JsProxy_object_entries(PyObject* o, PyObject* _args)
{
  JsProxy* self = (JsProxy*)o;
  JsRef result_id = hiwire_object_entries(self->js);
  if (result_id == NULL) {
    return NULL;
  }
  PyObject* result = JsProxy_create(result_id);
  hiwire_decref(result_id);
  return result;
}

static Py_ssize_t
JsProxy_length(PyObject* o)
{
  JsProxy* self = (JsProxy*)o;

  return hiwire_get_length(self->js);
}

static PyObject*
JsProxy_subscript_array(PyObject* o, PyObject* item)
{
  JsProxy* self = (JsProxy*)o;
  if (PyIndex_Check(item)) {
    Py_ssize_t i;
    i = PyNumber_AsSsize_t(item, PyExc_IndexError);
    if (i == -1 && PyErr_Occurred())
      return NULL;
    if (i < 0)
      i += hiwire_get_length(self->js);
    JsRef result = hiwire_get_member_int(self->js, i);
    if (result == NULL) {
      PyErr_SetObject(PyExc_KeyError, item);
      return NULL;
    }
    PyObject* pyresult = js2python(result);
    hiwire_decref(result);
    return pyresult;
  }
  if (PySlice_Check(item)) {
    PyErr_SetString(PyExc_NotImplementedError,
                    "Haven't implemented slice subscript yet");
    return NULL;
  }
  PyErr_Format(PyExc_TypeError,
               "list indices must be integers or slices, not %.200s",
               item->ob_type->tp_name);
  return NULL;
}

static int
JsProxy_ass_subscript_array(PyObject* o, PyObject* item, PyObject* pyvalue)
{
  JsProxy* self = (JsProxy*)o;
  Py_ssize_t i;
  if (PySlice_Check(item)) {
    PyErr_SetString(PyExc_NotImplementedError,
                    "Haven't implemented slice assign yet");
    return -1;
  } else if (PyIndex_Check(item)) {
    i = PyNumber_AsSsize_t(item, PyExc_IndexError);
    if (i == -1 && PyErr_Occurred())
      return -1;
    if (i < 0)
      i += hiwire_get_length(self->js);
  } else {
    PyErr_Format(PyExc_TypeError,
                 "list indices must be integers or slices, not %.200s",
                 item->ob_type->tp_name);
    return -1;
  }

  bool success = false;
  JsRef idvalue = NULL;
  if (pyvalue == NULL) {
    if (hiwire_delete_member_int(self->js, i)) {
      PyErr_SetObject(PyExc_KeyError, item);
      FAIL();
    }
  } else {
    idvalue = python2js(pyvalue);
    FAIL_IF_NULL(idvalue);
    FAIL_IF_MINUS_ONE(hiwire_set_member_int(self->js, i, idvalue));
  }
  success = true;
finally:
  hiwire_CLEAR(idvalue);
  return success ? 0 : -1;
}

static PyObject*
JsProxy_subscript(PyObject* o, PyObject* pyidx)
{
  JsProxy* self = (JsProxy*)o;

  JsRef ididx = python2js(pyidx);
  JsRef idresult = hiwire_get_meth(self->js, ididx);
  hiwire_decref(ididx);
  if (idresult == NULL) {
    PyErr_SetObject(PyExc_KeyError, pyidx);
    return NULL;
  }
  PyObject* pyresult = js2python(idresult);
  hiwire_decref(idresult);
  return pyresult;
}

static int
JsProxy_ass_subscript(PyObject* o, PyObject* pyidx, PyObject* pyvalue)
{
  JsProxy* self = (JsProxy*)o;
  bool success = false;
  JsRef ididx = NULL;
  JsRef idvalue = NULL;
  ididx = python2js(pyidx);
  if (pyvalue == NULL) {
    if (hiwire_delete_meth(self->js, ididx)) {
      PyErr_SetObject(PyExc_KeyError, pyidx);
      FAIL();
    }
  } else {
    idvalue = python2js(pyvalue);
    FAIL_IF_NULL(idvalue);
    FAIL_IF_MINUS_ONE(hiwire_set_meth(self->js, ididx, idvalue));
  }
  success = true;
finally:
  hiwire_CLEAR(ididx);
  hiwire_CLEAR(idvalue);
  return success ? 0 : -1;
}

static int
JsProxy_includes(JsProxy* self, PyObject* obj)
{
  int result = -1;
  JsRef jsobj = python2js(obj);
  FAIL_IF_NULL(jsobj);
  result = hiwire_includes_meth(self->js, jsobj);

finally:
  hiwire_CLEAR(jsobj);
  return result;
}

static int
JsProxy_has(JsProxy* self, PyObject* obj)
{
  int result = -1;
  JsRef jsobj = python2js(obj);
  FAIL_IF_NULL(jsobj);
  result = hiwire_has_meth(self->js, jsobj);

finally:
  hiwire_CLEAR(jsobj);
  return result;
}

#define GET_JSREF(x) (((JsProxy*)x)->js)

static PyObject*
JsProxy_Dir(PyObject* self, PyObject* _args)
{
  bool success = false;
  PyObject* object__dir__ = NULL;
  PyObject* keys = NULL;
  PyObject* result_set = NULL;
  JsRef iddir = NULL;
  PyObject* pydir = NULL;
  PyObject* keys_str = NULL;
  PyObject* null_or_pynone = NULL;

  PyObject* result = NULL;

  // First get base __dir__ via object.__dir__(self)
  // Would have been nice if they'd supplied PyObject_GenericDir...
  object__dir__ =
    _PyObject_GetAttrId((PyObject*)&PyBaseObject_Type, &PyId___dir__);
  FAIL_IF_NULL(object__dir__);
  keys = PyObject_CallFunctionObjArgs(object__dir__, self, NULL);
  FAIL_IF_NULL(keys);
  result_set = PySet_New(keys);
  FAIL_IF_NULL(result_set);

  // Now get attributes of js object
  iddir = hiwire_dir(GET_JSREF(self));
  pydir = js2python(iddir);
  FAIL_IF_NULL(pydir);
  // Merge and sort
  FAIL_IF_MINUS_ONE(_PySet_Update(result_set, pydir));
  if (hiwire_is_array(GET_JSREF(self))) {
    // See comment about Array.keys in GetAttr
    keys_str = PyUnicode_FromString("keys");
    FAIL_IF_NULL(keys_str);
    FAIL_IF_MINUS_ONE(PySet_Discard(result_set, keys_str));
  }
  result = PyList_New(0);
  FAIL_IF_NULL(result);
  null_or_pynone = _PyList_Extend((PyListObject*)result, result_set);
  FAIL_IF_NULL(null_or_pynone);
  FAIL_IF_MINUS_ONE(PyList_Sort(result));

  success = true;
finally:
  Py_CLEAR(object__dir__);
  Py_CLEAR(keys);
  Py_CLEAR(result_set);
  hiwire_decref(iddir);
  Py_CLEAR(pydir);
  Py_CLEAR(keys_str);
  Py_CLEAR(null_or_pynone);
  if (!success) {
    Py_CLEAR(result);
  }
  return result;
}

static PyObject*
JsProxy_toPy(PyObject* self, PyObject* const* args, Py_ssize_t nargs)
{
  if (nargs > 1) {
    PyErr_Format(
      PyExc_TypeError, "to_py expected at most 1 argument, got %zd", nargs);
    return NULL;
  }
  int depth = -1;
  if (nargs == 1) {
    int overflow;
    depth = PyLong_AsLongAndOverflow(args[0], &overflow);
    if (overflow == 0 && depth == -1 && PyErr_Occurred()) {
      return NULL;
    }
  }
  return js2python_convert(GET_JSREF(self), depth);
}

static int
JsProxy_Bool(PyObject* o)
{
  JsProxy* self = (JsProxy*)o;
  return hiwire_get_bool(self->js) ? 1 : 0;
}

static PyObject*
JsProxy_Await(JsProxy* self, PyObject* _args)
{
  if (!hiwire_is_promise(self->js)) {
    PyObject* str = JsProxy_Repr((PyObject*)self);
    const char* str_utf8 = PyUnicode_AsUTF8(str);
    PyErr_Format(PyExc_TypeError,
                 "object %s can't be used in 'await' expression",
                 str_utf8);
    return NULL;
  }

  // Main
  PyObject* result = NULL;

  PyObject* loop = NULL;
  PyObject* fut = NULL;
  PyObject* set_result = NULL;
  PyObject* set_exception = NULL;

  loop = _PyObject_CallNoArg(asyncio_get_event_loop);
  FAIL_IF_NULL(loop);

  fut = _PyObject_CallMethodId(loop, &PyId_create_future, NULL);
  FAIL_IF_NULL(fut);

  set_result = _PyObject_GetAttrId(fut, &PyId_set_result);
  FAIL_IF_NULL(set_result);
  set_exception = _PyObject_GetAttrId(fut, &PyId_set_exception);
  FAIL_IF_NULL(set_exception);

  JsRef promise_id = hiwire_resolve_promise(self->js);
  JsRef idargs = hiwire_array();
  JsRef idarg;
  // TODO: does this leak set_result and set_exception? See #1006.
  idarg = python2js(set_result);
  hiwire_push_array(idargs, idarg);
  hiwire_decref(idarg);
  idarg = python2js(set_exception);
  hiwire_push_array(idargs, idarg);
  hiwire_decref(idarg);
  hiwire_decref(hiwire_call_member(promise_id, "then", idargs));
  hiwire_decref(promise_id);
  hiwire_decref(idargs);
  result = _PyObject_CallMethodId(fut, &PyId___await__, NULL);

finally:
  Py_CLEAR(loop);
  Py_CLEAR(set_result);
  Py_CLEAR(set_exception);
  Py_DECREF(fut);
  return result;
}

// clang-format off
static PyNumberMethods JsProxy_NumberMethods = {
  .nb_bool = JsProxy_Bool
};
<<<<<<< HEAD
=======

static PyMethodDef JsProxy_Methods[] = {
  { "__dir__",
    (PyCFunction)JsProxy_Dir,
    METH_NOARGS,
    PyDoc_STR("Returns a list of the members and methods on the object.") },
  {
    "to_py",
    (PyCFunction)JsProxy_toPy,
    METH_FASTCALL,
    PyDoc_STR("Convert the JsProxy to a native Python object (as best as possible)")},
  { NULL }
};
>>>>>>> e26204b1
// clang-format on

static PyGetSetDef JsProxy_GetSet[] = { { "typeof", .get = JsProxy_typeof },
                                        { NULL } };

static PyTypeObject JsProxyType = {
  .tp_name = "JsProxy",
  .tp_basicsize = sizeof(JsProxy),
  .tp_dealloc = (destructor)JsProxy_dealloc,
  .tp_getattro = JsProxy_GetAttr,
  .tp_setattro = JsProxy_SetAttr,
  .tp_richcompare = JsProxy_RichCompare,
  .tp_flags = Py_TPFLAGS_DEFAULT | Py_TPFLAGS_BASETYPE,
  .tp_doc = "A proxy to make a Javascript object behave like a Python object",
  .tp_getset = JsProxy_GetSet,
  .tp_as_number = &JsProxy_NumberMethods,
  .tp_repr = JsProxy_Repr,
};

static int
JsProxy_cinit(PyObject* obj, JsRef idobj)
{
  JsProxy* self = (JsProxy*)obj;
  self->js = hiwire_incref(idobj);
  return 0;
}

typedef struct
{
  PyException_HEAD PyObject* js_error;
} JsExceptionObject;

static PyMemberDef JsException_members[] = {
  { "js_error",
    T_OBJECT_EX,
    offsetof(JsExceptionObject, js_error),
    READONLY,
    PyDoc_STR("A wrapper around a Javascript Error to allow the Error to be "
              "thrown in Python.") },
  { NULL } /* Sentinel */
};

static int
JsException_init(JsExceptionObject* self, PyObject* args, PyObject* kwds)
{
  Py_ssize_t size = PyTuple_GET_SIZE(args);
  PyObject* js_error;
  if (size == 0) {
    PyErr_SetString(
      PyExc_TypeError,
      "__init__() missing 1 required positional argument: 'js_error'.");
    return -1;
  }

  js_error = PyTuple_GET_ITEM(args, 0);
  if (!PyObject_TypeCheck(js_error, &JsProxyType)) {
    PyErr_SetString(PyExc_TypeError,
                    "Argument 'js_error' must be an instance of JsProxy.");
    return -1;
  }

  if (PyExc_BaseException_Type->tp_init((PyObject*)self, args, kwds) == -1)
    return -1;

  Py_CLEAR(self->js_error);
  Py_INCREF(js_error);
  self->js_error = js_error;
  return 0;
}

static int
JsException_clear(JsExceptionObject* self)
{
  Py_CLEAR(self->js_error);
  return PyExc_BaseException_Type->tp_clear((PyObject*)self);
}

static void
JsException_dealloc(JsExceptionObject* self)
{
  JsException_clear(self);
  PyExc_BaseException_Type->tp_free((PyObject*)self);
}

static int
JsException_traverse(JsExceptionObject* self, visitproc visit, void* arg)
{
  Py_VISIT(self->js_error);
  return PyExc_BaseException_Type->tp_traverse((PyObject*)self, visit, arg);
}

static PyTypeObject _Exc_JsException = {
  PyVarObject_HEAD_INIT(NULL, 0) "JsException",
  .tp_basicsize = sizeof(JsExceptionObject),
  .tp_dealloc = (destructor)JsException_dealloc,
  .tp_flags = Py_TPFLAGS_DEFAULT | Py_TPFLAGS_BASETYPE | Py_TPFLAGS_HAVE_GC,
  .tp_doc =
    PyDoc_STR("An exception which wraps a Javascript error. The js_error field "
              "contains a JsProxy for the wrapped error."),
  .tp_traverse = (traverseproc)JsException_traverse,
  .tp_clear = (inquiry)JsException_clear,
  .tp_members = JsException_members,
  // PyExc_Exception isn't static so we fill in .tp_base in JsProxy_init
  // .tp_base = (PyTypeObject *)PyExc_Exception,
  .tp_dictoffset = offsetof(JsExceptionObject, dict),
  .tp_init = (initproc)JsException_init
};
static PyObject* Exc_JsException = (PyObject*)&_Exc_JsException;

static PyObject*
JsProxy_new_error(JsRef idobj)
{
  PyObject* proxy = NULL;
  PyObject* result = NULL;
  proxy = JsProxyType.tp_alloc(&JsProxyType, 0);
  FAIL_IF_NULL(proxy);
  FAIL_IF_NONZERO(JsProxy_cinit(proxy, idobj));
  result = PyObject_CallFunctionObjArgs(Exc_JsException, proxy, NULL);
  FAIL_IF_NULL(result);
finally:
  return result;
}

////////////////////////////////////////////////////////////
// JsMethod
//
// A subclass of JsProxy for methods

#define JsMethod_THIS(x) (((JsProxy*)x)->this_)
#define JsMethod_SUPPORTS_KWARGS(x) (((JsProxy*)x)->supports_kwargs)

static PyObject*
JsMethod_Vectorcall(PyObject* self,
                    PyObject* const* args,
                    size_t nargsf,
                    PyObject* kwnames)
{
  bool kwargs = false;
  if (kwnames != NULL) {
    // There were kwargs? But maybe kwnames is the empty tuple?
    PyObject* kwname = PyTuple_GetItem(kwnames, 0); /* borrowed!*/
    // Clear IndexError
    PyErr_Clear();
    if (kwname != NULL) {
      kwargs = true;
      if (JsMethod_SUPPORTS_KWARGS(self) == -1) {
        JsMethod_SUPPORTS_KWARGS(self) =
          hiwire_function_supports_kwargs(JsProxy_REF(self));
        if (JsMethod_SUPPORTS_KWARGS(self) == -1) {
          // if it's still -1, hiwire_function_supports_kwargs threw an error.
          return NULL;
        }
      }
    }
    if (kwargs && !JsMethod_SUPPORTS_KWARGS(self)) {
      // We have kwargs but function doesn't support them. Raise error.
      const char* kwname_utf8 = PyUnicode_AsUTF8(kwname);
      PyErr_Format(PyExc_TypeError,
                   "jsproxy got an unexpected keyword argument '%s'",
                   kwname_utf8);
      return NULL;
    }
  }

  // Recursion error?
  FAIL_IF_NONZERO(Py_EnterRecursiveCall(" in JsProxy_Vectorcall"));
  bool success = false;
  JsRef idargs = NULL;
  JsRef idkwargs = NULL;
  JsRef idarg = NULL;
  JsRef idresult = NULL;

  Py_ssize_t nargs = PyVectorcall_NARGS(nargsf);
  idargs = hiwire_array();
  FAIL_IF_NULL(idargs);
  for (Py_ssize_t i = 0; i < nargs; ++i) {
    idarg = python2js(args[i]);
    FAIL_IF_NULL(idarg);
    FAIL_IF_MINUS_ONE(hiwire_push_array(idargs, idarg));
    hiwire_CLEAR(idarg);
  }

  if (kwargs) {
    // store kwargs into an object which we'll use as the last argument.
    idkwargs = hiwire_object();
    FAIL_IF_NULL(idkwargs);
    Py_ssize_t nkwargs = PyTuple_Size(kwnames);
    for (Py_ssize_t i = 0, k = nargsf; i < nkwargs; ++i, ++k) {
      PyObject* name = PyTuple_GET_ITEM(kwnames, i); /* borrowed! */
      const char* name_utf8 = PyUnicode_AsUTF8(name);
      idarg = python2js(args[k]);
      FAIL_IF_NULL(idarg);
      FAIL_IF_MINUS_ONE(hiwire_set_member_string(idkwargs, name_utf8, idarg));
      hiwire_CLEAR(idarg);
    }
    FAIL_IF_MINUS_ONE(hiwire_push_array(idargs, idkwargs));
  }

  idresult = hiwire_call_bound(JsProxy_REF(self), JsMethod_THIS(self), idargs);
  FAIL_IF_NULL(idresult);
  PyObject* pyresult = js2python(idresult);
  FAIL_IF_NULL(pyresult);

  success = true;
finally:
  Py_LeaveRecursiveCall(/* " in JsProxy_Vectorcall" */);
  hiwire_CLEAR(idargs);
  hiwire_CLEAR(idkwargs);
  hiwire_CLEAR(idarg);
  hiwire_CLEAR(idresult);
  if (!success) {
    Py_CLEAR(pyresult);
  }
  return pyresult;
}

/* This doesn't construct a new JsMethod object, it treats the JsMethod as a
 * javascript class and this constructs a new javascript object of that class
 * and returns a new JsProxy wrapping it.
 */
static PyObject*
JsMethod_jsnew(PyObject* o, PyObject* args, PyObject* kwargs)
{
  JsProxy* self = (JsProxy*)o;

  Py_ssize_t nargs = PyTuple_Size(args);

  JsRef idargs = hiwire_array();

  for (Py_ssize_t i = 0; i < nargs; ++i) {
    JsRef idarg = python2js(PyTuple_GET_ITEM(args, i));
    hiwire_push_array(idargs, idarg);
    hiwire_decref(idarg);
  }

  JsRef idresult = hiwire_new(self->js, idargs);
  hiwire_decref(idargs);
  PyObject* pyresult = js2python(idresult);
  hiwire_decref(idresult);
  return pyresult;
}

static int
JsMethod_cinit(PyObject* obj, JsRef this_)
{
  JsProxy* self = (JsProxy*)obj;
  self->this_ = hiwire_incref(this_);
  self->vectorcall = JsMethod_Vectorcall;
  self->supports_kwargs = -1; // don't know
  return 0;
}

////////////////////////////////////////////////////////////
// JsBuffer
//
// A subclass of JsProxy for Buffers

typedef struct
{
  JsProxy super;
  Py_ssize_t byteLength;
  char* format;
  Py_ssize_t itemsize;
  PyObject* bytes;
} JsBuffer;

static PyObject*
JsBuffer_HasBytes(PyObject* o,
                  PyObject* _args) /* METH_NO_ARGS ==> _args is always NULL */
{
  JsBuffer* self = (JsBuffer*)o;
  if (self->bytes == NULL) {
    Py_RETURN_FALSE;
  } else {
    Py_RETURN_TRUE;
  }
}

static int
JsBuffer_GetBuffer(PyObject* obj, Py_buffer* view, int flags)
{
  bool success = false;
  JsBuffer* self = (JsBuffer*)obj;
  view->obj = NULL;

  void* ptr;
  if (hiwire_is_on_wasm_heap(JsProxy_REF(self))) {
    ptr = (void*)hiwire_get_byteOffset(JsProxy_REF(self));
  } else {
    // Every time JsBuffer_GetBuffer is called, copy the current data from the
    // TypedArray into the buffer. (TODO: don't do this.)
    ptr = PyBytes_AsString(self->bytes);
    FAIL_IF_NULL(ptr);
    hiwire_copy_to_ptr(JsProxy_REF(self), ptr);
  }

  Py_INCREF(self);

  view->buf = ptr;
  view->obj = (PyObject*)self;
  view->len = self->byteLength;
  view->readonly = false;
  view->itemsize = self->itemsize;
  view->format = self->format;
  view->ndim = 1;
  view->shape = NULL;
  view->strides = NULL;
  view->suboffsets = NULL;

  success = true;
finally:
  return success ? 0 : -1;
}

static void
JsBuffer_dealloc(JsBuffer* self)
{
  Py_CLEAR(self->bytes);
  Py_TYPE(self)->tp_free((PyObject*)self);
}

static PyBufferProcs JsBuffer_BufferProcs = {
  .bf_getbuffer = JsBuffer_GetBuffer,
  .bf_releasebuffer = NULL,
};

static PyTypeObject JsBufferType = {
  //.tp_base = &JsProxy, // We have to do this in jsproxy_init.
  .tp_name = "JsBuffer",
  .tp_basicsize = sizeof(JsBuffer),
  .tp_dealloc = (destructor)JsBuffer_dealloc,
  .tp_as_buffer = &JsBuffer_BufferProcs,
  .tp_flags = Py_TPFLAGS_DEFAULT | Py_TPFLAGS_BASETYPE,
  .tp_doc = "A proxy to make it possible to use Javascript TypedArrays as "
            "Python memory buffers",
};

int
JsBuffer_cinit(PyObject* obj)
{
  bool success = false;
  JsBuffer* self = (JsBuffer*)obj;
  self->byteLength = hiwire_get_byteLength(JsProxy_REF(self));
  if (hiwire_is_on_wasm_heap(JsProxy_REF(self))) {
    self->bytes = NULL;
  } else {
    self->bytes = PyBytes_FromStringAndSize(NULL, self->byteLength);
    FAIL_IF_NULL(self->bytes);
  }

  // format string is borrowed from hiwire_get_dtype, DO NOT DEALLOCATE!
  hiwire_get_dtype(JsProxy_REF(self), &self->format, &self->itemsize);
  if (self->format == NULL) {
    char* typename = hiwire_constructor_name(JsProxy_REF(self));
    PyErr_Format(
      PyExc_RuntimeError,
      "Unknown typed array type '%s'. This is a problem with Pyodide, please "
      "open an issue about it here: "
      "https://github.com/iodide-project/pyodide/issues/new",
      typename);
    free(typename);
    FAIL();
  }

  success = true;
finally:
  return success ? 0 : -1;
}

static PyObject*
JsProxy_create_subtype(int flags)
{
  PyType_Slot slots[20];
  int cur_slot = 0;
  PyMethodDef methods[5];
  int cur_method = 0;
  PyMemberDef members[5];
  int cur_member = 0;

  // clang-format off
  methods[cur_method++] = (PyMethodDef){
    "__dir__",
    (PyCFunction)JsProxy_Dir,
    METH_NOARGS,
    "Returns a list of the members and methods on the object." 
  };
  methods[cur_method++] = (PyMethodDef){
    "object_entries",
    (PyCFunction)JsProxy_object_entries,
    METH_NOARGS,
    "This does javascript Object.entries(object)."
  };
  // clang-format on

  PyTypeObject* base = &JsProxyType;
  int tp_flags = Py_TPFLAGS_DEFAULT;

  if (flags & IS_ITERABLE) {
    // This uses `obj[Symbol.iterator]()`
    slots[cur_slot++] =
      (PyType_Slot){ .slot = Py_tp_iter, .pfunc = (void*)JsProxy_GetIter };
  }
  if (flags & IS_ITERATOR) {
    // JsProxy_GetIter would work just as well as PyObject_SelfIter but
    // PyObject_SelfIter avoids an unnecessary allocation.
    slots[cur_slot++] =
      (PyType_Slot){ .slot = Py_tp_iter, .pfunc = (void*)PyObject_SelfIter };
    slots[cur_slot++] =
      (PyType_Slot){ .slot = Py_tp_iternext, .pfunc = (void*)JsProxy_IterNext };
  }
  if (flags & HAS_LENGTH) {
    // If the function has a `size` or `length` member, use this for
    // `len(proxy)` Prefer `size` to `length`.
    slots[cur_slot++] =
      (PyType_Slot){ .slot = Py_mp_length, .pfunc = (void*)JsProxy_length };
  }
  if (flags & HAS_GET) {
    slots[cur_slot++] = (PyType_Slot){ .slot = Py_mp_subscript,
                                       .pfunc = (void*)JsProxy_subscript };
  }
  if (flags & HAS_SET) {
    // It's assumed that if HAS_SET then also HAS_DELETE.
    // We will try to use `obj.delete("key")` to resolve `del proxy["key"]`
    slots[cur_slot++] = (PyType_Slot){ .slot = Py_mp_ass_subscript,
                                       .pfunc = (void*)JsProxy_ass_subscript };
  }
  // Overloads for the `in` operator: javascript uses `obj.has()` for cheap
  // containment checks (e.g., set, map) and `includes` for less cheap ones (eg
  // array). Prefer the `has` method if present.
  if (flags & HAS_INCLUDES) {
    slots[cur_slot++] =
      (PyType_Slot){ .slot = Py_sq_contains, .pfunc = (void*)JsProxy_includes };
  }
  if (flags & HAS_HAS) {
    slots[cur_slot++] =
      (PyType_Slot){ .slot = Py_sq_contains, .pfunc = (void*)JsProxy_has };
  }

  if (flags & IS_AWAITABLE) {
    slots[cur_slot++] =
      (PyType_Slot){ .slot = Py_am_await, .pfunc = (void*)JsProxy_Await };
  }
  if (flags & IS_CALLABLE) {
    tp_flags |= _Py_TPFLAGS_HAVE_VECTORCALL;
    slots[cur_slot++] =
      (PyType_Slot){ .slot = Py_tp_call, .pfunc = (void*)PyVectorcall_Call };
    // We could test separately for whether a function is constructable,
    // but it generates a lot of false positives.
    // clang-format off
    methods[cur_method++] = (PyMethodDef){
      "new",
      (PyCFunction)JsMethod_jsnew,
      METH_VARARGS | METH_KEYWORDS,
      "Construct a new instance"
    };
    // clang-format on
  }
  if (flags & IS_BUFFER) {
    // PyBufferProcs cannot be assigned with a `PyType_Slot` in Python v3.8
    // this has been added in v3.9. In the meantime we need to use a static
    // subclass to fill in PyBufferProcs
    base = &JsBufferType;
    methods[cur_method++] = (PyMethodDef){
      "_has_bytes",
      JsBuffer_HasBytes,
      METH_NOARGS,
      "Returns true if instance has buffer memory. For testing only."
    };
  }
  if (flags & IS_ARRAY) {
    // If the object is an array (or a HTMLCollection or NodeList), then we want
    // subscripting `proxy[idx]` to go to `jsobj[idx]` instead of
    // `jsobj.get(idx)`. Hopefully anyone else who defines a custom array object
    // will subclass Array.
    slots[cur_slot++] =
      (PyType_Slot){ .slot = Py_mp_subscript,
                     .pfunc = (void*)JsProxy_subscript_array };
    slots[cur_slot++] =
      (PyType_Slot){ .slot = Py_mp_ass_subscript,
                     .pfunc = (void*)JsProxy_ass_subscript_array };
  }
  methods[cur_method++] = (PyMethodDef){ 0 };
  members[cur_member++] = (PyMemberDef){ 0 };

  bool success = false;
  PyMethodDef* methods_heap = NULL;
  PyObject* bases = NULL;
  PyObject* result = NULL;

  // PyType_FromSpecWithBases copies "members" automatically into the end of the
  // type It doesn't store the slots. But it just copies the pointer to
  // "methods" into the PyTypeObject, so if we give it a stack allocated methods
  // there will be trouble. (There are several other buggy behaviors in
  // PyType_FromSpecWithBases, like if you use two PyMembers slots, the first
  // one with more members than the second, it will corrupt memory). If the type
  // object were later deallocated, we would leak this memory. It's unclear how
  // to fix that, but we store the type in JsProxy_TypeDict forever anyway so it
  // will never be deallocated.
  methods_heap = (PyMethodDef*)PyMem_Malloc(sizeof(PyMethodDef) * cur_method);
  if (methods_heap == NULL) {
    PyErr_NoMemory();
    FAIL();
  }
  memcpy(methods_heap, methods, sizeof(PyMethodDef) * cur_method);

  slots[cur_slot++] =
    (PyType_Slot){ .slot = Py_tp_members, .pfunc = (void*)members };
  slots[cur_slot++] =
    (PyType_Slot){ .slot = Py_tp_methods, .pfunc = (void*)methods_heap };
  slots[cur_slot++] = (PyType_Slot){ 0 };

  PyType_Spec spec = {
    .name = "JsProxy", // TODO: this will need to change for Python 3.9
    .itemsize = 0,
    .flags = tp_flags,
    .slots = slots,
  };
  if (flags & IS_BUFFER) {
    spec.basicsize = sizeof(JsBuffer);
  } else {
    spec.basicsize = sizeof(JsProxy);
  }
  bases = Py_BuildValue("(O)", base);
  FAIL_IF_NULL(bases);
  result = PyType_FromSpecWithBases(&spec, bases);
  FAIL_IF_NULL(result);
  if (flags & IS_CALLABLE) {
    // Python 3.9 provides an alternate way to do this by setting a special
    // member __vectorcall_offset__ but it doesn't work in I like this approach
    // better
    ((PyTypeObject*)result)->tp_vectorcall_offset =
      offsetof(JsProxy, vectorcall);
  }

  success = true;
finally:
  Py_CLEAR(bases);
  if (!success && methods_heap != NULL) {
    PyMem_Free(methods_heap);
  }
  return result;
}

static PyObject* JsProxy_TypeDict;

static PyTypeObject*
JsProxy_get_subtype(int flags)
{
  PyObject* flags_key = PyLong_FromLong(flags);
  PyObject* type = PyDict_GetItemWithError(JsProxy_TypeDict, flags_key);
  Py_XINCREF(type);
  if (type != NULL || PyErr_Occurred()) {
    goto finally;
  }
  type = JsProxy_create_subtype(flags);
  FAIL_IF_NULL(type);
  FAIL_IF_MINUS_ONE(PyDict_SetItem(JsProxy_TypeDict, flags_key, type));
finally:
  Py_CLEAR(flags_key);
  return (PyTypeObject*)type;
}

////////////////////////////////////////////////////////////
// Public functions

PyObject*
JsProxy_create_with_this(JsRef object, JsRef this)
{
  if (hiwire_is_error(object)) {
    return JsProxy_new_error(object);
  }
  int type_flags = 0;
  if (hiwire_is_function(object)) {
    type_flags |= IS_CALLABLE;
  }
  if (hiwire_is_promise(object)) {
    type_flags |= IS_AWAITABLE;
  }
  if (hiwire_is_iterable(object)) {
    type_flags |= IS_ITERABLE;
  }
  if (hiwire_is_iterator(object)) {
    type_flags |= IS_ITERATOR;
  }
  if (hiwire_has_length(object)) {
    type_flags |= HAS_LENGTH;
  }
  if (hiwire_has_get_meth(object)) {
    type_flags |= HAS_GET;
  }
  if (hiwire_has_set_meth(object)) {
    type_flags |= HAS_SET;
  }
  if (hiwire_has_has_meth(object)) {
    type_flags |= HAS_HAS;
  }
  if (hiwire_has_includes_meth(object)) {
    type_flags |= HAS_INCLUDES;
  }
  if (hiwire_is_typedarray(object)) {
    type_flags |= IS_BUFFER;
  }
  if (hiwire_is_promise(object)) {
    type_flags |= IS_AWAITABLE;
  }
  if (hiwire_is_array(object)) {
    type_flags |= IS_ARRAY;
  }

  bool success = false;
  PyTypeObject* type = NULL;
  PyObject* result = NULL;

  type = JsProxy_get_subtype(type_flags);
  FAIL_IF_NULL(type);

  result = type->tp_alloc(type, 0);
  FAIL_IF_NONZERO(JsProxy_cinit(result, object));
  if (type_flags & IS_CALLABLE) {
    FAIL_IF_NONZERO(JsMethod_cinit(result, this));
  }
  if (type_flags & IS_BUFFER) {
    FAIL_IF_NONZERO(JsBuffer_cinit(result));
  }

  success = true;
finally:
  Py_CLEAR(type);
  if (!success) {
    Py_CLEAR(result);
  }
  return result;
}

PyObject*
JsProxy_create(JsRef object)
{
  return JsProxy_create_with_this(object, NULL);
}

bool
JsProxy_Check(PyObject* x)
{
  return PyObject_TypeCheck(x, &JsProxyType);
}

JsRef
JsProxy_AsJs(PyObject* x)
{
  JsProxy* js_proxy = (JsProxy*)x;
  return hiwire_incref(js_proxy->js);
}

bool
JsException_Check(PyObject* x)
{
  return PyObject_TypeCheck(x, (PyTypeObject*)Exc_JsException);
}

JsRef
JsException_AsJs(PyObject* err)
{
  JsExceptionObject* err_obj = (JsExceptionObject*)err;
  JsProxy* js_error = (JsProxy*)(err_obj->js_error);
  return hiwire_incref(js_error->js);
}

// Copied from Python 3.9
// TODO: remove once we update to Python 3.9
static int
PyModule_AddType(PyObject* module, PyTypeObject* type)
{
  if (PyType_Ready(type) < 0) {
    return -1;
  }

  const char* name = _PyType_Name(type);
  assert(name != NULL);

  Py_INCREF(type);
  if (PyModule_AddObject(module, name, (PyObject*)type) < 0) {
    Py_DECREF(type);
    return -1;
  }

  return 0;
}

int
JsProxy_init(PyObject* core_module)
{
  bool success = false;

  PyObject* asyncio_module = NULL;

  asyncio_module = PyImport_ImportModule("asyncio");
  FAIL_IF_NULL(asyncio_module);

  asyncio_get_event_loop =
    _PyObject_GetAttrId(asyncio_module, &PyId_get_event_loop);
  FAIL_IF_NULL(asyncio_get_event_loop);

  JsProxy_TypeDict = PyDict_New();
  FAIL_IF_NULL(JsProxy_TypeDict);

  PyExc_BaseException_Type = (PyTypeObject*)PyExc_BaseException;
  _Exc_JsException.tp_base = (PyTypeObject*)PyExc_Exception;

  JsBufferType.tp_base = &JsProxyType;
  FAIL_IF_MINUS_ONE(PyModule_AddType(core_module, &JsProxyType));
  FAIL_IF_MINUS_ONE(PyModule_AddType(core_module, &JsBufferType));
  FAIL_IF_MINUS_ONE(PyModule_AddType(core_module, &_Exc_JsException));

  success = true;
finally:
  Py_CLEAR(asyncio_module);
  return success ? 0 : -1;
}<|MERGE_RESOLUTION|>--- conflicted
+++ resolved
@@ -541,22 +541,6 @@
 static PyNumberMethods JsProxy_NumberMethods = {
   .nb_bool = JsProxy_Bool
 };
-<<<<<<< HEAD
-=======
-
-static PyMethodDef JsProxy_Methods[] = {
-  { "__dir__",
-    (PyCFunction)JsProxy_Dir,
-    METH_NOARGS,
-    PyDoc_STR("Returns a list of the members and methods on the object.") },
-  {
-    "to_py",
-    (PyCFunction)JsProxy_toPy,
-    METH_FASTCALL,
-    PyDoc_STR("Convert the JsProxy to a native Python object (as best as possible)")},
-  { NULL }
-};
->>>>>>> e26204b1
 // clang-format on
 
 static PyGetSetDef JsProxy_GetSet[] = { { "typeof", .get = JsProxy_typeof },
@@ -944,6 +928,12 @@
     "Returns a list of the members and methods on the object." 
   };
   methods[cur_method++] = (PyMethodDef){
+    "to_py",
+    (PyCFunction)JsProxy_toPy,
+    METH_FASTCALL,
+    PyDoc_STR("Convert the JsProxy to a native Python object (as best as possible)")},
+  };
+  methods[cur_method++] = (PyMethodDef){
     "object_entries",
     (PyCFunction)JsProxy_object_entries,
     METH_NOARGS,
