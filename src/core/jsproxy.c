/**
 * JsProxy Class
 *
 * The root JsProxy class is a simple class that wraps a JsRef.  We define
 * overloads for getattr, setattr, delattr, repr, bool, and comparison opertaors
 * on the base class.
 *
 * We define a wide variety of subclasses on the fly with different operator
 * overloads depending on the functionality detected on the wrapped js object.
 * This is pretty much an identical strategy to the one used in PyProxy.
 *
 * Most of the overloads do not require any extra space which is convenient
 * because multiple inheritance does not work well with different sized C
 * structs. The Callable subclass and the Buffer subclass both need some extra
 * space. Currently we use the maximum paranoia approach: JsProxy always
 * allocates the extra 12 bytes needed for a Callable, and that way if an object
 * ever comes around that is a Buffer and also is Callable, we've got it
 * covered.
 *
 * We create the dynamic types as heap types with PyType_FromSpecWithBases. It's
 * a good idea to consult the source for PyType_FromSpecWithBases in
 * typeobject.c before modifying since the behavior doesn't exactly match the
 * documentation.
 *
 * We don't currently have any way to define a new heap type
 * without leaking the dynamically allocated methods array, but this is fine
 * because we never free the dynamic types we construct. (it'd probably be
 * possible by subclassing PyType with a different tp_dealloc method).
 */

#define PY_SSIZE_T_CLEAN
#include "Python.h"

#include "docstring.h"
#include "hiwire.h"
#include "js2python.h"
#include "jsproxy.h"
#include "pyproxy.h"
#include "python2js.h"

#include "structmember.h"

// clang-format off
#define IS_ITERABLE  (1<<0)
#define IS_ITERATOR  (1<<1)
#define HAS_LENGTH   (1<<2)
#define HAS_GET      (1<<3)
#define HAS_SET      (1<<4)
#define HAS_HAS      (1<<5)
#define HAS_INCLUDES (1<<6)
#define IS_AWAITABLE (1<<7)
#define IS_BUFFER    (1<<8)
#define IS_CALLABLE  (1<<9)
#define IS_ARRAY     (1<<10)
// clang-format on

_Py_IDENTIFIER(get_event_loop);
_Py_IDENTIFIER(create_future);
_Py_IDENTIFIER(set_exception);
_Py_IDENTIFIER(set_result);
_Py_IDENTIFIER(__await__);
_Py_IDENTIFIER(__dir__);

static PyObject* asyncio_get_event_loop;
static PyTypeObject* PyExc_BaseException_Type;

////////////////////////////////////////////////////////////
// JsProxy
//
// This is a Python object that provides idiomatic access to a Javascript
// object.

// clang-format off
typedef struct
{
  PyObject_HEAD
  JsRef js;
// fields for methods
  JsRef this_;
  vectorcallfunc vectorcall;
  int supports_kwargs; // -1 : don't know. 0 : no, 1 : yes
// fields for buffers
  Py_ssize_t byteLength;
  char* format;
  Py_ssize_t itemsize;
// Currently just for module objects
  PyObject* dict;
} JsProxy;
// clang-format on

#define JsProxy_REF(x) (((JsProxy*)x)->js)

static void
JsProxy_dealloc(JsProxy* self)
{
#ifdef HW_TRACE_REFS
  printf("jsproxy delloc %zd, %zd\n", (long)self, (long)self->js);
#endif
  hiwire_CLEAR(self->js);
  hiwire_CLEAR(self->this_);
  Py_TYPE(self)->tp_free((PyObject*)self);
}

/**
 * repr overload, does `obj.toString()` which produces a low-quality repr.
 */
static PyObject*
JsProxy_Repr(PyObject* self)
{
  JsRef idrepr = hiwire_to_string(JsProxy_REF(self));
  PyObject* pyrepr = js2python(idrepr);
  hiwire_decref(idrepr);
  return pyrepr;
}

/**
 * typeof getter, returns `typeof(obj)`.
 */
static PyObject*
JsProxy_typeof(PyObject* self, void* _unused)
{
  JsRef idval = hiwire_typeof(JsProxy_REF(self));
  PyObject* result = js2python(idval);
  hiwire_decref(idval);
  return result;
}

/**
 * getattr overload, first checks whether the attribute exists in the JsProxy
 * dict, and if so returns that. Otherwise, it attempts lookup on the wrapped
 * object.
 */
static PyObject*
JsProxy_GetAttr(PyObject* self, PyObject* attr)
{
  PyObject* result = PyObject_GenericGetAttr(self, attr);
  if (result != NULL || !PyErr_ExceptionMatches(PyExc_AttributeError)) {
    return result;
  }
  PyErr_Clear();

  bool success = false;
  JsRef idresult = 0;
  // result:
  PyObject* pyresult = NULL;

  const char* key = PyUnicode_AsUTF8(attr);
  FAIL_IF_NULL(key);
  if (strcmp(key, "keys") == 0 && hiwire_is_array(JsProxy_REF(self))) {
    // Sometimes Python APIs test for the existence of a "keys" function
    // to decide whether something should be treated like a dict.
    // This mixes badly with the javascript Array.keys api, so pretend that it
    // doesn't exist. (Array.keys isn't very useful anyways so hopefully this
    // won't confuse too many people...)
    PyErr_SetString(PyExc_AttributeError, key);
    FAIL();
  }

  idresult = hiwire_get_member_string(JsProxy_REF(self), key);
  if (idresult == NULL) {
    PyErr_SetString(PyExc_AttributeError, key);
    FAIL();
  }

  if (!hiwire_is_pyproxy(idresult) && hiwire_is_function(idresult)) {
    pyresult = JsProxy_create_with_this(idresult, JsProxy_REF(self));
  } else {
    pyresult = js2python(idresult);
  }
  FAIL_IF_NULL(pyresult);

  success = true;
finally:
  hiwire_decref(idresult);
  if (!success) {
    Py_CLEAR(pyresult);
  }
  return pyresult;
}

/**
 * setattr / delttr overload. TODO: Raise an error if the attribute exists on
 * the proxy.
 */
static int
JsProxy_SetAttr(PyObject* self, PyObject* attr, PyObject* pyvalue)
{
  bool success = false;
  JsRef idvalue = NULL;

  const char* key = PyUnicode_AsUTF8(attr);
  FAIL_IF_NULL(key);

  if (strncmp(key, "__", 2) == 0) {
    // Avoid creating reference loops between Python and Javascript with js
    // modules. Such reference loops make it hard to avoid leaking memory.
    if (strcmp(key, "__loader__") == 0 || strcmp(key, "__name__") == 0 ||
        strcmp(key, "__package__") == 0 || strcmp(key, "__path__") == 0 ||
        strcmp(key, "__spec__") == 0) {
      return PyObject_GenericSetAttr(self, attr, pyvalue);
    }
  }

  if (pyvalue == NULL) {
    FAIL_IF_MINUS_ONE(hiwire_delete_member_string(JsProxy_REF(self), key));
  } else {
    idvalue = python2js(pyvalue);
    FAIL_IF_MINUS_ONE(
      hiwire_set_member_string(JsProxy_REF(self), key, idvalue));
  }

  success = true;
finally:
  hiwire_CLEAR(idvalue);
  return success ? 0 : -1;
}

#define JsProxy_JSREF(x) (((JsProxy*)x)->js)

static PyObject*
JsProxy_RichCompare(PyObject* a, PyObject* b, int op)
{
  if (!JsProxy_Check(b)) {
    switch (op) {
      case Py_EQ:
        Py_RETURN_FALSE;
      case Py_NE:
        Py_RETURN_TRUE;
      default:
        return Py_NotImplemented;
    }
  }

  int result;
  JsRef ida = python2js(a);
  JsRef idb = python2js(b);
  switch (op) {
    case Py_LT:
      result = hiwire_less_than(ida, idb);
      break;
    case Py_LE:
      result = hiwire_less_than_equal(ida, idb);
      break;
    case Py_EQ:
      result = hiwire_equal(ida, idb);
      break;
    case Py_NE:
      result = hiwire_not_equal(ida, idb);
      break;
    case Py_GT:
      result = hiwire_greater_than(ida, idb);
      break;
    case Py_GE:
      result = hiwire_greater_than_equal(ida, idb);
      break;
  }

  hiwire_decref(ida);
  hiwire_decref(idb);
  if (result) {
    Py_RETURN_TRUE;
  } else {
    Py_RETURN_FALSE;
  }
}

/**
 * iter overload. Present if IS_ITERABLE but not IS_ITERATOR (if the IS_ITERATOR
 * flag is present we use PyObject_SelfIter). Does `obj[Symbol.iterator]()`.
 */
static PyObject*
JsProxy_GetIter(PyObject* o)
{
  JsProxy* self = (JsProxy*)o;

  JsRef iditer = hiwire_get_iterator(self->js);
  if (iditer == NULL) {
    return NULL;
  }
  PyObject* result = js2python(iditer);
  hiwire_decref(iditer);
  return result;
}

/**
 * next overload. Controlled by IS_ITERATOR.
 * TODO: Should add a similar send method for generator support.
 * Python 3.10 has a different way to handle this.
 */
static PyObject*
JsProxy_IterNext(PyObject* o)
{
  JsProxy* self = (JsProxy*)o;
  JsRef idresult = NULL;
  PyObject* result = NULL;

  int done = hiwire_next(self->js, &idresult);
  // done:
  //   1 ==> finished
  //   0 ==> not finished
  //  -1 ==> unexpected Js error occurred (logic error in hiwire_next?)
  FAIL_IF_MINUS_ONE(done);
  // If there was no "value", "idresult" will be jsundefined
  // so pyvalue will be set to Py_None.
  result = js2python(idresult);
  FAIL_IF_NULL(result);
  if (done) {
    // For the return value of a generator, raise StopIteration with result.
    PyErr_SetObject(PyExc_StopIteration, result);
    Py_CLEAR(result);
  }

finally:
  hiwire_CLEAR(idresult);
  return result;
}

/**
 * This is exposed as a METH_NOARGS method on the JsProxy. It returns
 * Object.entries(obj) as a new JsProxy.
 */
static PyObject*
JsProxy_object_entries(PyObject* o, PyObject* _args)
{
  JsProxy* self = (JsProxy*)o;
  JsRef result_id = hiwire_object_entries(self->js);
  if (result_id == NULL) {
    return NULL;
  }
  PyObject* result = JsProxy_create(result_id);
  hiwire_decref(result_id);
  return result;
}

PyMethodDef JsProxy_object_entries_MethodDef = {
  "object_entries",
  (PyCFunction)JsProxy_object_entries,
  METH_NOARGS,
};

/**
 * This is exposed as a METH_NOARGS method on the JsProxy. It returns
 * Object.keys(obj) as a new JsProxy.
 */
static PyObject*
JsProxy_object_keys(PyObject* o, PyObject* _args)
{
  JsProxy* self = (JsProxy*)o;
  JsRef result_id = hiwire_object_keys(self->js);
  if (result_id == NULL) {
    return NULL;
  }
  PyObject* result = JsProxy_create(result_id);
  hiwire_decref(result_id);
  return result;
}

PyMethodDef JsProxy_object_keys_MethodDef = {
  "object_keys",
  (PyCFunction)JsProxy_object_keys,
  METH_NOARGS,
};

/**
 * This is exposed as a METH_NOARGS method on the JsProxy. It returns
 * Object.entries(obj) as a new JsProxy.
 */
static PyObject*
JsProxy_object_values(PyObject* o, PyObject* _args)
{
  JsProxy* self = (JsProxy*)o;
  JsRef result_id = hiwire_object_values(self->js);
  if (result_id == NULL) {
    return NULL;
  }
  PyObject* result = JsProxy_create(result_id);
  hiwire_decref(result_id);
  return result;
}

PyMethodDef JsProxy_object_values_MethodDef = {
  "object_values",
  (PyCFunction)JsProxy_object_values,
  METH_NOARGS,
};

/**
 * len(proxy) overload for proxies of Js objects with `length` or `size` fields.
 * Prefers `object.size` over `object.length`. Controlled by HAS_LENGTH.
 */
static Py_ssize_t
JsProxy_length(PyObject* o)
{
  JsProxy* self = (JsProxy*)o;
  int result = hiwire_get_length(self->js);
  if (result == -1) {
    PyErr_SetString(PyExc_TypeError, "object does not have a valid length");
  }
  return result;
}

/**
 * __getitem__ for proxies of Js Arrays, controlled by IS_ARRAY
 */
static PyObject*
JsProxy_subscript_array(PyObject* o, PyObject* item)
{
  JsProxy* self = (JsProxy*)o;
  if (PyIndex_Check(item)) {
    Py_ssize_t i;
    i = PyNumber_AsSsize_t(item, PyExc_IndexError);
    if (i == -1 && PyErr_Occurred())
      return NULL;
    if (i < 0)
      i += hiwire_get_length(self->js);
    JsRef result = hiwire_get_member_int(self->js, i);
    if (result == NULL) {
      if (!PyErr_Occurred()) {
        PyErr_SetObject(PyExc_IndexError, item);
      }
      return NULL;
    }
    PyObject* pyresult = js2python(result);
    hiwire_decref(result);
    return pyresult;
  }
  if (PySlice_Check(item)) {
    PyErr_SetString(PyExc_NotImplementedError,
                    "Slice subscripting isn't implemented");
    return NULL;
  }
  PyErr_Format(PyExc_TypeError,
               "list indices must be integers or slices, not %.200s",
               item->ob_type->tp_name);
  return NULL;
}

/**
 * __setitem__ and __delitem__ for proxies of Js Arrays, controlled by IS_ARRAY
 */
static int
JsProxy_ass_subscript_array(PyObject* o, PyObject* item, PyObject* pyvalue)
{
  JsProxy* self = (JsProxy*)o;
  Py_ssize_t i;
  if (PySlice_Check(item)) {
    PyErr_SetString(PyExc_NotImplementedError,
                    "Slice subscripting isn't implemented");
    return -1;
  } else if (PyIndex_Check(item)) {
    i = PyNumber_AsSsize_t(item, PyExc_IndexError);
    if (i == -1 && PyErr_Occurred())
      return -1;
    if (i < 0)
      i += hiwire_get_length(self->js);
  } else {
    PyErr_Format(PyExc_TypeError,
                 "list indices must be integers or slices, not %.200s",
                 item->ob_type->tp_name);
    return -1;
  }

  bool success = false;
  JsRef idvalue = NULL;
  if (pyvalue == NULL) {
    if (hiwire_delete_member_int(self->js, i)) {
      if (!PyErr_Occurred()) {
        PyErr_SetObject(PyExc_IndexError, item);
      }
      FAIL();
    }
  } else {
    idvalue = python2js(pyvalue);
    FAIL_IF_NULL(idvalue);
    FAIL_IF_MINUS_ONE(hiwire_set_member_int(self->js, i, idvalue));
  }
  success = true;
finally:
  hiwire_CLEAR(idvalue);
  return success ? 0 : -1;
}

/**
 * __getitem__ for JsProxies that have a "get" method. Translates proxy[key] to
 * obj.get(key). Controlled by HAS_GET
 */
static PyObject*
JsProxy_subscript(PyObject* o, PyObject* pyidx)
{
  JsProxy* self = (JsProxy*)o;
  JsRef ididx = NULL;
  JsRef idresult = NULL;
  PyObject* pyresult = NULL;

  ididx = python2js(pyidx);
  FAIL_IF_NULL(ididx);
  idresult = hiwire_call_get_method(self->js, ididx);
  if (idresult == NULL) {
    if (!PyErr_Occurred()) {
      PyErr_SetObject(PyExc_KeyError, pyidx);
    }
    FAIL();
  }
  pyresult = js2python(idresult);

finally:
  hiwire_CLEAR(ididx);
  hiwire_CLEAR(idresult);
  return pyresult;
}

/**
 * __setitem__ / __delitem__ for JsProxies that have a "set" method (it's
 * currently assumed that they'll also have a del method...). Translates
 * `proxy[key] = value` to `obj.set(key, value)` and `del proxy[key]` to
 * `obj.del(key)`.
 * Controlled by HAS_SET.
 */
static int
JsProxy_ass_subscript(PyObject* o, PyObject* pyidx, PyObject* pyvalue)
{
  JsProxy* self = (JsProxy*)o;
  bool success = false;
  JsRef ididx = NULL;
  JsRef idvalue = NULL;
  ididx = python2js(pyidx);
  if (pyvalue == NULL) {
    if (hiwire_call_delete_method(self->js, ididx)) {
      if (!PyErr_Occurred()) {
        PyErr_SetObject(PyExc_KeyError, pyidx);
      }
      FAIL();
    }
  } else {
    idvalue = python2js(pyvalue);
    FAIL_IF_NULL(idvalue);
    FAIL_IF_MINUS_ONE(hiwire_call_set_method(self->js, ididx, idvalue));
  }
  success = true;
finally:
  hiwire_CLEAR(ididx);
  hiwire_CLEAR(idvalue);
  return success ? 0 : -1;
}

/**
 * Overload of the "in" operator for objects with an "includes" method.
 * Translates `key in proxy` to `obj.includes(key)`. We prefer to use
 * JsProxy_has when the object has both an `includes` and a `has` method.
 * Controlled by HAS_INCLUDES.
 */
static int
JsProxy_includes(JsProxy* self, PyObject* obj)
{
  int result = -1;
  JsRef jsobj = python2js(obj);
  FAIL_IF_NULL(jsobj);
  result = hiwire_call_includes_method(self->js, jsobj);

finally:
  hiwire_CLEAR(jsobj);
  return result;
}

/**
 * Overload of the "in" operator for objects with a "has" method.
 * Translates `key in proxy` to `obj.has(key)`.
 * Controlled by HAS_HAS.
 */
static int
JsProxy_has(JsProxy* self, PyObject* obj)
{
  int result = -1;
  JsRef jsobj = python2js(obj);
  FAIL_IF_NULL(jsobj);
  result = hiwire_call_has_method(self->js, jsobj);

finally:
  hiwire_CLEAR(jsobj);
  return result;
}

#define GET_JSREF(x) (((JsProxy*)x)->js)

/**
 * Overload of `dir(proxy)`. Walks the prototype chain of the object and adds
 * the ownPropertyNames of each prototype.
 */
static PyObject*
JsProxy_Dir(PyObject* self, PyObject* _args)
{
  bool success = false;
  PyObject* object__dir__ = NULL;
  PyObject* keys = NULL;
  PyObject* result_set = NULL;
  JsRef iddir = NULL;
  PyObject* pydir = NULL;
  PyObject* keys_str = NULL;
  PyObject* null_or_pynone = NULL;

  PyObject* result = NULL;

  // First get base __dir__ via object.__dir__(self)
  // Would have been nice if they'd supplied PyObject_GenericDir...
  object__dir__ =
    _PyObject_GetAttrId((PyObject*)&PyBaseObject_Type, &PyId___dir__);
  FAIL_IF_NULL(object__dir__);
  keys = PyObject_CallFunctionObjArgs(object__dir__, self, NULL);
  FAIL_IF_NULL(keys);
  result_set = PySet_New(keys);
  FAIL_IF_NULL(result_set);

  // Now get attributes of js object
  iddir = hiwire_dir(GET_JSREF(self));
  pydir = js2python(iddir);
  FAIL_IF_NULL(pydir);
  // Merge and sort
  FAIL_IF_MINUS_ONE(_PySet_Update(result_set, pydir));
  if (hiwire_is_array(GET_JSREF(self))) {
    // See comment about Array.keys in GetAttr
    keys_str = PyUnicode_FromString("keys");
    FAIL_IF_NULL(keys_str);
    FAIL_IF_MINUS_ONE(PySet_Discard(result_set, keys_str));
  }
  result = PyList_New(0);
  FAIL_IF_NULL(result);
  null_or_pynone = _PyList_Extend((PyListObject*)result, result_set);
  FAIL_IF_NULL(null_or_pynone);
  FAIL_IF_MINUS_ONE(PyList_Sort(result));

  success = true;
finally:
  Py_CLEAR(object__dir__);
  Py_CLEAR(keys);
  Py_CLEAR(result_set);
  hiwire_decref(iddir);
  Py_CLEAR(pydir);
  Py_CLEAR(keys_str);
  Py_CLEAR(null_or_pynone);
  if (!success) {
    Py_CLEAR(result);
  }
  return result;
}

PyMethodDef JsProxy_Dir_MethodDef = {
  "__dir__",
  (PyCFunction)JsProxy_Dir,
  METH_NOARGS,
  PyDoc_STR("Returns a list of the members and methods on the object."),
};

/**
 * The to_py method, uses METH_FASTCALL calling convention.
 */
static PyObject*
JsProxy_toPy(PyObject* self, PyObject* const* args, Py_ssize_t nargs)
{
  if (nargs > 1) {
    PyErr_Format(
      PyExc_TypeError, "to_py expected at most 1 argument, got %zd", nargs);
    return NULL;
  }
  int depth = -1;
  if (nargs == 1) {
    int overflow;
    depth = PyLong_AsLongAndOverflow(args[0], &overflow);
    if (overflow == 0 && depth == -1 && PyErr_Occurred()) {
      return NULL;
    }
  }
  return js2python_convert(GET_JSREF(self), depth);
}

PyMethodDef JsProxy_toPy_MethodDef = {
  "to_py",
  (PyCFunction)JsProxy_toPy,
  METH_FASTCALL,
};

/**
 * Overload for bool(proxy), implemented for every JsProxy. Return `False` if
 * the object is falsey in Javascript, or if it has a `size` field equal to 0,
 * or if it has a `length` field equal to zero and is an array. Otherwise return
 * `True`. This last convention could be replaced with "has a length equal to
 * zero and is not a function". In Javascript, `func.length` returns the number
 * of arguments `func` expects. We definitely don't want 0-argument functions to
 * be falsey.
 */
static int
JsProxy_Bool(PyObject* o)
{
  JsProxy* self = (JsProxy*)o;
  return hiwire_get_bool(self->js) ? 1 : 0;
}

/**
 * Overload for `await proxy` for js objects that have a `then` method.
 * Controlled by IS_AWAITABLE.
 */
static PyObject*
JsProxy_Await(JsProxy* self, PyObject* _args)
{
  if (!hiwire_is_promise(self->js)) {
    PyObject* str = JsProxy_Repr((PyObject*)self);
    const char* str_utf8 = PyUnicode_AsUTF8(str);
    PyErr_Format(PyExc_TypeError,
                 "object %s can't be used in 'await' expression",
                 str_utf8);
    return NULL;
  }

  PyObject* loop = NULL;
  PyObject* fut = NULL;
  PyObject* set_result = NULL;
  PyObject* set_exception = NULL;
  JsRef promise_id = NULL;
  JsRef promise_handles = NULL;
  JsRef promise_result = NULL;
  PyObject* result = NULL;

  loop = _PyObject_CallNoArg(asyncio_get_event_loop);
  FAIL_IF_NULL(loop);

  fut = _PyObject_CallMethodId(loop, &PyId_create_future, NULL);
  FAIL_IF_NULL(fut);

  set_result = _PyObject_GetAttrId(fut, &PyId_set_result);
  FAIL_IF_NULL(set_result);
  set_exception = _PyObject_GetAttrId(fut, &PyId_set_exception);
  FAIL_IF_NULL(set_exception);

  promise_id = hiwire_resolve_promise(self->js);
  FAIL_IF_NULL(promise_id);
  promise_handles = create_promise_handles(set_result, set_exception);
  FAIL_IF_NULL(promise_handles);
  promise_result = hiwire_call_member(promise_id, "then", promise_handles);
  FAIL_IF_NULL(promise_result);
  result = _PyObject_CallMethodId(fut, &PyId___await__, NULL);

finally:
  Py_CLEAR(loop);
  Py_CLEAR(fut);
  Py_CLEAR(set_result);
  Py_CLEAR(set_exception);
  hiwire_CLEAR(promise_id);
  hiwire_CLEAR(promise_handles);
  hiwire_CLEAR(promise_result);
  return result;
}

/**
 * Overload for `then` for JsProxies with a `then` method. Of course without
 * this overload, the call would just fall through to the normal `then`
 * function. The advantage of this overload is that it automatically releases
 * the references to the onfulfilled and onrejected callbacks, which is quite
 * hard to do otherwise.
 */
PyObject*
JsProxy_then(JsProxy* self, PyObject* args, PyObject* kwds)
{
  PyObject* onfulfilled = NULL;
  PyObject* onrejected = NULL;

  static char* kwlist[] = { "onfulfilled", "onrejected", 0 };
  if (!PyArg_ParseTupleAndKeywords(
        args, kwds, "|OO:then", kwlist, &onfulfilled, &onrejected)) {
    return NULL;
  }

  JsRef promise_id = NULL;
  JsRef promise_handles = NULL;
  JsRef result_promise = NULL;
  PyObject* result = NULL;

  if (onfulfilled == Py_None) {
    Py_CLEAR(onfulfilled);
  }
  if (onrejected == Py_None) {
    Py_CLEAR(onrejected);
  }
  promise_id = hiwire_resolve_promise(self->js);
  FAIL_IF_NULL(promise_id);
  promise_handles = create_promise_handles(onfulfilled, onrejected);
  FAIL_IF_NULL(promise_handles);
  result_promise = hiwire_call_member(promise_id, "then", promise_handles);
  if (result_promise == NULL) {
    Py_CLEAR(onfulfilled);
    Py_CLEAR(onrejected);
    FAIL();
  }
  result = JsProxy_create(result_promise);

finally:
  // don't clear onfulfilled, onrejected, they are borrowed from arguments.
  hiwire_CLEAR(promise_id);
  hiwire_CLEAR(promise_handles);
  hiwire_CLEAR(result_promise);
  return result;
}

PyMethodDef JsProxy_then_MethodDef = {
  "then",
  (PyCFunction)JsProxy_then,
  METH_VARARGS | METH_KEYWORDS,
};

/**
 * Overload for `catch` for JsProxies with a `then` method.
 */
PyObject*
JsProxy_catch(JsProxy* self, PyObject* onrejected)
{
  JsRef promise_id = NULL;
  JsRef promise_handles = NULL;
  JsRef result_promise = NULL;
  PyObject* result = NULL;

  promise_id = hiwire_resolve_promise(self->js);
  FAIL_IF_NULL(promise_id);
  // We have to use create_promise_handles so that the handler gets released
  // even if the promise resolves successfully.
  promise_handles = create_promise_handles(NULL, onrejected);
  FAIL_IF_NULL(promise_handles);
  result_promise = hiwire_call_member(promise_id, "then", promise_handles);
  if (result_promise == NULL) {
    Py_DECREF(onrejected);
    FAIL();
  }
  result = JsProxy_create(result_promise);

finally:
  hiwire_CLEAR(promise_id);
  hiwire_CLEAR(promise_handles);
  hiwire_CLEAR(result_promise);
  return result;
}

PyMethodDef JsProxy_catch_MethodDef = {
  "catch",
  (PyCFunction)JsProxy_catch,
  METH_O,
};

/**
 * Overload for `finally` for JsProxies with a `then` method. This isn't
 * strictly necessary since one could get the same effect by just calling
 * create_once_callable on the argument, but it'd be bad to have `then` and
 * `catch` handle freeing the handler automatically but require something extra
 * to use `finally`.
 */
PyObject*
JsProxy_finally(JsProxy* self, PyObject* onfinally)
{
  JsRef proxy = NULL;
  JsRef promise_id = NULL;
  JsRef result_promise = NULL;
  PyObject* result = NULL;

  promise_id = hiwire_resolve_promise(self->js);
  FAIL_IF_NULL(promise_id);
  // Finally method is called no matter what so we can use
  // `create_once_callable`.
  proxy = create_once_callable(onfinally);
  FAIL_IF_NULL(proxy);
  result_promise = hiwire_call_member_va(promise_id, "finally", proxy, NULL);
  if (result_promise == NULL) {
    Py_DECREF(onfinally);
    FAIL();
  }
  result = JsProxy_create(result_promise);

finally:
  hiwire_CLEAR(promise_id);
  hiwire_CLEAR(proxy);
  hiwire_CLEAR(result_promise);
  return result;
}

PyMethodDef JsProxy_finally_MethodDef = {
  "finally_",
  (PyCFunction)JsProxy_finally,
  METH_O,
};

// clang-format off
static PyNumberMethods JsProxy_NumberMethods = {
  .nb_bool = JsProxy_Bool
};
// clang-format on

static PyGetSetDef JsProxy_GetSet[] = { { "typeof", .get = JsProxy_typeof },
                                        { NULL } };

static PyTypeObject JsProxyType = {
  .tp_name = "pyodide.JsProxy",
  .tp_basicsize = sizeof(JsProxy),
  .tp_dealloc = (destructor)JsProxy_dealloc,
  .tp_getattro = JsProxy_GetAttr,
  .tp_setattro = JsProxy_SetAttr,
  .tp_richcompare = JsProxy_RichCompare,
  .tp_flags = Py_TPFLAGS_DEFAULT | Py_TPFLAGS_BASETYPE,
  .tp_doc = "A proxy to make a Javascript object behave like a Python object",
  .tp_getset = JsProxy_GetSet,
  .tp_as_number = &JsProxy_NumberMethods,
  .tp_repr = JsProxy_Repr,
  .tp_dictoffset = offsetof(JsProxy, dict),
};

static int
JsProxy_cinit(PyObject* obj, JsRef idobj)
{
  JsProxy* self = (JsProxy*)obj;
  self->js = hiwire_incref(idobj);
#ifdef HW_TRACE_REFS
  printf("JsProxy cinit: %zd, object: %zd\n", (long)obj, (long)self->js);
#endif
  return 0;
}

/**
 * A wrapper for JsProxy that inherits from Exception. TODO: consider just
 * making JsProxy of an exception inherit from Exception?
 */
typedef struct
{
  PyException_HEAD PyObject* js_error;
} JsExceptionObject;

static PyMemberDef JsException_members[] = {
  { "js_error",
    T_OBJECT_EX,
    offsetof(JsExceptionObject, js_error),
    READONLY,
    PyDoc_STR("A wrapper around a Javascript Error to allow the Error to be "
              "thrown in Python.") },
  { NULL } /* Sentinel */
};

static int
JsException_init(JsExceptionObject* self, PyObject* args, PyObject* kwds)
{
  Py_ssize_t size = PyTuple_GET_SIZE(args);
  PyObject* js_error;
  if (size == 0) {
    PyErr_SetString(
      PyExc_TypeError,
      "__init__() missing 1 required positional argument: 'js_error'.");
    return -1;
  }

  js_error = PyTuple_GET_ITEM(args, 0);
  if (!PyObject_TypeCheck(js_error, &JsProxyType)) {
    PyErr_SetString(PyExc_TypeError,
                    "Argument 'js_error' must be an instance of JsProxy.");
    return -1;
  }

  if (PyExc_BaseException_Type->tp_init((PyObject*)self, args, kwds) == -1)
    return -1;

  Py_CLEAR(self->js_error);
  Py_INCREF(js_error);
  self->js_error = js_error;
  return 0;
}

static int
JsException_clear(JsExceptionObject* self)
{
  Py_CLEAR(self->js_error);
  return PyExc_BaseException_Type->tp_clear((PyObject*)self);
}

static void
JsException_dealloc(JsExceptionObject* self)
{
  JsException_clear(self);
  PyExc_BaseException_Type->tp_free((PyObject*)self);
}

static int
JsException_traverse(JsExceptionObject* self, visitproc visit, void* arg)
{
  Py_VISIT(self->js_error);
  return PyExc_BaseException_Type->tp_traverse((PyObject*)self, visit, arg);
}

// Not sure we are interfacing with the GC correctly. There should be a call to
// PyObject_GC_Track somewhere?
static PyTypeObject _Exc_JsException = {
  PyVarObject_HEAD_INIT(NULL, 0) "JsException",
  .tp_basicsize = sizeof(JsExceptionObject),
  .tp_dealloc = (destructor)JsException_dealloc,
  .tp_flags = Py_TPFLAGS_DEFAULT | Py_TPFLAGS_BASETYPE | Py_TPFLAGS_HAVE_GC,
  .tp_doc =
    PyDoc_STR("An exception which wraps a Javascript error. The js_error field "
              "contains a JsProxy for the wrapped error."),
  .tp_traverse = (traverseproc)JsException_traverse,
  .tp_clear = (inquiry)JsException_clear,
  .tp_members = JsException_members,
  // PyExc_Exception isn't static so we fill in .tp_base in JsProxy_init
  // .tp_base = (PyTypeObject *)PyExc_Exception,
  .tp_dictoffset = offsetof(JsExceptionObject, dict),
  .tp_init = (initproc)JsException_init
};
static PyObject* Exc_JsException = (PyObject*)&_Exc_JsException;

static PyObject*
JsProxy_new_error(JsRef idobj)
{
  PyObject* proxy = NULL;
  PyObject* result = NULL;
  proxy = JsProxyType.tp_alloc(&JsProxyType, 0);
  FAIL_IF_NULL(proxy);
  FAIL_IF_NONZERO(JsProxy_cinit(proxy, idobj));
  result = PyObject_CallFunctionObjArgs(Exc_JsException, proxy, NULL);
  FAIL_IF_NULL(result);
finally:
  Py_CLEAR(proxy);
  return result;
}

////////////////////////////////////////////////////////////
// JsMethod
//
// A subclass of JsProxy for methods

#define JsMethod_THIS(x) (((JsProxy*)x)->this_)
#define JsMethod_SUPPORTS_KWARGS(x) (((JsProxy*)x)->supports_kwargs)

/**
 * Call overload for methods. Controlled by IS_CALLABLE.
 */
static PyObject*
JsMethod_Vectorcall(PyObject* self,
                    PyObject* const* args,
                    size_t nargsf,
                    PyObject* kwnames)
{
  bool kwargs = false;
  bool success = false;
  JsRef idargs = NULL;
  JsRef idkwargs = NULL;
  JsRef idarg = NULL;
  JsRef idresult = NULL;
  PyObject* pyresult = NULL;

  if (kwnames != NULL) {
    // There were kwargs? But maybe kwnames is the empty tuple?
    PyObject* kwname = PyTuple_GetItem(kwnames, 0); /* borrowed!*/
    // Clear IndexError
    PyErr_Clear();
    if (kwname != NULL) {
      kwargs = true;
      if (JsMethod_SUPPORTS_KWARGS(self) == -1) {
        JsMethod_SUPPORTS_KWARGS(self) =
          hiwire_function_supports_kwargs(JsProxy_REF(self));
        if (JsMethod_SUPPORTS_KWARGS(self) == -1) {
          // if it's still -1, hiwire_function_supports_kwargs threw an error.
          return NULL;
        }
      }
    }
    if (kwargs && !JsMethod_SUPPORTS_KWARGS(self)) {
      // We have kwargs but function doesn't support them. Raise error.
      const char* kwname_utf8 = PyUnicode_AsUTF8(kwname);
      PyErr_Format(PyExc_TypeError,
                   "jsproxy got an unexpected keyword argument '%s'",
                   kwname_utf8);
      return NULL;
    }
  }

  // Recursion error?
  FAIL_IF_NONZERO(Py_EnterRecursiveCall(" in JsProxy_Vectorcall"));

  Py_ssize_t nargs = PyVectorcall_NARGS(nargsf);
  idargs = hiwire_array();
  FAIL_IF_NULL(idargs);
  for (Py_ssize_t i = 0; i < nargs; ++i) {
    idarg = python2js(args[i]);
    FAIL_IF_NULL(idarg);
    FAIL_IF_MINUS_ONE(hiwire_push_array(idargs, idarg));
    hiwire_CLEAR(idarg);
  }

  if (kwargs) {
    // store kwargs into an object which we'll use as the last argument.
    idkwargs = hiwire_object();
    FAIL_IF_NULL(idkwargs);
    Py_ssize_t nkwargs = PyTuple_Size(kwnames);
    for (Py_ssize_t i = 0, k = nargsf; i < nkwargs; ++i, ++k) {
      PyObject* name = PyTuple_GET_ITEM(kwnames, i); /* borrowed! */
      const char* name_utf8 = PyUnicode_AsUTF8(name);
      idarg = python2js(args[k]);
      FAIL_IF_NULL(idarg);
      FAIL_IF_MINUS_ONE(hiwire_set_member_string(idkwargs, name_utf8, idarg));
      hiwire_CLEAR(idarg);
    }
    FAIL_IF_MINUS_ONE(hiwire_push_array(idargs, idkwargs));
  }

  idresult = hiwire_call_bound(JsProxy_REF(self), JsMethod_THIS(self), idargs);
  FAIL_IF_NULL(idresult);
  pyresult = js2python(idresult);
  FAIL_IF_NULL(pyresult);

  success = true;
finally:
  Py_LeaveRecursiveCall(/* " in JsProxy_Vectorcall" */);
  hiwire_CLEAR(idargs);
  hiwire_CLEAR(idkwargs);
  hiwire_CLEAR(idarg);
  hiwire_CLEAR(idresult);
  if (!success) {
    Py_CLEAR(pyresult);
  }
  return pyresult;
}

/**
 * This doesn't construct a new JsMethod object, it does Reflect.construct(this,
 * args). In other words, this treats the JsMethod as a javascript class,
 * constructs a new javascript object of that class and returns a new JsProxy
 * wrapping it. Similar to `new this(args)`.
 */
static PyObject*
JsMethod_jsnew(PyObject* o, PyObject* args, PyObject* kwargs)
{
  JsProxy* self = (JsProxy*)o;

  Py_ssize_t nargs = PyTuple_Size(args);

  JsRef idargs = hiwire_array();

  for (Py_ssize_t i = 0; i < nargs; ++i) {
    JsRef idarg = python2js(PyTuple_GET_ITEM(args, i));
    hiwire_push_array(idargs, idarg);
    hiwire_decref(idarg);
  }

  JsRef idresult = hiwire_new(self->js, idargs);
  hiwire_decref(idargs);
  PyObject* pyresult = js2python(idresult);
  hiwire_decref(idresult);
  return pyresult;
}

// clang-format off
PyMethodDef JsMethod_jsnew_MethodDef = {
  "new",
  (PyCFunction)JsMethod_jsnew,
  METH_VARARGS | METH_KEYWORDS
};
// clang-format on

static int
JsMethod_cinit(PyObject* obj, JsRef this_)
{
  JsProxy* self = (JsProxy*)obj;
  self->this_ = hiwire_incref(this_);
  self->vectorcall = JsMethod_Vectorcall;
  self->supports_kwargs = -1; // don't know
  return 0;
}

////////////////////////////////////////////////////////////
// JsBuffer
//
// A subclass of JsProxy for Buffers

// We make our own Buffer struct because as far as I can tell BytesArray and
// array are both unsuitable. (To use "array" we need to perform extra copies,
// using BytesArray we run into trouble finding a location to store the Shape.)
// clang-format off
typedef struct
{
  PyObject_HEAD
  void* data;
  Py_ssize_t byteLength; // invariant: byteLength should be equal to length * itemsize
  Py_ssize_t length;
  char* format;
  Py_ssize_t itemsize;
} Buffer;
// clang-format on

static int
Buffer_cinit(Buffer* self,
             Py_ssize_t byteLength,
             char* format,
             Py_ssize_t itemsize)
{
  self->data = PyMem_Malloc(byteLength);
  self->byteLength = byteLength;
  self->format = format; // Format has static lifetime
  self->itemsize = itemsize;
  self->length = byteLength / itemsize;
  return 0;
}

void
Buffer_dealloc(PyObject* self)
{
  PyMem_Free(((Buffer*)self)->data);
  ((Buffer*)self)->data = NULL;
}

static int
Buffer_GetBuffer(PyObject* obj, Py_buffer* view, int flags)
{
  bool success = false;
  Buffer* self = (Buffer*)obj;
  view->obj = NULL;
  // This gets decremented automatically by PyBuffer_Release (even though
  // bf_releasebuffer is NULL)
  Py_INCREF(self);

  view->buf = self->data;
  view->obj = (PyObject*)self;
  view->len = self->byteLength;
  view->readonly = false;
  view->itemsize = self->itemsize;
  view->format = self->format;
  view->ndim = 1;
  // It's important to include the shape:
  // "If shape is NULL as a result of a PyBUF_SIMPLE or a PyBUF_WRITABLE
  // request, the consumer must disregard itemsize and assume itemsize == 1."
  view->shape = &self->length;
  view->strides = NULL;
  view->suboffsets = NULL;

  success = true;
finally:
  return success ? 0 : -1;
}

static PyBufferProcs Buffer_BufferProcs = {
  .bf_getbuffer = Buffer_GetBuffer,
  .bf_releasebuffer = NULL,
};

static PyTypeObject BufferType = {
  .tp_name = "Buffer",
  .tp_basicsize = sizeof(Buffer),
  .tp_dealloc = Buffer_dealloc,
  .tp_as_buffer = &Buffer_BufferProcs,
  .tp_flags = Py_TPFLAGS_DEFAULT,
  .tp_doc = PyDoc_STR("An internal helper buffer"),
};

static int
check_compatibility(JsProxy* self, Py_buffer view, bool safe, bool dir)
{
  if (view.len != self->byteLength) {
    if (dir) {
      PyErr_Format(
        PyExc_ValueError,
        "cannot copy from TypedArray of length %d to buffer of length %d",
        self->byteLength,
        view.len);
    } else {
      PyErr_Format(
        PyExc_ValueError,
        "cannot copy from buffer of length %d to TypedArray of length %d",
        view.len,
        self->byteLength);
    }
    return -1;
  }
  if (safe) {
    bool compatible;
    if (view.format && self->format) {
      compatible = strcmp(view.format, self->format) != 0;
    } else {
      compatible = view.itemsize == self->itemsize;
    }
    if (!compatible) {
      PyErr_Format(PyExc_ValueError,
                   "TypedArray and memorybuffer have incompatible formats");
      return -1;
    }
  }
  return 0;
}

static PyObject*
JsBuffer_CopyIntoMemoryView(PyObject* obj, PyObject* target)
{
  JsProxy* self = (JsProxy*)obj;
  bool success = false;
  Py_buffer view = { 0 };

  FAIL_IF_MINUS_ONE(
    PyObject_GetBuffer(target, &view, PyBUF_ANY_CONTIGUOUS | PyBUF_WRITABLE));
  bool safe = true;
  bool dir = true;
  FAIL_IF_MINUS_ONE(check_compatibility(self, view, safe, dir));
  FAIL_IF_MINUS_ONE(hiwire_copy_to_ptr(JsProxy_REF(self), view.buf));

  success = true;
finally:
  PyBuffer_Release(&view);
  if (success) {
    Py_RETURN_NONE;
  }
  return NULL;
}

static PyObject*
JsBuffer_CopyFromMemoryView(PyObject* obj, PyObject* source)
{
  JsProxy* self = (JsProxy*)obj;
  bool success = false;
  Py_buffer view = { 0 };

  FAIL_IF_MINUS_ONE(PyObject_GetBuffer(source, &view, PyBUF_ANY_CONTIGUOUS));
  bool safe = true;
  bool dir = false;
  FAIL_IF_MINUS_ONE(check_compatibility(self, view, safe, dir));
  FAIL_IF_MINUS_ONE(hiwire_copy_from_ptr(JsProxy_REF(self), view.buf));

  success = true;
finally:
  PyBuffer_Release(&view);
  if (success) {
    Py_RETURN_NONE;
  }
  return NULL;
}

static PyObject*
JsBuffer_NewCopy(PyObject* obj, PyObject* _args)
{
  JsProxy* self = (JsProxy*)obj;
  bool success = false;
  Buffer* buffer = NULL;
  PyObject* result = NULL;

  buffer = (Buffer*)BufferType.tp_alloc(&BufferType, self->byteLength);
  FAIL_IF_NULL(buffer);
  FAIL_IF_MINUS_ONE(
    Buffer_cinit(buffer, self->byteLength, self->format, self->itemsize));
  FAIL_IF_MINUS_ONE(hiwire_copy_to_ptr(JsProxy_REF(self), buffer->data));
  result = PyMemoryView_FromObject((PyObject*)buffer);
  FAIL_IF_NULL(result);

  success = true;
finally:
  Py_CLEAR(buffer);
  if (!success) {
    Py_CLEAR(result);
  }
  return result;
}

int
JsBuffer_cinit(PyObject* obj)
{
  bool success = false;
  JsProxy* self = (JsProxy*)obj;
<<<<<<< HEAD
  // if (hiwire_is_on_wasm_heap(JsProxy_REF(self))) {
  //   PyErr_SetString(
  //     PyExc_ValueError,
  //     "Will not import naked wasm memory into Python, it isn't safe");
  //   FAIL();
  // }
=======
  // TODO: should logic here be any different if we're on wasm heap?
>>>>>>> 957635ba
  self->byteLength = hiwire_get_byteLength(JsProxy_REF(self));
  // format string is borrowed from hiwire_get_dtype, DO NOT DEALLOCATE!
  hiwire_get_dtype(JsProxy_REF(self), &self->format, &self->itemsize);
  if (self->format == NULL) {
    char* typename = hiwire_constructor_name(JsProxy_REF(self));
    PyErr_Format(
      PyExc_RuntimeError,
      "Unknown typed array type '%s'. This is a problem with Pyodide, please "
      "open an issue about it here: "
      "https://github.com/pyodide/pyodide/issues/new",
      typename);
    free(typename);
    FAIL();
  }

  success = true;
finally:
  return success ? 0 : -1;
}

/**
 * This dynamically creates a subtype of JsProxy using PyType_FromSpecWithBases.
 * It is called from JsProxy_get_subtype(flags) when a type with the given flags
 * doesn't already exist.
 *
 * None of these types have tp_new method, we create them with tp_alloc and then
 * call whatever init methods are needed. "new" and multiple inheritance don't
 * go together very well.
 */
static PyObject*
JsProxy_create_subtype(int flags)
{
  // Make sure these stack allocations are large enough to fit!
  PyType_Slot slots[20];
  int cur_slot = 0;
  PyMethodDef methods[10];
  int cur_method = 0;
  PyMemberDef members[5];
  int cur_member = 0;

  // clang-format off
  methods[cur_method++] = JsProxy_Dir_MethodDef;
  methods[cur_method++] = JsProxy_toPy_MethodDef;
  methods[cur_method++] = JsProxy_object_entries_MethodDef;
  // clang-format on

  PyTypeObject* base = &JsProxyType;
  int tp_flags = Py_TPFLAGS_DEFAULT;

  if (flags & IS_ITERABLE) {
    // This uses `obj[Symbol.iterator]()`
    slots[cur_slot++] =
      (PyType_Slot){ .slot = Py_tp_iter, .pfunc = (void*)JsProxy_GetIter };
  }
  if (flags & IS_ITERATOR) {
    // JsProxy_GetIter would work just as well as PyObject_SelfIter but
    // PyObject_SelfIter avoids an unnecessary allocation.
    slots[cur_slot++] =
      (PyType_Slot){ .slot = Py_tp_iter, .pfunc = (void*)PyObject_SelfIter };
    slots[cur_slot++] =
      (PyType_Slot){ .slot = Py_tp_iternext, .pfunc = (void*)JsProxy_IterNext };
  }
  if (flags & HAS_LENGTH) {
    // If the function has a `size` or `length` member, use this for
    // `len(proxy)` Prefer `size` to `length`.
    slots[cur_slot++] =
      (PyType_Slot){ .slot = Py_mp_length, .pfunc = (void*)JsProxy_length };
  }
  if (flags & HAS_GET) {
    slots[cur_slot++] = (PyType_Slot){ .slot = Py_mp_subscript,
                                       .pfunc = (void*)JsProxy_subscript };
  }
  if (flags & HAS_SET) {
    // It's assumed that if HAS_SET then also HAS_DELETE.
    // We will try to use `obj.delete("key")` to resolve `del proxy["key"]`
    slots[cur_slot++] = (PyType_Slot){ .slot = Py_mp_ass_subscript,
                                       .pfunc = (void*)JsProxy_ass_subscript };
  }
  // Overloads for the `in` operator: javascript uses `obj.has()` for cheap
  // containment checks (e.g., set, map) and `includes` for less cheap ones (eg
  // array). Prefer the `has` method if present.
  if (flags & HAS_INCLUDES) {
    slots[cur_slot++] =
      (PyType_Slot){ .slot = Py_sq_contains, .pfunc = (void*)JsProxy_includes };
  }
  if (flags & HAS_HAS) {
    slots[cur_slot++] =
      (PyType_Slot){ .slot = Py_sq_contains, .pfunc = (void*)JsProxy_has };
  }

  if (flags & IS_AWAITABLE) {
    slots[cur_slot++] =
      (PyType_Slot){ .slot = Py_am_await, .pfunc = (void*)JsProxy_Await };
    methods[cur_method++] = JsProxy_then_MethodDef;
    methods[cur_method++] = JsProxy_catch_MethodDef;
    methods[cur_method++] = JsProxy_finally_MethodDef;
  }
  if (flags & IS_CALLABLE) {
    tp_flags |= _Py_TPFLAGS_HAVE_VECTORCALL;
    slots[cur_slot++] =
      (PyType_Slot){ .slot = Py_tp_call, .pfunc = (void*)PyVectorcall_Call };
    // We could test separately for whether a function is constructable,
    // but it generates a lot of false positives.
    // clang-format off
    methods[cur_method++] = JsMethod_jsnew_MethodDef;
    // clang-format on
  }
  if (flags & IS_ARRAY) {
    // If the object is an array (or a HTMLCollection or NodeList), then we want
    // subscripting `proxy[idx]` to go to `jsobj[idx]` instead of
    // `jsobj.get(idx)`. Hopefully anyone else who defines a custom array object
    // will subclass Array.
    slots[cur_slot++] =
      (PyType_Slot){ .slot = Py_mp_subscript,
                     .pfunc = (void*)JsProxy_subscript_array };
    slots[cur_slot++] =
      (PyType_Slot){ .slot = Py_mp_ass_subscript,
                     .pfunc = (void*)JsProxy_ass_subscript_array };
  }
  if (flags & IS_BUFFER) {
    methods[cur_method++] = (PyMethodDef){
      "new_copy",
      (PyCFunction)JsBuffer_NewCopy,
      METH_NOARGS,
      PyDoc_STR("Copies the TypedArray into a new memoryview"),
    };
    methods[cur_method++] = (PyMethodDef){
      "copy_from_buffer",
      (PyCFunction)JsBuffer_CopyFromMemoryView,
      METH_O,
      PyDoc_STR("Copies a buffer into the TypedArray "),
    };
    methods[cur_method++] = (PyMethodDef){
      "copy_into_buffer",
      (PyCFunction)JsBuffer_CopyIntoMemoryView,
      METH_O,
      PyDoc_STR("Copies the TypedArray into a buffer"),
    };
  }
  methods[cur_method++] = (PyMethodDef){ 0 };
  members[cur_member++] = (PyMemberDef){ 0 };

  bool success = false;
  PyMethodDef* methods_heap = NULL;
  PyObject* bases = NULL;
  PyObject* result = NULL;

  // PyType_FromSpecWithBases copies "members" automatically into the end of the
  // type. It doesn't store the slots. But it just copies the pointer to
  // "methods" into the PyTypeObject, so if we give it a stack allocated methods
  // there will be trouble. (There are several other buggy behaviors in
  // PyType_FromSpecWithBases, like if you use two PyMembers slots, the first
  // one with more members than the second, it will corrupt memory). If the type
  // object were later deallocated, we would leak this memory. It's unclear how
  // to fix that, but we store the type in JsProxy_TypeDict forever anyway so it
  // will never be deallocated.
  methods_heap = (PyMethodDef*)PyMem_Malloc(sizeof(PyMethodDef) * cur_method);
  if (methods_heap == NULL) {
    PyErr_NoMemory();
    FAIL();
  }
  memcpy(methods_heap, methods, sizeof(PyMethodDef) * cur_method);

  slots[cur_slot++] =
    (PyType_Slot){ .slot = Py_tp_members, .pfunc = (void*)members };
  slots[cur_slot++] =
    (PyType_Slot){ .slot = Py_tp_methods, .pfunc = (void*)methods_heap };
  slots[cur_slot++] = (PyType_Slot){ 0 };

  // clang-format off
  PyType_Spec spec = {
    .name = "pyodide.JsProxy",
    .basicsize = sizeof(JsProxy),
    .itemsize = 0,
    .flags = tp_flags,
    .slots = slots,
  };
  // clang-format on
  bases = Py_BuildValue("(O)", base);
  FAIL_IF_NULL(bases);
  result = PyType_FromSpecWithBases(&spec, bases);
  FAIL_IF_NULL(result);
  if (flags & IS_CALLABLE) {
    // Python 3.9 provides an alternate way to do this by setting a special
    // member __vectorcall_offset__ but it doesn't work in 3.8. I like this
    // approach better.
    ((PyTypeObject*)result)->tp_vectorcall_offset =
      offsetof(JsProxy, vectorcall);
  }

  success = true;
finally:
  Py_CLEAR(bases);
  if (!success && methods_heap != NULL) {
    PyMem_Free(methods_heap);
  }
  return result;
}

static PyObject* JsProxy_TypeDict;

/**
 * Look up the appropriate type object in the types dict, if we don't find it
 * call JsProxy_create_subtype. This is a helper for JsProxy_create_with_this
 * and JsProxy_create.
 */
static PyTypeObject*
JsProxy_get_subtype(int flags)
{
  PyObject* flags_key = PyLong_FromLong(flags);
  PyObject* type = PyDict_GetItemWithError(JsProxy_TypeDict, flags_key);
  Py_XINCREF(type);
  if (type != NULL || PyErr_Occurred()) {
    goto finally;
  }
  type = JsProxy_create_subtype(flags);
  FAIL_IF_NULL(type);
  FAIL_IF_MINUS_ONE(PyDict_SetItem(JsProxy_TypeDict, flags_key, type));
finally:
  Py_CLEAR(flags_key);
  return (PyTypeObject*)type;
}

////////////////////////////////////////////////////////////
// Public functions

/**
 * Create a JsProxy. In case it's a method, bind "this" to the argument. (In
 * most cases "this" will be NULL, `JsProxy_create` specializes to this case.)
 * We check what capabilities are present on the javascript object, set
 * appropriate flags, then we get the appropriate type with JsProxy_get_subtype.
 */
PyObject*
JsProxy_create_with_this(JsRef object, JsRef this)
{
  if (hiwire_is_error(object)) {
    return JsProxy_new_error(object);
  }
  int type_flags = 0;
  if (hiwire_is_function(object)) {
    type_flags |= IS_CALLABLE;
  }
  if (hiwire_is_promise(object)) {
    type_flags |= IS_AWAITABLE;
  }
  if (hiwire_is_iterable(object)) {
    type_flags |= IS_ITERABLE;
  }
  if (hiwire_is_iterator(object)) {
    type_flags |= IS_ITERATOR;
  }
  if (hiwire_has_length(object)) {
    type_flags |= HAS_LENGTH;
  }
  if (hiwire_has_get_method(object)) {
    type_flags |= HAS_GET;
  }
  if (hiwire_has_set_method(object)) {
    type_flags |= HAS_SET;
  }
  if (hiwire_has_has_method(object)) {
    type_flags |= HAS_HAS;
  }
  if (hiwire_has_includes_method(object)) {
    type_flags |= HAS_INCLUDES;
  }
  if (hiwire_is_typedarray(object)) {
    type_flags |= IS_BUFFER;
  }
  if (hiwire_is_promise(object)) {
    type_flags |= IS_AWAITABLE;
  }
  if (hiwire_is_array(object)) {
    type_flags |= IS_ARRAY;
  }

  bool success = false;
  PyTypeObject* type = NULL;
  PyObject* result = NULL;

  type = JsProxy_get_subtype(type_flags);
  FAIL_IF_NULL(type);

  result = type->tp_alloc(type, 0);
  FAIL_IF_NONZERO(JsProxy_cinit(result, object));
  if (type_flags & IS_CALLABLE) {
    FAIL_IF_NONZERO(JsMethod_cinit(result, this));
  }
  if (type_flags & IS_BUFFER) {
    FAIL_IF_NONZERO(JsBuffer_cinit(result));
  }

  success = true;
finally:
  Py_CLEAR(type);
  if (!success) {
    Py_CLEAR(result);
  }
  return result;
}

PyObject*
JsProxy_create(JsRef object)
{
  return JsProxy_create_with_this(object, NULL);
}

bool
JsProxy_Check(PyObject* x)
{
  return PyObject_TypeCheck(x, &JsProxyType);
}

JsRef
JsProxy_AsJs(PyObject* x)
{
  JsProxy* js_proxy = (JsProxy*)x;
  return hiwire_incref(js_proxy->js);
}

bool
JsException_Check(PyObject* x)
{
  return PyObject_TypeCheck(x, (PyTypeObject*)Exc_JsException);
}

JsRef
JsException_AsJs(PyObject* err)
{
  JsExceptionObject* err_obj = (JsExceptionObject*)err;
  JsProxy* js_error = (JsProxy*)(err_obj->js_error);
  return hiwire_incref(js_error->js);
}

// Copied from Python 3.9
// TODO: remove once we update to Python 3.9
static int
PyModule_AddType(PyObject* module, PyTypeObject* type)
{
  if (PyType_Ready(type) < 0) {
    return -1;
  }

  const char* name = _PyType_Name(type);
  assert(name != NULL);

  Py_INCREF(type);
  if (PyModule_AddObject(module, name, (PyObject*)type) < 0) {
    Py_DECREF(type);
    return -1;
  }

  return 0;
}

int
JsProxy_init(PyObject* core_module)
{
  bool success = false;

  PyObject* _pyodide_core = NULL;
  PyObject* jsproxy_mock = NULL;
  PyObject* asyncio_module = NULL;

  _pyodide_core = PyImport_ImportModule("_pyodide._core");
  FAIL_IF_NULL(_pyodide_core);
  _Py_IDENTIFIER(JsProxy);
  jsproxy_mock =
    _PyObject_CallMethodIdObjArgs(_pyodide_core, &PyId_JsProxy, NULL);
  FAIL_IF_NULL(jsproxy_mock);

  // Load the docstrings for JsProxy methods from the corresponding stubs in
  // _pyodide._core. set_method_docstring uses
  // _pyodide.docstring.get_cmeth_docstring to generate the appropriate C-style
  // docstring from the Python-style docstring.
#define SET_DOCSTRING(x)                                                       \
  FAIL_IF_MINUS_ONE(set_method_docstring(&x, jsproxy_mock))
  SET_DOCSTRING(JsProxy_object_entries_MethodDef);
  SET_DOCSTRING(JsProxy_object_keys_MethodDef);
  SET_DOCSTRING(JsProxy_object_values_MethodDef);
  // SET_DOCSTRING(JsProxy_Dir_MethodDef);
  SET_DOCSTRING(JsProxy_toPy_MethodDef);
  SET_DOCSTRING(JsProxy_then_MethodDef);
  SET_DOCSTRING(JsProxy_catch_MethodDef);
  SET_DOCSTRING(JsProxy_finally_MethodDef);
  SET_DOCSTRING(JsMethod_jsnew_MethodDef);
#undef SET_DOCSTRING

  asyncio_module = PyImport_ImportModule("asyncio");
  FAIL_IF_NULL(asyncio_module);

  asyncio_get_event_loop =
    _PyObject_GetAttrId(asyncio_module, &PyId_get_event_loop);
  FAIL_IF_NULL(asyncio_get_event_loop);

  JsProxy_TypeDict = PyDict_New();
  FAIL_IF_NULL(JsProxy_TypeDict);

  PyExc_BaseException_Type = (PyTypeObject*)PyExc_BaseException;
  _Exc_JsException.tp_base = (PyTypeObject*)PyExc_Exception;

  FAIL_IF_MINUS_ONE(PyType_Ready(&BufferType));
  FAIL_IF_MINUS_ONE(PyModule_AddType(core_module, &JsProxyType));
  FAIL_IF_MINUS_ONE(PyModule_AddType(core_module, &_Exc_JsException));

  success = true;
finally:
  Py_CLEAR(_pyodide_core);
  Py_CLEAR(jsproxy_mock);
  Py_CLEAR(asyncio_module);
  return success ? 0 : -1;
}<|MERGE_RESOLUTION|>--- conflicted
+++ resolved
@@ -1359,16 +1359,7 @@
 {
   bool success = false;
   JsProxy* self = (JsProxy*)obj;
-<<<<<<< HEAD
-  // if (hiwire_is_on_wasm_heap(JsProxy_REF(self))) {
-  //   PyErr_SetString(
-  //     PyExc_ValueError,
-  //     "Will not import naked wasm memory into Python, it isn't safe");
-  //   FAIL();
-  // }
-=======
   // TODO: should logic here be any different if we're on wasm heap?
->>>>>>> 957635ba
   self->byteLength = hiwire_get_byteLength(JsProxy_REF(self));
   // format string is borrowed from hiwire_get_dtype, DO NOT DEALLOCATE!
   hiwire_get_dtype(JsProxy_REF(self), &self->format, &self->itemsize);
