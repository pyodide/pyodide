--- conflicted
+++ resolved
@@ -44,13 +44,10 @@
 {
   PyObject_HEAD
   JsRef js;
-<<<<<<< HEAD
 // fields for methods
   JsRef this_;
   vectorcallfunc vectorcall;
   int supports_kwargs; // -1 : don't know. 0 : no, 1 : yes
-=======
->>>>>>> 503741ea
 } JsProxy;
 // clang-format on
 
@@ -549,18 +546,7 @@
 {
   JsProxy* self = (JsProxy*)obj;
   self->js = hiwire_incref(idobj);
-<<<<<<< HEAD
   return 0;
-=======
-}
-
-static PyObject*
-JsProxy_cnew(JsRef idobj)
-{
-  PyObject* self = JsProxyType.tp_alloc(&JsProxyType, 0);
-  JsProxy_cinit(self, idobj);
-  return self;
->>>>>>> 503741ea
 }
 
 typedef struct
