--- conflicted
+++ resolved
@@ -2,8 +2,7 @@
 const Hiwire = {};
 const Tests = {};
 API.tests = Tests;
-<<<<<<< HEAD
-API.version = "0.22.0.dev0";
+API.version = "0.24.0.dev0";
 Module.hiwire = Hiwire;
 
 function sleep(ms) {
@@ -16,9 +15,8 @@
     result[i] = Number.parseInt(s.slice(2 * i, 2 * i + 2), 16);
   }
   return result;
-=======
-API.version = "0.24.0.dev0";
-Module.hiwire = Hiwire;
+}
+
 function getTypeTag(x) {
   try {
     return Object.prototype.toString.call(x);
@@ -64,5 +62,4 @@
   } catch (e) {
     return false;
   }
->>>>>>> 4777f592
 }