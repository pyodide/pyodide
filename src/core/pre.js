const API = Module.API;
const Hiwire = {};
const Tests = {};
API.tests = Tests;
API.version = "0.28.0.dev0";
Module.hiwire = Hiwire;

function getTypeTag(x) {
  try {
    return Object.prototype.toString.call(x);
  } catch (e) {
    return "";
  }
}
API.getTypeTag = getTypeTag;

/**
 * Safe property check
 *
 * Observe whether a property exists or not without invoking getters.
 * Should never throw as long as arguments have the correct types.
 * This check is better than `prop in obj` because it works also with
 * primitives where `"length" in "str"`, as example, would throw.
 *
 * obj: an object
 * prop: a string or symbol
 */
function hasProperty(obj, prop) {
  try {
    while (obj) {
      if (Object.hasOwn(obj, prop)) {
        return true;
      }
      obj = Object.getPrototypeOf(obj);
    }
  } catch (e) {}
  return false;
}

/**
 * Observe whether a method exists or not
 *
 * Invokes getters but catches any error produced by a getter and throws it away.
 * Never throws an error
 *
 * obj: an object
 * prop: a string or symbol
 */
function hasMethod(obj, prop) {
  try {
    return typeof obj[prop] === "function";
  } catch (e) {
    return false;
  }
}

const pyproxyIsAlive = (px) => !!Module.PyProxy_getAttrsQuiet(px).shared.ptr;
API.pyproxyIsAlive = pyproxyIsAlive;

const errNoRet = () => {
  throw new Error(
    "Assertion error: control reached end of function without return",
  );
};

<<<<<<< HEAD
// For no-dylink build, this is a no-op.
Module.reportUndefinedSymbols ??= () => {};
=======
const nullToUndefined = (x) => (x === null ? undefined : x);
>>>>>>> a61c0af1

// This is factored out for testing purposes.
function isPromise(obj) {
  try {
    // clang-format off
    return typeof obj?.then === "function";
    // clang-format on
  } catch (e) {
    return false;
  }
}
API.isPromise = isPromise;

/**
 * Turn any ArrayBuffer view or ArrayBuffer into a Uint8Array.
 *
 * This respects slices: if the ArrayBuffer view is restricted to a slice of
 * the backing ArrayBuffer, we return a Uint8Array that shows the same slice.
 */
function bufferAsUint8Array(arg) {
  if (ArrayBuffer.isView(arg)) {
    return new Uint8Array(arg.buffer, arg.byteOffset, arg.byteLength);
  } else {
    return new Uint8Array(arg);
  }
}
API.typedArrayAsUint8Array = bufferAsUint8Array;

Module.iterObject = function* (object) {
  for (let k in object) {
    if (Object.hasOwn(object, k)) {
      yield k;
    }
  }
};

function wasmFunctionType(wasm_func) {
  if (!WebAssembly.Function) {
    throw new Error("No type reflection");
  }
  if (WebAssembly.Function.type) {
    return WebAssembly.Function.type(wasm_func);
  }
  return wasm_func.type();
}<|MERGE_RESOLUTION|>--- conflicted
+++ resolved
@@ -63,13 +63,6 @@
   );
 };
 
-<<<<<<< HEAD
-// For no-dylink build, this is a no-op.
-Module.reportUndefinedSymbols ??= () => {};
-=======
-const nullToUndefined = (x) => (x === null ? undefined : x);
->>>>>>> a61c0af1
-
 // This is factored out for testing purposes.
 function isPromise(obj) {
   try {
