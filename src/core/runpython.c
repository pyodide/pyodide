--- conflicted
+++ resolved
@@ -90,15 +90,8 @@
   pyodide_py = PyImport_ImportModule("pyodide");
   FAIL_IF_NULL(pyodide_py);
 
-<<<<<<< HEAD
   pyodide_py_proxy = python2js_deep(pyodide_py);
-  if (pyodide_py_proxy == NULL) {
-    goto fail;
-  }
-=======
-  pyodide_py_proxy = python2js(pyodide_py);
   FAIL_IF_NULL(pyodide_py_proxy);
->>>>>>> 6cc7f9c4
   // Currently by default, python2js copies dicts into objects.
   // We want to feed Module.globals back to `eval_code` in `pyodide.runPython`
   // (see definition in pyodide.js) but because the round trip conversion
@@ -108,17 +101,9 @@
   // this. I (HC) will fix this with the rest of the type conversions
   // modifications.
   Py_INCREF(globals); // pyproxy_new steals argument
-<<<<<<< HEAD
-  globals_proxy = get_pyproxy(globals);
-  if (globals_proxy == NULL) {
-    goto fail;
-  }
-  QUIT_IF_NZ(runpython_init_js(pyodide_py_proxy, globals_proxy));
-=======
   globals_proxy = pyproxy_new(globals);
   FAIL_IF_NULL(globals_proxy);
   FAIL_IF_MINUS_ONE(runpython_init_js(pyodide_py_proxy, globals_proxy));
->>>>>>> 6cc7f9c4
 
   success = true;
 finally:
