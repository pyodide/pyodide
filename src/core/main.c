#define PY_SSIZE_T_CLEAN
#include "Python.h"
#include <assert.h>
#include <emscripten.h>
#include <stdalign.h>

#include "error_handling.h"
#include "hiwire.h"
#include "js2python.h"
#include "jsimport.h"
#include "jsproxy.h"
#include "pyproxy.h"
#include "python2js.h"
#include "runpython.h"

#define FATAL_ERROR(args...)                                                   \
  do {                                                                         \
    printf("FATAL ERROR: ");                                                   \
    printf(args);                                                              \
    if (PyErr_Occurred()) {                                                    \
      printf("Error was triggered by Python exception:\n");                    \
      PyErr_Print();                                                           \
    }                                                                          \
    return -1;                                                                 \
  } while (0)

#define TRY_INIT(mod)                                                          \
  do {                                                                         \
    if (mod##_init()) {                                                        \
      FATAL_ERROR("Failed to initialize module %s.\n", #mod);                  \
    }                                                                          \
  } while (0)

<<<<<<< HEAD
#define TRY_INIT_WITH_CORE_MODULE(mod)                                         \
  do {                                                                         \
    if (mod##_init(core_module)) {                                             \
      FATAL_ERROR("Failed to initialize module %s.\n", #mod);                  \
    }                                                                          \
  } while (0)

_Py_IDENTIFIER(__version__);

static int
version_info_init()
{ // TODO: move this into pyodide.js
  PyObject* pyodide = PyImport_ImportModule("pyodide");
  PyObject* pyodide_version = _PyObject_GetAttrId(pyodide, &PyId___version__);
  const char* pyodide_version_utf8 = PyUnicode_AsUTF8(pyodide_version);

  EM_ASM({ Module.version = UTF8ToString($0); }, pyodide_version_utf8);

  Py_CLEAR(pyodide);
  Py_CLEAR(pyodide_version);
  return 0;
}

static struct PyModuleDef core_module_def = {
  PyModuleDef_HEAD_INIT,
  .m_name = "_pyodide_core",
  .m_doc = "Pyodide C builtins",
  .m_size = -1,
};

=======
>>>>>>> 381997a8
int
main(int argc, char** argv)
{
  PyObject* sys = NULL;
  PyObject* core_module = NULL;
  TRY_INIT(hiwire);

  setenv("PYTHONHOME", "/", 0);
  // This doesn't seem to work anymore, but I'm keeping it for good measure
  // anyway The effective way to turn this off is below: setting
  // sys.dont_write_bytecode = True
  setenv("PYTHONDONTWRITEBYTECODE", "1", 0);

  Py_InitializeEx(0);

  sys = PyImport_ImportModule("sys");
  if (sys == NULL) {
    FATAL_ERROR("Failed to import sys module.");
  }

  if (PyObject_SetAttrString(sys, "dont_write_bytecode", Py_True)) {
    FATAL_ERROR("Failed to set attribute on sys module.");
  }

  if (alignof(JsRef) != alignof(int)) {
    FATAL_ERROR("JsRef doesn't have the same alignment as int.");
  }

  if (sizeof(JsRef) != sizeof(int)) {
    FATAL_ERROR("JsRef doesn't have the same size as int.");
  }

  core_module = PyModule_Create(&core_module_def);
  if (core_module == NULL) {
    FATAL_ERROR("Failed to create core module.");
  }

  TRY_INIT(error_handling);
  TRY_INIT(js2python);
  TRY_INIT(JsImport);
  TRY_INIT_WITH_CORE_MODULE(JsProxy);
  TRY_INIT(pyproxy);
  TRY_INIT(python2js);

<<<<<<< HEAD
  PyObject* module_dict = PyImport_GetModuleDict(); // borrowed
  if (PyDict_SetItemString(module_dict, "_pyodide_core", core_module)) {
    FATAL_ERROR("Failed to add '_pyodide_core' module to modules dict.");
  }

  // pyodide.py imported for these two.
  // They should appear last so that core_module is ready.
  TRY_INIT(runpython);
  TRY_INIT(version_info);
=======
  printf("Python initialization complete\n");
>>>>>>> 381997a8

  Py_CLEAR(sys);
  Py_CLEAR(core_module);
  printf("Python initialization complete\n");
  emscripten_exit_with_live_runtime();
  return 0;
}<|MERGE_RESOLUTION|>--- conflicted
+++ resolved
@@ -31,29 +31,12 @@
     }                                                                          \
   } while (0)
 
-<<<<<<< HEAD
 #define TRY_INIT_WITH_CORE_MODULE(mod)                                         \
   do {                                                                         \
     if (mod##_init(core_module)) {                                             \
       FATAL_ERROR("Failed to initialize module %s.\n", #mod);                  \
     }                                                                          \
   } while (0)
-
-_Py_IDENTIFIER(__version__);
-
-static int
-version_info_init()
-{ // TODO: move this into pyodide.js
-  PyObject* pyodide = PyImport_ImportModule("pyodide");
-  PyObject* pyodide_version = _PyObject_GetAttrId(pyodide, &PyId___version__);
-  const char* pyodide_version_utf8 = PyUnicode_AsUTF8(pyodide_version);
-
-  EM_ASM({ Module.version = UTF8ToString($0); }, pyodide_version_utf8);
-
-  Py_CLEAR(pyodide);
-  Py_CLEAR(pyodide_version);
-  return 0;
-}
 
 static struct PyModuleDef core_module_def = {
   PyModuleDef_HEAD_INIT,
@@ -62,8 +45,6 @@
   .m_size = -1,
 };
 
-=======
->>>>>>> 381997a8
 int
 main(int argc, char** argv)
 {
@@ -108,7 +89,6 @@
   TRY_INIT(pyproxy);
   TRY_INIT(python2js);
 
-<<<<<<< HEAD
   PyObject* module_dict = PyImport_GetModuleDict(); // borrowed
   if (PyDict_SetItemString(module_dict, "_pyodide_core", core_module)) {
     FATAL_ERROR("Failed to add '_pyodide_core' module to modules dict.");
@@ -117,10 +97,6 @@
   // pyodide.py imported for these two.
   // They should appear last so that core_module is ready.
   TRY_INIT(runpython);
-  TRY_INIT(version_info);
-=======
-  printf("Python initialization complete\n");
->>>>>>> 381997a8
 
   Py_CLEAR(sys);
   Py_CLEAR(core_module);
