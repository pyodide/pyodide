#define PY_SSIZE_T_CLEAN
#include "Python.h"
#include <assert.h>
#include <emscripten.h>
#include <stdalign.h>

#include "docstring.h"
#include "error_handling.h"
#include "hiwire.h"
#include "js2python.h"
#include "jsproxy.h"
#include "pyproxy.h"
#include "python2js.h"
#include "python2js_buffer.h"

#define FATAL_ERROR(args...)                                                   \
  do {                                                                         \
    EM_ASM(API.fatal_loading_error(args));                                     \
    return -1;                                                                 \
  } while (0)

#define FAIL_IF_STATUS_EXCEPTION(status)                                       \
  if (PyStatus_Exception(status)) {                                            \
    goto finally;                                                              \
  }

#define TRY_INIT(mod)                                                          \
  do {                                                                         \
    int mod##_init();                                                          \
    if (mod##_init()) {                                                        \
      FATAL_ERROR("Failed to initialize module ", #mod, ".");                  \
    }                                                                          \
  } while (0)

#define TRY_INIT_WITH_CORE_MODULE(mod)                                         \
  do {                                                                         \
    int mod##_init(PyObject* mod);                                             \
    if (mod##_init(core_module)) {                                             \
      FATAL_ERROR("Failed to initialize module", #mod, ".");                   \
    }                                                                          \
  } while (0)

// Initialize python. exit() and print message to stderr on failure.
static void
initialize_python(int argc, char** argv)
{
  bool success = false;
  PyStatus status;

  PyPreConfig preconfig;
  PyPreConfig_InitPythonConfig(&preconfig);

  status = Py_PreInitializeFromBytesArgs(&preconfig, argc, argv);
  FAIL_IF_STATUS_EXCEPTION(status);

  PyConfig config;
  PyConfig_InitPythonConfig(&config);
<<<<<<< HEAD
  status = PyConfig_SetBytesString(&config, &config.platlibdir, "/lib");
  FAIL_IF_STATUS_EXCEPTION(status);
=======

  status = PyConfig_SetBytesArgv(&config, argc, argv);
  FAIL_IF_STATUS_EXCEPTION(status);

>>>>>>> 09aa16a9
  status = PyConfig_SetBytesString(&config, &config.home, "/");
  FAIL_IF_STATUS_EXCEPTION(status);
  config.write_bytecode = false;
  status = Py_InitializeFromConfig(&config);
  FAIL_IF_STATUS_EXCEPTION(status);

  success = true;
finally:
  PyConfig_Clear(&config);
  if (!success) {
    // This will exit().
    Py_ExitStatusException(status);
  }
}

static struct PyModuleDef core_module_def = {
  PyModuleDef_HEAD_INIT,
  .m_name = "_pyodide_core",
  .m_doc = "Pyodide C builtins",
  .m_size = -1,
};

/**
 * Bootstrap steps here:
 *  1. Import _pyodide package (we depend on this in _pyodide_core)
 *  2. Initialize the different ffi components and create the _pyodide_core
 *     module
 *  3. Create a PyProxy wrapper around _pyodide package so that JavaScript can
 *     call into _pyodide._base.eval_code and
 *     _pyodide._import_hook.register_js_finder (this happens in loadPyodide in
 *     pyodide.js)
 */
int
main(int argc, char** argv)
{
  // This exits and prints a message to stderr on failure,
  // no status code to check.
  initialize_python(argc, argv);
  emscripten_exit_with_live_runtime();
  return 0;
}

int
pyodide_init(void)
{
  PyObject* _pyodide = NULL;
  PyObject* core_module = NULL;
  JsRef _pyodide_proxy = NULL;

  _pyodide = PyImport_ImportModule("_pyodide");
  if (_pyodide == NULL) {
    FATAL_ERROR("Failed to import _pyodide module.");
  }

  core_module = PyModule_Create(&core_module_def);
  if (core_module == NULL) {
    FATAL_ERROR("Failed to create core module.");
  }

  TRY_INIT_WITH_CORE_MODULE(error_handling);
  TRY_INIT(hiwire);
  TRY_INIT(docstring);
  TRY_INIT(js2python);
  TRY_INIT_WITH_CORE_MODULE(python2js);
  TRY_INIT(python2js_buffer);
  TRY_INIT_WITH_CORE_MODULE(JsProxy);
  TRY_INIT_WITH_CORE_MODULE(pyproxy);

  PyObject* module_dict = PyImport_GetModuleDict(); /* borrowed */
  if (PyDict_SetItemString(module_dict, "_pyodide_core", core_module)) {
    FATAL_ERROR("Failed to add '_pyodide_core' module to modules dict.");
  }

  // Enable JavaScript access to the _pyodide module.
  _pyodide_proxy = python2js(_pyodide);
  if (_pyodide_proxy == NULL) {
    FATAL_ERROR("Failed to create _pyodide proxy.");
  }
  EM_ASM({ API._pyodide = Hiwire.pop_value($0); }, _pyodide_proxy);

  Py_CLEAR(_pyodide);
  Py_CLEAR(core_module);
  return 0;
}

void
pymain_run_python(int* exitcode);

EMSCRIPTEN_KEEPALIVE int
run_main()
{
  int exitcode;
  pymain_run_python(&exitcode);
  return exitcode;
}<|MERGE_RESOLUTION|>--- conflicted
+++ resolved
@@ -55,15 +55,12 @@
 
   PyConfig config;
   PyConfig_InitPythonConfig(&config);
-<<<<<<< HEAD
   status = PyConfig_SetBytesString(&config, &config.platlibdir, "/lib");
   FAIL_IF_STATUS_EXCEPTION(status);
-=======
 
   status = PyConfig_SetBytesArgv(&config, argc, argv);
   FAIL_IF_STATUS_EXCEPTION(status);
 
->>>>>>> 09aa16a9
   status = PyConfig_SetBytesString(&config, &config.home, "/");
   FAIL_IF_STATUS_EXCEPTION(status);
   config.write_bytecode = false;
