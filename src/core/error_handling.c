// clang-format off
#define PY_SSIZE_T_CLEAN
#include "Python.h"
// clang-format on
#include "error_handling.h"
#include "jsproxy.h"
#include "pyproxy.h"
#include <emscripten.h>

static PyObject* tbmod = NULL;

_Py_IDENTIFIER(format_exception);
_Py_IDENTIFIER(last_type);
_Py_IDENTIFIER(last_value);
_Py_IDENTIFIER(last_traceback);

EM_JS_NUM(errcode, console_error, (char* msg), {
  let jsmsg = UTF8ToString(msg);
  console.error(jsmsg);
});

// Right now this is dead code (probably), please don't remove it.
// Intended for debugging purposes.
EM_JS_NUM(errcode, console_error_obj, (JsRef obj), {
  console.error(Module.hiwire.get_value(obj));
});

/**
 * Set Python error indicator from Javascript.
 *
 * In Javascript, we can't access the type without relying on the ABI of
 * PyObject. Py_TYPE is part of the Python restricted API which means that there
 * are fairly strong guarantees about the ABI stability, but even so writing
 * HEAP32[err/4 + 1] is a bit opaque.
 */
void
set_error(PyObject* err)
{
  PyErr_SetObject((PyObject*)Py_TYPE(err), err);
}

<<<<<<< HEAD
PyObject* internal_error;
PyObject* conversion_error;
int
error_check_for_keyboard_interrupt()
{
  if (PyErr_Occurred() && PyErr_ExceptionMatches(PyExc_KeyboardInterrupt)) {
    return -1;
  } else {
    return 0;
  }
}

EM_JS_REF(JsRef, new_error, (const char* msg, JsRef pyproxy), {
  return Module.hiwire.new_value(new Module.PythonError(
    UTF8ToString(msg), Module.hiwire.get_value(pyproxy)));
=======
/**
 * Make a new PythonError.
 *
 * msg - the Python traceback + error message
 * err - The error object
 */
EM_JS_REF(JsRef, new_error, (const char* msg, PyObject* err), {
  return Module.hiwire.new_value(
    new Module.PythonError(UTF8ToString(msg), err));
>>>>>>> 909825be
});

/**
 * Fetch the exception, normalize it, and ensure that traceback is not NULL.
 *
 * Always succeeds, always results in type, value, traceback not NULL.
 */
static void
fetch_and_normalize_exception(PyObject** type,
                              PyObject** value,
                              PyObject** traceback)
{
  PyErr_Fetch(type, value, traceback);
  PyErr_NormalizeException(type, value, traceback);
  if (*type == NULL || *type == Py_None || *value == NULL ||
      *value == Py_None) {
    Py_CLEAR(*type);
    Py_CLEAR(*value);
    Py_CLEAR(*traceback);
    PyErr_SetString(PyExc_TypeError,
                    "Pyodide internal error: no exception type or value");
    PyErr_Fetch(type, value, traceback);
    PyErr_NormalizeException(type, value, traceback);
  }

  if (*traceback == NULL) {
    *traceback = Py_None;
    Py_INCREF(*traceback);
  }
  PyException_SetTraceback(*value, *traceback);
}

static void
store_sys_last_exception(PyObject* type, PyObject* value, PyObject* traceback)
{
  _PySys_SetObjectId(&PyId_last_type, type);
  _PySys_SetObjectId(&PyId_last_value, value);
  _PySys_SetObjectId(&PyId_last_traceback, traceback);
}

/**
 * Restore sys.last_exception as the current exception if sys.last_value matches
 * the argument value. Used for reentrant errors.
 * Returns true if it restored the error indicator, false otherwise.
 *
 * If we throw a Javascript PythonError and it bubbles out to the enclosing
 * Python scope (i.e., doesn't get caught in Javascript) then we want to restore
 * the original Python exception. This produces much better stack traces in case
 * of reentrant calls and prevents issues like a KeyboardInterrupt being wrapped
 * into a PythonError being wrapped into a JsException and being caught.
 *
 * We don't do the same thing for Javascript messages that pass through Python
 * because the Python exceptions have good Javascript stack traces but
 * Javascript errors have no Python stack info. Also, Javascript has much weaker
 * support for catching errors by type.
 */
bool
restore_sys_last_exception(void* value)
{
  bool success = false;
  FAIL_IF_NULL(value);
  PyObject* last_type = _PySys_GetObjectId(&PyId_last_type);
  FAIL_IF_NULL(last_type);
  PyObject* last_value = _PySys_GetObjectId(&PyId_last_value);
  FAIL_IF_NULL(last_value);
  PyObject* last_traceback = _PySys_GetObjectId(&PyId_last_traceback);
  FAIL_IF_NULL(last_traceback);
  if (value != last_value) {
    return 0;
  }
  PyErr_Restore(last_type, last_value, last_traceback);
  success = true;
finally:
  return success;
}

/**
 * Calls traceback.format_exception(type, value, traceback) and joins the
 * resulting list of strings together.
 */
static PyObject*
format_exception_traceback(PyObject* type, PyObject* value, PyObject* traceback)
{
  PyObject* pylines = NULL;
  PyObject* empty = NULL;
  PyObject* result = NULL;

  pylines = _PyObject_CallMethodIdObjArgs(
    tbmod, &PyId_format_exception, type, value, traceback, NULL);
  FAIL_IF_NULL(pylines);
  empty = PyUnicode_New(0, 0);
  FAIL_IF_NULL(empty);
  result = PyUnicode_Join(empty, pylines);
  FAIL_IF_NULL(result);

finally:
  Py_CLEAR(pylines);
  Py_CLEAR(empty);
  return result;
}

/**
 * Wrap the exception in a Javascript PythonError object.
 *
 * The return value of this function is always a valid hiwire ID to an error
 * object. It never returns NULL.
 *
 * We are cautious about leaking the Python stack frame, so we don't increment
 * the reference count on the exception object, we just store a pointer to it.
 * Later we can check if this pointer is equal to sys.last_value and if so
 * restore the exception (see restore_sys_last_exception).
 *
 * WARNING: dereferencing the error pointer stored on the PythonError is a
 * use-after-free bug.
 */
JsRef
wrap_exception()
{
  bool success = false;
  PyObject* type = NULL;
  PyObject* value = NULL;
  PyObject* traceback = NULL;
  PyObject* pystr = NULL;
  JsRef jserror = NULL;
  fetch_and_normalize_exception(&type, &value, &traceback);
  store_sys_last_exception(type, value, traceback);

  pystr = format_exception_traceback(type, value, traceback);
  FAIL_IF_NULL(pystr);
  const char* pystr_utf8 = PyUnicode_AsUTF8(pystr);
  FAIL_IF_NULL(pystr_utf8);
  jserror = new_error(pystr_utf8, value);
  FAIL_IF_NULL(jserror);

  success = true;
finally:
  if (!success) {
    PySys_WriteStderr(
      "Pyodide: Internal error occurred while formatting traceback:\n");
    PyErr_Print();
    if (type != NULL) {
      PySys_WriteStderr("\nOriginal exception was:\n");
      PyErr_Display(type, value, traceback);
    }
    jserror = new_error("Error occurred while formatting traceback", 0);
  }
  Py_CLEAR(type);
  Py_CLEAR(value);
  Py_CLEAR(traceback);
  Py_CLEAR(pystr);
  return jserror;
}

EM_JS_NUM(errcode, log_python_error, (JsRef jserror), {
  let msg = Module.hiwire.get_value(jserror).message;
  console.warn("Python exception:\n" + msg + "\n");
  return 0;
});

/**
 * Convert the current Python error to a javascript error and throw it.
 */
void _Py_NO_RETURN
pythonexc2js()
{
  JsRef jserror = wrap_exception();
  log_python_error(jserror);
  // hiwire_throw_error steals jserror
  hiwire_throw_error(jserror);
}

char* error__js_funcname_string = "<javascript frames>";
char* error__js_filename_string = "???.js";

EM_JS_NUM(errcode, error_handling_init_js, (), {
  Module.handle_js_error = function(e)
  {
<<<<<<< HEAD
    if (_error_check_for_keyboard_interrupt()) {
      return;
    }
    let err = Module.hiwire.new_value(e);
    _PyodideErr_SetJsError(err);
    Module.hiwire.decref(err);
=======
    let restored_error = false;
    if (e instanceof Module.PythonError) {
      // Try to restore the original Python exception.
      restored_error = _restore_sys_last_exception(e.__error_address);
    }
    if (!restored_error) {
      // Wrap the Javascript error
      let eidx = Module.hiwire.new_value(e);
      let err = _JsProxy_create(eidx);
      _set_error(err);
      _Py_DecRef(err);
      Module.hiwire.decref(eidx);
    }
    // Add a marker to the traceback to indicate that we passed through "native"
    // frames.
    // TODO? Use stacktracejs to add more detailed info here.
    __PyTraceback_Add(HEAPU32[_error__js_funcname_string / 4],
                      HEAPU32[_error__js_filename_string / 4],
                      -1);
>>>>>>> 909825be
  };
  Module.checkInterrupt = function()
  {
    if (Module._PyErr_CheckSignals() == -1) {
      throw new Error("KeyboardInterrupt");
    }
  };
  class PythonError extends Error
  {
    constructor(message, error_address)
    {
      super(message);
      this.name = this.constructor.name;
      // The address of the error we are wrapping. We may later compare this
      // against sys.last_value.
      // WARNING: we don't own a reference to this pointer, dereferencing it
      // may be a use-after-free error!
      this.__error_address = error_address;
    }
  };
  Module.PythonError = PythonError;
  return 0;
})

PyObject*
trigger_fatal_error(PyObject* mod, PyObject* _args)
{
  EM_ASM(throw new Error("intentionally triggered fatal error!"););
  Py_UNREACHABLE();
}

static PyMethodDef methods[] = {
  {
    "trigger_fatal_error",
    trigger_fatal_error,
    METH_NOARGS,
  },
  { NULL } /* Sentinel */
};

PyObject* internal_error;
PyObject* conversion_error;

int
error_handling_init(PyObject* core_module)
{
  bool success = false;
  internal_error = PyErr_NewException("pyodide.InternalError", NULL, NULL);
  FAIL_IF_NULL(internal_error);

  conversion_error = PyErr_NewExceptionWithDoc(
    "pyodide.ConversionError",
    PyDoc_STR("Raised when conversion between Javascript and Python fails."),
    NULL,
    NULL);
  FAIL_IF_NULL(conversion_error);
  // ConversionError is public
  FAIL_IF_MINUS_ONE(
    PyObject_SetAttrString(core_module, "ConversionError", conversion_error));
  FAIL_IF_MINUS_ONE(PyModule_AddFunctions(core_module, methods));

  FAIL_IF_MINUS_ONE(error_handling_init_js());

  tbmod = PyImport_ImportModule("traceback");
  FAIL_IF_NULL(tbmod);

  success = true;
finally:
  return success ? 0 : -1;
}<|MERGE_RESOLUTION|>--- conflicted
+++ resolved
@@ -39,9 +39,9 @@
   PyErr_SetObject((PyObject*)Py_TYPE(err), err);
 }
 
-<<<<<<< HEAD
 PyObject* internal_error;
 PyObject* conversion_error;
+
 int
 error_check_for_keyboard_interrupt()
 {
@@ -52,10 +52,6 @@
   }
 }
 
-EM_JS_REF(JsRef, new_error, (const char* msg, JsRef pyproxy), {
-  return Module.hiwire.new_value(new Module.PythonError(
-    UTF8ToString(msg), Module.hiwire.get_value(pyproxy)));
-=======
 /**
  * Make a new PythonError.
  *
@@ -65,7 +61,6 @@
 EM_JS_REF(JsRef, new_error, (const char* msg, PyObject* err), {
   return Module.hiwire.new_value(
     new Module.PythonError(UTF8ToString(msg), err));
->>>>>>> 909825be
 });
 
 /**
@@ -243,14 +238,9 @@
 EM_JS_NUM(errcode, error_handling_init_js, (), {
   Module.handle_js_error = function(e)
   {
-<<<<<<< HEAD
     if (_error_check_for_keyboard_interrupt()) {
       return;
     }
-    let err = Module.hiwire.new_value(e);
-    _PyodideErr_SetJsError(err);
-    Module.hiwire.decref(err);
-=======
     let restored_error = false;
     if (e instanceof Module.PythonError) {
       // Try to restore the original Python exception.
@@ -270,7 +260,6 @@
     __PyTraceback_Add(HEAPU32[_error__js_funcname_string / 4],
                       HEAPU32[_error__js_filename_string / 4],
                       -1);
->>>>>>> 909825be
   };
   Module.checkInterrupt = function()
   {
