--- conflicted
+++ resolved
@@ -61,14 +61,9 @@
 EM_JS(
 JsVal,
 new_error,
-(JsRef type, JsRef msg, PyObject* err),
-{
-<<<<<<< HEAD
-  return Hiwire.new_value(
-    new API.PythonError(Hiwire.get_value(type), Hiwire.get_value(msg), err));
-=======
-  return new API.PythonError(UTF8ToString(type), UTF8ToString(msg), err);
->>>>>>> efe22df5
+(JsVal type, JsVal msg, PyObject* err),
+{
+  return new API.PythonError(type, msg, err);
 });
 // clang-format on
 
@@ -201,33 +196,20 @@
   PyObject* value = NULL;
   PyObject* traceback = NULL;
   PyObject* py_typestr = NULL;
-  JsRef js_typestr = NULL;
   PyObject* pystr = NULL;
-<<<<<<< HEAD
-  JsRef jsstr = NULL;
-  JsRef jserror = NULL;
-=======
->>>>>>> efe22df5
   fetch_and_normalize_exception(&type, &value, &traceback);
   store_sys_last_exception(type, value, traceback);
 
   py_typestr = _PyObject_GetAttrId(type, &PyId___qualname__);
   FAIL_IF_NULL(py_typestr);
-  js_typestr = python2js(py_typestr);
-  FAIL_IF_NULL(js_typestr);
+  JsVal js_typestr = python2js(py_typestr);
+  FAIL_IF_JS_NULL(js_typestr);
   pystr = format_exception_traceback(type, value, traceback);
   FAIL_IF_NULL(pystr);
-<<<<<<< HEAD
-  jsstr = python2js(pystr);
-  FAIL_IF_NULL(jsstr);
-  jserror = new_error(js_typestr, jsstr, value);
-  FAIL_IF_NULL(jserror);
-=======
-  const char* pystr_utf8 = PyUnicode_AsUTF8(pystr);
-  FAIL_IF_NULL(pystr_utf8);
-  JsVal jserror = new_error(typestr_utf8, pystr_utf8, value);
+  JsVal jsstr = python2js(pystr);
+  FAIL_IF_JS_NULL(jsstr);
+  JsVal jserror = new_error(js_typestr, jsstr, value);
   FAIL_IF_JS_NULL(jserror);
->>>>>>> efe22df5
 
   success = true;
 finally:
@@ -243,17 +225,15 @@
     Js_static_string(InternalError, "PyodideInternalError");
     Js_static_string(error_formatting_tb,
                      "Error occurred while formatting traceback");
-    jserror = new_error(JsString_FromId(&InternalError),
-                        JsString_FromId(&error_formatting_tb),
+    jserror = new_error(JsvString_FromId(&InternalError),
+                        JsvString_FromId(&error_formatting_tb),
                         0);
   }
   Py_CLEAR(type);
   Py_CLEAR(value);
   Py_CLEAR(traceback);
   Py_CLEAR(py_typestr);
-  hiwire_CLEAR(js_typestr);
   Py_CLEAR(pystr);
-  hiwire_CLEAR(jsstr);
   return jserror;
 }
 
