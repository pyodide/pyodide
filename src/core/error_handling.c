--- conflicted
+++ resolved
@@ -238,11 +238,8 @@
   // ConversionError is public
   FAIL_IF_MINUS_ONE(
     PyObject_SetAttrString(core_module, "ConversionError", conversion_error));
-<<<<<<< HEAD
-=======
   FAIL_IF_MINUS_ONE(PyModule_AddFunctions(core_module, methods));
 
->>>>>>> b342a397
   FAIL_IF_MINUS_ONE(error_handling_init_js());
 
   tbmod = PyImport_ImportModule("traceback");
