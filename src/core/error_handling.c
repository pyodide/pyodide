// clang-format off
#define PY_SSIZE_T_CLEAN
#include "Python.h"
// clang-format on
#include "error_handling.h"
#include "jsproxy.h"
#include "pyproxy.h"
#include <emscripten.h>
#include <stdio.h>

static PyObject* tbmod = NULL;

_Py_IDENTIFIER(format_exception);
_Py_IDENTIFIER(last_type);
_Py_IDENTIFIER(last_value);
_Py_IDENTIFIER(last_traceback);

void
<<<<<<< HEAD
_Py_DumpTraceback(int fd, void* tstate);

// We need this b/c otherwise Emscripten will eliminate the symbol.
EMSCRIPTEN_KEEPALIVE void
dump_traceback(int fd, void* tstate)
{
  _Py_DumpTraceback(fd, tstate);
=======
_Py_DumpTraceback(int fd, PyThreadState* tstate);

void
dump_traceback()
{
  _Py_DumpTraceback(fileno(stdout), PyGILState_GetThisThreadState());
>>>>>>> 3a87cfb2
}

EM_JS(void, console_error, (char* msg), {
  let jsmsg = UTF8ToString(msg);
  console.error(jsmsg);
});

// Right now this is dead code (probably), please don't remove it.
// Intended for debugging purposes.
EM_JS(void, console_error_obj, (JsRef obj), {
  console.error(Hiwire.get_value(obj));
});

/**
 * Set Python error indicator from JavaScript.
 *
 * In JavaScript, we can't access the type without relying on the ABI of
 * PyObject. Py_TYPE is part of the Python restricted API which means that there
 * are fairly strong guarantees about the ABI stability, but even so writing
 * HEAP32[err/4 + 1] is a bit opaque.
 */
void
set_error(PyObject* err)
{
  PyErr_SetObject((PyObject*)Py_TYPE(err), err);
}

/**
 * Make a new PythonError.
 *
 * msg - the Python traceback + error message
 * err - The error object
 */
EM_JS_REF(JsRef, new_error, (const char* msg, PyObject* err), {
  return Hiwire.new_value(new API.PythonError(UTF8ToString(msg), err));
});

/**
 * Fetch the exception, normalize it, and ensure that traceback is not NULL.
 *
 * Always succeeds, always results in type, value, traceback not NULL.
 */
static void
fetch_and_normalize_exception(PyObject** type,
                              PyObject** value,
                              PyObject** traceback)
{
  PyErr_Fetch(type, value, traceback);
  PyErr_NormalizeException(type, value, traceback);
  if (*type == NULL || *type == Py_None || *value == NULL ||
      *value == Py_None) {
    Py_CLEAR(*type);
    Py_CLEAR(*value);
    Py_CLEAR(*traceback);
    fail_test();
    PyErr_SetString(PyExc_TypeError,
                    "Pyodide internal error: no exception type or value");
    PyErr_Fetch(type, value, traceback);
    PyErr_NormalizeException(type, value, traceback);
  }

  if (*traceback == NULL) {
    *traceback = Py_None;
    Py_INCREF(*traceback);
  }
  PyException_SetTraceback(*value, *traceback);
}

static void
store_sys_last_exception(PyObject* type, PyObject* value, PyObject* traceback)
{
  _PySys_SetObjectId(&PyId_last_type, type);
  _PySys_SetObjectId(&PyId_last_value, value);
  _PySys_SetObjectId(&PyId_last_traceback, traceback);
}

/**
 * Restore sys.last_exception as the current exception if sys.last_value matches
 * the argument value. Used for reentrant errors.
 * Returns true if it restored the error indicator, false otherwise.
 *
 * If we throw a JavaScript PythonError and it bubbles out to the enclosing
 * Python scope (i.e., doesn't get caught in JavaScript) then we want to restore
 * the original Python exception. This produces much better stack traces in case
 * of reentrant calls and prevents issues like a KeyboardInterrupt being wrapped
 * into a PythonError being wrapped into a JsException and being caught.
 *
 * We don't do the same thing for JavaScript messages that pass through Python
 * because the Python exceptions have good JavaScript stack traces but
 * JavaScript errors have no Python stack info. Also, JavaScript has much weaker
 * support for catching errors by type.
 */
bool
restore_sys_last_exception(void* value)
{
  bool success = false;
  FAIL_IF_NULL(value);
  PyObject* last_type = _PySys_GetObjectId(&PyId_last_type);
  FAIL_IF_NULL(last_type);
  PyObject* last_value = _PySys_GetObjectId(&PyId_last_value);
  FAIL_IF_NULL(last_value);
  PyObject* last_traceback = _PySys_GetObjectId(&PyId_last_traceback);
  FAIL_IF_NULL(last_traceback);
  if (value != last_value) {
    return 0;
  }
  // PyErr_Restore steals a reference to each of its arguments so need to incref
  // them first.
  Py_INCREF(last_type);
  Py_INCREF(last_value);
  Py_INCREF(last_traceback);
  PyErr_Restore(last_type, last_value, last_traceback);
  success = true;
finally:
  return success;
}

EM_JS(void, fail_test, (), { API.fail_test = true; })

/**
 * Calls traceback.format_exception(type, value, traceback) and joins the
 * resulting list of strings together.
 */
static PyObject*
format_exception_traceback(PyObject* type, PyObject* value, PyObject* traceback)
{
  PyObject* pylines = NULL;
  PyObject* empty = NULL;
  PyObject* result = NULL;

  pylines = _PyObject_CallMethodIdObjArgs(
    tbmod, &PyId_format_exception, type, value, traceback, NULL);
  FAIL_IF_NULL(pylines);
  empty = PyUnicode_New(0, 0);
  FAIL_IF_NULL(empty);
  result = PyUnicode_Join(empty, pylines);
  FAIL_IF_NULL(result);

finally:
  Py_CLEAR(pylines);
  Py_CLEAR(empty);
  return result;
}

/**
 * Wrap the exception in a JavaScript PythonError object.
 *
 * The return value of this function is always a valid hiwire ID to an error
 * object. It never returns NULL.
 *
 * We are cautious about leaking the Python stack frame, so we don't increment
 * the reference count on the exception object, we just store a pointer to it.
 * Later we can check if this pointer is equal to sys.last_value and if so
 * restore the exception (see restore_sys_last_exception).
 *
 * WARNING: dereferencing the error pointer stored on the PythonError is a
 * use-after-free bug.
 */
JsRef
wrap_exception()
{
  bool success = false;
  PyObject* type = NULL;
  PyObject* value = NULL;
  PyObject* traceback = NULL;
  PyObject* pystr = NULL;
  JsRef jserror = NULL;
  fetch_and_normalize_exception(&type, &value, &traceback);
  store_sys_last_exception(type, value, traceback);

  pystr = format_exception_traceback(type, value, traceback);
  FAIL_IF_NULL(pystr);
  const char* pystr_utf8 = PyUnicode_AsUTF8(pystr);
  FAIL_IF_NULL(pystr_utf8);
  jserror = new_error(pystr_utf8, value);
  FAIL_IF_NULL(jserror);

  success = true;
finally:
  if (!success) {
    fail_test();
    PySys_WriteStderr(
      "Pyodide: Internal error occurred while formatting traceback:\n");
    PyErr_Print();
    if (type != NULL) {
      PySys_WriteStderr("\nOriginal exception was:\n");
      PyErr_Display(type, value, traceback);
    }
    jserror = new_error("Error occurred while formatting traceback", 0);
  }
  Py_CLEAR(type);
  Py_CLEAR(value);
  Py_CLEAR(traceback);
  Py_CLEAR(pystr);
  return jserror;
}

EM_JS(void, log_python_error, (JsRef jserror), {
  // If a js error occurs in here, it's a weird edge case. This will probably
  // never happen, but for maximum paranoia let's double check.
  try {
    let msg = Hiwire.get_value(jserror).message;
    console.warn("Python exception:\n" + msg + "\n");
  } catch (e) {
    API.fatal_error(e);
  }
});

/**
 * Convert the current Python error to a javascript error and throw it.
 */
void _Py_NO_RETURN
pythonexc2js()
{
  JsRef jserror = wrap_exception();
  log_python_error(jserror);
  // hiwire_throw_error steals jserror
  hiwire_throw_error(jserror);
}

PyObject*
trigger_fatal_error(PyObject* mod, PyObject* _args)
{
  EM_ASM(throw new Error("intentionally triggered fatal error!"););
  Py_UNREACHABLE();
}

/**
 * This is for testing fatal errors in test_pyodide
 */
PyObject*
raw_call(PyObject* mod, PyObject* jsproxy)
{
  JsRef func = JsProxy_AsJs(jsproxy);
  EM_ASM(Hiwire.get_value($0)(), func);
  Py_RETURN_NONE;
}

static PyMethodDef methods[] = {
  {
    "trigger_fatal_error",
    trigger_fatal_error,
    METH_NOARGS,
  },
  { "raw_call", raw_call, METH_O },
  { NULL } /* Sentinel */
};

PyObject* internal_error;
PyObject* conversion_error;

int
error_handling_init(PyObject* core_module)
{
  bool success = false;
  internal_error = PyErr_NewException("pyodide.InternalError", NULL, NULL);
  FAIL_IF_NULL(internal_error);

  conversion_error = PyErr_NewExceptionWithDoc(
    "pyodide.ConversionError",
    PyDoc_STR("Raised when conversion between Javascript and Python fails."),
    NULL,
    NULL);
  FAIL_IF_NULL(conversion_error);
  // ConversionError is public
  FAIL_IF_MINUS_ONE(
    PyObject_SetAttrString(core_module, "ConversionError", conversion_error));
  FAIL_IF_MINUS_ONE(PyModule_AddFunctions(core_module, methods));

  tbmod = PyImport_ImportModule("traceback");
  FAIL_IF_NULL(tbmod);

  success = true;
finally:
  return success ? 0 : -1;
}<|MERGE_RESOLUTION|>--- conflicted
+++ resolved
@@ -16,22 +16,12 @@
 _Py_IDENTIFIER(last_traceback);
 
 void
-<<<<<<< HEAD
-_Py_DumpTraceback(int fd, void* tstate);
-
-// We need this b/c otherwise Emscripten will eliminate the symbol.
+_Py_DumpTraceback(int fd, PyThreadState* tstate);
+
 EMSCRIPTEN_KEEPALIVE void
-dump_traceback(int fd, void* tstate)
-{
-  _Py_DumpTraceback(fd, tstate);
-=======
-_Py_DumpTraceback(int fd, PyThreadState* tstate);
-
-void
 dump_traceback()
 {
   _Py_DumpTraceback(fileno(stdout), PyGILState_GetThisThreadState());
->>>>>>> 3a87cfb2
 }
 
 EM_JS(void, console_error, (char* msg), {
