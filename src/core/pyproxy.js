--- conflicted
+++ resolved
@@ -189,12 +189,6 @@
 
 // Static methods
 Module.PyProxy_getPtr = _getPtr;
-<<<<<<< HEAD
-Module.pyproxy_destroy = function (proxy, destroyed_msg) {
-  if (proxy.$$.ptr === null) {
-    return;
-  }
-=======
 Module.pyproxy_mark_borrowed = function (proxy) {
   proxy.$$.borrowed = true;
 };
@@ -220,7 +214,9 @@
 }
 
 Module.pyproxy_destroy = function (proxy, destroyed_msg) {
->>>>>>> 6074ca26
+  if (proxy.$$.ptr === null) {
+    return;
+  }
   let ptrobj = _getPtr(proxy);
   Module.finalizationRegistry.unregister(proxy);
   // Maybe the destructor will call Javascript code that will somehow try
@@ -228,10 +224,7 @@
   // just in case!
   proxy.$$.ptr = null;
   proxy.$$.destroyed_msg = destroyed_msg;
-<<<<<<< HEAD
-=======
   pyproxy_decref_cache(proxy.$$.cache);
->>>>>>> 6074ca26
   try {
     Module._Py_DecRef(ptrobj);
     trace_pyproxy_dealloc(proxy);
@@ -343,13 +336,9 @@
    *        destroyed".
    */
   destroy(destroyed_msg) {
-<<<<<<< HEAD
-    Module.pyproxy_destroy(this, destroyed_msg);
-=======
     if (!this.$$.borrowed) {
       Module.pyproxy_destroy(this, destroyed_msg);
     }
->>>>>>> 6074ca26
   }
   /**
    * Make a new PyProxy pointing to the same Python object.
