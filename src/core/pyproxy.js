// This file to be included from pyproxy.c
// This uses the JS_FILE macro defined in include_js_file.h
// clang-format off
JS_FILE(pyproxy_init_js, () => {0,0; /* Magic, see include_js_file.h */
  Module.PyProxies = {};
  // clang-format on

  /**
   * In the case that the Python object is callable, PyProxyClass inherits from
   * Function so that PyProxy objects can be callable.
   *
   * The following properties on a Python object will be shadowed in the proxy
   * in the case that the Python object is callable:
   *  - "arguments" and
   *  - "caller"
   *
   * Inheriting from Function has the unfortunate side effect that we MUST
   * expose the members "proxy.arguments" and "proxy.caller" because they are
   * nonconfigurable, nonwritable, nonenumerable own properties. They are just
   * always `null`.
   *
   * We also get the properties "length" and "name" which are configurable so we
   * delete them in the constructor. "prototype" is not configurable so we can't
   * delete it, however it *is* writable so we set it to be undefined. We must
   * still make "prototype in proxy" be true though.
   * @private
   */
  Module.pyproxy_new = function(ptrobj) {
    // Technically, this leaks memory, since we're holding on to a reference
    // to the proxy forever.  But we have that problem anyway since we don't
    // have a destructor in Javascript to free the Python object.
    // _pyproxy_destroy, which is a way for users to manually delete the proxy,
    // also deletes the proxy from this set.
    if (Module.PyProxies.hasOwnProperty(ptrobj)) {
      return Module.PyProxies[ptrobj];
    }
    let flags = _pyproxy_getflags(ptrobj);
    let cls = Module.getPyProxyClass(flags);
    // Reflect.construct calls the constructor of Module.PyProxyClass but sets
    // the prototype as cls.prototype. This gives us a way to dynamically create
    // subclasses of PyProxyClass (as long as we don't need to use the "new
    // cls(ptrobj)" syntax).
    let target;
    if (flags & IS_CALLABLE) {
      // To make a callable proxy, we must call the Function constructor.
      // In this case we are effectively subclassing Function.
      target = Reflect.construct(Function, [], cls);
      // Remove undesireable properties added by Function constructor. Note: we
      // can't remove "arguments" or "caller" because they are not configurable
      // and not writable
      delete target.length;
      delete target.name;
      // prototype isn't configurable so we can't delete it but it's writable.
      target.prototype = undefined;
    } else {
      target = Object.create(cls.prototype);
    }
    Object.defineProperty(target, "$$",
                          {value : {ptr : ptrobj, type : 'PyProxy'}});
    _Py_IncRef(ptrobj);
    let proxy = new Proxy(target, Module.PyProxyHandlers);
    Module.PyProxies[ptrobj] = proxy;
    return proxy;
  };

  function _getPtr(jsobj) {
    let ptr = jsobj.$$.ptr;
    if (ptr === null) {
      throw new Error("Object has already been destroyed");
    }
    return ptr;
  }

  let _pyproxyClassMap = new Map();
  /**
   * Retreive the appropriate mixins based on the features requested in flags.
   * Used by pyproxy_new. The "flags" variable is produced by the C function
   * pyproxy_getflags. Multiple PyProxies with the same set of feature flags
   * will share the same prototype, so the memory footprint of each individual
   * PyProxy is minimal.
   * @private
   */
  Module.getPyProxyClass = function(flags) {
    let result = _pyproxyClassMap.get(flags);
    if (result) {
      return result;
    }
    let descriptors = {};
    // clang-format off
    for(let [feature_flag, methods] of [
      [HAS_LENGTH, Module.PyProxyLengthMethods],
      [HAS_GET, Module.PyProxyGetItemMethods],
      [HAS_SET, Module.PyProxySetItemMethods],
      [HAS_CONTAINS, Module.PyProxyContainsMethods],
      [IS_ITERABLE, Module.PyProxyIterableMethods],
      [IS_ITERATOR, Module.PyProxyIteratorMethods],
      [IS_AWAITABLE, Module.PyProxyAwaitableMethods],
      [IS_BUFFER, Module.PyProxyBufferMethods],
      [IS_CALLABLE, Module.PyProxyCallableMethods],
    ]){
      // clang-format on
      if (flags & feature_flag) {
        Object.assign(descriptors, Object.getOwnPropertyDescriptors(methods));
      }
    }
    let new_proto = Object.create(Module.PyProxyClass.prototype, descriptors);
    function PyProxy() {};
    PyProxy.prototype = new_proto;
    _pyproxyClassMap.set(flags, PyProxy);
    return PyProxy;
  };

  // Static methods
<<<<<<< HEAD
  Module.PyProxy = {
    _getPtr,
    isPyProxy(jsobj) {
      return jsobj && jsobj.$$ !== undefined && jsobj.$$.type === 'PyProxy';
    },
  };
=======
  Module.PyProxy_getPtr = _getPtr;
>>>>>>> 1574d3dc

  Module.callPyObject = function(ptrobj, ...jsargs) {
    let idargs = Module.hiwire.new_value(jsargs);
    let idresult;
    try {
      idresult = __pyproxy_apply(ptrobj, idargs);
    } catch (e) {
      Module.fatal_error(e);
    } finally {
      Module.hiwire.decref(idargs);
    }
    if (idresult === 0) {
      _pythonexc2js();
    }
    return Module.hiwire.pop_value(idresult);
  };

  // Now a lot of boilerplate to wrap the abstract Object protocol wrappers
  // above in Javascript functions.

  Module.PyProxyClass = class {
    constructor() { throw new TypeError('PyProxy is not a constructor'); }

    get[Symbol.toStringTag]() { return "PyProxy"; }
    /**
     * The name of the type of the object.
     *
     * Usually the value is ``"module.name"`` but for builtins or
     * interpreter-defined types it is just ``"name"``. As pseudocode this is:
     *
     * .. code-block:: python
     *
     *    ty = type(x)
     *    if ty.__module__ == 'builtins' or ty.__module__ == "__main__":
     *        return ty.__name__
     *    else:
     *        ty.__module__ + "." + ty.__name__
     *
     */
    get type() {
      let ptrobj = _getPtr(this);
      return Module.hiwire.pop_value(__pyproxy_type(ptrobj));
    }
    toString() {
      let ptrobj = _getPtr(this);
      let jsref_repr;
      try {
        jsref_repr = __pyproxy_repr(ptrobj);
      } catch (e) {
        Module.fatal_error(e);
      }
      if (jsref_repr === 0) {
        _pythonexc2js();
      }
      return Module.hiwire.pop_value(jsref_repr);
    }
    /**
     * Destroy the ``PyProxy``. This will release the memory. Any further
     * attempt to use the object will raise an error.
     *
     * In a browser supporting `FinalizationRegistry
     * <https://developer.mozilla.org/en-US/docs/Web/JavaScript/Reference/Global_Objects/FinalizationRegistry>`_
     * Pyodide will automatically destroy the ``PyProxy`` when it is garbage
     * collected, however there is no guarantee that the finalizer will be run
     * in a timely manner so it is better to ``destory`` the proxy explicitly.
     */
    destroy() {
      let ptrobj = _getPtr(this);
      __pyproxy_destroy(ptrobj);
      this.$$.ptr = null;
    }
    /**
     * Converts the ``PyProxy`` into a Javascript object as best as possible. By
     * default does a deep conversion, if a shallow conversion is desired, you
     * can use ``proxy.toJs(1)``.
     * See :ref:`Explicit Conversion of PyProxy
     * <type-translations-pyproxy-to-js>` for more info.
     *
     * @param {number} depth How many layers deep to perform the conversion.
     * Defaults to infinite.
     * @returns The Javascript object resulting from the conversion.
     */
    toJs(depth = -1) {
      let idresult;
      try {
        idresult = _python2js_with_depth(_getPtr(this), depth);
      } catch (e) {
        Module.fatal_error(e);
      }
      if (idresult === 0) {
        _pythonexc2js();
      }
      return Module.hiwire.pop_value(idresult);
    }
    apply(jsthis, jsargs) {
      return Module.callPyObject(_getPtr(this), ...jsargs);
    }
    call(jsthis, ...jsargs) {
      return Module.callPyObject(_getPtr(this), ...jsargs);
    }
  };

  // Controlled by HAS_LENGTH, appears for any object with __len__ or sq_length
  // or mp_length methods
  Module.PyProxyLengthMethods = {
    /**
     * The length of the object.
     *
     * Present only if the proxied Python object has a ``__len__`` method.
     */
    get length() {
      let ptrobj = _getPtr(this);
      let length;
      try {
        length = _PyObject_Size(ptrobj);
      } catch (e) {
        Module.fatal_error(e);
      }
      if (length === -1) {
        _pythonexc2js();
      }
      return length;
    }
  };

  function convertKeyArgs(args) {
    let result = [];
    let success = false;
    try {
      for (let arg of args) {
        let argkey = Module.hiwire.new_value(arg);
        let pykey;
        if (Array.isArray(arg)) {
          pykey = Module._hiwire_iterable_to_list(argkey);
        } else {
          pykey = Module.js2python(argkey);
        }
        Module.hiwire.decref(argkey);
        if (pykey === 0) {
          _pythonexc2js();
        }
        result.push(pykey);
      }
      let pyresult;
      if (result.length > 1) {
        pyresult = _PyTuple_New(result.length);
        for (let [i, arg] of result.entries()) {
          _PyTuple_SetItem(pyresult, i, arg);
        }
      } else {
        pyresult = result[0];
      }
      success = true;
      return pyresult;
    } finally {
      if (!success) {
        for (let x of result) {
          _Py_DecRef(x);
        }
      }
    }
  }

  // Controlled by HAS_GET, appears for any class with __getitem__,
  // mp_subscript, or sq_item methods
  Module.PyProxyGetItemMethods = {
    /**
     * This translates to the Python code ``obj[key]``.
     *
     * Present only if the proxied Python object has a ``__getitem__`` method.
     *
     * @param {any} key The key to look up.
     * @returns The corresponding value.
     */
    get(...args) {
      let ptrobj = _getPtr(this);
      let pykey = convertKeyArgs(args);
      let idresult;
      try {
        idresult = __pyproxy_getitem(ptrobj, pykey);
      } catch (e) {
        Module.fatal_error(e);
      }
      _Py_DecRef(pykey);
      if (idresult === 0) {
        if (Module._PyErr_Occurred()) {
          _pythonexc2js();
        } else {
          return undefined;
        }
      }
      return Module.hiwire.pop_value(idresult);
    },
  };

  // Controlled by HAS_SET, appears for any class with __setitem__, __delitem__,
  // mp_ass_subscript,  or sq_ass_item.
  Module.PyProxySetItemMethods = {
    /**
     * This translates to the Python code ``obj[key] = value``.
     *
     * Present only if the proxied Python object has a ``__setitem__`` method.
     *
     * @param {any} key The key to set.
     * @param {any} value The value to set it to.
     */
    set(...args) {
      let ptrobj = _getPtr(this);
      let key = args.slice(0, -1);
      let value = args.slice(-1)[0];
      let pykey = convertKeyArgs(key);
      let idval = Module.hiwire.new_value(value);
      let errcode;
      try {
        errcode = __pyproxy_setitem(ptrobj, pykey, idval);
      } catch (e) {
        Module.fatal_error(e);
      }
      _Py_DecRef(pykey);
      Module.hiwire.decref(idval);
      if (errcode === -1) {
        _pythonexc2js();
      }
    },
    /**
     * This translates to the Python code ``del obj[key]``.
     *
     * Present only if the proxied Python object has a ``__delitem__`` method.
     *
     * @param {any} key The key to delete.
     */
    delete (...args) {
      let ptrobj = _getPtr(this);
      let pykey = convertKeyArgs(args);
      let errcode;
      try {
        errcode = __pyproxy_delitem(ptrobj, pykey);
      } catch (e) {
        Module.fatal_error(e);
      }
      _Py_DecRef(pykey);
      if (errcode === -1) {
        _pythonexc2js();
      }
    }
  };

  // Controlled by HAS_CONTAINS flag, appears for any class with __contains__ or
  // sq_contains
  Module.PyProxyContainsMethods = {
    /**
     * This translates to the Python code ``key in obj``.
     *
     * Present only if the proxied Python object has a ``__contains__`` method.
     *
     * @param {*} key The key to check for.
     * @returns {bool} Is ``key`` present?
     */
    has(key) {
      let ptrobj = _getPtr(this);
      let idkey = Module.hiwire.new_value(key);
      let result;
      try {
        result = __pyproxy_contains(ptrobj, idkey);
      } catch (e) {
        Module.fatal_error(e);
      } finally {
        Module.hiwire.decref(idkey);
      }
      if (result === -1) {
        _pythonexc2js();
      }
      return result === 1;
    },
  };

  // Controlled by IS_ITERABLE, appears for any object with __iter__ or tp_iter,
  // unless they are iterators. See: https://docs.python.org/3/c-api/iter.html
  // https://developer.mozilla.org/en-US/docs/Web/JavaScript/Reference/Iteration_protocols
  // This avoids allocating a PyProxy wrapper for the temporary iterator.
  Module.PyProxyIterableMethods = {
    /**
     * This translates to the Python code ``iter(obj)``. Return an iterator
     * associated to the proxy. See the documentation for `Symbol.iterator
     * <https://developer.mozilla.org/en-US/docs/Web/JavaScript/Reference/Global_Objects/Symbol/iterator>`_.
     *
     * Present only if the proxied Python object is iterable (i.e., has an
     * ``__iter__`` method).
     *
     * This will be used implicitly by ``for(let x of proxy){}``.
     *
     * @returns {Iterator} An iterator for the proxied Python object.
     */
    * [ Symbol.iterator ]() {
        let iterptr = _PyObject_GetIter(_getPtr(this));
        if (iterptr === 0) {
          pythonexc2js();
        }
        let item;
        while ((item = __pyproxy_iter_next(iterptr))) {
          yield Module.hiwire.pop_value(item);
        }
        if (_PyErr_Occurred()) {
          pythonexc2js();
        }
        _Py_DecRef(iterptr);
      }
  };

  // Controlled by IS_ITERATOR, appears for any object with a __next__ or
  // tp_iternext method.
  Module.PyProxyIteratorMethods = {
    [Symbol.iterator]() { return this; },
    /**
     * This translates to the Python code ``next(obj)``. Returns the next value
     * of the generator. See the documentation for `Generator.prototype.next
     * <https://developer.mozilla.org/en-US/docs/Web/JavaScript/Reference/Global_Objects/Generator/next>`_.
     * The argument will be sent to the Python generator.
     *
     * This will be used implicitly by ``for(let x of proxy){}``.
     *
     * Present only if the proxied Python object is a generator or iterator
     * (i.e., has a ``send`` or ``__next__`` method).
     *
     * @param {*} value The value to send to the generator. The value will be
     * assigned as a result of a yield expression.
     * @returns {Object} An Object with two properties: ``done`` and ``value``.
     * When the generator yields ``some_value``, ``next`` returns ``{done :
     * false, value : some_value}``. When the generator raises a
     * ``StopIteration(result_value)`` exception, ``next`` returns ``{done :
     * true, value : result_value}``.
     */
    next(arg) {
      let idresult;
      // Note: arg is optional, if arg is not supplied, it will be undefined
      // which gets converted to "Py_None". This is as intended.
      let idarg = Module.hiwire.new_value(arg);
      try {
        idresult = __pyproxyGen_Send(_getPtr(this), idarg);
      } catch (e) {
        Module.fatal_error(e);
      } finally {
        Module.hiwire.decref(idarg);
      }

      let done = false;
      if (idresult === 0) {
        idresult = __pyproxyGen_FetchStopIterationValue();
        if (idresult) {
          done = true;
        } else {
          _pythonexc2js();
        }
      }
      let value = Module.hiwire.pop_value(idresult);
      return {done, value};
    },
  };

  // Another layer of boilerplate. The PyProxyHandlers have some annoying logic
  // to deal with straining out the spurious "Function" properties "prototype",
  // "arguments", and "length", to deal with correctly satisfying the Proxy
  // invariants, and to deal with the mro
  function python_hasattr(jsobj, jskey) {
    let ptrobj = _getPtr(jsobj);
    let idkey = Module.hiwire.new_value(jskey);
    let result;
    try {
      result = __pyproxy_hasattr(ptrobj, idkey);
    } catch (e) {
      Module.fatal_error(e);
    } finally {
      Module.hiwire.decref(idkey);
    }
    if (result === -1) {
      _pythonexc2js();
    }
    return result !== 0;
  }

  // Returns a JsRef in order to allow us to differentiate between "not found"
  // (in which case we return 0) and "found 'None'" (in which case we return
  // Js_undefined).
  function python_getattr(jsobj, jskey) {
    let ptrobj = _getPtr(jsobj);
    let idkey = Module.hiwire.new_value(jskey);
    let idresult;
    try {
      idresult = __pyproxy_getattr(ptrobj, idkey);
    } catch (e) {
      Module.fatal_error(e);
    } finally {
      Module.hiwire.decref(idkey);
    }
    if (idresult === 0) {
      if (_PyErr_Occurred()) {
        _pythonexc2js();
      }
    }
    return idresult;
  }

  function python_setattr(jsobj, jskey, jsval) {
    let ptrobj = _getPtr(jsobj);
    let idkey = Module.hiwire.new_value(jskey);
    let idval = Module.hiwire.new_value(jsval);
    let errcode;
    try {
      errcode = __pyproxy_setattr(ptrobj, idkey, idval);
    } catch (e) {
      Module.fatal_error(e);
    } finally {
      Module.hiwire.decref(idkey);
      Module.hiwire.decref(idval);
    }
    if (errcode === -1) {
      _pythonexc2js();
    }
  }

  function python_delattr(jsobj, jskey) {
    let ptrobj = _getPtr(jsobj);
    let idkey = Module.hiwire.new_value(jskey);
    let errcode;
    try {
      errcode = __pyproxy_delattr(ptrobj, idkey);
    } catch (e) {
      Module.fatal_error(e);
    } finally {
      Module.hiwire.decref(idkey);
    }
    if (errcode === -1) {
      _pythonexc2js();
    }
  }

  // See explanation of which methods should be defined here and what they do
  // here:
  // https://developer.mozilla.org/en-US/docs/Web/JavaScript/Reference/Global_Objects/Proxy
  Module.PyProxyHandlers = {
    isExtensible() { return true },
    has(jsobj, jskey) {
      // Note: must report "prototype" in proxy when we are callable.
      // (We can return the wrong value from "get" handler though.)
      let objHasKey = Reflect.has(jsobj, jskey);
      if (objHasKey) {
        return true;
      }
      // python_hasattr will crash when given a Symbol.
      if (typeof (jskey) === "symbol") {
        return false;
      }
      return python_hasattr(jsobj, jskey);
    },
    get(jsobj, jskey) {
      // Preference order:
      // 1. things we have to return to avoid making Javascript angry
      // 2. the result of Python getattr
      // 3. stuff from the prototype chain

      // 1. things we have to return to avoid making Javascript angry
      // This conditional looks funky but it's the only thing I found that
      // worked right in all cases.
      if ((jskey in jsobj) && !(jskey in Object.getPrototypeOf(jsobj))) {
        return Reflect.get(jsobj, jskey);
      }
      // python_getattr will crash when given a Symbol
      if (typeof (jskey) === "symbol") {
        return Reflect.get(jsobj, jskey);
      }
      // 2. The result of getattr
      let idresult = python_getattr(jsobj, jskey);
      if (idresult !== 0) {
        return Module.hiwire.pop_value(idresult);
      }
      // 3. stuff from the prototype chain.
      return Reflect.get(jsobj, jskey);
    },
    set(jsobj, jskey, jsval) {
      // We're only willing to set properties on the python object, throw an
      // error if user tries to write over any key of type 1. things we have to
      // return to avoid making Javascript angry
      if (typeof (jskey) === "symbol") {
        throw new TypeError(
            `Cannot set read only field '${jskey.description}'`);
      }
      // Again this is a funny looking conditional, I found it as the result of
      // a lengthy search for something that worked right.
      let descr = Object.getOwnPropertyDescriptor(jsobj, jskey);
      if (descr && !descr.writable) {
        throw new TypeError(`Cannot set read only field '${jskey}'`);
      }
      python_setattr(jsobj, jskey, jsval);
      return true;
    },
    deleteProperty(jsobj, jskey) {
      // We're only willing to delete properties on the python object, throw an
      // error if user tries to write over any key of type 1. things we have to
      // return to avoid making Javascript angry
      if (typeof (jskey) === "symbol") {
        throw new TypeError(
            `Cannot delete read only field '${jskey.description}'`);
      }
      let descr = Object.getOwnPropertyDescriptor(jsobj, jskey);
      if (descr && !descr.writable) {
        throw new TypeError(`Cannot delete read only field '${jskey}'`);
      }
      python_delattr(jsobj, jskey);
      // Must return "false" if "jskey" is a nonconfigurable own property.
      // Otherwise Javascript will throw a TypeError.
      return !descr || descr.configurable;
    },
    ownKeys(jsobj) {
      let ptrobj = _getPtr(jsobj);
      let idresult;
      try {
        idresult = __pyproxy_ownKeys(ptrobj);
      } catch (e) {
        Module.fatal_error(e);
      }
      let result = Module.hiwire.pop_value(idresult);
      result.push(...Reflect.ownKeys(jsobj));
      return result;
    },
    // clang-format off
    apply(jsobj, jsthis, jsargs) {
      return jsobj.apply(jsthis, jsargs);
    },
    // clang-format on
  };

  /**
   * The Promise / javascript awaitable API.
   * @private
   */
  Module.PyProxyAwaitableMethods = {
    /**
     * This wraps __pyproxy_ensure_future and makes a function that converts a
     * Python awaitable to a promise, scheduling the awaitable on the Python
     * event loop if necessary.
     * @private
     */
    _ensure_future() {
      let resolve_handle_id = 0;
      let reject_handle_id = 0;
      let resolveHandle;
      let rejectHandle;
      let promise;
      try {
        promise = new Promise((resolve, reject) => {
          resolveHandle = resolve;
          rejectHandle = reject;
        });
        resolve_handle_id = Module.hiwire.new_value(resolveHandle);
        reject_handle_id = Module.hiwire.new_value(rejectHandle);
        let ptrobj = _getPtr(this);
        let errcode = __pyproxy_ensure_future(ptrobj, resolve_handle_id,
                                              reject_handle_id);
        if (errcode === -1) {
          _pythonexc2js();
        }
      } finally {
        Module.hiwire.decref(resolve_handle_id);
        Module.hiwire.decref(reject_handle_id);
      }
      return promise;
    },
    /**
     * Runs ``asyncio.ensure_future(awaitable)``, executes
     * ``onFulfilled(result)`` when the ``Future`` resolves successfully,
     * executes ``onRejected(error)`` when the ``Future`` fails. Will be used
     * implictly by ``await obj``.
     *
     * See the documentation for
     * `Promise.then
     * <https://developer.mozilla.org/en-US/docs/Web/JavaScript/Reference/Global_Objects/Promise/then>`_
     *
     * Present only if the proxied Python object is `awaitable
     * <https://docs.python.org/3/library/asyncio-task.html?highlight=awaitable#awaitables>`_.
     *
     * @param {Function} onFulfilled A handler called with the result as an
     * argument if the awaitable succeeds.
     * @param {Function} onRejected A handler called with the error as an
     * argument if the awaitable fails.
     * @returns {Promise} The resulting Promise.
     */
    then(onFulfilled, onRejected) {
      let promise = this._ensure_future();
      return promise.then(onFulfilled, onRejected);
    },
    /**
     * Runs ``asyncio.ensure_future(awaitable)`` and executes
     * ``onRejected(error)`` if the future fails.
     *
     * See the documentation for
     * `Promise.catch
     * <https://developer.mozilla.org/en-US/docs/Web/JavaScript/Reference/Global_Objects/Promise/catch>`_.
     *
     * Present only if the proxied Python object is `awaitable
     * <https://docs.python.org/3/library/asyncio-task.html?highlight=awaitable#awaitables>`_.
     *
     * @param {Function} onRejected A handler called with the error as an
     * argument if the awaitable fails.
     * @returns {Promise} The resulting Promise.
     */
    catch (onRejected) {
      let promise = this._ensure_future();
      return promise.catch(onRejected);
    },
    /**
     * Runs ``asyncio.ensure_future(awaitable)`` and executes
     * ``onFinally(error)`` when the future resolves.
     *
     * See the documentation for
     * `Promise.finally
     * <https://developer.mozilla.org/en-US/docs/Web/JavaScript/Reference/Global_Objects/Promise/finally>`_.
     *
     * Present only if the proxied Python object is `awaitable
     * <https://docs.python.org/3/library/asyncio-task.html?highlight=awaitable#awaitables>`_.
     *
     *
     * @param {Function} onFinally A handler that is called with zero arguments
     * when the awaitable resolves.
     * @returns {Promise} A Promise that resolves or rejects with the same
     * result as the original Promise, but only after executing the
     * ``onFinally`` handler.
     */
    finally(onFinally) {
      let promise = this._ensure_future();
      return promise.finally(onFinally);
    }
  };

  Module.PyProxyCallableMethods = {prototype : Function.prototype};

  // clang-format off
  let type_to_array_map = new Map([
    [ "i8", Int8Array ],
    [ "u8", Uint8Array ],
    [ "u8clamped", Uint8ClampedArray ],
    [ "i16", Int16Array ],
    [ "u16", Uint16Array ],
    [ "i32", Int32Array ],
    [ "u32", Uint32Array ],
    [ "i32", Int32Array ],
    [ "u32", Uint32Array ],
    // if these aren't available, will be globalThis.BigInt64Array will be
    // undefined rather than raising a ReferenceError.
    [ "i64", globalThis.BigInt64Array],
    [ "u64", globalThis.BigUint64Array],
    [ "f32", Float32Array ],
    [ "f64", Float64Array ],
    [ "dataview", DataView ],
  ]);
  // clang-format on

  Module.PyProxyBufferMethods = {
    /**
     * Get a view of the buffer data which is usable from Javascript. No copy is
     * ever performed.
     *
     * Present only if the proxied Python object supports the `Python Buffer
     * Protocol <https://docs.python.org/3/c-api/buffer.html>`_.
     *
     * We do not support suboffsets, if the buffer requires suboffsets we will
     * throw an error. Javascript nd array libraries can't handle suboffsets
     * anyways. In this case, you should use the :any:`toJs` api or copy the
     * buffer to one that doesn't use suboffets (using e.g.,
     * `numpy.ascontiguousarray
     * <https://numpy.org/doc/stable/reference/generated/numpy.ascontiguousarray.html>`_).
     *
     * If the buffer stores big endian data or half floats, this function will
     * fail without an explicit type argument. For big endian data you can use
     * ``toJs``. `DataViews
     * <https://developer.mozilla.org/en-US/docs/Web/JavaScript/Reference/Global_Objects/DataView>`_
     * have support for big endian data, so you might want to pass
     * ``'dataview'`` as the type argument in that case.
     *
     * @param {string} [type] The type of :any:`PyBuffer.data` field in the
     * output. Should be one of: ``"i8"``, ``"u8"``, ``"u8clamped"``, ``"i16"``,
     * ``"u16"``, ``"i32"``, ``"u32"``, ``"i32"``, ``"u32"``, ``"i64"``,
     * ``"u64"``, ``"f32"``, ``"f64``, or ``"dataview"``. This argument is
     * optional, if absent ``getBuffer`` will try to determine the appropriate
     * output type based on the buffer `format string
     * <https://docs.python.org/3/library/struct.html#format-strings>`_.
     * @returns :any:`PyBuffer`
     */
    getBuffer : function(type) {
      let ArrayType = undefined;
      if (type) {
        ArrayType = type_to_array_map.get(type);
        if (ArrayType === undefined) {
          throw new Error(`Unknown type ${type}`);
        }
      }
      let this_ptr = _getPtr(this);
      let buffer_struct_ptr = __pyproxy_get_buffer(this_ptr);
      if (buffer_struct_ptr === 0) {
        throw new Error("Failed");
      }

      // This has to match the order of the fields in buffer_struct
      let cur_ptr = buffer_struct_ptr / 4;

      let startByteOffset = HEAP32[cur_ptr++];
      let minByteOffset = HEAP32[cur_ptr++];
      let maxByteOffset = HEAP32[cur_ptr++];

      let readonly = !!HEAP32[cur_ptr++];
      let format_ptr = HEAP32[cur_ptr++];
      let itemsize = HEAP32[cur_ptr++];
      let shape = Module.hiwire.pop_value(HEAP32[cur_ptr++]);
      let strides = Module.hiwire.pop_value(HEAP32[cur_ptr++]);

      let view_ptr = HEAP32[cur_ptr++];
      let c_contiguous = !!HEAP32[cur_ptr++];
      let f_contiguous = !!HEAP32[cur_ptr++];

      let format = UTF8ToString(format_ptr);
      _PyMem_Free(buffer_struct_ptr);

      let success = false;
      try {
        let bigEndian = false;
        if (ArrayType === undefined) {
          [ArrayType, bigEndian] = Module.processBufferFormatString(
              format, " In this case, you can pass an explicit type argument.");
        }
        let alignment =
            parseInt(ArrayType.name.replace(/[^0-9]/g, "")) / 8 || 1;
        if (bigEndian && alignment > 1) {
          throw new Error(
              "Javascript has no native support for big endian buffers. " +
              "In this case, you can pass an explicit type argument. " +
              "For instance, `getBuffer('dataview')` will return a `DataView`" +
              "which has native support for reading big endian data." +
              "Alternatively, toJs will automatically convert the buffer " +
              "to little endian.");
        }
        let numBytes = maxByteOffset - minByteOffset;
        if (numBytes !== 0 && (startByteOffset % alignment !== 0 ||
                               minByteOffset % alignment !== 0 ||
                               maxByteOffset % alignment !== 0)) {
          throw new Error(
              `Buffer does not have valid alignment for a ${ArrayType.name}`);
        }
        let numEntries = numBytes / alignment;
        let offset = (startByteOffset - minByteOffset) / alignment;
        let data;
        if (numBytes === 0) {
          data = new ArrayType();
        } else {
          data = new ArrayType(HEAP8.buffer, minByteOffset, numEntries);
        }
        for (let i of strides.keys()) {
          strides[i] /= alignment;
        }

        success = true;
        // clang-format off
        return Object.create(Module.PyBuffer.prototype,
          Object.getOwnPropertyDescriptors({
            offset,
            readonly,
            format,
            itemsize,
            ndim : shape.length,
            nbytes : numBytes,
            shape,
            strides,
            data,
            c_contiguous,
            f_contiguous,
            _view_ptr : view_ptr,
            _released : false
          })
        );
        // clang-format on
      } finally {
        if (!success) {
          _PyBuffer_Release(view_ptr);
          _PyMem_Free(view_ptr);
        }
      }
    }
  };

  // clang-format off
  /**
   * A class to allow access to a Python data buffers from Javascript. These are
   * produced by :any:`PyProxy.getBuffer` and cannot be constructed directly.
   * When you are done, release it with the :any:`release <PyBuffer.release>`
   * method.  See
   * `Python buffer protocol documentation
   * <https://docs.python.org/3/c-api/buffer.html>`_ for more information.
   *
   * To find the element ``x[a_1, ..., a_n]``, you could use the following code:
   *
   * .. code-block:: js
   *
   *    function multiIndexToIndex(pybuff, multiIndex){
   *       if(multindex.length !==pybuff.ndim){
   *          throw new Error("Wrong length index");
   *       }
   *       let idx = pybuff.offset;
   *       for(let i = 0; i < pybuff.ndim; i++){
   *          if(multiIndex[i] < 0){
   *             multiIndex[i] = pybuff.shape[i] - multiIndex[i];
   *          }
   *          if(multiIndex[i] < 0 || multiIndex[i] >= pybuff.shape[i]){
   *             throw new Error("Index out of range");
   *          }
   *          idx += multiIndex[i] * pybuff.stride[i];
   *       }
   *       return idx;
   *    }
   *    console.log("entry is", pybuff.data[multiIndexToIndex(pybuff, [2, 0, -1])]);
   *
   * .. admonition:: Contiguity
   *    :class: warning
   *
   *    If the buffer is not contiguous, the ``data`` TypedArray will contain
   *    data that is not part of the buffer. Modifying this data may lead to
   *    undefined behavior.
   *
   * .. admonition:: Readonly buffers
   *    :class: warning
   *
   *    If ``buffer.readonly`` is ``true``, you should not modify the buffer.
   *    Modifying a readonly buffer may lead to undefined behavior.
   *
   * .. admonition:: Converting between TypedArray types
   *    :class: warning
   *
   *    The following naive code to change the type of a typed array does not
   *    work:
   *
   *    .. code-block:: js
   *
   *        // Incorrectly convert a TypedArray.
   *        // Produces a Uint16Array that points to the entire WASM memory!
   *        let myarray = new Uint16Array(buffer.data.buffer);
   *
   *    Instead, if you want to convert the output TypedArray, you need to say:
   *
   *    .. code-block:: js
   *
   *        // Correctly convert a TypedArray.
   *        let myarray = new Uint16Array(
   *            buffer.data.buffer,
   *            buffer.data.byteOffset,
   *            buffer.data.byteLength
   *        );
   */
  // clang-format on
  Module.PyBuffer = class PyBuffer {
    constructor() {
      // FOR_JSDOC_ONLY is a macro that deletes its argument.
      FOR_JSDOC_ONLY(() => {
        /**
         * The offset of the first entry of the array. For instance if our array
         * is 3d, then you will find ``array[0,0,0]`` at
         * ``pybuf.data[pybuf.offset]``
         * @type {number}
         */
        this.offset;

        /**
         * If the data is readonly, you should not modify it. There is no way
         * for us to enforce this, but it may cause very weird behavior.
         * @type {boolean}
         */
        this.readonly;

        /**
         * The format string for the buffer. See `the Python documentation on
         * format strings
         * <https://docs.python.org/3/library/struct.html#format-strings>`_.
         * @type {string}
         */
        this.format;

        /**
         * How large is each entry (in bytes)?
         * @type {number}
         */
        this.itemsize;

        /**
         * The number of dimensions of the buffer. If ``ndim`` is 0, the buffer
         * represents a single scalar or struct. Otherwise, it represents an
         * array.
         * @type {number}
         */
        this.ndim;

        /**
         * The total number of bytes the buffer takes up. This is equal to
         * ``buff.data.byteLength``.
         * @type {number}
         */
        this.nbytes;

        /**
         * The shape of the buffer, that is how long it is in each dimension.
         * The length will be equal to ``ndim``. For instance, a 2x3x4 array
         * would have shape ``[2, 3, 4]``.
         * @type {number[]}
         */
        this.shape;

        /**
         * An array of of length ``ndim`` giving the number of elements to skip
         * to get to a new element in each dimension. See the example definition
         * of a ``multiIndexToIndex`` function above.
         * @type {number[]}
         */
        this.strides;

        /**
         * The actual data. A typed array of an appropriate size backed by a
         * segment of the WASM memory.
         *
         * The ``type`` argument of :any:`getBuffer`
         * determines which sort of `TypedArray` this is, by default
         * :any:`getBuffer` will look at the format string to determine the most
         * appropriate option.
         * @type {TypedArray}
         */
        this.data;

        /**
         * Is it C contiguous?
         * @type {boolean}
         */
        this.c_contiguous;

        /**
         * Is it Fortran contiguous?
         * @type {boolean}
         */
        this.f_contiguous;
      });
      throw new TypeError('PyBuffer is not a constructor');
    }

    /**
     * Release the buffer. This allows the memory to be reclaimed.
     */
    release() {
      if (this._released) {
        return;
      }
      _PyBuffer_Release(this._view_ptr);
      _PyMem_Free(this._view_ptr);
      this._released = true;
      this.data = null;
    }
  };

  // A special proxy that we use to wrap pyodide.globals to allow property
  // access like `pyodide.globals.x`.
  let globalsPropertyAccessWarned = false;
  let globalsPropertyAccessWarningMsg =
      "Access to pyodide.globals via pyodide.globals.key is deprecated and " +
      "will be removed in version 0.18.0. Use pyodide.globals.get('key'), " +
      "pyodide.globals.set('key', value), pyodide.globals.delete('key') instead.";
  let NamespaceProxyHandlers = {
    // clang-format off
    has(obj, key) {
      return Reflect.has(obj, key) || obj.has(key);
    },
    // clang-format on
    get(obj, key) {
      if (Reflect.has(obj, key)) {
        return Reflect.get(obj, key);
      }
      let result = obj.get(key);
      if (!globalsPropertyAccessWarned && result !== undefined) {
        console.warn(globalsPropertyAccessWarningMsg);
        globalsPropertyAccessWarned = true;
      }
      return result;
    },
    set(obj, key, value) {
      if (Reflect.has(obj, key)) {
        throw new Error(`Cannot set read only field ${key}`);
      }
      if (!globalsPropertyAccessWarned) {
        globalsPropertyAccessWarned = true;
        console.warn(globalsPropertyAccessWarningMsg);
      }
      obj.set(key, value);
    },
    ownKeys(obj) {
      let result = new Set(Reflect.ownKeys(obj));
      let iter = obj.keys();
      for (let key of iter) {
        result.add(key);
      }
      iter.destroy();
      return Array.from(result);
    }
  };

  // clang-format off
  Module.wrapNamespace = function wrapNamespace(ns) {
    return new Proxy(ns, NamespaceProxyHandlers);
  };
  // clang-format on
  return 0;
});<|MERGE_RESOLUTION|>--- conflicted
+++ resolved
@@ -111,16 +111,7 @@
   };
 
   // Static methods
-<<<<<<< HEAD
-  Module.PyProxy = {
-    _getPtr,
-    isPyProxy(jsobj) {
-      return jsobj && jsobj.$$ !== undefined && jsobj.$$.type === 'PyProxy';
-    },
-  };
-=======
   Module.PyProxy_getPtr = _getPtr;
->>>>>>> 1574d3dc
 
   Module.callPyObject = function(ptrobj, ...jsargs) {
     let idargs = Module.hiwire.new_value(jsargs);
