// This file to be included from pyproxy.c
// This uses the JS_FILE macro defined in include_js_file.h
// clang-format off
JS_FILE(pyproxy_init_js, () => {0,0; /* Magic, see include_js_file.h */
  Module.PyProxies = {};
  // clang-format on

  function _getPtr(jsobj) {
    let ptr = jsobj.$$.ptr;
    if (ptr === null) {
      throw new Error("Object has already been destroyed");
    }
    return ptr;
  }

  let _pyproxyClassMap = new Map();
  /**
   * Retreive the appropriate mixins based on the features requested in flags.
   * Used by pyproxy_new. The "flags" variable is produced by the C function
   * pyproxy_getflags. Multiple PyProxies with the same set of feature flags
   * will share the same prototype, so the memory footprint of each individual
   * PyProxy is minimal.
   * @private
   */
  Module.getPyProxyClass = function(flags) {
    let result = _pyproxyClassMap.get(flags);
    if (result) {
      return result;
    }
    let descriptors = {};
    // clang-format off
    for(let [feature_flag, methods] of [
      [HAS_LENGTH, Module.PyProxyLengthMethods],
      [HAS_GET, Module.PyProxyGetItemMethods],
      [HAS_SET, Module.PyProxySetItemMethods],
      [HAS_CONTAINS, Module.PyProxyContainsMethods],
      [IS_ITERABLE, Module.PyProxyIterableMethods],
      [IS_ITERATOR, Module.PyProxyIteratorMethods],
      [IS_AWAITABLE, Module.PyProxyAwaitableMethods],
      [IS_BUFFER, Module.PyProxyBufferMethods],
      [IS_CALLABLE, Module.PyProxyCallableMethods],
    ]){
      // clang-format on
      if (flags & feature_flag) {
        Object.assign(descriptors, Object.getOwnPropertyDescriptors(methods));
      }
    }
    let new_proto = Object.create(Module.PyProxyClass.prototype, descriptors);
    function PyProxy() {};
    PyProxy.prototype = new_proto;
    _pyproxyClassMap.set(flags, PyProxy);
    return PyProxy;
  };

  // Static methods
  Module.PyProxy = {
    _getPtr,
    isPyProxy : function(jsobj) {
      return jsobj && jsobj.$$ !== undefined && jsobj.$$.type === 'PyProxy';
    },
  };

  Module.callPyObject = function(ptrobj, ...jsargs) {
    let idargs = Module.hiwire.new_value(jsargs);
    let idresult;
    try {
      idresult = __pyproxy_apply(ptrobj, idargs);
    } catch (e) {
      Module.fatal_error(e);
    } finally {
      Module.hiwire.decref(idargs);
    }
    if (idresult === 0) {
      _pythonexc2js();
    }
    return Module.hiwire.pop_value(idresult);
  };

  // Now a lot of boilerplate to wrap the abstract Object protocol wrappers
  // above in Javascript functions.

  Module.PyProxyClass = class {
    constructor() { throw new TypeError('PyProxy is not a constructor'); }

    get[Symbol.toStringTag]() { return "PyProxy"; }
    /**
     * The name of the type of the object.
     *
     * Usually the value is ``"module.name"`` but for builtins or
     * interpreter-defined types it is just ``"name"``. As pseudocode this is:
     *
     * .. code-block:: python
     *
     *    ty = type(x)
     *    if ty.__module__ == 'builtins' or ty.__module__ == "__main__":
     *        return ty.__name__
     *    else:
     *        ty.__module__ + "." + ty.__name__
     *
     */
    get type() {
      let ptrobj = _getPtr(this);
      return Module.hiwire.pop_value(__pyproxy_type(ptrobj));
    }
    toString() {
      let ptrobj = _getPtr(this);
      let jsref_repr;
      try {
        jsref_repr = __pyproxy_repr(ptrobj);
      } catch (e) {
        Module.fatal_error(e);
      }
      if (jsref_repr === 0) {
        _pythonexc2js();
      }
      return Module.hiwire.pop_value(jsref_repr);
    }
    /**
     * Destroy the ``PyProxy``. This will release the memory. Any further
     * attempt to use the object will raise an error.
     *
     * In a browser supporting `FinalizationRegistry
     * <https://developer.mozilla.org/en-US/docs/Web/JavaScript/Reference/Global_Objects/FinalizationRegistry>`_
     * Pyodide will automatically destroy the ``PyProxy`` when it is garbage
     * collected, however there is no guarantee that the finalizer will be run
     * in a timely manner so it is better to ``destory`` the proxy explicitly.
     */
    destroy() {
      let ptrobj = _getPtr(this);
      __pyproxy_destroy(ptrobj);
      this.$$.ptr = null;
    }
    /**
     * Converts the ``PyProxy`` into a Javascript object as best as possible. By
     * default does a deep conversion, if a shallow conversion is desired, you
     * can use ``proxy.toJs(1)``.
     * See :ref:`Explicit Conversion of PyProxy
     * <type-translations-pyproxy-to-js>` for more info.
     *
     * @param {number} depth How many layers deep to perform the conversion.
     * Defaults to infinite.
     * @returns The Javascript object resulting from the conversion.
     */
    toJs(depth = -1) {
      let idresult;
      try {
        idresult = _python2js_with_depth(_getPtr(this), depth);
      } catch (e) {
        Module.fatal_error(e);
      }
      if (idresult === 0) {
        _pythonexc2js();
      }
      return Module.hiwire.pop_value(idresult);
    }
    apply(jsthis, jsargs) {
      return Module.callPyObject(_getPtr(this), ...jsargs);
    }
    call(jsthis, ...jsargs) {
      return Module.callPyObject(_getPtr(this), ...jsargs);
    }
  };

  // Controlled by HAS_LENGTH, appears for any object with __len__ or sq_length
  // or mp_length methods
  Module.PyProxyLengthMethods = {
    /**
     * The length of the object.
     *
     * Present only if ``type(obj)`` has a `__len__` method.
     */
    get length() {
      let ptrobj = _getPtr(this);
      let length;
      try {
        length = _PyObject_Size(ptrobj);
      } catch (e) {
        Module.fatal_error(e);
      }
      if (length === -1) {
        _pythonexc2js();
      }
      return length;
    }
  };

  // Controlled by HAS_GET, appears for any class with __getitem__,
  // mp_subscript, or sq_item methods
  Module.PyProxyGetItemMethods = {
    /**
     * This translates to the Python code ``obj[key]``.
     *
     * Present only if ``type(obj)`` has a ``__getitem__`` method.
     *
     * @param {any} key The key to look up.
     * @returns The corresponding value.
     */
    get : function(key) {
      let ptrobj = _getPtr(this);
      let idkey = Module.hiwire.new_value(key);
      let idresult;
      try {
        idresult = __pyproxy_getitem(ptrobj, idkey);
      } catch (e) {
        Module.fatal_error(e);
      } finally {
        Module.hiwire.decref(idkey);
      }
      if (idresult === 0) {
        if (Module._PyErr_Occurred()) {
          _pythonexc2js();
        } else {
          return undefined;
        }
      }
      return Module.hiwire.pop_value(idresult);
    },
  };

  // Controlled by HAS_SET, appears for any class with __setitem__, __delitem__,
  // mp_ass_subscript,  or sq_ass_item.
  Module.PyProxySetItemMethods = {
    /**
     * This translates to the Python code ``obj[key] = value``.
     *
     * Present only if ``type(obj)`` has a ``__setitem__`` method.
     *
     * @param {any} key The key to set.
     * @param {any} value The value to set it to.
     */
    set : function(key, value) {
      let ptrobj = _getPtr(this);
      let idkey = Module.hiwire.new_value(key);
      let idval = Module.hiwire.new_value(value);
      let errcode;
      try {
        errcode = __pyproxy_setitem(ptrobj, idkey, idval);
      } catch (e) {
        Module.fatal_error(e);
      } finally {
        Module.hiwire.decref(idkey);
        Module.hiwire.decref(idval);
      }
      if (errcode === -1) {
        _pythonexc2js();
      }
    },
    /**
     * This translates to the Python code ``del obj[key]``.
     *
     * Present only if ``type(obj)`` has a ``__delitem__`` method.
     *
     * @param {any} key The key to delete.
     */
    delete : function(key) {
      let ptrobj = _getPtr(this);
      let idkey = Module.hiwire.new_value(key);
      let errcode;
      try {
        errcode = __pyproxy_delitem(ptrobj, idkey);
      } catch (e) {
        Module.fatal_error(e);
      } finally {
        Module.hiwire.decref(idkey);
      }
      if (errcode === -1) {
        _pythonexc2js();
      }
    }
  };

  // Controlled by HAS_CONTAINS flag, appears for any class with __contains__ or
  // sq_contains
  Module.PyProxyContainsMethods = {
    /**
     * This translates to the Python code ``key in obj``.
     *
     * Present only if ``type(obj)`` has a ``__contains__`` method.
     *
     * @param {*} key The key to check for.
     * @returns {bool} Is ``key`` present?
     */
    has : function(key) {
      let ptrobj = _getPtr(this);
      let idkey = Module.hiwire.new_value(key);
      let result;
      try {
        result = __pyproxy_contains(ptrobj, idkey);
      } catch (e) {
        Module.fatal_error(e);
      } finally {
        Module.hiwire.decref(idkey);
      }
      if (result === -1) {
        _pythonexc2js();
      }
      return result === 1;
    },
  };

  // Controlled by IS_ITERABLE, appears for any object with __iter__ or tp_iter,
  // unless they are iterators. See: https://docs.python.org/3/c-api/iter.html
  // https://developer.mozilla.org/en-US/docs/Web/JavaScript/Reference/Iteration_protocols
  // This avoids allocating a PyProxy wrapper for the temporary iterator.
  Module.PyProxyIterableMethods = {
    /**
     * This translates to the Python code ``iter(obj)``. Return an iterator
     * associated to the proxy. See the documentation for `Symbol.iterator
     * <https://developer.mozilla.org/en-US/docs/Web/JavaScript/Reference/Global_Objects/Symbol/iterator>`_.
     *
     * Present only if the Python object is iterable (i.e., ``type(obj)`` has an
     * ``__iter__`` method).
     *
     * This will be used implicitly by ``for(let x of proxy){}``.
     *
     * @returns {Iterator} An iterator for ``obj``.
     */
    [Symbol.iterator] : function*() {
      let iterptr = _PyObject_GetIter(_getPtr(this));
      if (iterptr === 0) {
        pythonexc2js();
      }
      let item;
      while ((item = __pyproxy_iter_next(iterptr))) {
        yield Module.hiwire.pop_value(item);
      }
      if (_PyErr_Occurred()) {
        pythonexc2js();
      }
      _Py_DecRef(iterptr);
    }
  };

  // Controlled by IS_ITERATOR, appears for any object with a __next__ or
  // tp_iternext method.
  Module.PyProxyIteratorMethods = {
    [Symbol.iterator] : function() { return this; },
    /**
     * This translates to the Python code ``next(obj)``. Returns the next value
     * of the generator. See the documentation for `Generator.prototype.next
     * <https://developer.mozilla.org/en-US/docs/Web/JavaScript/Reference/Global_Objects/Generator/next>`_.
     * The argument will be sent to the Python generator.
     *
     * This will be used implicitly by ``for(let x of proxy){}``.
     *
     * Present only if ``obj`` is a Python generator or iterator (i.e.,
     * ``type(obj)`` has an ``__iter__`` method).
     *
     * @param {*} value The value to send to the generator. The value will be
     * assigned as a result of a yield expression.
     * @returns {Object} An Object with two properties, ``done`` and ``value``.
     * If the generator returned ``some_value``, will return ``{done : false,
     * value : some_value}``. If the Python generator raised a
     * ``StopIteration(result_value)`` exception, then we return ``{done : true,
     * value : result_value}``.
     */
    next : function(arg) {
      let idresult;
      // Note: arg is optional, if arg is not supplied, it will be undefined
      // which gets converted to "Py_None". This is as intended.
      let idarg = Module.hiwire.new_value(arg);
      try {
        idresult = __pyproxyGen_Send(_getPtr(this), idarg);
      } catch (e) {
        Module.fatal_error(e);
      } finally {
        Module.hiwire.decref(idarg);
      }

      let done = false;
      if (idresult === 0) {
        idresult = __pyproxyGen_FetchStopIterationValue();
        if (idresult) {
          done = true;
        } else {
          _pythonexc2js();
        }
      }
      let value = Module.hiwire.pop_value(idresult);
      return {done, value};
    },
  };

  // Another layer of boilerplate. The PyProxyHandlers have some annoying logic
  // to deal with straining out the spurious "Function" properties "prototype",
  // "arguments", and "length", to deal with correctly satisfying the Proxy
  // invariants, and to deal with the mro
  function python_hasattr(jsobj, jskey) {
    let ptrobj = _getPtr(jsobj);
    let idkey = Module.hiwire.new_value(jskey);
    let result;
    try {
      result = __pyproxy_hasattr(ptrobj, idkey);
    } catch (e) {
      Module.fatal_error(e);
    } finally {
      Module.hiwire.decref(idkey);
    }
    if (result === -1) {
      _pythonexc2js();
    }
    return result !== 0;
  }

  // Returns a JsRef in order to allow us to differentiate between "not found"
  // (in which case we return 0) and "found 'None'" (in which case we return
  // Js_undefined).
  function python_getattr(jsobj, jskey) {
    let ptrobj = _getPtr(jsobj);
    let idkey = Module.hiwire.new_value(jskey);
    let idresult;
    try {
      idresult = __pyproxy_getattr(ptrobj, idkey);
    } catch (e) {
      Module.fatal_error(e);
    } finally {
      Module.hiwire.decref(idkey);
    }
    if (idresult === 0) {
      if (_PyErr_Occurred()) {
        _pythonexc2js();
      }
    }
    return idresult;
  }

  function python_setattr(jsobj, jskey, jsval) {
    let ptrobj = _getPtr(jsobj);
    let idkey = Module.hiwire.new_value(jskey);
    let idval = Module.hiwire.new_value(jsval);
    let errcode;
    try {
      errcode = __pyproxy_setattr(ptrobj, idkey, idval);
    } catch (e) {
      Module.fatal_error(e);
    } finally {
      Module.hiwire.decref(idkey);
      Module.hiwire.decref(idval);
    }
    if (errcode === -1) {
      _pythonexc2js();
    }
  }

  function python_delattr(jsobj, jskey) {
    let ptrobj = _getPtr(jsobj);
    let idkey = Module.hiwire.new_value(jskey);
    let errcode;
    try {
      errcode = __pyproxy_delattr(ptrobj, idkey);
    } catch (e) {
      Module.fatal_error(e);
    } finally {
      Module.hiwire.decref(idkey);
    }
    if (errcode === -1) {
      _pythonexc2js();
    }
  }

  // See explanation of which methods should be defined here and what they do
  // here:
  // https://developer.mozilla.org/en-US/docs/Web/JavaScript/Reference/Global_Objects/Proxy
  Module.PyProxyHandlers = {
    isExtensible : function() { return true },
    has : function(jsobj, jskey) {
      // Note: must report "prototype" in proxy when we are callable.
      // (We can return the wrong value from "get" handler though.)
      let objHasKey = Reflect.has(jsobj, jskey);
      if (objHasKey) {
        return true;
      }
      // python_hasattr will crash when given a Symbol.
      if (typeof (jskey) === "symbol") {
        return false;
      }
      return python_hasattr(jsobj, jskey);
    },
    get : function(jsobj, jskey) {
      // Preference order:
      // 1. things we have to return to avoid making Javascript angry
      // 2. the result of Python getattr
      // 3. stuff from the prototype chain

      // 1. things we have to return to avoid making Javascript angry
      // This conditional looks funky but it's the only thing I found that
      // worked right in all cases.
      if ((jskey in jsobj) && !(jskey in Object.getPrototypeOf(jsobj))) {
        return Reflect.get(jsobj, jskey);
      }
      // python_getattr will crash when given a Symbol
      if (typeof (jskey) === "symbol") {
        return Reflect.get(jsobj, jskey);
      }
      // 2. The result of getattr
      let idresult = python_getattr(jsobj, jskey);
      if (idresult !== 0) {
        return Module.hiwire.pop_value(idresult);
      }
      // 3. stuff from the prototype chain.
      return Reflect.get(jsobj, jskey);
    },
    set : function(jsobj, jskey, jsval) {
      // We're only willing to set properties on the python object, throw an
      // error if user tries to write over any key of type 1. things we have to
      // return to avoid making Javascript angry
      if (typeof (jskey) === "symbol") {
        throw new TypeError(
            `Cannot set read only field '${jskey.description}'`);
      }
      // Again this is a funny looking conditional, I found it as the result of
      // a lengthy search for something that worked right.
      let descr = Object.getOwnPropertyDescriptor(jsobj, jskey);
      if (descr && !descr.writable) {
        throw new TypeError(`Cannot set read only field '${jskey}'`);
      }
      python_setattr(jsobj, jskey, jsval);
      return true;
    },
    deleteProperty : function(jsobj, jskey) {
      // We're only willing to delete properties on the python object, throw an
      // error if user tries to write over any key of type 1. things we have to
      // return to avoid making Javascript angry
      if (typeof (jskey) === "symbol") {
        throw new TypeError(
            `Cannot delete read only field '${jskey.description}'`);
      }
      let descr = Object.getOwnPropertyDescriptor(jsobj, jskey);
      if (descr && !descr.writable) {
        throw new TypeError(`Cannot delete read only field '${jskey}'`);
      }
      python_delattr(jsobj, jskey);
      // Must return "false" if "jskey" is a nonconfigurable own property.
      // Otherwise Javascript will throw a TypeError.
      return !descr || descr.configurable;
    },
    ownKeys : function(jsobj) {
      let ptrobj = _getPtr(jsobj);
      let idresult;
      try {
        idresult = __pyproxy_ownKeys(ptrobj);
      } catch (e) {
        Module.fatal_error(e);
      }
      let result = Module.hiwire.pop_value(idresult);
      result.push(...Reflect.ownKeys(jsobj));
      return result;
    },
    // clang-format off
    apply : function(jsobj, jsthis, jsargs) {
      return jsobj.apply(jsthis, jsargs);
    },
    // clang-format on
  };

  /**
   * The Promise / javascript awaitable API.
   * @private
   */
  Module.PyProxyAwaitableMethods = {
    /**
     * This wraps __pyproxy_ensure_future and makes a function that converts a
     * Python awaitable to a promise, scheduling the awaitable on the Python
     * event loop if necessary.
     * @private
     */
    _ensure_future : function() {
      let resolve_handle_id = 0;
      let reject_handle_id = 0;
      let resolveHandle;
      let rejectHandle;
      let promise;
      try {
        promise = new Promise((resolve, reject) => {
          resolveHandle = resolve;
          rejectHandle = reject;
        });
        resolve_handle_id = Module.hiwire.new_value(resolveHandle);
        reject_handle_id = Module.hiwire.new_value(rejectHandle);
        let ptrobj = _getPtr(this);
        let errcode = __pyproxy_ensure_future(ptrobj, resolve_handle_id,
                                              reject_handle_id);
        if (errcode === -1) {
          _pythonexc2js();
        }
      } finally {
        Module.hiwire.decref(resolve_handle_id);
        Module.hiwire.decref(reject_handle_id);
      }
      return promise;
    },
    /**
     * Runs ``asyncio.ensure_future(awaitable)``, executes
     * ``onFulfilled(result)`` when the ``Future`` resolves successfully,
     * executes ``onRejected(error)`` when the ``Future`` fails. Will be used
     * implictly by ``await obj``.
     *
     * See the documentation for
     * `Promise.then
     * <https://developer.mozilla.org/en-US/docs/Web/JavaScript/Reference/Global_Objects/Promise/then>`_
     *
     * Only present on awaitable Python objects.
     *
     * @param {Function} onFulfilled A handler called with the result as an
     * argument if the awaitable succeeds.
     * @param {Function} onRejected A handler called with the error as an
     * argument if the awaitable fails.
     * @returns {Promise} The resulting Promise.
     */
    then : function(onFulfilled, onRejected) {
      let promise = this._ensure_future();
      return promise.then(onFulfilled, onRejected);
    },
    /**
     * Runs ``asyncio.ensure_future(awaitable)`` and executes
     * ``onRejected(error)`` if the future fails.
     *
     * See the documentation for
     * `Promise.catch
     * <https://developer.mozilla.org/en-US/docs/Web/JavaScript/Reference/Global_Objects/Promise/catch>`_.
     *
     * Only present on awaitable Python objects.
     *
     * @param {Function} onRejected A handler called with the error as an
     * argument if the awaitable fails.
     * @returns {Promise} The resulting Promise.
     */
    catch : function(onRejected) {
      let promise = this._ensure_future();
      return promise.catch(onRejected);
    },
    /**
     * Runs ``asyncio.ensure_future(awaitable)`` and executes
     * ``onFinally(error)`` when the future resolves.
     *
     * See the documentation for
     * `Promise.finally
     * <https://developer.mozilla.org/en-US/docs/Web/JavaScript/Reference/Global_Objects/Promise/finally>`_.
     *
     * Only present on `awaitable
     * <https://docs.python.org/3/library/asyncio-task.html?highlight=awaitable#awaitables>`_
     * Python objects.
     *
     * @param {Function} onFinally A handler that is called with zero arguments
     * when the awaitable resolves.
     * @returns {Promise} A Promise that resolves or rejects with the same
     * result as the original Promise, but only after executing the
     * ``onFinally`` handler.
     */
    finally : function(onFinally) {
      let promise = this._ensure_future();
      return promise.finally(onFinally);
    }
  };

  Module.PyProxyCallableMethods = {prototype : Function.prototype};

  // clang-format off
  let type_to_array_map = new Map([
    [ "i8", Int8Array ],
    [ "u8", Uint8Array ],
    [ "u8clamped", Uint8ClampedArray ],
    [ "i16", Int16Array ],
    [ "u16", Uint16Array ],
    [ "i32", Int32Array ],
    [ "u32", Uint32Array ],
    [ "i32", Int32Array ],
    [ "u32", Uint32Array ],
    // if these aren't available, will be globalThis.BigInt64Array will be
    // undefined rather than raising a ReferenceError.
    [ "i64", globalThis.BigInt64Array],
    [ "u64", globalThis.BigUint64Array],
    [ "f32", Float32Array ],
    [ "f64", Float64Array ],
    [ "dataview", DataView ],
  ]);
  // clang-format on

  Module.PyProxyBufferMethods = {
    /**
     * Get a view of the buffer data which is usable from Javascript. No copy is
     * ever performed.
     *
     * The return value is a :any:`PyBuffer` object. See the documentation for
     * :any:`PyBuffer` for details on how to use it.
     *
     * We do not support suboffsets, if the buffer requires suboffsets we will
     * throw an error. Javascript nd array libraries can't handle suboffsets
     * anyways. In this case, you should copy the buffer to one that doesn't use
     * suboffets (using e.g., ``np.ascontiguousarray``).
     *
     * @param {string} type The type of the desired output. Should be one of:
     *    "i8", "u8", "u8clamped", "i16", "u16", "i32", "u32", "i32", "u32",
     *    "i64", "u64", "f32", "f64, or "dataview".
     * @returns PyBuffer
     */
    getBuffer : function(type) {
      let ArrayType = undefined;
      if (type) {
        ArrayType = type_to_array_map.get(type);
        if (ArrayType === undefined) {
          throw new Error(`Unknown type ${type}`);
        }
      }
      let this_ptr = _getPtr(this);
      let buffer_struct_ptr = __pyproxy_get_buffer(this_ptr);
      if (buffer_struct_ptr === 0) {
        throw new Error("Failed");
      }

      // This has to match the order of the fields in buffer_struct
      let cur_ptr = buffer_struct_ptr / 4;

      let startByteOffset = HEAP32[cur_ptr++];
      let minByteOffset = HEAP32[cur_ptr++];
      let maxByteOffset = HEAP32[cur_ptr++];

      let readonly = !!HEAP32[cur_ptr++];
      let format_ptr = HEAP32[cur_ptr++];
      let itemsize = HEAP32[cur_ptr++];
      let shape = Module.hiwire.pop_value(HEAP32[cur_ptr++]);
      let strides = Module.hiwire.pop_value(HEAP32[cur_ptr++]);

      let view_ptr = HEAP32[cur_ptr++];
      let c_contiguous = !!HEAP32[cur_ptr++];
      let f_contiguous = !!HEAP32[cur_ptr++];

      let format = UTF8ToString(format_ptr);
      _PyMem_Free(buffer_struct_ptr);

      let success = false;
      try {
        let bigEndian = false;
        if (ArrayType === undefined) {
          [ArrayType, bigEndian] = Module.processBufferFormatString(
<<<<<<< HEAD
              format,
              " In this case, you must pass an explicit type argument.");
=======
              format, " In this case, you can pass an explicit type argument.");
>>>>>>> eb9d579e
        }
        let alignment =
            parseInt(ArrayType.name.replace(/[^0-9]/g, "")) / 8 || 1;
        if (bigEndian && alignment > 1) {
          throw new Error(
              "Javascript has no native support for big endian buffers. " +
<<<<<<< HEAD
              "In this case, you must pass an explicit type argument. " +
=======
              "In this case, you can pass an explicit type argument. " +
              "For instance, `getBuffer('dataview')` will return a `DataView`" +
              "which has native support for reading big endian data." +
>>>>>>> eb9d579e
              "Alternatively, toJs will automatically convert the buffer " +
              "to little endian.");
        }
        if (startByteOffset % alignment !== 0 ||
            minByteOffset % alignment !== 0 ||
            maxByteOffset % alignment !== 0) {
          throw new Error(
              `Buffer does not have valid alignment for a ${ArrayType.name}`);
        }
        let numBytes = maxByteOffset - minByteOffset;
        let numEntries = numBytes / alignment;
        let offset = (startByteOffset - minByteOffset) / alignment;
        let data = new ArrayType(HEAP8.buffer, minByteOffset, numEntries);
        for (let i of strides.keys()) {
          strides[i] /= alignment;
        }

        success = true;
        // clang-format off
        return Object.create(Module.PyBuffer.prototype,
          Object.getOwnPropertyDescriptors({
            offset,
            readonly,
            format,
            itemsize,
            ndim : shape.length,
            nbytes : numBytes,
            shape,
            strides,
            data,
            c_contiguous,
            f_contiguous,
            _view_ptr : view_ptr,
            _released : false
          })
        );
        // clang-format on
      } finally {
        if (!success) {
          _PyBuffer_Release(view_ptr);
          _PyMem_Free(view_ptr);
        }
      }
    }
  };

  /**
   * A class to allow access to a Python data buffers from Javascript. These are
   * produced by :any:`PyProxy.getBuffer` and cannot be constructed directly.
   * When you are done, release it with the :any:`release <PyBuffer.release>`
   * method.  See
   * `Python buffer protocol documentation
   * <https://docs.python.org/3/c-api/buffer.html>`_ for more information.
   *
   * To find the element ``x[a_1, ..., a_n]``, you could use the following code:
   *
   * .. code-block:: js
   *
   *    function multiIndexToIndex(pybuff, multiIndex){
   *       if(multindex.length !==pybuff.ndim){
   *          throw new Error("Wrong length index");
   *       }
   *       let idx = pybuff.offset;
   *       for(let i = 0; i < pybuff.ndim; i++){
   *          if(multiIndex[i] < 0){
   *             multiIndex[i] = pybuff.shape[i] - multiIndex[i];
   *          }
   *          if(multiIndex[i] < 0 || multiIndex[i] >= pybuff.shape[i]){
   *             throw new Error("Index out of range");
   *          }
   *          idx += multiIndex[i] * pybuff.stride[i];
   *       }
   *       return idx;
   *    }
   *    console.log("entry is", pybuff.data[multiIndexToIndex(pybuff, [2, 0,
   * -1])]);
   *
   * .. admonition:: Contiguity
   *    :class: warning
   *
   *    If the buffer is not contiguous, the ``data`` TypedArray will contain
   *    data that is not part of the buffer. Modifying this data may lead to
   *    undefined behavior.
   *
   * .. admonition:: Readonly buffers
   *    :class: warning
   *
   *    If ``buffer.readonly`` is ``true``, you should not modify the buffer.
   *    Modifying a readonly buffer may lead to undefined behavior.
   *
   * .. admonition:: Converting between TypedArray types
   *    :class: warning
   *
   *    The following naive code to change the type of a typed array does not
   *    work:
   *
   *    .. code-block:: js
   *
   *        // Incorrectly convert a TypedArray.
   *        // Produces a Uint16Array that points to the entire WASM memory!
   *        let myarray = new Uint16Array(buffer.data.buffer);
   *
   *    Instead, if you want to convert the output TypedArray, you need to say:
   *
   *    .. code-block:: js
   *
   *        // Correctly convert a TypedArray.
   *        let myarray = new Uint16Array(
   *            buffer.data.buffer,
   *            buffer.data.byteOffset,
   *            buffer.data.byteLength
   *        );
   */
  Module.PyBuffer = class PyBuffer {
    constructor() {
      // FOR_JSDOC_ONLY is a macro that deletes its argument.
      FOR_JSDOC_ONLY(() => {
        /**
         * The offset of the first entry of the array. For instance if our array
         * is 3d, then you will find ``array[0,0,0]`` at
         * ``pybuf.data[pybuf.offset]``
         * @type {number}
         */
        this.offset;

        /**
         * If the data is readonly, you should not modify it. There is no way
         * for us to enforce this, but it may cause very weird behavior.
         * @type {boolean}
         */
        this.readonly;

        /**
         * The format string for the buffer. See `the Python documentation on
         * format strings
         * <https://docs.python.org/3/library/struct.html#format-strings>`_.
         * @type {string}
         */
        this.format;

        /**
         * How large is each entry (in bytes)?
         * @type {number}
         */
        this.itemsize;

        /**
         * The number of dimensions of the buffer. If ``ndim`` is 0, the buffer
         * represents a single scalar or struct. Otherwise, it represents an
         * array.
         * @type {number}
         */
        this.ndim;

        /**
         * The total number of bytes the buffer takes up. This is equal to
         * ``buff.data.byteLength``.
         * @type {number}
         */
        this.nbytes;

        /**
         * The shape of the buffer, that is how long it is in each dimension.
         * The length will be equal to ``ndim``. For instance, a 2x3x4 array
         * would have shape ``[2, 3, 4]``.
         * @type {number[]}
         */
        this.shape;

        /**
         * An array of of length ``ndim`` giving the number of elements to skip
         * to get to a new element in each dimension. See the example definition
         * of a ``multiIndexToIndex`` function above.
         * @type {number[]}
         */
        this.strides;

        /**
         * The actual data. A typed array of an appropriate size backed by a
         * segment of the WASM memory.
         * @type {TypedArray}
         */
        this.data;

        /**
         * Is it C contiguous?
         * @type {boolean}
         */
        this.c_contiguous;

        /**
         * Is it Fortran contiguous?
         * @type {boolean}
         */
        this.f_contiguous;
      });
      throw new TypeError('PyBuffer is not a constructor');
    }

    /**
     * Release the buffer. This allows the memory to be reclaimed.
     */
    release() {
      if (this._released) {
        return;
      }
      _PyBuffer_Release(this._view_ptr);
      _PyMem_Free(this._view_ptr);
      this._released = true;
      this.data = null;
    }
  };

  // A special proxy that we use to wrap pyodide.globals to allow property
  // access like `pyodide.globals.x`.
  let globalsPropertyAccessWarned = false;
  let globalsPropertyAccessWarningMsg =
      "Access to pyodide.globals via pyodide.globals.key is deprecated and " +
      "will be removed in version 0.18.0. Use pyodide.globals.get('key'), " +
      "pyodide.globals.set('key', value), pyodide.globals.delete('key') instead.";
  let NamespaceProxyHandlers = {
    // clang-format off
    has : function(obj, key) {
      return Reflect.has(obj, key) || obj.has(key);
    },
    // clang-format on
    get : function(obj, key) {
      if (Reflect.has(obj, key)) {
        return Reflect.get(obj, key);
      }
      let result = obj.get(key);
      if (!globalsPropertyAccessWarned && result !== undefined) {
        console.warn(globalsPropertyAccessWarningMsg);
        globalsPropertyAccessWarned = true;
      }
      return result;
    },
    set : function(obj, key, value) {
      if (Reflect.has(obj, key)) {
        throw new Error(`Cannot set read only field ${key}`);
      }
      if (!globalsPropertyAccessWarned) {
        globalsPropertyAccessWarned = true;
        console.warn(globalsPropertyAccessWarningMsg);
      }
      obj.set(key, value);
    },
    ownKeys : function(obj) {
      let result = new Set(Reflect.ownKeys(obj));
      let iter = obj.keys();
      for (let key of iter) {
        result.add(key);
      }
      iter.destroy();
      return Array.from(result);
    }
  };

  // clang-format off
  Module.wrapNamespace = function wrapNamespace(ns) {
    return new Proxy(ns, NamespaceProxyHandlers);
  };
  // clang-format on
  return 0;
});<|MERGE_RESOLUTION|>--- conflicted
+++ resolved
@@ -733,25 +733,16 @@
         let bigEndian = false;
         if (ArrayType === undefined) {
           [ArrayType, bigEndian] = Module.processBufferFormatString(
-<<<<<<< HEAD
-              format,
-              " In this case, you must pass an explicit type argument.");
-=======
               format, " In this case, you can pass an explicit type argument.");
->>>>>>> eb9d579e
         }
         let alignment =
             parseInt(ArrayType.name.replace(/[^0-9]/g, "")) / 8 || 1;
         if (bigEndian && alignment > 1) {
           throw new Error(
               "Javascript has no native support for big endian buffers. " +
-<<<<<<< HEAD
-              "In this case, you must pass an explicit type argument. " +
-=======
               "In this case, you can pass an explicit type argument. " +
               "For instance, `getBuffer('dataview')` will return a `DataView`" +
               "which has native support for reading big endian data." +
->>>>>>> eb9d579e
               "Alternatively, toJs will automatically convert the buffer " +
               "to little endian.");
         }
