--- conflicted
+++ resolved
@@ -1,8 +1,8 @@
 // This file to be included from pyproxy.c
 // This uses the JS_FILE macro defined in include_js_file.h
 // clang-format off
-<<<<<<< HEAD
-TEMP_EMJS_HELPER(() => {0,0; /* Magic, see comment */
+JS_FILE(pyproxy_init_js, () => {0,0; /* Magic, see include_js_file.h */
+  Module.PyProxies = {};
   // clang-format on
 
   if (globalThis.FinalizationRegistry) {
@@ -16,10 +16,6 @@
     Module.finalizationRegistry = {register() {}, unregister() {}};
     Module.bufferFinalizationRegistry = finalizationRegistry;
   }
-=======
-JS_FILE(pyproxy_init_js, () => {0,0; /* Magic, see include_js_file.h */
-  Module.PyProxies = {};
-  // clang-format on
 
   /**
    * In the case that the Python object is callable, PyProxyClass inherits from
@@ -41,15 +37,8 @@
    * still make "prototype in proxy" be true though.
    * @private
    */
-  Module.pyproxy_new = function(ptrobj) {
-    // Technically, this leaks memory, since we're holding on to a reference
-    // to the proxy forever.  But we have that problem anyway since we don't
-    // have a destructor in Javascript to free the Python object.
-    // _pyproxy_destroy, which is a way for users to manually delete the proxy,
-    // also deletes the proxy from this set.
-    if (Module.PyProxies.hasOwnProperty(ptrobj)) {
-      return Module.PyProxies[ptrobj];
-    }
+  Module.pyproxy_new =
+      function(ptrobj) {
     let flags = _pyproxy_getflags(ptrobj);
     let cls = Module.getPyProxyClass(flags);
     // Reflect.construct calls the constructor of Module.PyProxyClass but sets
@@ -61,7 +50,7 @@
       // To make a callable proxy, we must call the Function constructor.
       // In this case we are effectively subclassing Function.
       target = Reflect.construct(Function, [], cls);
-      // Remove undesireable properties added by Function constructor. Note: we
+      // Remove undesirable properties added by Function constructor. Note: we
       // can't remove "arguments" or "caller" because they are not configurable
       // and not writable
       delete target.length;
@@ -75,10 +64,9 @@
                           {value : {ptr : ptrobj, type : 'PyProxy'}});
     _Py_IncRef(ptrobj);
     let proxy = new Proxy(target, Module.PyProxyHandlers);
-    Module.PyProxies[ptrobj] = proxy;
+    Module.finalizationRegistry.register(proxy, ptrobj, proxy);
     return proxy;
-  };
->>>>>>> b7b71837
+  }
 
   function _getPtr(jsobj) {
     let ptr = jsobj.$$.ptr;
