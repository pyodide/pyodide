--- conflicted
+++ resolved
@@ -198,16 +198,11 @@
      */
     destroy() {
       let ptrobj = _getPtr(this);
-<<<<<<< HEAD
       Module.finalizationRegistry.unregister(this);
-      _Py_DecRef(ptrobj);
-=======
-      // Maybe the destructor will calls Javascript code that will somehow try
+      // Maybe the destructor will call Javascript code that will somehow try
       // to use this proxy. Mark it deleted before decrementing reference count
       // just in case!
->>>>>>> 1d9c78e9
       this.$$.ptr = null;
-      delete Module.PyProxies[ptrobj];
       try {
         _Py_DecRef(ptrobj);
       } catch (e) {
@@ -226,9 +221,10 @@
      * @returns The Javascript object resulting from the conversion.
      */
     toJs(depth = -1) {
+      let ptrobj = _getPtr(this);
       let idresult;
       try {
-        idresult = _python2js_with_depth(_getPtr(this), depth);
+        idresult = _python2js_with_depth(ptrobj, depth);
       } catch (e) {
         Module.fatal_error(e);
       }
@@ -382,7 +378,8 @@
     },
   };
 
-<<<<<<< HEAD
+  class TempError extends Error {};
+
   /**
    * A helper for [Symbol.iterator].
    *
@@ -402,14 +399,20 @@
   function* iter_helper(iterptr, token) {
     try {
       if (iterptr === 0) {
-        pythonexc2js();
+        throw new TempError();
       }
       let item;
       while ((item = __pyproxy_iter_next(iterptr))) {
         yield Module.hiwire.pop_value(item);
       }
       if (_PyErr_Occurred()) {
-        pythonexc2js();
+        throw new TempError();
+      }
+    } catch (e) {
+      if (e instanceof TempError) {
+        _pythonexc2js();
+      } else {
+        Module.fatal_error(e);
       }
     } finally {
       Module.finalizationRegistry.unregister(token);
@@ -417,9 +420,6 @@
     }
   }
 
-=======
-  class TempError extends Error {};
->>>>>>> 1d9c78e9
   // Controlled by IS_ITERABLE, appears for any object with __iter__ or tp_iter,
   // unless they are iterators. See: https://docs.python.org/3/c-api/iter.html
   // https://developer.mozilla.org/en-US/docs/Web/JavaScript/Reference/Iteration_protocols
@@ -437,38 +437,19 @@
      *
      * @returns {Iterator} An iterator for the proxied Python object.
      */
-<<<<<<< HEAD
     [Symbol.iterator] : function() {
+      let ptr = _getPtr(this);
       let token = {};
-      let iterptr = _PyObject_GetIter(_getPtr(this));
+      try {
+        let iterptr = _PyObject_GetIter();
+      } catch {
+        Module.fatal_error(e);
+      }
+
       let result = iter_helper(iterptr, token);
       Module.finalizationRegistry.register(result, iterptr, token);
       return result;
     },
-=======
-    [Symbol.iterator] : function*() {
-      try {
-        let iterptr = _PyObject_GetIter(_getPtr(this));
-        if (iterptr === 0) {
-          throw new TempError();
-        }
-        let item;
-        while ((item = __pyproxy_iter_next(iterptr))) {
-          yield Module.hiwire.pop_value(item);
-        }
-        _Py_DecRef(iterptr);
-        if (_PyErr_Occurred()) {
-          throw new TempError();
-        }
-      } catch (e) {
-        if (e instanceof TempError) {
-          _pythonexc2js();
-        } else {
-          Module.fatal_error(e);
-        }
-      }
-    }
->>>>>>> 1d9c78e9
   };
 
   // Controlled by IS_ITERATOR, appears for any object with a __next__ or
@@ -1131,18 +1112,13 @@
       if (this._released) {
         return;
       }
-<<<<<<< HEAD
       Module.bufferFinalizationRegistry.unregister(this);
-      _PyBuffer_Release(this._view_ptr);
-      _PyMem_Free(this._view_ptr);
-=======
       try {
         _PyBuffer_Release(this._view_ptr);
         _PyMem_Free(this._view_ptr);
       } catch (e) {
         Module.fatal_error(e);
       }
->>>>>>> 1d9c78e9
       this._released = true;
       this.data = null;
     }
