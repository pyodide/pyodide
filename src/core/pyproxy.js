/**
 * Every public Python entrypoint goes through this file! The main entrypoint is
 * the callPyObject method, but of course one can also execute arbitrary code
 * via the various __dundermethods__ associated to classes.
 *
 * The only entrypoint into Python that avoids this file is our bootstrap method
 * runPythonSimple which is defined in main.c
 *
 * Any time we call into wasm, the call should be wrapped in a try catch block.
 * This way if a Javascript error emerges from the wasm, we can escalate it to a
 * fatal error.
 *
 * This is file is preprocessed with -imacros "pyproxy.c". As a result of this,
 * any macros available in pyproxy.c are available here. We only need the flags
 * macros HAS_LENGTH, etc.
 *
 * See Makefile recipe for src/js/pyproxy.js
 */

<<<<<<< HEAD
// #include "pyproxy_flags.h"
import { Module } from "../js/module";

/**
 * Is the argument a :any:`PyProxy`?
 * @param jsobj {any} Object to test.
 * @returns {jsobj is PyProxy} Is ``jsobj`` a :any:`PyProxy`?
 */
export function isPyProxy(jsobj) {
  return !!jsobj && jsobj.$$ !== undefined && jsobj.$$.type === "PyProxy";
}
Module.isPyProxy = isPyProxy;

if (globalThis.FinalizationRegistry) {
  Module.finalizationRegistry = new FinalizationRegistry((ptr) => {
    try {
      Module._Py_DecRef(ptr);
=======
import { Module } from "../js/module";

if (globalThis.FinalizationRegistry) {
  Module.finalizationRegistry = new FinalizationRegistry((ptr) => {
    try {
      Module._Py_DecRef(ptr);
    } catch (e) {
      // I'm not really sure what happens if an error occurs inside of a
      // finalizer...
      Module.fatal_error(e);
    }
  });
  // For some unclear reason this code screws up selenium FirefoxDriver. Works
  // fine in chrome and when I test it in browser. It seems to be sensitive to
  // changes that don't make a difference to the semantics.
  // TODO: after v0.17.0 release, fix selenium issues with this code.
  // Module.bufferFinalizationRegistry = new FinalizationRegistry((ptr) => {
  //   try {
  //     Module._PyBuffer_Release(ptr);
  //     Module._PyMem_Free(ptr);
  //   } catch (e) {
  //     Module.fatal_error(e);
  //   }
  // });
} else {
  Module.finalizationRegistry = { register() {}, unregister() {} };
  // Module.bufferFinalizationRegistry = finalizationRegistry;
}

/**
 * In the case that the Python object is callable, PyProxyClass inherits from
 * Function so that PyProxy objects can be callable.
 *
 * The following properties on a Python object will be shadowed in the proxy
 * in the case that the Python object is callable:
 *  - "arguments" and
 *  - "caller"
 *
 * Inheriting from Function has the unfortunate side effect that we MUST
 * expose the members "proxy.arguments" and "proxy.caller" because they are
 * nonconfigurable, nonwritable, nonenumerable own properties. They are just
 * always `null`.
 *
 * We also get the properties "length" and "name" which are configurable so we
 * delete them in the constructor. "prototype" is not configurable so we can't
 * delete it, however it *is* writable so we set it to be undefined. We must
 * still make "prototype in proxy" be true though.
 * @private
 */
Module.pyproxy_new = function (ptrobj) {
  let flags = Module._pyproxy_getflags(ptrobj);
  let cls = Module.getPyProxyClass(flags);
  // Reflect.construct calls the constructor of Module.PyProxyClass but sets
  // the prototype as cls.prototype. This gives us a way to dynamically create
  // subclasses of PyProxyClass (as long as we don't need to use the "new
  // cls(ptrobj)" syntax).
  let target;
  if (flags & IS_CALLABLE) {
    // To make a callable proxy, we must call the Function constructor.
    // In this case we are effectively subclassing Function.
    target = Reflect.construct(Function, [], cls);
    // Remove undesirable properties added by Function constructor. Note: we
    // can't remove "arguments" or "caller" because they are not configurable
    // and not writable
    delete target.length;
    delete target.name;
    // prototype isn't configurable so we can't delete it but it's writable.
    target.prototype = undefined;
  } else {
    target = Object.create(cls.prototype);
  }
  Object.defineProperty(target, "$$", {
    value: { ptr: ptrobj, type: "PyProxy" },
  });
  Module._Py_IncRef(ptrobj);
  let proxy = new Proxy(target, Module.PyProxyHandlers);
  Module.finalizationRegistry.register(proxy, ptrobj, proxy);
  return proxy;
};

function _getPtr(jsobj) {
  let ptr = jsobj.$$.ptr;
  if (ptr === null) {
    throw new Error(
      jsobj.$$.destroyed_msg || "Object has already been destroyed"
    );
  }
  return ptr;
}

let pyproxyClassMap = new Map();
/**
 * Retreive the appropriate mixins based on the features requested in flags.
 * Used by pyproxy_new. The "flags" variable is produced by the C function
 * pyproxy_getflags. Multiple PyProxies with the same set of feature flags
 * will share the same prototype, so the memory footprint of each individual
 * PyProxy is minimal.
 * @private
 */
Module.getPyProxyClass = function (flags) {
  let result = pyproxyClassMap.get(flags);
  if (result) {
    return result;
  }
  let descriptors = {};
  for (let [feature_flag, methods] of [
    [HAS_LENGTH, Module.PyProxyLengthMethods],
    [HAS_GET, Module.PyProxyGetItemMethods],
    [HAS_SET, Module.PyProxySetItemMethods],
    [HAS_CONTAINS, Module.PyProxyContainsMethods],
    [IS_ITERABLE, Module.PyProxyIterableMethods],
    [IS_ITERATOR, Module.PyProxyIteratorMethods],
    [IS_AWAITABLE, Module.PyProxyAwaitableMethods],
    [IS_BUFFER, Module.PyProxyBufferMethods],
    [IS_CALLABLE, Module.PyProxyCallableMethods],
  ]) {
    if (flags & feature_flag) {
      Object.assign(descriptors, Object.getOwnPropertyDescriptors(methods));
    }
  }
  let new_proto = Object.create(Module.PyProxyClass.prototype, descriptors);
  function PyProxy() {}
  PyProxy.prototype = new_proto;
  pyproxyClassMap.set(flags, PyProxy);
  return PyProxy;
};

// Static methods
Module.PyProxy_getPtr = _getPtr;

// Now a lot of boilerplate to wrap the abstract Object protocol wrappers
// defined in pyproxy.c in Javascript functions.

Module.callPyObjectKwargs = function (ptrobj, ...jsargs) {
  // We don't do any checking for kwargs, checks are in PyProxy.callKwargs
  // which only is used when the keyword arguments come from the user.
  let kwargs = jsargs.pop();
  let num_pos_args = jsargs.length;
  let kwargs_names = Object.keys(kwargs);
  let kwargs_values = Object.values(kwargs);
  let num_kwargs = kwargs_names.length;
  jsargs.push(...kwargs_values);

  let idargs = Module.hiwire.new_value(jsargs);
  let idkwnames = Module.hiwire.new_value(kwargs_names);
  let idresult;
  try {
    idresult = Module.__pyproxy_apply(
      ptrobj,
      idargs,
      num_pos_args,
      idkwnames,
      num_kwargs
    );
  } catch (e) {
    Module.fatal_error(e);
  } finally {
    Module.hiwire.decref(idargs);
    Module.hiwire.decref(idkwnames);
  }
  if (idresult === 0) {
    Module._pythonexc2js();
  }
  return Module.hiwire.pop_value(idresult);
};

Module.callPyObject = function (ptrobj, ...jsargs) {
  return Module.callPyObjectKwargs(ptrobj, ...jsargs, {});
};

Module.PyProxyClass = class {
  constructor() {
    throw new TypeError("PyProxy is not a constructor");
  }

  get [Symbol.toStringTag]() {
    return "PyProxy";
  }
  /**
   * The name of the type of the object.
   *
   * Usually the value is ``"module.name"`` but for builtins or
   * interpreter-defined types it is just ``"name"``. As pseudocode this is:
   *
   * .. code-block:: python
   *
   *    ty = type(x)
   *    if ty.__module__ == 'builtins' or ty.__module__ == "__main__":
   *        return ty.__name__
   *    else:
   *        ty.__module__ + "." + ty.__name__
   *
   */
  get type() {
    let ptrobj = _getPtr(this);
    return Module.hiwire.pop_value(Module.__pyproxy_type(ptrobj));
  }
  toString() {
    let ptrobj = _getPtr(this);
    let jsref_repr;
    try {
      jsref_repr = Module.__pyproxy_repr(ptrobj);
    } catch (e) {
      Module.fatal_error(e);
    }
    if (jsref_repr === 0) {
      Module._pythonexc2js();
    }
    return Module.hiwire.pop_value(jsref_repr);
  }
  /**
   * Destroy the ``PyProxy``. This will release the memory. Any further
   * attempt to use the object will raise an error.
   *
   * In a browser supporting `FinalizationRegistry
   * <https://developer.mozilla.org/en-US/docs/Web/JavaScript/Reference/Global_Objects/FinalizationRegistry>`_
   * Pyodide will automatically destroy the ``PyProxy`` when it is garbage
   * collected, however there is no guarantee that the finalizer will be run
   * in a timely manner so it is better to ``destory`` the proxy explicitly.
   *
   * @param {string} [destroyed_msg] The error message to print if use is
   *        attempted after destroying. Defaults to "Object has already been
   *        destroyed".
   */
  destroy(destroyed_msg) {
    let ptrobj = _getPtr(this);
    Module.finalizationRegistry.unregister(this);
    // Maybe the destructor will call Javascript code that will somehow try
    // to use this proxy. Mark it deleted before decrementing reference count
    // just in case!
    this.$$.ptr = null;
    this.$$.destroyed_msg = destroyed_msg;
    try {
      Module._Py_DecRef(ptrobj);
    } catch (e) {
      Module.fatal_error(e);
    }
  }
  /**
   * Make a new PyProxy pointing to the same Python object.
   * Useful if the PyProxy is destroyed somewhere else.
   */
  clone() {
    let ptrobj = _getPtr(this);
    return Module.pyproxy_new(ptrobj);
  }
  /**
   * Converts the ``PyProxy`` into a Javascript object as best as possible. By
   * default does a deep conversion, if a shallow conversion is desired, you
   * can use ``proxy.toJs(1)``.
   * See :ref:`Explicit Conversion of PyProxy
   * <type-translations-pyproxy-to-js>` for more info.
   *
   * @param {number} depth How many layers deep to perform the conversion.
   * Defaults to infinite.
   * @returns The Javascript object resulting from the conversion.
   */
  toJs(depth = -1) {
    let ptrobj = _getPtr(this);
    let idresult;
    let proxies = Module.hiwire.new_value([]);
    try {
      idresult = Module._python2js_with_depth(ptrobj, depth, proxies);
    } catch (e) {
      Module.fatal_error(e);
    } finally {
      Module.hiwire.decref(proxies);
    }
    if (idresult === 0) {
      Module._pythonexc2js();
    }
    return Module.hiwire.pop_value(idresult);
  }
  apply(jsthis, jsargs) {
    return Module.callPyObject(_getPtr(this), ...jsargs);
  }
  call(jsthis, ...jsargs) {
    return Module.callPyObject(_getPtr(this), ...jsargs);
  }
  /**
   * Call the function with key word arguments.
   * The last argument must be an object with the keyword arguments.
   */
  callKwargs(...jsargs) {
    if (jsargs.length === 0) {
      throw new TypeError(
        "callKwargs requires at least one argument (the key word argument object)"
      );
    }
    let kwargs = jsargs[jsargs.length - 1];
    if (
      kwargs.constructor !== undefined &&
      kwargs.constructor.name !== "Object"
    ) {
      throw new TypeError("kwargs argument is not an object");
    }
    return Module.callPyObjectKwargs(_getPtr(this), ...jsargs);
  }
};

// Controlled by HAS_LENGTH, appears for any object with __len__ or sq_length
// or mp_length methods
Module.PyProxyLengthMethods = {
  /**
   * The length of the object.
   *
   * Present only if the proxied Python object has a ``__len__`` method.
   */
  get length() {
    let ptrobj = _getPtr(this);
    let length;
    try {
      length = Module._PyObject_Size(ptrobj);
    } catch (e) {
      Module.fatal_error(e);
    }
    if (length === -1) {
      Module._pythonexc2js();
    }
    return length;
  },
};

// Controlled by HAS_GET, appears for any class with __getitem__,
// mp_subscript, or sq_item methods
Module.PyProxyGetItemMethods = {
  /**
   * This translates to the Python code ``obj[key]``.
   *
   * Present only if the proxied Python object has a ``__getitem__`` method.
   *
   * @param {any} key The key to look up.
   * @returns The corresponding value.
   */
  get: function (key) {
    let ptrobj = _getPtr(this);
    let idkey = Module.hiwire.new_value(key);
    let idresult;
    try {
      idresult = Module.__pyproxy_getitem(ptrobj, idkey);
>>>>>>> c54f41d1
    } catch (e) {
      // I'm not really sure what happens if an error occurs inside of a
      // finalizer...
      Module.fatal_error(e);
<<<<<<< HEAD
    }
  });
  // For some unclear reason this code screws up selenium FirefoxDriver. Works
  // fine in chrome and when I test it in browser. It seems to be sensitive to
  // changes that don't make a difference to the semantics.
  // TODO: after v0.17.0 release, fix selenium issues with this code.
  // Module.bufferFinalizationRegistry = new FinalizationRegistry((ptr) => {
  //   try {
  //     Module._PyBuffer_Release(ptr);
  //     Module._PyMem_Free(ptr);
  //   } catch (e) {
  //     Module.fatal_error(e);
  //   }
  // });
} else {
  Module.finalizationRegistry = { register() {}, unregister() {} };
  // Module.bufferFinalizationRegistry = finalizationRegistry;
}

/**
 * In the case that the Python object is callable, PyProxyClass inherits from
 * Function so that PyProxy objects can be callable.
 *
 * The following properties on a Python object will be shadowed in the proxy
 * in the case that the Python object is callable:
 *  - "arguments" and
 *  - "caller"
 *
 * Inheriting from Function has the unfortunate side effect that we MUST
 * expose the members "proxy.arguments" and "proxy.caller" because they are
 * nonconfigurable, nonwritable, nonenumerable own properties. They are just
 * always `null`.
 *
 * We also get the properties "length" and "name" which are configurable so we
 * delete them in the constructor. "prototype" is not configurable so we can't
 * delete it, however it *is* writable so we set it to be undefined. We must
 * still make "prototype in proxy" be true though.
 * @private
 */
Module.pyproxy_new = function (ptrobj) {
  let flags = Module._pyproxy_getflags(ptrobj);
  let cls = Module.getPyProxyClass(flags);
  // Reflect.construct calls the constructor of Module.PyProxyClass but sets
  // the prototype as cls.prototype. This gives us a way to dynamically create
  // subclasses of PyProxyClass (as long as we don't need to use the "new
  // cls(ptrobj)" syntax).
  let target;
  if (flags & IS_CALLABLE) {
    // To make a callable proxy, we must call the Function constructor.
    // In this case we are effectively subclassing Function.
    target = Reflect.construct(Function, [], cls);
    // Remove undesirable properties added by Function constructor. Note: we
    // can't remove "arguments" or "caller" because they are not configurable
    // and not writable
    delete target.length;
    delete target.name;
    // prototype isn't configurable so we can't delete it but it's writable.
    target.prototype = undefined;
  } else {
    target = Object.create(cls.prototype);
  }
  Object.defineProperty(target, "$$", {
    value: { ptr: ptrobj, type: "PyProxy" },
  });
  Module._Py_IncRef(ptrobj);
  let proxy = new Proxy(target, PyProxyHandlers);
  Module.finalizationRegistry.register(proxy, ptrobj, proxy);
  return proxy;
};

function _getPtr(jsobj) {
  let ptr = jsobj.$$.ptr;
  if (ptr === null) {
    throw new Error(
      jsobj.$$.destroyed_msg || "Object has already been destroyed"
    );
  }
  return ptr;
}

let _pyproxyClassMap = new Map();
/**
 * Retreive the appropriate mixins based on the features requested in flags.
 * Used by pyproxy_new. The "flags" variable is produced by the C function
 * pyproxy_getflags. Multiple PyProxies with the same set of feature flags
 * will share the same prototype, so the memory footprint of each individual
 * PyProxy is minimal.
 * @private
 */
Module.getPyProxyClass = function (flags) {
  let result = _pyproxyClassMap.get(flags);
  if (result) {
    return result;
  }
  let descriptors = {};
  for (let [feature_flag, methods] of [
    [HAS_LENGTH, PyProxyLengthMethods],
    [HAS_GET, PyProxyGetItemMethods],
    [HAS_SET, PyProxySetItemMethods],
    [HAS_CONTAINS, PyProxyContainsMethods],
    [IS_ITERABLE, PyProxyIterableMethods],
    [IS_ITERATOR, PyProxyIteratorMethods],
    [IS_AWAITABLE, PyProxyAwaitableMethods],
    [IS_BUFFER, PyProxyBufferMethods],
    [IS_CALLABLE, PyProxyCallableMethods],
  ]) {
    if (flags & feature_flag) {
      Object.assign(
        descriptors,
        Object.getOwnPropertyDescriptors(methods.prototype)
      );
    }
  }
  // Use base constructor (just throws an error if construction is attempted).
  descriptors.constructor = Object.getOwnPropertyDescriptor(
    PyProxyClass.prototype,
    "constructor"
  );
  Object.assign(
    descriptors,
    Object.getOwnPropertyDescriptors({ $$flags: flags })
  );
  let new_proto = Object.create(PyProxyClass.prototype, descriptors);
  function NewPyProxyClass() {}
  NewPyProxyClass.prototype = new_proto;
  _pyproxyClassMap.set(flags, NewPyProxyClass);
  return NewPyProxyClass;
};

// Static methods
Module.PyProxy_getPtr = _getPtr;

// Now a lot of boilerplate to wrap the abstract Object protocol wrappers
// defined in pyproxy.c in Javascript functions.

Module.callPyObjectKwargs = function (ptrobj, ...jsargs) {
  // We don't do any checking for kwargs, checks are in PyProxy.callKwargs
  // which only is used when the keyword arguments come from the user.
  let kwargs = jsargs.pop();
  let num_pos_args = jsargs.length;
  let kwargs_names = Object.keys(kwargs);
  let kwargs_values = Object.values(kwargs);
  let num_kwargs = kwargs_names.length;
  jsargs.push(...kwargs_values);

  let idargs = Module.hiwire.new_value(jsargs);
  let idkwnames = Module.hiwire.new_value(kwargs_names);
  let idresult;
  try {
    idresult = Module.__pyproxy_apply(
      ptrobj,
      idargs,
      num_pos_args,
      idkwnames,
      num_kwargs
    );
  } catch (e) {
    Module.fatal_error(e);
  } finally {
    Module.hiwire.decref(idargs);
    Module.hiwire.decref(idkwnames);
  }
  if (idresult === 0) {
    Module._pythonexc2js();
  }
  return Module.hiwire.pop_value(idresult);
};

Module.callPyObject = function (ptrobj, ...jsargs) {
  return Module.callPyObjectKwargs(ptrobj, ...jsargs, {});
};

/**
 * @typedef {(PyProxyClass & {[x : string] : Py2JsResult})} PyProxy
 * @typedef { PyProxy | number | bigint | string | boolean | undefined } Py2JsResult
 */
class PyProxyClass {
  constructor() {
    throw new TypeError("PyProxy is not a constructor");
  }

  get [Symbol.toStringTag]() {
    return "PyProxy";
  }
  /**
   * The name of the type of the object.
   *
   * Usually the value is ``"module.name"`` but for builtins or
   * interpreter-defined types it is just ``"name"``. As pseudocode this is:
   *
   * .. code-block:: python
   *
   *    ty = type(x)
   *    if ty.__module__ == 'builtins' or ty.__module__ == "__main__":
   *        return ty.__name__
   *    else:
   *        ty.__module__ + "." + ty.__name__
   *
   * @type {string}
   */
  get type() {
    let ptrobj = _getPtr(this);
    return Module.hiwire.pop_value(Module.__pyproxy_type(ptrobj));
  }
  /**
   * @returns {string}
   */
  toString() {
    let ptrobj = _getPtr(this);
    let jsref_repr;
    try {
      jsref_repr = Module.__pyproxy_repr(ptrobj);
    } catch (e) {
      Module.fatal_error(e);
    }
    if (jsref_repr === 0) {
      Module._pythonexc2js();
    }
    return Module.hiwire.pop_value(jsref_repr);
  }
  /**
   * Destroy the ``PyProxy``. This will release the memory. Any further
   * attempt to use the object will raise an error.
   *
   * In a browser supporting `FinalizationRegistry
   * <https://developer.mozilla.org/en-US/docs/Web/JavaScript/Reference/Global_Objects/FinalizationRegistry>`_
   * Pyodide will automatically destroy the ``PyProxy`` when it is garbage
   * collected, however there is no guarantee that the finalizer will be run
   * in a timely manner so it is better to ``destory`` the proxy explicitly.
   *
   * @param {string} [destroyed_msg] The error message to print if use is
   *        attempted after destroying. Defaults to "Object has already been
   *        destroyed".
   */
  destroy(destroyed_msg) {
    let ptrobj = _getPtr(this);
    Module.finalizationRegistry.unregister(this);
    // Maybe the destructor will call Javascript code that will somehow try
    // to use this proxy. Mark it deleted before decrementing reference count
    // just in case!
    this.$$.ptr = null;
    this.$$.destroyed_msg = destroyed_msg;
    try {
      Module._Py_DecRef(ptrobj);
    } catch (e) {
      Module.fatal_error(e);
    }
  }
  /**
   * Make a new PyProxy pointing to the same Python object.
   * Useful if the PyProxy is destroyed somewhere else.
   * @returns {PyProxy}
   */
  clone() {
    let ptrobj = _getPtr(this);
    return Module.pyproxy_new(ptrobj);
  }
  /**
   * Converts the ``PyProxy`` into a Javascript object as best as possible. By
   * default does a deep conversion, if a shallow conversion is desired, you
   * can use ``proxy.toJs(1)``.
   * See :ref:`Explicit Conversion of PyProxy
   * <type-translations-pyproxy-to-js>` for more info.
   *
   * @param {number} depth How many layers deep to perform the conversion.
   * Defaults to infinite.
   * @return {any} The Javascript object resulting from the conversion.
   */
  toJs(depth = -1) {
    let ptrobj = _getPtr(this);
    let idresult;
    let proxies = Module.hiwire.new_value([]);
    try {
      idresult = Module._python2js_with_depth(ptrobj, depth, proxies);
    } catch (e) {
      Module.fatal_error(e);
    } finally {
      Module.hiwire.decref(proxies);
    }
    if (idresult === 0) {
      Module._pythonexc2js();
    }
    return Module.hiwire.pop_value(idresult);
  }
  /**
   * Test whether the :any:`PyProxy.length` getter is available on this PyProxy. A
   * Typescript type guard.
   * @returns {this is PyProxyWithLength}
   */
  hasLength() {
    return !!(this.$$flags & HAS_LENGTH);
  }
  /**
   * Test whether the :any:`PyProxy.get` method is available on this PyProxy. A
   * Typescript type guard.
   * @returns {this is PyProxyWithGet}
   */
  hasGet() {
    return !!(this.$$flags & HAS_GET);
  }
  /**
   * Test whether the :any:`PyProxy.set` method is available on this PyProxy. A
   * Typescript type guard.
   * @returns {this is PyProxyWithSet}
   */
  hasSet() {
    return !!(this.$$flags & HAS_SET);
  }
  /**
   * Test whether the :any:`PyProxy.has` method is available on this PyProxy. A
   * Typescript type guard.
   * @returns {this is PyProxyWithHas}
   */
  hasHas() {
    return !!(this.$$flags & HAS_CONTAINS);
  }
  /**
   * Test whether the PyProxy is iterable. A Typescript type guard for
   * :any:`PyProxy.[Symbol.iterator]`.
   * @returns {this is PyProxyIterable}
   */
  isIterable() {
    return !!(this.$$flags & (IS_ITERABLE | IS_ITERATOR));
  }
  /**
   * Test whether the PyProxy is iterable. A Typescript type guard for
   * :any:`PyProxy.next`.
   * @returns {this is PyProxyIterator}
   */
  isIterator() {
    return !!(this.$$flags & IS_ITERATOR);
  }
  /**
   * Test whether the PyProxy is awaitable. A Typescript type guard, if this
   * function returns true Typescript considers the PyProxy to be a ``Promise``.
   * @returns {this is PyProxyAwaitable}
   */
  isAwaitable() {
    return !!(this.$$flags & IS_AWAITABLE);
  }
  /**
   * Test whether the PyProxy is a buffer. A Typescript type guard for
   * :any:`PyProxy.getBuffer`.
   * @returns {this is PyProxyBuffer}
   */
  isBuffer() {
    return !!(this.$$flags & IS_BUFFER);
  }
  /**
   * Test whether the PyProxy is a Callable. A Typescript type guard, if this
   * returns true then Typescript considers the Proxy to be callable of
   * signature ``(args... : any[]) => PyProxy | number | bigint | string |
   * boolean | undefined``.
   * @returns {this is PyProxyCallable}
   */
  isCallable() {
    return !!(this.$$flags & IS_CALLABLE);
  }
}

/**
 * @typedef { PyProxy & PyProxyLengthMethods } PyProxyWithLength
 */
// Controlled by HAS_LENGTH, appears for any object with __len__ or sq_length
// or mp_length methods
class PyProxyLengthMethods {
  /**
   * The length of the object.
   *
   * Present only if the proxied Python object has a ``__len__`` method.
   * @returns {number}
   */
  get length() {
    let ptrobj = _getPtr(this);
    let length;
    try {
      length = Module._PyObject_Size(ptrobj);
    } catch (e) {
      Module.fatal_error(e);
    }
    if (length === -1) {
      Module._pythonexc2js();
    }
    return length;
  }
}

/**
 * @typedef {PyProxy & PyProxyGetItemMethods} PyProxyWithGet
 */

// Controlled by HAS_GET, appears for any class with __getitem__,
// mp_subscript, or sq_item methods
/**
 * @interface
 */
class PyProxyGetItemMethods {
  /**
   * This translates to the Python code ``obj[key]``.
   *
   * Present only if the proxied Python object has a ``__getitem__`` method.
   *
   * @param {any} key The key to look up.
   * @returns {Py2JsResult} The corresponding value.
   */
  get(key) {
    let ptrobj = _getPtr(this);
    let idkey = Module.hiwire.new_value(key);
    let idresult;
    try {
      idresult = Module.__pyproxy_getitem(ptrobj, idkey);
=======
    } finally {
      Module.hiwire.decref(idkey);
    }
    if (idresult === 0) {
      if (Module._PyErr_Occurred()) {
        Module._pythonexc2js();
      } else {
        return undefined;
      }
    }
    return Module.hiwire.pop_value(idresult);
  },
};

// Controlled by HAS_SET, appears for any class with __setitem__, __delitem__,
// mp_ass_subscript,  or sq_ass_item.
Module.PyProxySetItemMethods = {
  /**
   * This translates to the Python code ``obj[key] = value``.
   *
   * Present only if the proxied Python object has a ``__setitem__`` method.
   *
   * @param {any} key The key to set.
   * @param {any} value The value to set it to.
   */
  set: function (key, value) {
    let ptrobj = _getPtr(this);
    let idkey = Module.hiwire.new_value(key);
    let idval = Module.hiwire.new_value(value);
    let errcode;
    try {
      errcode = Module.__pyproxy_setitem(ptrobj, idkey, idval);
    } catch (e) {
      Module.fatal_error(e);
    } finally {
      Module.hiwire.decref(idkey);
      Module.hiwire.decref(idval);
    }
    if (errcode === -1) {
      Module._pythonexc2js();
    }
  },
  /**
   * This translates to the Python code ``del obj[key]``.
   *
   * Present only if the proxied Python object has a ``__delitem__`` method.
   *
   * @param {any} key The key to delete.
   */
  delete: function (key) {
    let ptrobj = _getPtr(this);
    let idkey = Module.hiwire.new_value(key);
    let errcode;
    try {
      errcode = Module.__pyproxy_delitem(ptrobj, idkey);
    } catch (e) {
      Module.fatal_error(e);
    } finally {
      Module.hiwire.decref(idkey);
    }
    if (errcode === -1) {
      Module._pythonexc2js();
    }
  },
};

// Controlled by HAS_CONTAINS flag, appears for any class with __contains__ or
// sq_contains
Module.PyProxyContainsMethods = {
  /**
   * This translates to the Python code ``key in obj``.
   *
   * Present only if the proxied Python object has a ``__contains__`` method.
   *
   * @param {*} key The key to check for.
   * @returns {bool} Is ``key`` present?
   */
  has: function (key) {
    let ptrobj = _getPtr(this);
    let idkey = Module.hiwire.new_value(key);
    let result;
    try {
      result = Module.__pyproxy_contains(ptrobj, idkey);
    } catch (e) {
      Module.fatal_error(e);
    } finally {
      Module.hiwire.decref(idkey);
    }
    if (result === -1) {
      Module._pythonexc2js();
    }
    return result === 1;
  },
};

class TempError extends Error {}

/**
 * A helper for [Symbol.iterator].
 *
 * Because "it is possible for a generator to be garbage collected without
 * ever running its finally block", we take extra care to try to ensure that
 * we don't leak the iterator. We register it with the finalizationRegistry,
 * but if the finally block is executed, we decref the pointer and unregister.
 *
 * In order to do this, we create the generator with this inner method,
 * register the finalizer, and then return it.
 *
 * Quote from:
 * https://hacks.mozilla.org/2015/07/es6-in-depth-generators-continued/
 *
 * @private
 */
function* iter_helper(iterptr, token) {
  try {
    if (iterptr === 0) {
      throw new TempError();
    }
    let item;
    while ((item = Module.__pyproxy_iter_next(iterptr))) {
      yield Module.hiwire.pop_value(item);
    }
    if (Module._PyErr_Occurred()) {
      throw new TempError();
    }
  } catch (e) {
    if (e instanceof TempError) {
      Module._pythonexc2js();
    } else {
      Module.fatal_error(e);
    }
  } finally {
    Module.finalizationRegistry.unregister(token);
    Module._Py_DecRef(iterptr);
  }
}

// Controlled by IS_ITERABLE, appears for any object with __iter__ or tp_iter,
// unless they are iterators. See: https://docs.python.org/3/c-api/iter.html
// https://developer.mozilla.org/en-US/docs/Web/JavaScript/Reference/Iteration_protocols
// This avoids allocating a PyProxy wrapper for the temporary iterator.
Module.PyProxyIterableMethods = {
  /**
   * This translates to the Python code ``iter(obj)``. Return an iterator
   * associated to the proxy. See the documentation for `Symbol.iterator
   * <https://developer.mozilla.org/en-US/docs/Web/JavaScript/Reference/Global_Objects/Symbol/iterator>`_.
   *
   * Present only if the proxied Python object is iterable (i.e., has an
   * ``__iter__`` method).
   *
   * This will be used implicitly by ``for(let x of proxy){}``.
   *
   * @returns {Iterator} An iterator for the proxied Python object.
   */
  [Symbol.iterator]: function () {
    let ptrobj = _getPtr(this);
    let token = {};
    let iterptr;
    try {
      iterptr = Module._PyObject_GetIter(ptrobj);
    } catch (e) {
      Module.fatal_error(e);
    }

    let result = iter_helper(iterptr, token);
    Module.finalizationRegistry.register(result, iterptr, token);
    return result;
  },
};

// Controlled by IS_ITERATOR, appears for any object with a __next__ or
// tp_iternext method.
Module.PyProxyIteratorMethods = {
  [Symbol.iterator]: function () {
    return this;
  },
  /**
   * This translates to the Python code ``next(obj)``. Returns the next value
   * of the generator. See the documentation for `Generator.prototype.next
   * <https://developer.mozilla.org/en-US/docs/Web/JavaScript/Reference/Global_Objects/Generator/next>`_.
   * The argument will be sent to the Python generator.
   *
   * This will be used implicitly by ``for(let x of proxy){}``.
   *
   * Present only if the proxied Python object is a generator or iterator
   * (i.e., has a ``send`` or ``__next__`` method).
   *
   * @param {*} value The value to send to the generator. The value will be
   * assigned as a result of a yield expression.
   * @returns {Object} An Object with two properties: ``done`` and ``value``.
   * When the generator yields ``some_value``, ``next`` returns ``{done :
   * false, value : some_value}``. When the generator raises a
   * ``StopIteration(result_value)`` exception, ``next`` returns ``{done :
   * true, value : result_value}``.
   */
  next: function (arg) {
    let idresult;
    // Note: arg is optional, if arg is not supplied, it will be undefined
    // which gets converted to "Py_None". This is as intended.
    let idarg = Module.hiwire.new_value(arg);
    let done;
    try {
      idresult = Module.__pyproxyGen_Send(_getPtr(this), idarg);
      done = idresult === 0;
      if (done) {
        idresult = Module.__pyproxyGen_FetchStopIterationValue();
      }
    } catch (e) {
      Module.fatal_error(e);
    } finally {
      Module.hiwire.decref(idarg);
    }
    if (done && idresult === 0) {
      Module._pythonexc2js();
    }
    let value = Module.hiwire.pop_value(idresult);
    return { done, value };
  },
};

// Another layer of boilerplate. The PyProxyHandlers have some annoying logic
// to deal with straining out the spurious "Function" properties "prototype",
// "arguments", and "length", to deal with correctly satisfying the Proxy
// invariants, and to deal with the mro
function python_hasattr(jsobj, jskey) {
  let ptrobj = _getPtr(jsobj);
  let idkey = Module.hiwire.new_value(jskey);
  let result;
  try {
    result = Module.__pyproxy_hasattr(ptrobj, idkey);
  } catch (e) {
    Module.fatal_error(e);
  } finally {
    Module.hiwire.decref(idkey);
  }
  if (result === -1) {
    Module._pythonexc2js();
  }
  return result !== 0;
}

// Returns a JsRef in order to allow us to differentiate between "not found"
// (in which case we return 0) and "found 'None'" (in which case we return
// Js_undefined).
function python_getattr(jsobj, jskey) {
  let ptrobj = _getPtr(jsobj);
  let idkey = Module.hiwire.new_value(jskey);
  let idresult;
  try {
    idresult = Module.__pyproxy_getattr(ptrobj, idkey);
  } catch (e) {
    Module.fatal_error(e);
  } finally {
    Module.hiwire.decref(idkey);
  }
  if (idresult === 0) {
    if (Module._PyErr_Occurred()) {
      Module._pythonexc2js();
    }
  }
  return idresult;
}

function python_setattr(jsobj, jskey, jsval) {
  let ptrobj = _getPtr(jsobj);
  let idkey = Module.hiwire.new_value(jskey);
  let idval = Module.hiwire.new_value(jsval);
  let errcode;
  try {
    errcode = Module.__pyproxy_setattr(ptrobj, idkey, idval);
  } catch (e) {
    Module.fatal_error(e);
  } finally {
    Module.hiwire.decref(idkey);
    Module.hiwire.decref(idval);
  }
  if (errcode === -1) {
    Module._pythonexc2js();
  }
}

function python_delattr(jsobj, jskey) {
  let ptrobj = _getPtr(jsobj);
  let idkey = Module.hiwire.new_value(jskey);
  let errcode;
  try {
    errcode = Module.__pyproxy_delattr(ptrobj, idkey);
  } catch (e) {
    Module.fatal_error(e);
  } finally {
    Module.hiwire.decref(idkey);
  }
  if (errcode === -1) {
    Module._pythonexc2js();
  }
}

// See explanation of which methods should be defined here and what they do
// here:
// https://developer.mozilla.org/en-US/docs/Web/JavaScript/Reference/Global_Objects/Proxy
Module.PyProxyHandlers = {
  isExtensible: function () {
    return true;
  },
  has: function (jsobj, jskey) {
    // Note: must report "prototype" in proxy when we are callable.
    // (We can return the wrong value from "get" handler though.)
    let objHasKey = Reflect.has(jsobj, jskey);
    if (objHasKey) {
      return true;
    }
    // python_hasattr will crash when given a Symbol.
    if (typeof jskey === "symbol") {
      return false;
    }
    return python_hasattr(jsobj, jskey);
  },
  get: function (jsobj, jskey) {
    // Preference order:
    // 1. things we have to return to avoid making Javascript angry
    // 2. the result of Python getattr
    // 3. stuff from the prototype chain

    // 1. things we have to return to avoid making Javascript angry
    // This conditional looks funky but it's the only thing I found that
    // worked right in all cases.
    if (jskey in jsobj && !(jskey in Object.getPrototypeOf(jsobj))) {
      return Reflect.get(jsobj, jskey);
    }
    // python_getattr will crash when given a Symbol
    if (typeof jskey === "symbol") {
      return Reflect.get(jsobj, jskey);
    }
    // 2. The result of getattr
    let idresult = python_getattr(jsobj, jskey);
    if (idresult !== 0) {
      return Module.hiwire.pop_value(idresult);
    }
    // 3. stuff from the prototype chain.
    return Reflect.get(jsobj, jskey);
  },
  set: function (jsobj, jskey, jsval) {
    // We're only willing to set properties on the python object, throw an
    // error if user tries to write over any key of type 1. things we have to
    // return to avoid making Javascript angry
    if (typeof jskey === "symbol") {
      throw new TypeError(`Cannot set read only field '${jskey.description}'`);
    }
    // Again this is a funny looking conditional, I found it as the result of
    // a lengthy search for something that worked right.
    let descr = Object.getOwnPropertyDescriptor(jsobj, jskey);
    if (descr && !descr.writable) {
      throw new TypeError(`Cannot set read only field '${jskey}'`);
    }
    python_setattr(jsobj, jskey, jsval);
    return true;
  },
  deleteProperty: function (jsobj, jskey) {
    // We're only willing to delete properties on the python object, throw an
    // error if user tries to write over any key of type 1. things we have to
    // return to avoid making Javascript angry
    if (typeof jskey === "symbol") {
      throw new TypeError(
        `Cannot delete read only field '${jskey.description}'`
      );
    }
    let descr = Object.getOwnPropertyDescriptor(jsobj, jskey);
    if (descr && !descr.writable) {
      throw new TypeError(`Cannot delete read only field '${jskey}'`);
    }
    python_delattr(jsobj, jskey);
    // Must return "false" if "jskey" is a nonconfigurable own property.
    // Otherwise Javascript will throw a TypeError.
    return !descr || descr.configurable;
  },
  ownKeys: function (jsobj) {
    let ptrobj = _getPtr(jsobj);
    let idresult;
    try {
      idresult = Module.__pyproxy_ownKeys(ptrobj);
>>>>>>> c54f41d1
    } catch (e) {
      Module.fatal_error(e);
    }
    if (idresult === 0) {
<<<<<<< HEAD
      if (Module._PyErr_Occurred()) {
        Module._pythonexc2js();
      } else {
        return undefined;
      }
    }
    return Module.hiwire.pop_value(idresult);
  }
}

/**
 * @typedef {PyProxy & PyProxySetItemMethods} PyProxyWithSet
 */
// Controlled by HAS_SET, appears for any class with __setitem__, __delitem__,
// mp_ass_subscript,  or sq_ass_item.
class PyProxySetItemMethods {
  /**
   * This translates to the Python code ``obj[key] = value``.
   *
   * Present only if the proxied Python object has a ``__setitem__`` method.
   *
   * @param {any} key The key to set.
   * @param {any} value The value to set it to.
   */
  set(key, value) {
    let ptrobj = _getPtr(this);
    let idkey = Module.hiwire.new_value(key);
    let idval = Module.hiwire.new_value(value);
    let errcode;
    try {
      errcode = Module.__pyproxy_setitem(ptrobj, idkey, idval);
=======
      Module._pythonexc2js();
    }
    let result = Module.hiwire.pop_value(idresult);
    result.push(...Reflect.ownKeys(jsobj));
    return result;
  },
  apply: function (jsobj, jsthis, jsargs) {
    return jsobj.apply(jsthis, jsargs);
  },
};

/**
 * The Promise / javascript awaitable API.
 * @private
 */
Module.PyProxyAwaitableMethods = {
  /**
   * This wraps __pyproxy_ensure_future and makes a function that converts a
   * Python awaitable to a promise, scheduling the awaitable on the Python
   * event loop if necessary.
   * @private
   */
  _ensure_future: function () {
    let ptrobj = _getPtr(this);
    let resolveHandle;
    let rejectHandle;
    let promise = new Promise((resolve, reject) => {
      resolveHandle = resolve;
      rejectHandle = reject;
    });
    let resolve_handle_id = Module.hiwire.new_value(resolveHandle);
    let reject_handle_id = Module.hiwire.new_value(rejectHandle);
    let errcode;
    try {
      errcode = Module.__pyproxy_ensure_future(
        ptrobj,
        resolve_handle_id,
        reject_handle_id
      );
>>>>>>> c54f41d1
    } catch (e) {
      Module.fatal_error(e);
    } finally {
      Module.hiwire.decref(reject_handle_id);
      Module.hiwire.decref(resolve_handle_id);
    }
    if (errcode === -1) {
      Module._pythonexc2js();
    }
<<<<<<< HEAD
  }
  /**
   * This translates to the Python code ``del obj[key]``.
   *
   * Present only if the proxied Python object has a ``__delitem__`` method.
   *
   * @param {any} key The key to delete.
   */
  delete(key) {
    let ptrobj = _getPtr(this);
    let idkey = Module.hiwire.new_value(key);
    let errcode;
    try {
      errcode = Module.__pyproxy_delitem(ptrobj, idkey);
=======
    return promise;
  },
  /**
   * Runs ``asyncio.ensure_future(awaitable)``, executes
   * ``onFulfilled(result)`` when the ``Future`` resolves successfully,
   * executes ``onRejected(error)`` when the ``Future`` fails. Will be used
   * implictly by ``await obj``.
   *
   * See the documentation for
   * `Promise.then
   * <https://developer.mozilla.org/en-US/docs/Web/JavaScript/Reference/Global_Objects/Promise/then>`_
   *
   * Present only if the proxied Python object is `awaitable
   * <https://docs.python.org/3/library/asyncio-task.html?highlight=awaitable#awaitables>`_.
   *
   * @param {Function} onFulfilled A handler called with the result as an
   * argument if the awaitable succeeds.
   * @param {Function} onRejected A handler called with the error as an
   * argument if the awaitable fails.
   * @returns {Promise} The resulting Promise.
   */
  then: function (onFulfilled, onRejected) {
    let promise = this._ensure_future();
    return promise.then(onFulfilled, onRejected);
  },
  /**
   * Runs ``asyncio.ensure_future(awaitable)`` and executes
   * ``onRejected(error)`` if the future fails.
   *
   * See the documentation for
   * `Promise.catch
   * <https://developer.mozilla.org/en-US/docs/Web/JavaScript/Reference/Global_Objects/Promise/catch>`_.
   *
   * Present only if the proxied Python object is `awaitable
   * <https://docs.python.org/3/library/asyncio-task.html?highlight=awaitable#awaitables>`_.
   *
   * @param {Function} onRejected A handler called with the error as an
   * argument if the awaitable fails.
   * @returns {Promise} The resulting Promise.
   */
  catch: function (onRejected) {
    let promise = this._ensure_future();
    return promise.catch(onRejected);
  },
  /**
   * Runs ``asyncio.ensure_future(awaitable)`` and executes
   * ``onFinally(error)`` when the future resolves.
   *
   * See the documentation for
   * `Promise.finally
   * <https://developer.mozilla.org/en-US/docs/Web/JavaScript/Reference/Global_Objects/Promise/finally>`_.
   *
   * Present only if the proxied Python object is `awaitable
   * <https://docs.python.org/3/library/asyncio-task.html?highlight=awaitable#awaitables>`_.
   *
   *
   * @param {Function} onFinally A handler that is called with zero arguments
   * when the awaitable resolves.
   * @returns {Promise} A Promise that resolves or rejects with the same
   * result as the original Promise, but only after executing the
   * ``onFinally`` handler.
   */
  finally: function (onFinally) {
    let promise = this._ensure_future();
    return promise.finally(onFinally);
  },
};

Module.PyProxyCallableMethods = { prototype: Function.prototype };

let type_to_array_map = new Map([
  ["i8", Int8Array],
  ["u8", Uint8Array],
  ["u8clamped", Uint8ClampedArray],
  ["i16", Int16Array],
  ["u16", Uint16Array],
  ["i32", Int32Array],
  ["u32", Uint32Array],
  ["i32", Int32Array],
  ["u32", Uint32Array],
  // if these aren't available, will be globalThis.BigInt64Array will be
  // undefined rather than raising a ReferenceError.
  ["i64", globalThis.BigInt64Array],
  ["u64", globalThis.BigUint64Array],
  ["f32", Float32Array],
  ["f64", Float64Array],
  ["dataview", DataView],
]);

Module.PyProxyBufferMethods = {
  /**
   * Get a view of the buffer data which is usable from Javascript. No copy is
   * ever performed.
   *
   * Present only if the proxied Python object supports the `Python Buffer
   * Protocol <https://docs.python.org/3/c-api/buffer.html>`_.
   *
   * We do not support suboffsets, if the buffer requires suboffsets we will
   * throw an error. Javascript nd array libraries can't handle suboffsets
   * anyways. In this case, you should use the :any:`toJs` api or copy the
   * buffer to one that doesn't use suboffets (using e.g.,
   * `numpy.ascontiguousarray
   * <https://numpy.org/doc/stable/reference/generated/numpy.ascontiguousarray.html>`_).
   *
   * If the buffer stores big endian data or half floats, this function will
   * fail without an explicit type argument. For big endian data you can use
   * ``toJs``. `DataViews
   * <https://developer.mozilla.org/en-US/docs/Web/JavaScript/Reference/Global_Objects/DataView>`_
   * have support for big endian data, so you might want to pass
   * ``'dataview'`` as the type argument in that case.
   *
   * @param {string} [type] The type of :any:`PyBuffer.data` field in the
   * output. Should be one of: ``"i8"``, ``"u8"``, ``"u8clamped"``, ``"i16"``,
   * ``"u16"``, ``"i32"``, ``"u32"``, ``"i32"``, ``"u32"``, ``"i64"``,
   * ``"u64"``, ``"f32"``, ``"f64``, or ``"dataview"``. This argument is
   * optional, if absent ``getBuffer`` will try to determine the appropriate
   * output type based on the buffer `format string
   * <https://docs.python.org/3/library/struct.html#format-strings>`_.
   * @returns :any:`PyBuffer`
   */
  getBuffer: function (type) {
    let ArrayType = undefined;
    if (type) {
      ArrayType = type_to_array_map.get(type);
      if (ArrayType === undefined) {
        throw new Error(`Unknown type ${type}`);
      }
    }
    let this_ptr = _getPtr(this);
    let buffer_struct_ptr;
    try {
      buffer_struct_ptr = Module.__pyproxy_get_buffer(this_ptr);
>>>>>>> c54f41d1
    } catch (e) {
      Module.fatal_error(e);
    }
<<<<<<< HEAD
    if (errcode === -1) {
      Module._pythonexc2js();
    }
  }
}

/**
 * @typedef {PyProxy & PyProxyContainsMethods} PyProxyWithHas
 */

// Controlled by HAS_CONTAINS flag, appears for any class with __contains__ or
// sq_contains
class PyProxyContainsMethods {
  /**
   * This translates to the Python code ``key in obj``.
   *
   * Present only if the proxied Python object has a ``__contains__`` method.
   *
   * @param {*} key The key to check for.
   * @returns {boolean} Is ``key`` present?
   */
  has(key) {
    let ptrobj = _getPtr(this);
    let idkey = Module.hiwire.new_value(key);
    let result;
    try {
      result = Module.__pyproxy_contains(ptrobj, idkey);
    } catch (e) {
      Module.fatal_error(e);
    } finally {
      Module.hiwire.decref(idkey);
    }
    if (result === -1) {
      Module._pythonexc2js();
    }
    return result === 1;
  }
}

class TempError extends Error {}

/**
 * A helper for [Symbol.iterator].
 *
 * Because "it is possible for a generator to be garbage collected without
 * ever running its finally block", we take extra care to try to ensure that
 * we don't leak the iterator. We register it with the finalizationRegistry,
 * but if the finally block is executed, we decref the pointer and unregister.
 *
 * In order to do this, we create the generator with this inner method,
 * register the finalizer, and then return it.
 *
 * Quote from:
 * https://hacks.mozilla.org/2015/07/es6-in-depth-generators-continued/
 *
 * @private
 */
function* iter_helper(iterptr, token) {
  try {
    if (iterptr === 0) {
      throw new TempError();
    }
    let item;
    while ((item = Module.__pyproxy_iter_next(iterptr))) {
      yield Module.hiwire.pop_value(item);
    }
    if (Module._PyErr_Occurred()) {
      throw new TempError();
    }
  } catch (e) {
    if (e instanceof TempError) {
      Module._pythonexc2js();
    } else {
      Module.fatal_error(e);
    }
  } finally {
    Module.finalizationRegistry.unregister(token);
    Module._Py_DecRef(iterptr);
  }
}

/**
 * @typedef {PyProxy & PyProxyIterableMethods} PyProxyIterable
 */

// Controlled by IS_ITERABLE, appears for any object with __iter__ or tp_iter,
// unless they are iterators. See: https://docs.python.org/3/c-api/iter.html
// https://developer.mozilla.org/en-US/docs/Web/JavaScript/Reference/Iteration_protocols
// This avoids allocating a PyProxy wrapper for the temporary iterator.
class PyProxyIterableMethods {
  /**
   * This translates to the Python code ``iter(obj)``. Return an iterator
   * associated to the proxy. See the documentation for `Symbol.iterator
   * <https://developer.mozilla.org/en-US/docs/Web/JavaScript/Reference/Global_Objects/Symbol/iterator>`_.
   *
   * Present only if the proxied Python object is iterable (i.e., has an
   * ``__iter__`` method).
   *
   * This will be used implicitly by ``for(let x of proxy){}``.
   *
   * @returns {Iterator<Py2JsResult, Py2JsResult, any>} An iterator for the proxied Python object.
   */
  [Symbol.iterator]() {
    let ptrobj = _getPtr(this);
    let token = {};
    let iterptr;
    try {
      iterptr = Module._PyObject_GetIter(ptrobj);
    } catch (e) {
      Module.fatal_error(e);
    }

    let result = iter_helper(iterptr, token);
    Module.finalizationRegistry.register(result, iterptr, token);
    return result;
  }
}

/**
 * @typedef {PyProxy & PyProxyIteratorMethods} PyProxyIterator
 */

// Controlled by IS_ITERATOR, appears for any object with a __next__ or
// tp_iternext method.
class PyProxyIteratorMethods {
  [Symbol.iterator]() {
    return this;
  }
  /**
   * This translates to the Python code ``next(obj)``. Returns the next value
   * of the generator. See the documentation for `Generator.prototype.next
   * <https://developer.mozilla.org/en-US/docs/Web/JavaScript/Reference/Global_Objects/Generator/next>`_.
   * The argument will be sent to the Python generator.
   *
   * This will be used implicitly by ``for(let x of proxy){}``.
   *
   * Present only if the proxied Python object is a generator or iterator
   * (i.e., has a ``send`` or ``__next__`` method).
   *
   * @param {any=} [value] The value to send to the generator. The value will be
   * assigned as a result of a yield expression.
   * @returns {IteratorResult<Py2JsResult, Py2JsResult>} An Object with two properties: ``done`` and ``value``.
   * When the generator yields ``some_value``, ``next`` returns ``{done :
   * false, value : some_value}``. When the generator raises a
   * ``StopIteration(result_value)`` exception, ``next`` returns ``{done :
   * true, value : result_value}``.
   */
  next(arg = undefined) {
    let idresult;
    // Note: arg is optional, if arg is not supplied, it will be undefined
    // which gets converted to "Py_None". This is as intended.
    let idarg = Module.hiwire.new_value(arg);
    let done;
    try {
      idresult = Module.__pyproxyGen_Send(_getPtr(this), idarg);
      done = idresult === 0;
      if (done) {
        idresult = Module.__pyproxyGen_FetchStopIterationValue();
      }
    } catch (e) {
      Module.fatal_error(e);
    } finally {
      Module.hiwire.decref(idarg);
    }
    if (done && idresult === 0) {
      Module._pythonexc2js();
    }
    let value = Module.hiwire.pop_value(idresult);
    return { done, value };
  }
}

// Another layer of boilerplate. The PyProxyHandlers have some annoying logic
// to deal with straining out the spurious "Function" properties "prototype",
// "arguments", and "length", to deal with correctly satisfying the Proxy
// invariants, and to deal with the mro
function python_hasattr(jsobj, jskey) {
  let ptrobj = _getPtr(jsobj);
  let idkey = Module.hiwire.new_value(jskey);
  let result;
  try {
    result = Module.__pyproxy_hasattr(ptrobj, idkey);
  } catch (e) {
    Module.fatal_error(e);
  } finally {
    Module.hiwire.decref(idkey);
  }
  if (result === -1) {
    Module._pythonexc2js();
  }
  return result !== 0;
}

// Returns a JsRef in order to allow us to differentiate between "not found"
// (in which case we return 0) and "found 'None'" (in which case we return
// Js_undefined).
function python_getattr(jsobj, jskey) {
  let ptrobj = _getPtr(jsobj);
  let idkey = Module.hiwire.new_value(jskey);
  let idresult;
  try {
    idresult = Module.__pyproxy_getattr(ptrobj, idkey);
  } catch (e) {
    Module.fatal_error(e);
  } finally {
    Module.hiwire.decref(idkey);
  }
  if (idresult === 0) {
    if (Module._PyErr_Occurred()) {
      Module._pythonexc2js();
    }
  }
  return idresult;
}

function python_setattr(jsobj, jskey, jsval) {
  let ptrobj = _getPtr(jsobj);
  let idkey = Module.hiwire.new_value(jskey);
  let idval = Module.hiwire.new_value(jsval);
  let errcode;
  try {
    errcode = Module.__pyproxy_setattr(ptrobj, idkey, idval);
  } catch (e) {
    Module.fatal_error(e);
  } finally {
    Module.hiwire.decref(idkey);
    Module.hiwire.decref(idval);
  }
  if (errcode === -1) {
    Module._pythonexc2js();
  }
}

function python_delattr(jsobj, jskey) {
  let ptrobj = _getPtr(jsobj);
  let idkey = Module.hiwire.new_value(jskey);
  let errcode;
  try {
    errcode = Module.__pyproxy_delattr(ptrobj, idkey);
  } catch (e) {
    Module.fatal_error(e);
  } finally {
    Module.hiwire.decref(idkey);
  }
  if (errcode === -1) {
    Module._pythonexc2js();
  }
}

// See explanation of which methods should be defined here and what they do
// here:
// https://developer.mozilla.org/en-US/docs/Web/JavaScript/Reference/Global_Objects/Proxy
let PyProxyHandlers = {
  isExtensible() {
    return true;
  },
  has(jsobj, jskey) {
    // Note: must report "prototype" in proxy when we are callable.
    // (We can return the wrong value from "get" handler though.)
    let objHasKey = Reflect.has(jsobj, jskey);
    if (objHasKey) {
      return true;
    }
    // python_hasattr will crash when given a Symbol.
    if (typeof jskey === "symbol") {
      return false;
    }
    return python_hasattr(jsobj, jskey);
  },
  get(jsobj, jskey) {
    // Preference order:
    // 1. things we have to return to avoid making Javascript angry
    // 2. the result of Python getattr
    // 3. stuff from the prototype chain

    // 1. things we have to return to avoid making Javascript angry
    // This conditional looks funky but it's the only thing I found that
    // worked right in all cases.
    if (jskey in jsobj && !(jskey in Object.getPrototypeOf(jsobj))) {
      return Reflect.get(jsobj, jskey);
    }
    // python_getattr will crash when given a Symbol
    if (typeof jskey === "symbol") {
      return Reflect.get(jsobj, jskey);
    }
    // 2. The result of getattr
    let idresult = python_getattr(jsobj, jskey);
    if (idresult !== 0) {
      return Module.hiwire.pop_value(idresult);
    }
    // 3. stuff from the prototype chain.
    return Reflect.get(jsobj, jskey);
  },
  set(jsobj, jskey, jsval) {
    // We're only willing to set properties on the python object, throw an
    // error if user tries to write over any key of type 1. things we have to
    // return to avoid making Javascript angry
    if (typeof jskey === "symbol") {
      throw new TypeError(`Cannot set read only field '${jskey.description}'`);
    }
    // Again this is a funny looking conditional, I found it as the result of
    // a lengthy search for something that worked right.
    let descr = Object.getOwnPropertyDescriptor(jsobj, jskey);
    if (descr && !descr.writable) {
      throw new TypeError(`Cannot set read only field '${jskey}'`);
    }
    python_setattr(jsobj, jskey, jsval);
    return true;
  },
  deleteProperty(jsobj, jskey) {
    // We're only willing to delete properties on the python object, throw an
    // error if user tries to write over any key of type 1. things we have to
    // return to avoid making Javascript angry
    if (typeof jskey === "symbol") {
      throw new TypeError(
        `Cannot delete read only field '${jskey.description}'`
      );
    }
    let descr = Object.getOwnPropertyDescriptor(jsobj, jskey);
    if (descr && !descr.writable) {
      throw new TypeError(`Cannot delete read only field '${jskey}'`);
    }
    python_delattr(jsobj, jskey);
    // Must return "false" if "jskey" is a nonconfigurable own property.
    // Otherwise Javascript will throw a TypeError.
    return !descr || descr.configurable;
  },
  ownKeys(jsobj) {
    let ptrobj = _getPtr(jsobj);
    let idresult;
    try {
      idresult = Module.__pyproxy_ownKeys(ptrobj);
    } catch (e) {
      Module.fatal_error(e);
    }
    if (idresult === 0) {
      Module._pythonexc2js();
    }
    let result = Module.hiwire.pop_value(idresult);
    result.push(...Reflect.ownKeys(jsobj));
    return result;
  },
  apply(jsobj, jsthis, jsargs) {
    return jsobj.apply(jsthis, jsargs);
  },
};

/**
 * @typedef {PyProxy & Promise<Py2JsResult>} PyProxyAwaitable
 */
=======
    if (buffer_struct_ptr === 0) {
      Module._pythonexc2js();
    }

    let HEAP32 = Module.HEAP32;
    // This has to match the order of the fields in buffer_struct
    let cur_ptr = buffer_struct_ptr / 4;

    let startByteOffset = HEAP32[cur_ptr++];
    let minByteOffset = HEAP32[cur_ptr++];
    let maxByteOffset = HEAP32[cur_ptr++];

    let readonly = !!HEAP32[cur_ptr++];
    let format_ptr = HEAP32[cur_ptr++];
    let itemsize = HEAP32[cur_ptr++];
    let shape = Module.hiwire.pop_value(HEAP32[cur_ptr++]);
    let strides = Module.hiwire.pop_value(HEAP32[cur_ptr++]);

    let view_ptr = HEAP32[cur_ptr++];
    let c_contiguous = !!HEAP32[cur_ptr++];
    let f_contiguous = !!HEAP32[cur_ptr++];

    let format = Module.UTF8ToString(format_ptr);
    try {
      Module._PyMem_Free(buffer_struct_ptr);
    } catch (e) {
      Module.fatal_error(e);
    }

    let success = false;
    try {
      let bigEndian = false;
      if (ArrayType === undefined) {
        [ArrayType, bigEndian] = Module.processBufferFormatString(
          format,
          " In this case, you can pass an explicit type argument."
        );
      }
      let alignment = parseInt(ArrayType.name.replace(/[^0-9]/g, "")) / 8 || 1;
      if (bigEndian && alignment > 1) {
        throw new Error(
          "Javascript has no native support for big endian buffers. " +
            "In this case, you can pass an explicit type argument. " +
            "For instance, `getBuffer('dataview')` will return a `DataView`" +
            "which has native support for reading big endian data." +
            "Alternatively, toJs will automatically convert the buffer " +
            "to little endian."
        );
      }
      let numBytes = maxByteOffset - minByteOffset;
      if (
        numBytes !== 0 &&
        (startByteOffset % alignment !== 0 ||
          minByteOffset % alignment !== 0 ||
          maxByteOffset % alignment !== 0)
      ) {
        throw new Error(
          `Buffer does not have valid alignment for a ${ArrayType.name}`
        );
      }
      let numEntries = numBytes / alignment;
      let offset = (startByteOffset - minByteOffset) / alignment;
      let data;
      if (numBytes === 0) {
        data = new ArrayType();
      } else {
        data = new ArrayType(HEAP32.buffer, minByteOffset, numEntries);
      }
      for (let i of strides.keys()) {
        strides[i] /= alignment;
      }

      success = true;
      let result = Object.create(
        Module.PyBuffer.prototype,
        Object.getOwnPropertyDescriptors({
          offset,
          readonly,
          format,
          itemsize,
          ndim: shape.length,
          nbytes: numBytes,
          shape,
          strides,
          data,
          c_contiguous,
          f_contiguous,
          _view_ptr: view_ptr,
          _released: false,
        })
      );
      // Module.bufferFinalizationRegistry.register(result, view_ptr, result);
      return result;
    } finally {
      if (!success) {
        try {
          Module._PyBuffer_Release(view_ptr);
          Module._PyMem_Free(view_ptr);
        } catch (e) {
          Module.fatal_error(e);
        }
      }
    }
  },
};

/**
 * A class to allow access to a Python data buffers from Javascript. These are
 * produced by :any:`PyProxy.getBuffer` and cannot be constructed directly.
 * When you are done, release it with the :any:`release <PyBuffer.release>`
 * method.  See
 * `Python buffer protocol documentation
 * <https://docs.python.org/3/c-api/buffer.html>`_ for more information.
 *
 * To find the element ``x[a_1, ..., a_n]``, you could use the following code:
 *
 * .. code-block:: js
 *
 *    function multiIndexToIndex(pybuff, multiIndex){
 *       if(multindex.length !==pybuff.ndim){
 *          throw new Error("Wrong length index");
 *       }
 *       let idx = pybuff.offset;
 *       for(let i = 0; i < pybuff.ndim; i++){
 *          if(multiIndex[i] < 0){
 *             multiIndex[i] = pybuff.shape[i] - multiIndex[i];
 *          }
 *          if(multiIndex[i] < 0 || multiIndex[i] >= pybuff.shape[i]){
 *             throw new Error("Index out of range");
 *          }
 *          idx += multiIndex[i] * pybuff.stride[i];
 *       }
 *       return idx;
 *    }
 *    console.log("entry is", pybuff.data[multiIndexToIndex(pybuff, [2, 0, -1])]);
 *
 * .. admonition:: Contiguity
 *    :class: warning
 *
 *    If the buffer is not contiguous, the ``data`` TypedArray will contain
 *    data that is not part of the buffer. Modifying this data may lead to
 *    undefined behavior.
 *
 * .. admonition:: Readonly buffers
 *    :class: warning
 *
 *    If ``buffer.readonly`` is ``true``, you should not modify the buffer.
 *    Modifying a readonly buffer may lead to undefined behavior.
 *
 * .. admonition:: Converting between TypedArray types
 *    :class: warning
 *
 *    The following naive code to change the type of a typed array does not
 *    work:
 *
 *    .. code-block:: js
 *
 *        // Incorrectly convert a TypedArray.
 *        // Produces a Uint16Array that points to the entire WASM memory!
 *        let myarray = new Uint16Array(buffer.data.buffer);
 *
 *    Instead, if you want to convert the output TypedArray, you need to say:
 *
 *    .. code-block:: js
 *
 *        // Correctly convert a TypedArray.
 *        let myarray = new Uint16Array(
 *            buffer.data.buffer,
 *            buffer.data.byteOffset,
 *            buffer.data.byteLength
 *        );
 */
Module.PyBuffer = class PyBuffer {
  constructor() {
    // FOR_JSDOC_ONLY is a macro that deletes its argument.
    /**
     * The offset of the first entry of the array. For instance if our array
     * is 3d, then you will find ``array[0,0,0]`` at
     * ``pybuf.data[pybuf.offset]``
     * @type {number}
     */
    this.offset;

    /**
     * If the data is readonly, you should not modify it. There is no way
     * for us to enforce this, but it may cause very weird behavior.
     * @type {boolean}
     */
    this.readonly;

    /**
     * The format string for the buffer. See `the Python documentation on
     * format strings
     * <https://docs.python.org/3/library/struct.html#format-strings>`_.
     * @type {string}
     */
    this.format;

    /**
     * How large is each entry (in bytes)?
     * @type {number}
     */
    this.itemsize;

    /**
     * The number of dimensions of the buffer. If ``ndim`` is 0, the buffer
     * represents a single scalar or struct. Otherwise, it represents an
     * array.
     * @type {number}
     */
    this.ndim;

    /**
     * The total number of bytes the buffer takes up. This is equal to
     * ``buff.data.byteLength``.
     * @type {number}
     */
    this.nbytes;

    /**
     * The shape of the buffer, that is how long it is in each dimension.
     * The length will be equal to ``ndim``. For instance, a 2x3x4 array
     * would have shape ``[2, 3, 4]``.
     * @type {number[]}
     */
    this.shape;

    /**
     * An array of of length ``ndim`` giving the number of elements to skip
     * to get to a new element in each dimension. See the example definition
     * of a ``multiIndexToIndex`` function above.
     * @type {number[]}
     */
    this.strides;

    /**
     * The actual data. A typed array of an appropriate size backed by a
     * segment of the WASM memory.
     *
     * The ``type`` argument of :any:`getBuffer`
     * determines which sort of `TypedArray` this is, by default
     * :any:`getBuffer` will look at the format string to determine the most
     * appropriate option.
     * @type {TypedArray}
     */
    this.data;

    /**
     * Is it C contiguous?
     * @type {boolean}
     */
    this.c_contiguous;

    /**
     * Is it Fortran contiguous?
     * @type {boolean}
     */
    this.f_contiguous;
    throw new TypeError("PyBuffer is not a constructor");
  }
>>>>>>> c54f41d1

/**
 * The Promise / javascript awaitable API.
 * @private
 */
class PyProxyAwaitableMethods {
  /**
<<<<<<< HEAD
   * This wraps __pyproxy_ensure_future and makes a function that converts a
   * Python awaitable to a promise, scheduling the awaitable on the Python
   * event loop if necessary.
   * @private
   */
  _ensure_future() {
    let ptrobj = _getPtr(this);
    let resolveHandle;
    let rejectHandle;
    let promise = new Promise((resolve, reject) => {
      resolveHandle = resolve;
      rejectHandle = reject;
    });
    let resolve_handle_id = Module.hiwire.new_value(resolveHandle);
    let reject_handle_id = Module.hiwire.new_value(rejectHandle);
    let errcode;
    try {
      errcode = Module.__pyproxy_ensure_future(
        ptrobj,
        resolve_handle_id,
        reject_handle_id
      );
    } catch (e) {
      Module.fatal_error(e);
    } finally {
      Module.hiwire.decref(reject_handle_id);
      Module.hiwire.decref(resolve_handle_id);
    }
    if (errcode === -1) {
      Module._pythonexc2js();
    }
    return promise;
  }
  /**
   * Runs ``asyncio.ensure_future(awaitable)``, executes
   * ``onFulfilled(result)`` when the ``Future`` resolves successfully,
   * executes ``onRejected(error)`` when the ``Future`` fails. Will be used
   * implictly by ``await obj``.
   *
   * See the documentation for
   * `Promise.then
   * <https://developer.mozilla.org/en-US/docs/Web/JavaScript/Reference/Global_Objects/Promise/then>`_
   *
   * Present only if the proxied Python object is `awaitable
   * <https://docs.python.org/3/library/asyncio-task.html?highlight=awaitable#awaitables>`_.
   *
   * @param {Function} onFulfilled A handler called with the result as an
   * argument if the awaitable succeeds.
   * @param {Function} onRejected A handler called with the error as an
   * argument if the awaitable fails.
   * @returns {Promise} The resulting Promise.
   */
  then(onFulfilled, onRejected) {
    let promise = this._ensure_future();
    return promise.then(onFulfilled, onRejected);
  }
  /**
   * Runs ``asyncio.ensure_future(awaitable)`` and executes
   * ``onRejected(error)`` if the future fails.
   *
   * See the documentation for
   * `Promise.catch
   * <https://developer.mozilla.org/en-US/docs/Web/JavaScript/Reference/Global_Objects/Promise/catch>`_.
   *
   * Present only if the proxied Python object is `awaitable
   * <https://docs.python.org/3/library/asyncio-task.html?highlight=awaitable#awaitables>`_.
   *
   * @param {Function} onRejected A handler called with the error as an
   * argument if the awaitable fails.
   * @returns {Promise} The resulting Promise.
   */
  catch(onRejected) {
    let promise = this._ensure_future();
    return promise.catch(onRejected);
  }
  /**
   * Runs ``asyncio.ensure_future(awaitable)`` and executes
   * ``onFinally(error)`` when the future resolves.
   *
   * See the documentation for
   * `Promise.finally
   * <https://developer.mozilla.org/en-US/docs/Web/JavaScript/Reference/Global_Objects/Promise/finally>`_.
   *
   * Present only if the proxied Python object is `awaitable
   * <https://docs.python.org/3/library/asyncio-task.html?highlight=awaitable#awaitables>`_.
   *
   *
   * @param {Function} onFinally A handler that is called with zero arguments
   * when the awaitable resolves.
   * @returns {Promise} A Promise that resolves or rejects with the same
   * result as the original Promise, but only after executing the
   * ``onFinally`` handler.
   */
  finally(onFinally) {
    let promise = this._ensure_future();
    return promise.finally(onFinally);
  }
}

/**
 * @typedef { PyProxy & PyProxyCallableMethods & ((...args : any[]) => Py2JsResult) } PyProxyCallable
 */
class PyProxyCallableMethods {
  apply(jsthis, jsargs) {
    return Module.callPyObject(_getPtr(this), ...jsargs);
  }
  call(jsthis, ...jsargs) {
    return Module.callPyObject(_getPtr(this), ...jsargs);
  }
  /**
   * Call the function with key word arguments.
   * The last argument must be an object with the keyword arguments.
   */
  callKwargs(...jsargs) {
    if (jsargs.length === 0) {
      throw new TypeError(
        "callKwargs requires at least one argument (the key word argument object)"
      );
    }
    let kwargs = jsargs[jsargs.length - 1];
    if (
      kwargs.constructor !== undefined &&
      kwargs.constructor.name !== "Object"
    ) {
      throw new TypeError("kwargs argument is not an object");
    }
    return Module.callPyObjectKwargs(_getPtr(this), ...jsargs);
  }
}
PyProxyCallableMethods.prototype.prototype = Function.prototype;

let type_to_array_map = new Map([
  ["i8", Int8Array],
  ["u8", Uint8Array],
  ["u8clamped", Uint8ClampedArray],
  ["i16", Int16Array],
  ["u16", Uint16Array],
  ["i32", Int32Array],
  ["u32", Uint32Array],
  ["i32", Int32Array],
  ["u32", Uint32Array],
  // if these aren't available, will be globalThis.BigInt64Array will be
  // undefined rather than raising a ReferenceError.
  ["i64", globalThis.BigInt64Array],
  ["u64", globalThis.BigUint64Array],
  ["f32", Float32Array],
  ["f64", Float64Array],
  ["dataview", DataView],
]);

/**
 * @typedef {PyProxy & PyProxyBufferMethods} PyProxyBuffer
 */
class PyProxyBufferMethods {
  /**
   * Get a view of the buffer data which is usable from Javascript. No copy is
   * ever performed.
   *
   * Present only if the proxied Python object supports the `Python Buffer
   * Protocol <https://docs.python.org/3/c-api/buffer.html>`_.
   *
   * We do not support suboffsets, if the buffer requires suboffsets we will
   * throw an error. Javascript nd array libraries can't handle suboffsets
   * anyways. In this case, you should use the :any:`toJs` api or copy the
   * buffer to one that doesn't use suboffets (using e.g.,
   * `numpy.ascontiguousarray
   * <https://numpy.org/doc/stable/reference/generated/numpy.ascontiguousarray.html>`_).
   *
   * If the buffer stores big endian data or half floats, this function will
   * fail without an explicit type argument. For big endian data you can use
   * ``toJs``. `DataViews
   * <https://developer.mozilla.org/en-US/docs/Web/JavaScript/Reference/Global_Objects/DataView>`_
   * have support for big endian data, so you might want to pass
   * ``'dataview'`` as the type argument in that case.
   *
   * @param {string=} [type] The type of the :any:`PyBuffer.data <pyodide.PyBuffer.data>` field in the
   * output. Should be one of: ``"i8"``, ``"u8"``, ``"u8clamped"``, ``"i16"``,
   * ``"u16"``, ``"i32"``, ``"u32"``, ``"i32"``, ``"u32"``, ``"i64"``,
   * ``"u64"``, ``"f32"``, ``"f64``, or ``"dataview"``. This argument is
   * optional, if absent ``getBuffer`` will try to determine the appropriate
   * output type based on the buffer `format string
   * <https://docs.python.org/3/library/struct.html#format-strings>`_.
   * @returns {PyBuffer} :any:`PyBuffer <pyodide.PyBuffer>`
   */
  getBuffer(type) {
    let ArrayType = undefined;
    if (type) {
      ArrayType = type_to_array_map.get(type);
      if (ArrayType === undefined) {
        throw new Error(`Unknown type ${type}`);
      }
    }
    let this_ptr = _getPtr(this);
    let buffer_struct_ptr;
    try {
      buffer_struct_ptr = Module.__pyproxy_get_buffer(this_ptr);
    } catch (e) {
      Module.fatal_error(e);
    }
    if (buffer_struct_ptr === 0) {
      Module._pythonexc2js();
    }

    // This has to match the order of the fields in buffer_struct
    let cur_ptr = buffer_struct_ptr / 4;
    let HEAP32 = Module.HEAP32;
    let startByteOffset = HEAP32[cur_ptr++];
    let minByteOffset = HEAP32[cur_ptr++];
    let maxByteOffset = HEAP32[cur_ptr++];

    let readonly = !!HEAP32[cur_ptr++];
    let format_ptr = HEAP32[cur_ptr++];
    let itemsize = HEAP32[cur_ptr++];
    let shape = Module.hiwire.pop_value(HEAP32[cur_ptr++]);
    let strides = Module.hiwire.pop_value(HEAP32[cur_ptr++]);

    let view_ptr = HEAP32[cur_ptr++];
    let c_contiguous = !!HEAP32[cur_ptr++];
    let f_contiguous = !!HEAP32[cur_ptr++];

    let format = Module.UTF8ToString(format_ptr);
    try {
      Module._PyMem_Free(buffer_struct_ptr);
    } catch (e) {
      Module.fatal_error(e);
    }

    let success = false;
    try {
      let bigEndian = false;
      if (ArrayType === undefined) {
        [ArrayType, bigEndian] = Module.processBufferFormatString(
          format,
          " In this case, you can pass an explicit type argument."
        );
      }
      let alignment = parseInt(ArrayType.name.replace(/[^0-9]/g, "")) / 8 || 1;
      if (bigEndian && alignment > 1) {
        throw new Error(
          "Javascript has no native support for big endian buffers. " +
            "In this case, you can pass an explicit type argument. " +
            "For instance, `getBuffer('dataview')` will return a `DataView`" +
            "which has native support for reading big endian data." +
            "Alternatively, toJs will automatically convert the buffer " +
            "to little endian."
        );
      }
      let numBytes = maxByteOffset - minByteOffset;
      if (
        numBytes !== 0 &&
        (startByteOffset % alignment !== 0 ||
          minByteOffset % alignment !== 0 ||
          maxByteOffset % alignment !== 0)
      ) {
        throw new Error(
          `Buffer does not have valid alignment for a ${ArrayType.name}`
        );
      }
      let numEntries = numBytes / alignment;
      let offset = (startByteOffset - minByteOffset) / alignment;
      let data;
      if (numBytes === 0) {
        data = new ArrayType();
      } else {
        data = new ArrayType(HEAP32.buffer, minByteOffset, numEntries);
      }
      for (let i of strides.keys()) {
        strides[i] /= alignment;
      }

      success = true;
      let result = Object.create(
        PyBuffer.prototype,
        Object.getOwnPropertyDescriptors({
          offset,
          readonly,
          format,
          itemsize,
          ndim: shape.length,
          nbytes: numBytes,
          shape,
          strides,
          data,
          c_contiguous,
          f_contiguous,
          _view_ptr: view_ptr,
          _released: false,
        })
      );
      // Module.bufferFinalizationRegistry.register(result, view_ptr, result);
      return result;
    } finally {
      if (!success) {
        try {
          Module._PyBuffer_Release(view_ptr);
          Module._PyMem_Free(view_ptr);
        } catch (e) {
          Module.fatal_error(e);
        }
      }
    }
  }
}

/**
 * @typedef {Int8Array | Uint8Array | Int16Array | Uint16Array | Int32Array | Uint32Array | Uint8ClampedArray | Float32Array | Float64Array} TypedArray;
 */

/**
 * A class to allow access to a Python data buffers from Javascript. These are
 * produced by :any:`PyProxy.getBuffer` and cannot be constructed directly.
 * When you are done, release it with the :any:`release <PyBuffer.release>`
 * method.  See
 * `Python buffer protocol documentation
 * <https://docs.python.org/3/c-api/buffer.html>`_ for more information.
 *
 * To find the element ``x[a_1, ..., a_n]``, you could use the following code:
 *
 * .. code-block:: js
 *
 *    function multiIndexToIndex(pybuff, multiIndex){
 *       if(multindex.length !==pybuff.ndim){
 *          throw new Error("Wrong length index");
 *       }
 *       let idx = pybuff.offset;
 *       for(let i = 0; i < pybuff.ndim; i++){
 *          if(multiIndex[i] < 0){
 *             multiIndex[i] = pybuff.shape[i] - multiIndex[i];
 *          }
 *          if(multiIndex[i] < 0 || multiIndex[i] >= pybuff.shape[i]){
 *             throw new Error("Index out of range");
 *          }
 *          idx += multiIndex[i] * pybuff.stride[i];
 *       }
 *       return idx;
 *    }
 *    console.log("entry is", pybuff.data[multiIndexToIndex(pybuff, [2, 0, -1])]);
 *
 * .. admonition:: Contiguity
 *    :class: warning
 *
 *    If the buffer is not contiguous, the ``data`` TypedArray will contain
 *    data that is not part of the buffer. Modifying this data may lead to
 *    undefined behavior.
 *
 * .. admonition:: Readonly buffers
 *    :class: warning
 *
 *    If ``buffer.readonly`` is ``true``, you should not modify the buffer.
 *    Modifying a readonly buffer may lead to undefined behavior.
 *
 * .. admonition:: Converting between TypedArray types
 *    :class: warning
 *
 *    The following naive code to change the type of a typed array does not
 *    work:
 *
 *    .. code-block:: js
 *
 *        // Incorrectly convert a TypedArray.
 *        // Produces a Uint16Array that points to the entire WASM memory!
 *        let myarray = new Uint16Array(buffer.data.buffer);
 *
 *    Instead, if you want to convert the output TypedArray, you need to say:
 *
 *    .. code-block:: js
 *
 *        // Correctly convert a TypedArray.
 *        let myarray = new Uint16Array(
 *            buffer.data.buffer,
 *            buffer.data.byteOffset,
 *            buffer.data.byteLength
 *        );
 */
export class PyBuffer {
  constructor() {
    /**
     * The offset of the first entry of the array. For instance if our array
     * is 3d, then you will find ``array[0,0,0]`` at
     * ``pybuf.data[pybuf.offset]``
     * @type {number}
     */
    this.offset;

    /**
     * If the data is readonly, you should not modify it. There is no way
     * for us to enforce this, but it may cause very weird behavior.
     * @type {boolean}
     */
    this.readonly;

    /**
     * The format string for the buffer. See `the Python documentation on
     * format strings
     * <https://docs.python.org/3/library/struct.html#format-strings>`_.
     * @type {string}
     */
    this.format;

    /**
     * How large is each entry (in bytes)?
     * @type {number}
     */
    this.itemsize;

    /**
     * The number of dimensions of the buffer. If ``ndim`` is 0, the buffer
     * represents a single scalar or struct. Otherwise, it represents an
     * array.
     * @type {number}
     */
    this.ndim;

    /**
     * The total number of bytes the buffer takes up. This is equal to
     * ``buff.data.byteLength``.
     * @type {number}
     */
    this.nbytes;

    /**
     * The shape of the buffer, that is how long it is in each dimension.
     * The length will be equal to ``ndim``. For instance, a 2x3x4 array
     * would have shape ``[2, 3, 4]``.
     * @type {number[]}
     */
    this.shape;

    /**
     * An array of of length ``ndim`` giving the number of elements to skip
     * to get to a new element in each dimension. See the example definition
     * of a ``multiIndexToIndex`` function above.
     * @type {number[]}
     */
    this.strides;

    /**
     * The actual data. A typed array of an appropriate size backed by a
     * segment of the WASM memory.
     *
     * The ``type`` argument of :any:`PyProxy.getBuffer`
     * determines which sort of ``TypedArray`` this is. By default
     * :any:`PyProxy.getBuffer` will look at the format string to determine the most
     * appropriate option.
     * @type {TypedArray}
     */
    this.data;

    /**
     * Is it C contiguous?
     * @type {boolean}
     */
    this.c_contiguous;

    /**
     * Is it Fortran contiguous?
     * @type {boolean}
     */
    this.f_contiguous;
    throw new TypeError("PyBuffer is not a constructor");
  }

  /**
   * Release the buffer. This allows the memory to be reclaimed.
   */
=======
   * Release the buffer. This allows the memory to be reclaimed.
   */
>>>>>>> c54f41d1
  release() {
    if (this._released) {
      return;
    }
    // Module.bufferFinalizationRegistry.unregister(this);
    try {
      Module._PyBuffer_Release(this._view_ptr);
      Module._PyMem_Free(this._view_ptr);
    } catch (e) {
      Module.fatal_error(e);
    }
    this._released = true;
    this.data = null;
  }
<<<<<<< HEAD
}
=======
};
>>>>>>> c54f41d1

// A special proxy that we use to wrap pyodide.globals to allow property
// access like `pyodide.globals.x`.
let globalsPropertyAccessWarned = false;
let globalsPropertyAccessWarningMsg =
  "Access to pyodide.globals via pyodide.globals.key is deprecated and " +
  "will be removed in version 0.18.0. Use pyodide.globals.get('key'), " +
  "pyodide.globals.set('key', value), pyodide.globals.delete('key') instead.";
let NamespaceProxyHandlers = {
<<<<<<< HEAD
  has(obj, key) {
    return Reflect.has(obj, key) || obj.has(key);
  },
  get(obj, key) {
=======
  has: function (obj, key) {
    return Reflect.has(obj, key) || obj.has(key);
  },
  get: function (obj, key) {
>>>>>>> c54f41d1
    if (Reflect.has(obj, key)) {
      return Reflect.get(obj, key);
    }
    let result = obj.get(key);
    if (!globalsPropertyAccessWarned && result !== undefined) {
      console.warn(globalsPropertyAccessWarningMsg);
      globalsPropertyAccessWarned = true;
    }
    return result;
  },
<<<<<<< HEAD
  set(obj, key, value) {
=======
  set: function (obj, key, value) {
>>>>>>> c54f41d1
    if (Reflect.has(obj, key)) {
      throw new Error(`Cannot set read only field ${key}`);
    }
    if (!globalsPropertyAccessWarned) {
      globalsPropertyAccessWarned = true;
      console.warn(globalsPropertyAccessWarningMsg);
    }
    obj.set(key, value);
  },
<<<<<<< HEAD
  ownKeys(obj) {
=======
  ownKeys: function (obj) {
>>>>>>> c54f41d1
    let result = new Set(Reflect.ownKeys(obj));
    let iter = obj.keys();
    for (let key of iter) {
      result.add(key);
    }
    iter.destroy();
    return Array.from(result);
  },
};

<<<<<<< HEAD
export function wrapNamespace(ns) {
  return new Proxy(ns, NamespaceProxyHandlers);
}
=======
Module.wrapNamespace = function wrapNamespace(ns) {
  return new Proxy(ns, NamespaceProxyHandlers);
};
>>>>>>> c54f41d1
<|MERGE_RESOLUTION|>--- conflicted
+++ resolved
@@ -17,8 +17,6 @@
  * See Makefile recipe for src/js/pyproxy.js
  */
 
-<<<<<<< HEAD
-// #include "pyproxy_flags.h"
 import { Module } from "../js/module";
 
 /**
@@ -31,12 +29,15 @@
 }
 Module.isPyProxy = isPyProxy;
 
-if (globalThis.FinalizationRegistry) {
-  Module.finalizationRegistry = new FinalizationRegistry((ptr) => {
-    try {
-      Module._Py_DecRef(ptr);
-=======
-import { Module } from "../js/module";
+/**
+ * Is the argument a :any:`PyProxy`?
+ * @param jsobj {any} Object to test.
+ * @returns {jsobj is PyProxy} Is ``jsobj`` a :any:`PyProxy`?
+ */
+export function isPyProxy(jsobj) {
+  return !!jsobj && jsobj.$$ !== undefined && jsobj.$$.type === "PyProxy";
+}
+Module.isPyProxy = isPyProxy;
 
 if (globalThis.FinalizationRegistry) {
   Module.finalizationRegistry = new FinalizationRegistry((ptr) => {
@@ -111,7 +112,7 @@
     value: { ptr: ptrobj, type: "PyProxy" },
   });
   Module._Py_IncRef(ptrobj);
-  let proxy = new Proxy(target, Module.PyProxyHandlers);
+  let proxy = new Proxy(target, PyProxyHandlers);
   Module.finalizationRegistry.register(proxy, ptrobj, proxy);
   return proxy;
 };
@@ -137,342 +138,6 @@
  */
 Module.getPyProxyClass = function (flags) {
   let result = pyproxyClassMap.get(flags);
-  if (result) {
-    return result;
-  }
-  let descriptors = {};
-  for (let [feature_flag, methods] of [
-    [HAS_LENGTH, Module.PyProxyLengthMethods],
-    [HAS_GET, Module.PyProxyGetItemMethods],
-    [HAS_SET, Module.PyProxySetItemMethods],
-    [HAS_CONTAINS, Module.PyProxyContainsMethods],
-    [IS_ITERABLE, Module.PyProxyIterableMethods],
-    [IS_ITERATOR, Module.PyProxyIteratorMethods],
-    [IS_AWAITABLE, Module.PyProxyAwaitableMethods],
-    [IS_BUFFER, Module.PyProxyBufferMethods],
-    [IS_CALLABLE, Module.PyProxyCallableMethods],
-  ]) {
-    if (flags & feature_flag) {
-      Object.assign(descriptors, Object.getOwnPropertyDescriptors(methods));
-    }
-  }
-  let new_proto = Object.create(Module.PyProxyClass.prototype, descriptors);
-  function PyProxy() {}
-  PyProxy.prototype = new_proto;
-  pyproxyClassMap.set(flags, PyProxy);
-  return PyProxy;
-};
-
-// Static methods
-Module.PyProxy_getPtr = _getPtr;
-
-// Now a lot of boilerplate to wrap the abstract Object protocol wrappers
-// defined in pyproxy.c in Javascript functions.
-
-Module.callPyObjectKwargs = function (ptrobj, ...jsargs) {
-  // We don't do any checking for kwargs, checks are in PyProxy.callKwargs
-  // which only is used when the keyword arguments come from the user.
-  let kwargs = jsargs.pop();
-  let num_pos_args = jsargs.length;
-  let kwargs_names = Object.keys(kwargs);
-  let kwargs_values = Object.values(kwargs);
-  let num_kwargs = kwargs_names.length;
-  jsargs.push(...kwargs_values);
-
-  let idargs = Module.hiwire.new_value(jsargs);
-  let idkwnames = Module.hiwire.new_value(kwargs_names);
-  let idresult;
-  try {
-    idresult = Module.__pyproxy_apply(
-      ptrobj,
-      idargs,
-      num_pos_args,
-      idkwnames,
-      num_kwargs
-    );
-  } catch (e) {
-    Module.fatal_error(e);
-  } finally {
-    Module.hiwire.decref(idargs);
-    Module.hiwire.decref(idkwnames);
-  }
-  if (idresult === 0) {
-    Module._pythonexc2js();
-  }
-  return Module.hiwire.pop_value(idresult);
-};
-
-Module.callPyObject = function (ptrobj, ...jsargs) {
-  return Module.callPyObjectKwargs(ptrobj, ...jsargs, {});
-};
-
-Module.PyProxyClass = class {
-  constructor() {
-    throw new TypeError("PyProxy is not a constructor");
-  }
-
-  get [Symbol.toStringTag]() {
-    return "PyProxy";
-  }
-  /**
-   * The name of the type of the object.
-   *
-   * Usually the value is ``"module.name"`` but for builtins or
-   * interpreter-defined types it is just ``"name"``. As pseudocode this is:
-   *
-   * .. code-block:: python
-   *
-   *    ty = type(x)
-   *    if ty.__module__ == 'builtins' or ty.__module__ == "__main__":
-   *        return ty.__name__
-   *    else:
-   *        ty.__module__ + "." + ty.__name__
-   *
-   */
-  get type() {
-    let ptrobj = _getPtr(this);
-    return Module.hiwire.pop_value(Module.__pyproxy_type(ptrobj));
-  }
-  toString() {
-    let ptrobj = _getPtr(this);
-    let jsref_repr;
-    try {
-      jsref_repr = Module.__pyproxy_repr(ptrobj);
-    } catch (e) {
-      Module.fatal_error(e);
-    }
-    if (jsref_repr === 0) {
-      Module._pythonexc2js();
-    }
-    return Module.hiwire.pop_value(jsref_repr);
-  }
-  /**
-   * Destroy the ``PyProxy``. This will release the memory. Any further
-   * attempt to use the object will raise an error.
-   *
-   * In a browser supporting `FinalizationRegistry
-   * <https://developer.mozilla.org/en-US/docs/Web/JavaScript/Reference/Global_Objects/FinalizationRegistry>`_
-   * Pyodide will automatically destroy the ``PyProxy`` when it is garbage
-   * collected, however there is no guarantee that the finalizer will be run
-   * in a timely manner so it is better to ``destory`` the proxy explicitly.
-   *
-   * @param {string} [destroyed_msg] The error message to print if use is
-   *        attempted after destroying. Defaults to "Object has already been
-   *        destroyed".
-   */
-  destroy(destroyed_msg) {
-    let ptrobj = _getPtr(this);
-    Module.finalizationRegistry.unregister(this);
-    // Maybe the destructor will call Javascript code that will somehow try
-    // to use this proxy. Mark it deleted before decrementing reference count
-    // just in case!
-    this.$$.ptr = null;
-    this.$$.destroyed_msg = destroyed_msg;
-    try {
-      Module._Py_DecRef(ptrobj);
-    } catch (e) {
-      Module.fatal_error(e);
-    }
-  }
-  /**
-   * Make a new PyProxy pointing to the same Python object.
-   * Useful if the PyProxy is destroyed somewhere else.
-   */
-  clone() {
-    let ptrobj = _getPtr(this);
-    return Module.pyproxy_new(ptrobj);
-  }
-  /**
-   * Converts the ``PyProxy`` into a Javascript object as best as possible. By
-   * default does a deep conversion, if a shallow conversion is desired, you
-   * can use ``proxy.toJs(1)``.
-   * See :ref:`Explicit Conversion of PyProxy
-   * <type-translations-pyproxy-to-js>` for more info.
-   *
-   * @param {number} depth How many layers deep to perform the conversion.
-   * Defaults to infinite.
-   * @returns The Javascript object resulting from the conversion.
-   */
-  toJs(depth = -1) {
-    let ptrobj = _getPtr(this);
-    let idresult;
-    let proxies = Module.hiwire.new_value([]);
-    try {
-      idresult = Module._python2js_with_depth(ptrobj, depth, proxies);
-    } catch (e) {
-      Module.fatal_error(e);
-    } finally {
-      Module.hiwire.decref(proxies);
-    }
-    if (idresult === 0) {
-      Module._pythonexc2js();
-    }
-    return Module.hiwire.pop_value(idresult);
-  }
-  apply(jsthis, jsargs) {
-    return Module.callPyObject(_getPtr(this), ...jsargs);
-  }
-  call(jsthis, ...jsargs) {
-    return Module.callPyObject(_getPtr(this), ...jsargs);
-  }
-  /**
-   * Call the function with key word arguments.
-   * The last argument must be an object with the keyword arguments.
-   */
-  callKwargs(...jsargs) {
-    if (jsargs.length === 0) {
-      throw new TypeError(
-        "callKwargs requires at least one argument (the key word argument object)"
-      );
-    }
-    let kwargs = jsargs[jsargs.length - 1];
-    if (
-      kwargs.constructor !== undefined &&
-      kwargs.constructor.name !== "Object"
-    ) {
-      throw new TypeError("kwargs argument is not an object");
-    }
-    return Module.callPyObjectKwargs(_getPtr(this), ...jsargs);
-  }
-};
-
-// Controlled by HAS_LENGTH, appears for any object with __len__ or sq_length
-// or mp_length methods
-Module.PyProxyLengthMethods = {
-  /**
-   * The length of the object.
-   *
-   * Present only if the proxied Python object has a ``__len__`` method.
-   */
-  get length() {
-    let ptrobj = _getPtr(this);
-    let length;
-    try {
-      length = Module._PyObject_Size(ptrobj);
-    } catch (e) {
-      Module.fatal_error(e);
-    }
-    if (length === -1) {
-      Module._pythonexc2js();
-    }
-    return length;
-  },
-};
-
-// Controlled by HAS_GET, appears for any class with __getitem__,
-// mp_subscript, or sq_item methods
-Module.PyProxyGetItemMethods = {
-  /**
-   * This translates to the Python code ``obj[key]``.
-   *
-   * Present only if the proxied Python object has a ``__getitem__`` method.
-   *
-   * @param {any} key The key to look up.
-   * @returns The corresponding value.
-   */
-  get: function (key) {
-    let ptrobj = _getPtr(this);
-    let idkey = Module.hiwire.new_value(key);
-    let idresult;
-    try {
-      idresult = Module.__pyproxy_getitem(ptrobj, idkey);
->>>>>>> c54f41d1
-    } catch (e) {
-      // I'm not really sure what happens if an error occurs inside of a
-      // finalizer...
-      Module.fatal_error(e);
-<<<<<<< HEAD
-    }
-  });
-  // For some unclear reason this code screws up selenium FirefoxDriver. Works
-  // fine in chrome and when I test it in browser. It seems to be sensitive to
-  // changes that don't make a difference to the semantics.
-  // TODO: after v0.17.0 release, fix selenium issues with this code.
-  // Module.bufferFinalizationRegistry = new FinalizationRegistry((ptr) => {
-  //   try {
-  //     Module._PyBuffer_Release(ptr);
-  //     Module._PyMem_Free(ptr);
-  //   } catch (e) {
-  //     Module.fatal_error(e);
-  //   }
-  // });
-} else {
-  Module.finalizationRegistry = { register() {}, unregister() {} };
-  // Module.bufferFinalizationRegistry = finalizationRegistry;
-}
-
-/**
- * In the case that the Python object is callable, PyProxyClass inherits from
- * Function so that PyProxy objects can be callable.
- *
- * The following properties on a Python object will be shadowed in the proxy
- * in the case that the Python object is callable:
- *  - "arguments" and
- *  - "caller"
- *
- * Inheriting from Function has the unfortunate side effect that we MUST
- * expose the members "proxy.arguments" and "proxy.caller" because they are
- * nonconfigurable, nonwritable, nonenumerable own properties. They are just
- * always `null`.
- *
- * We also get the properties "length" and "name" which are configurable so we
- * delete them in the constructor. "prototype" is not configurable so we can't
- * delete it, however it *is* writable so we set it to be undefined. We must
- * still make "prototype in proxy" be true though.
- * @private
- */
-Module.pyproxy_new = function (ptrobj) {
-  let flags = Module._pyproxy_getflags(ptrobj);
-  let cls = Module.getPyProxyClass(flags);
-  // Reflect.construct calls the constructor of Module.PyProxyClass but sets
-  // the prototype as cls.prototype. This gives us a way to dynamically create
-  // subclasses of PyProxyClass (as long as we don't need to use the "new
-  // cls(ptrobj)" syntax).
-  let target;
-  if (flags & IS_CALLABLE) {
-    // To make a callable proxy, we must call the Function constructor.
-    // In this case we are effectively subclassing Function.
-    target = Reflect.construct(Function, [], cls);
-    // Remove undesirable properties added by Function constructor. Note: we
-    // can't remove "arguments" or "caller" because they are not configurable
-    // and not writable
-    delete target.length;
-    delete target.name;
-    // prototype isn't configurable so we can't delete it but it's writable.
-    target.prototype = undefined;
-  } else {
-    target = Object.create(cls.prototype);
-  }
-  Object.defineProperty(target, "$$", {
-    value: { ptr: ptrobj, type: "PyProxy" },
-  });
-  Module._Py_IncRef(ptrobj);
-  let proxy = new Proxy(target, PyProxyHandlers);
-  Module.finalizationRegistry.register(proxy, ptrobj, proxy);
-  return proxy;
-};
-
-function _getPtr(jsobj) {
-  let ptr = jsobj.$$.ptr;
-  if (ptr === null) {
-    throw new Error(
-      jsobj.$$.destroyed_msg || "Object has already been destroyed"
-    );
-  }
-  return ptr;
-}
-
-let _pyproxyClassMap = new Map();
-/**
- * Retreive the appropriate mixins based on the features requested in flags.
- * Used by pyproxy_new. The "flags" variable is produced by the C function
- * pyproxy_getflags. Multiple PyProxies with the same set of feature flags
- * will share the same prototype, so the memory footprint of each individual
- * PyProxy is minimal.
- * @private
- */
-Module.getPyProxyClass = function (flags) {
-  let result = _pyproxyClassMap.get(flags);
   if (result) {
     return result;
   }
@@ -507,7 +172,7 @@
   let new_proto = Object.create(PyProxyClass.prototype, descriptors);
   function NewPyProxyClass() {}
   NewPyProxyClass.prototype = new_proto;
-  _pyproxyClassMap.set(flags, NewPyProxyClass);
+  pyproxyClassMap.set(flags, NewPyProxyClass);
   return NewPyProxyClass;
 };
 
@@ -793,7 +458,8 @@
     let idresult;
     try {
       idresult = Module.__pyproxy_getitem(ptrobj, idkey);
-=======
+    } catch (e) {
+      Module.fatal_error(e);
     } finally {
       Module.hiwire.decref(idkey);
     }
@@ -805,12 +471,15 @@
       }
     }
     return Module.hiwire.pop_value(idresult);
-  },
-};
-
+  }
+}
+
+/**
+ * @typedef {PyProxy & PyProxySetItemMethods} PyProxyWithSet
+ */
 // Controlled by HAS_SET, appears for any class with __setitem__, __delitem__,
 // mp_ass_subscript,  or sq_ass_item.
-Module.PyProxySetItemMethods = {
+class PyProxySetItemMethods {
   /**
    * This translates to the Python code ``obj[key] = value``.
    *
@@ -819,7 +488,7 @@
    * @param {any} key The key to set.
    * @param {any} value The value to set it to.
    */
-  set: function (key, value) {
+  set(key, value) {
     let ptrobj = _getPtr(this);
     let idkey = Module.hiwire.new_value(key);
     let idval = Module.hiwire.new_value(value);
@@ -835,7 +504,7 @@
     if (errcode === -1) {
       Module._pythonexc2js();
     }
-  },
+  }
   /**
    * This translates to the Python code ``del obj[key]``.
    *
@@ -843,7 +512,7 @@
    *
    * @param {any} key The key to delete.
    */
-  delete: function (key) {
+  delete(key) {
     let ptrobj = _getPtr(this);
     let idkey = Module.hiwire.new_value(key);
     let errcode;
@@ -857,21 +526,25 @@
     if (errcode === -1) {
       Module._pythonexc2js();
     }
-  },
-};
+  }
+}
+
+/**
+ * @typedef {PyProxy & PyProxyContainsMethods} PyProxyWithHas
+ */
 
 // Controlled by HAS_CONTAINS flag, appears for any class with __contains__ or
 // sq_contains
-Module.PyProxyContainsMethods = {
+class PyProxyContainsMethods {
   /**
    * This translates to the Python code ``key in obj``.
    *
    * Present only if the proxied Python object has a ``__contains__`` method.
    *
    * @param {*} key The key to check for.
-   * @returns {bool} Is ``key`` present?
-   */
-  has: function (key) {
+   * @returns {boolean} Is ``key`` present?
+   */
+  has(key) {
     let ptrobj = _getPtr(this);
     let idkey = Module.hiwire.new_value(key);
     let result;
@@ -886,8 +559,8 @@
       Module._pythonexc2js();
     }
     return result === 1;
-  },
-};
+  }
+}
 
 class TempError extends Error {}
 
@@ -931,11 +604,15 @@
   }
 }
 
+/**
+ * @typedef {PyProxy & PyProxyIterableMethods} PyProxyIterable
+ */
+
 // Controlled by IS_ITERABLE, appears for any object with __iter__ or tp_iter,
 // unless they are iterators. See: https://docs.python.org/3/c-api/iter.html
 // https://developer.mozilla.org/en-US/docs/Web/JavaScript/Reference/Iteration_protocols
 // This avoids allocating a PyProxy wrapper for the temporary iterator.
-Module.PyProxyIterableMethods = {
+class PyProxyIterableMethods {
   /**
    * This translates to the Python code ``iter(obj)``. Return an iterator
    * associated to the proxy. See the documentation for `Symbol.iterator
@@ -946,9 +623,9 @@
    *
    * This will be used implicitly by ``for(let x of proxy){}``.
    *
-   * @returns {Iterator} An iterator for the proxied Python object.
-   */
-  [Symbol.iterator]: function () {
+   * @returns {Iterator<Py2JsResult, Py2JsResult, any>} An iterator for the proxied Python object.
+   */
+  [Symbol.iterator]() {
     let ptrobj = _getPtr(this);
     let token = {};
     let iterptr;
@@ -961,15 +638,19 @@
     let result = iter_helper(iterptr, token);
     Module.finalizationRegistry.register(result, iterptr, token);
     return result;
-  },
-};
+  }
+}
+
+/**
+ * @typedef {PyProxy & PyProxyIteratorMethods} PyProxyIterator
+ */
 
 // Controlled by IS_ITERATOR, appears for any object with a __next__ or
 // tp_iternext method.
-Module.PyProxyIteratorMethods = {
-  [Symbol.iterator]: function () {
+class PyProxyIteratorMethods {
+  [Symbol.iterator]() {
     return this;
-  },
+  }
   /**
    * This translates to the Python code ``next(obj)``. Returns the next value
    * of the generator. See the documentation for `Generator.prototype.next
@@ -981,15 +662,15 @@
    * Present only if the proxied Python object is a generator or iterator
    * (i.e., has a ``send`` or ``__next__`` method).
    *
-   * @param {*} value The value to send to the generator. The value will be
+   * @param {any=} [value] The value to send to the generator. The value will be
    * assigned as a result of a yield expression.
-   * @returns {Object} An Object with two properties: ``done`` and ``value``.
+   * @returns {IteratorResult<Py2JsResult, Py2JsResult>} An Object with two properties: ``done`` and ``value``.
    * When the generator yields ``some_value``, ``next`` returns ``{done :
    * false, value : some_value}``. When the generator raises a
    * ``StopIteration(result_value)`` exception, ``next`` returns ``{done :
    * true, value : result_value}``.
    */
-  next: function (arg) {
+  next(arg = undefined) {
     let idresult;
     // Note: arg is optional, if arg is not supplied, it will be undefined
     // which gets converted to "Py_None". This is as intended.
@@ -1011,8 +692,8 @@
     }
     let value = Module.hiwire.pop_value(idresult);
     return { done, value };
-  },
-};
+  }
+}
 
 // Another layer of boilerplate. The PyProxyHandlers have some annoying logic
 // to deal with straining out the spurious "Function" properties "prototype",
@@ -1094,11 +775,11 @@
 // See explanation of which methods should be defined here and what they do
 // here:
 // https://developer.mozilla.org/en-US/docs/Web/JavaScript/Reference/Global_Objects/Proxy
-Module.PyProxyHandlers = {
-  isExtensible: function () {
+let PyProxyHandlers = {
+  isExtensible() {
     return true;
   },
-  has: function (jsobj, jskey) {
+  has(jsobj, jskey) {
     // Note: must report "prototype" in proxy when we are callable.
     // (We can return the wrong value from "get" handler though.)
     let objHasKey = Reflect.has(jsobj, jskey);
@@ -1111,7 +792,7 @@
     }
     return python_hasattr(jsobj, jskey);
   },
-  get: function (jsobj, jskey) {
+  get(jsobj, jskey) {
     // Preference order:
     // 1. things we have to return to avoid making Javascript angry
     // 2. the result of Python getattr
@@ -1135,7 +816,7 @@
     // 3. stuff from the prototype chain.
     return Reflect.get(jsobj, jskey);
   },
-  set: function (jsobj, jskey, jsval) {
+  set(jsobj, jskey, jsval) {
     // We're only willing to set properties on the python object, throw an
     // error if user tries to write over any key of type 1. things we have to
     // return to avoid making Javascript angry
@@ -1151,7 +832,7 @@
     python_setattr(jsobj, jskey, jsval);
     return true;
   },
-  deleteProperty: function (jsobj, jskey) {
+  deleteProperty(jsobj, jskey) {
     // We're only willing to delete properties on the python object, throw an
     // error if user tries to write over any key of type 1. things we have to
     // return to avoid making Javascript angry
@@ -1169,72 +850,42 @@
     // Otherwise Javascript will throw a TypeError.
     return !descr || descr.configurable;
   },
-  ownKeys: function (jsobj) {
+  ownKeys(jsobj) {
     let ptrobj = _getPtr(jsobj);
     let idresult;
     try {
       idresult = Module.__pyproxy_ownKeys(ptrobj);
->>>>>>> c54f41d1
     } catch (e) {
       Module.fatal_error(e);
     }
     if (idresult === 0) {
-<<<<<<< HEAD
-      if (Module._PyErr_Occurred()) {
-        Module._pythonexc2js();
-      } else {
-        return undefined;
-      }
-    }
-    return Module.hiwire.pop_value(idresult);
-  }
-}
-
-/**
- * @typedef {PyProxy & PyProxySetItemMethods} PyProxyWithSet
- */
-// Controlled by HAS_SET, appears for any class with __setitem__, __delitem__,
-// mp_ass_subscript,  or sq_ass_item.
-class PyProxySetItemMethods {
-  /**
-   * This translates to the Python code ``obj[key] = value``.
-   *
-   * Present only if the proxied Python object has a ``__setitem__`` method.
-   *
-   * @param {any} key The key to set.
-   * @param {any} value The value to set it to.
-   */
-  set(key, value) {
-    let ptrobj = _getPtr(this);
-    let idkey = Module.hiwire.new_value(key);
-    let idval = Module.hiwire.new_value(value);
-    let errcode;
-    try {
-      errcode = Module.__pyproxy_setitem(ptrobj, idkey, idval);
-=======
       Module._pythonexc2js();
     }
     let result = Module.hiwire.pop_value(idresult);
     result.push(...Reflect.ownKeys(jsobj));
     return result;
   },
-  apply: function (jsobj, jsthis, jsargs) {
+  apply(jsobj, jsthis, jsargs) {
     return jsobj.apply(jsthis, jsargs);
   },
 };
 
 /**
+ * @typedef {PyProxy & Promise<Py2JsResult>} PyProxyAwaitable
+ */
+
+/**
  * The Promise / javascript awaitable API.
  * @private
  */
-Module.PyProxyAwaitableMethods = {
+class PyProxyAwaitableMethods {
   /**
    * This wraps __pyproxy_ensure_future and makes a function that converts a
    * Python awaitable to a promise, scheduling the awaitable on the Python
    * event loop if necessary.
    * @private
    */
-  _ensure_future: function () {
+  _ensure_future() {
     let ptrobj = _getPtr(this);
     let resolveHandle;
     let rejectHandle;
@@ -1251,7 +902,6 @@
         resolve_handle_id,
         reject_handle_id
       );
->>>>>>> c54f41d1
     } catch (e) {
       Module.fatal_error(e);
     } finally {
@@ -1261,24 +911,8 @@
     if (errcode === -1) {
       Module._pythonexc2js();
     }
-<<<<<<< HEAD
-  }
-  /**
-   * This translates to the Python code ``del obj[key]``.
-   *
-   * Present only if the proxied Python object has a ``__delitem__`` method.
-   *
-   * @param {any} key The key to delete.
-   */
-  delete(key) {
-    let ptrobj = _getPtr(this);
-    let idkey = Module.hiwire.new_value(key);
-    let errcode;
-    try {
-      errcode = Module.__pyproxy_delitem(ptrobj, idkey);
-=======
     return promise;
-  },
+  }
   /**
    * Runs ``asyncio.ensure_future(awaitable)``, executes
    * ``onFulfilled(result)`` when the ``Future`` resolves successfully,
@@ -1298,10 +932,10 @@
    * argument if the awaitable fails.
    * @returns {Promise} The resulting Promise.
    */
-  then: function (onFulfilled, onRejected) {
+  then(onFulfilled, onRejected) {
     let promise = this._ensure_future();
     return promise.then(onFulfilled, onRejected);
-  },
+  }
   /**
    * Runs ``asyncio.ensure_future(awaitable)`` and executes
    * ``onRejected(error)`` if the future fails.
@@ -1317,10 +951,10 @@
    * argument if the awaitable fails.
    * @returns {Promise} The resulting Promise.
    */
-  catch: function (onRejected) {
+  catch(onRejected) {
     let promise = this._ensure_future();
     return promise.catch(onRejected);
-  },
+  }
   /**
    * Runs ``asyncio.ensure_future(awaitable)`` and executes
    * ``onFinally(error)`` when the future resolves.
@@ -1339,13 +973,43 @@
    * result as the original Promise, but only after executing the
    * ``onFinally`` handler.
    */
-  finally: function (onFinally) {
+  finally(onFinally) {
     let promise = this._ensure_future();
     return promise.finally(onFinally);
-  },
-};
-
-Module.PyProxyCallableMethods = { prototype: Function.prototype };
+  }
+}
+
+/**
+ * @typedef { PyProxy & PyProxyCallableMethods & ((...args : any[]) => Py2JsResult) } PyProxyCallable
+ */
+class PyProxyCallableMethods {
+  apply(jsthis, jsargs) {
+    return Module.callPyObject(_getPtr(this), ...jsargs);
+  }
+  call(jsthis, ...jsargs) {
+    return Module.callPyObject(_getPtr(this), ...jsargs);
+  }
+  /**
+   * Call the function with key word arguments.
+   * The last argument must be an object with the keyword arguments.
+   */
+  callKwargs(...jsargs) {
+    if (jsargs.length === 0) {
+      throw new TypeError(
+        "callKwargs requires at least one argument (the key word argument object)"
+      );
+    }
+    let kwargs = jsargs[jsargs.length - 1];
+    if (
+      kwargs.constructor !== undefined &&
+      kwargs.constructor.name !== "Object"
+    ) {
+      throw new TypeError("kwargs argument is not an object");
+    }
+    return Module.callPyObjectKwargs(_getPtr(this), ...jsargs);
+  }
+}
+PyProxyCallableMethods.prototype.prototype = Function.prototype;
 
 let type_to_array_map = new Map([
   ["i8", Int8Array],
@@ -1366,7 +1030,10 @@
   ["dataview", DataView],
 ]);
 
-Module.PyProxyBufferMethods = {
+/**
+ * @typedef {PyProxy & PyProxyBufferMethods} PyProxyBuffer
+ */
+class PyProxyBufferMethods {
   /**
    * Get a view of the buffer data which is usable from Javascript. No copy is
    * ever performed.
@@ -1388,16 +1055,16 @@
    * have support for big endian data, so you might want to pass
    * ``'dataview'`` as the type argument in that case.
    *
-   * @param {string} [type] The type of :any:`PyBuffer.data` field in the
+   * @param {string=} [type] The type of the :any:`PyBuffer.data <pyodide.PyBuffer.data>` field in the
    * output. Should be one of: ``"i8"``, ``"u8"``, ``"u8clamped"``, ``"i16"``,
    * ``"u16"``, ``"i32"``, ``"u32"``, ``"i32"``, ``"u32"``, ``"i64"``,
    * ``"u64"``, ``"f32"``, ``"f64``, or ``"dataview"``. This argument is
    * optional, if absent ``getBuffer`` will try to determine the appropriate
    * output type based on the buffer `format string
    * <https://docs.python.org/3/library/struct.html#format-strings>`_.
-   * @returns :any:`PyBuffer`
-   */
-  getBuffer: function (type) {
+   * @returns {PyBuffer} :any:`PyBuffer <pyodide.PyBuffer>`
+   */
+  getBuffer(type) {
     let ArrayType = undefined;
     if (type) {
       ArrayType = type_to_array_map.get(type);
@@ -1409,362 +1076,9 @@
     let buffer_struct_ptr;
     try {
       buffer_struct_ptr = Module.__pyproxy_get_buffer(this_ptr);
->>>>>>> c54f41d1
-    } catch (e) {
-      Module.fatal_error(e);
-    }
-<<<<<<< HEAD
-    if (errcode === -1) {
-      Module._pythonexc2js();
-    }
-  }
-}
-
-/**
- * @typedef {PyProxy & PyProxyContainsMethods} PyProxyWithHas
- */
-
-// Controlled by HAS_CONTAINS flag, appears for any class with __contains__ or
-// sq_contains
-class PyProxyContainsMethods {
-  /**
-   * This translates to the Python code ``key in obj``.
-   *
-   * Present only if the proxied Python object has a ``__contains__`` method.
-   *
-   * @param {*} key The key to check for.
-   * @returns {boolean} Is ``key`` present?
-   */
-  has(key) {
-    let ptrobj = _getPtr(this);
-    let idkey = Module.hiwire.new_value(key);
-    let result;
-    try {
-      result = Module.__pyproxy_contains(ptrobj, idkey);
-    } catch (e) {
-      Module.fatal_error(e);
-    } finally {
-      Module.hiwire.decref(idkey);
-    }
-    if (result === -1) {
-      Module._pythonexc2js();
-    }
-    return result === 1;
-  }
-}
-
-class TempError extends Error {}
-
-/**
- * A helper for [Symbol.iterator].
- *
- * Because "it is possible for a generator to be garbage collected without
- * ever running its finally block", we take extra care to try to ensure that
- * we don't leak the iterator. We register it with the finalizationRegistry,
- * but if the finally block is executed, we decref the pointer and unregister.
- *
- * In order to do this, we create the generator with this inner method,
- * register the finalizer, and then return it.
- *
- * Quote from:
- * https://hacks.mozilla.org/2015/07/es6-in-depth-generators-continued/
- *
- * @private
- */
-function* iter_helper(iterptr, token) {
-  try {
-    if (iterptr === 0) {
-      throw new TempError();
-    }
-    let item;
-    while ((item = Module.__pyproxy_iter_next(iterptr))) {
-      yield Module.hiwire.pop_value(item);
-    }
-    if (Module._PyErr_Occurred()) {
-      throw new TempError();
-    }
-  } catch (e) {
-    if (e instanceof TempError) {
-      Module._pythonexc2js();
-    } else {
-      Module.fatal_error(e);
-    }
-  } finally {
-    Module.finalizationRegistry.unregister(token);
-    Module._Py_DecRef(iterptr);
-  }
-}
-
-/**
- * @typedef {PyProxy & PyProxyIterableMethods} PyProxyIterable
- */
-
-// Controlled by IS_ITERABLE, appears for any object with __iter__ or tp_iter,
-// unless they are iterators. See: https://docs.python.org/3/c-api/iter.html
-// https://developer.mozilla.org/en-US/docs/Web/JavaScript/Reference/Iteration_protocols
-// This avoids allocating a PyProxy wrapper for the temporary iterator.
-class PyProxyIterableMethods {
-  /**
-   * This translates to the Python code ``iter(obj)``. Return an iterator
-   * associated to the proxy. See the documentation for `Symbol.iterator
-   * <https://developer.mozilla.org/en-US/docs/Web/JavaScript/Reference/Global_Objects/Symbol/iterator>`_.
-   *
-   * Present only if the proxied Python object is iterable (i.e., has an
-   * ``__iter__`` method).
-   *
-   * This will be used implicitly by ``for(let x of proxy){}``.
-   *
-   * @returns {Iterator<Py2JsResult, Py2JsResult, any>} An iterator for the proxied Python object.
-   */
-  [Symbol.iterator]() {
-    let ptrobj = _getPtr(this);
-    let token = {};
-    let iterptr;
-    try {
-      iterptr = Module._PyObject_GetIter(ptrobj);
-    } catch (e) {
-      Module.fatal_error(e);
-    }
-
-    let result = iter_helper(iterptr, token);
-    Module.finalizationRegistry.register(result, iterptr, token);
-    return result;
-  }
-}
-
-/**
- * @typedef {PyProxy & PyProxyIteratorMethods} PyProxyIterator
- */
-
-// Controlled by IS_ITERATOR, appears for any object with a __next__ or
-// tp_iternext method.
-class PyProxyIteratorMethods {
-  [Symbol.iterator]() {
-    return this;
-  }
-  /**
-   * This translates to the Python code ``next(obj)``. Returns the next value
-   * of the generator. See the documentation for `Generator.prototype.next
-   * <https://developer.mozilla.org/en-US/docs/Web/JavaScript/Reference/Global_Objects/Generator/next>`_.
-   * The argument will be sent to the Python generator.
-   *
-   * This will be used implicitly by ``for(let x of proxy){}``.
-   *
-   * Present only if the proxied Python object is a generator or iterator
-   * (i.e., has a ``send`` or ``__next__`` method).
-   *
-   * @param {any=} [value] The value to send to the generator. The value will be
-   * assigned as a result of a yield expression.
-   * @returns {IteratorResult<Py2JsResult, Py2JsResult>} An Object with two properties: ``done`` and ``value``.
-   * When the generator yields ``some_value``, ``next`` returns ``{done :
-   * false, value : some_value}``. When the generator raises a
-   * ``StopIteration(result_value)`` exception, ``next`` returns ``{done :
-   * true, value : result_value}``.
-   */
-  next(arg = undefined) {
-    let idresult;
-    // Note: arg is optional, if arg is not supplied, it will be undefined
-    // which gets converted to "Py_None". This is as intended.
-    let idarg = Module.hiwire.new_value(arg);
-    let done;
-    try {
-      idresult = Module.__pyproxyGen_Send(_getPtr(this), idarg);
-      done = idresult === 0;
-      if (done) {
-        idresult = Module.__pyproxyGen_FetchStopIterationValue();
-      }
-    } catch (e) {
-      Module.fatal_error(e);
-    } finally {
-      Module.hiwire.decref(idarg);
-    }
-    if (done && idresult === 0) {
-      Module._pythonexc2js();
-    }
-    let value = Module.hiwire.pop_value(idresult);
-    return { done, value };
-  }
-}
-
-// Another layer of boilerplate. The PyProxyHandlers have some annoying logic
-// to deal with straining out the spurious "Function" properties "prototype",
-// "arguments", and "length", to deal with correctly satisfying the Proxy
-// invariants, and to deal with the mro
-function python_hasattr(jsobj, jskey) {
-  let ptrobj = _getPtr(jsobj);
-  let idkey = Module.hiwire.new_value(jskey);
-  let result;
-  try {
-    result = Module.__pyproxy_hasattr(ptrobj, idkey);
-  } catch (e) {
-    Module.fatal_error(e);
-  } finally {
-    Module.hiwire.decref(idkey);
-  }
-  if (result === -1) {
-    Module._pythonexc2js();
-  }
-  return result !== 0;
-}
-
-// Returns a JsRef in order to allow us to differentiate between "not found"
-// (in which case we return 0) and "found 'None'" (in which case we return
-// Js_undefined).
-function python_getattr(jsobj, jskey) {
-  let ptrobj = _getPtr(jsobj);
-  let idkey = Module.hiwire.new_value(jskey);
-  let idresult;
-  try {
-    idresult = Module.__pyproxy_getattr(ptrobj, idkey);
-  } catch (e) {
-    Module.fatal_error(e);
-  } finally {
-    Module.hiwire.decref(idkey);
-  }
-  if (idresult === 0) {
-    if (Module._PyErr_Occurred()) {
-      Module._pythonexc2js();
-    }
-  }
-  return idresult;
-}
-
-function python_setattr(jsobj, jskey, jsval) {
-  let ptrobj = _getPtr(jsobj);
-  let idkey = Module.hiwire.new_value(jskey);
-  let idval = Module.hiwire.new_value(jsval);
-  let errcode;
-  try {
-    errcode = Module.__pyproxy_setattr(ptrobj, idkey, idval);
-  } catch (e) {
-    Module.fatal_error(e);
-  } finally {
-    Module.hiwire.decref(idkey);
-    Module.hiwire.decref(idval);
-  }
-  if (errcode === -1) {
-    Module._pythonexc2js();
-  }
-}
-
-function python_delattr(jsobj, jskey) {
-  let ptrobj = _getPtr(jsobj);
-  let idkey = Module.hiwire.new_value(jskey);
-  let errcode;
-  try {
-    errcode = Module.__pyproxy_delattr(ptrobj, idkey);
-  } catch (e) {
-    Module.fatal_error(e);
-  } finally {
-    Module.hiwire.decref(idkey);
-  }
-  if (errcode === -1) {
-    Module._pythonexc2js();
-  }
-}
-
-// See explanation of which methods should be defined here and what they do
-// here:
-// https://developer.mozilla.org/en-US/docs/Web/JavaScript/Reference/Global_Objects/Proxy
-let PyProxyHandlers = {
-  isExtensible() {
-    return true;
-  },
-  has(jsobj, jskey) {
-    // Note: must report "prototype" in proxy when we are callable.
-    // (We can return the wrong value from "get" handler though.)
-    let objHasKey = Reflect.has(jsobj, jskey);
-    if (objHasKey) {
-      return true;
-    }
-    // python_hasattr will crash when given a Symbol.
-    if (typeof jskey === "symbol") {
-      return false;
-    }
-    return python_hasattr(jsobj, jskey);
-  },
-  get(jsobj, jskey) {
-    // Preference order:
-    // 1. things we have to return to avoid making Javascript angry
-    // 2. the result of Python getattr
-    // 3. stuff from the prototype chain
-
-    // 1. things we have to return to avoid making Javascript angry
-    // This conditional looks funky but it's the only thing I found that
-    // worked right in all cases.
-    if (jskey in jsobj && !(jskey in Object.getPrototypeOf(jsobj))) {
-      return Reflect.get(jsobj, jskey);
-    }
-    // python_getattr will crash when given a Symbol
-    if (typeof jskey === "symbol") {
-      return Reflect.get(jsobj, jskey);
-    }
-    // 2. The result of getattr
-    let idresult = python_getattr(jsobj, jskey);
-    if (idresult !== 0) {
-      return Module.hiwire.pop_value(idresult);
-    }
-    // 3. stuff from the prototype chain.
-    return Reflect.get(jsobj, jskey);
-  },
-  set(jsobj, jskey, jsval) {
-    // We're only willing to set properties on the python object, throw an
-    // error if user tries to write over any key of type 1. things we have to
-    // return to avoid making Javascript angry
-    if (typeof jskey === "symbol") {
-      throw new TypeError(`Cannot set read only field '${jskey.description}'`);
-    }
-    // Again this is a funny looking conditional, I found it as the result of
-    // a lengthy search for something that worked right.
-    let descr = Object.getOwnPropertyDescriptor(jsobj, jskey);
-    if (descr && !descr.writable) {
-      throw new TypeError(`Cannot set read only field '${jskey}'`);
-    }
-    python_setattr(jsobj, jskey, jsval);
-    return true;
-  },
-  deleteProperty(jsobj, jskey) {
-    // We're only willing to delete properties on the python object, throw an
-    // error if user tries to write over any key of type 1. things we have to
-    // return to avoid making Javascript angry
-    if (typeof jskey === "symbol") {
-      throw new TypeError(
-        `Cannot delete read only field '${jskey.description}'`
-      );
-    }
-    let descr = Object.getOwnPropertyDescriptor(jsobj, jskey);
-    if (descr && !descr.writable) {
-      throw new TypeError(`Cannot delete read only field '${jskey}'`);
-    }
-    python_delattr(jsobj, jskey);
-    // Must return "false" if "jskey" is a nonconfigurable own property.
-    // Otherwise Javascript will throw a TypeError.
-    return !descr || descr.configurable;
-  },
-  ownKeys(jsobj) {
-    let ptrobj = _getPtr(jsobj);
-    let idresult;
-    try {
-      idresult = Module.__pyproxy_ownKeys(ptrobj);
-    } catch (e) {
-      Module.fatal_error(e);
-    }
-    if (idresult === 0) {
-      Module._pythonexc2js();
-    }
-    let result = Module.hiwire.pop_value(idresult);
-    result.push(...Reflect.ownKeys(jsobj));
-    return result;
-  },
-  apply(jsobj, jsthis, jsargs) {
-    return jsobj.apply(jsthis, jsargs);
-  },
-};
-
-/**
- * @typedef {PyProxy & Promise<Py2JsResult>} PyProxyAwaitable
- */
-=======
+    } catch (e) {
+      Module.fatal_error(e);
+    }
     if (buffer_struct_ptr === 0) {
       Module._pythonexc2js();
     }
@@ -1839,473 +1153,6 @@
 
       success = true;
       let result = Object.create(
-        Module.PyBuffer.prototype,
-        Object.getOwnPropertyDescriptors({
-          offset,
-          readonly,
-          format,
-          itemsize,
-          ndim: shape.length,
-          nbytes: numBytes,
-          shape,
-          strides,
-          data,
-          c_contiguous,
-          f_contiguous,
-          _view_ptr: view_ptr,
-          _released: false,
-        })
-      );
-      // Module.bufferFinalizationRegistry.register(result, view_ptr, result);
-      return result;
-    } finally {
-      if (!success) {
-        try {
-          Module._PyBuffer_Release(view_ptr);
-          Module._PyMem_Free(view_ptr);
-        } catch (e) {
-          Module.fatal_error(e);
-        }
-      }
-    }
-  },
-};
-
-/**
- * A class to allow access to a Python data buffers from Javascript. These are
- * produced by :any:`PyProxy.getBuffer` and cannot be constructed directly.
- * When you are done, release it with the :any:`release <PyBuffer.release>`
- * method.  See
- * `Python buffer protocol documentation
- * <https://docs.python.org/3/c-api/buffer.html>`_ for more information.
- *
- * To find the element ``x[a_1, ..., a_n]``, you could use the following code:
- *
- * .. code-block:: js
- *
- *    function multiIndexToIndex(pybuff, multiIndex){
- *       if(multindex.length !==pybuff.ndim){
- *          throw new Error("Wrong length index");
- *       }
- *       let idx = pybuff.offset;
- *       for(let i = 0; i < pybuff.ndim; i++){
- *          if(multiIndex[i] < 0){
- *             multiIndex[i] = pybuff.shape[i] - multiIndex[i];
- *          }
- *          if(multiIndex[i] < 0 || multiIndex[i] >= pybuff.shape[i]){
- *             throw new Error("Index out of range");
- *          }
- *          idx += multiIndex[i] * pybuff.stride[i];
- *       }
- *       return idx;
- *    }
- *    console.log("entry is", pybuff.data[multiIndexToIndex(pybuff, [2, 0, -1])]);
- *
- * .. admonition:: Contiguity
- *    :class: warning
- *
- *    If the buffer is not contiguous, the ``data`` TypedArray will contain
- *    data that is not part of the buffer. Modifying this data may lead to
- *    undefined behavior.
- *
- * .. admonition:: Readonly buffers
- *    :class: warning
- *
- *    If ``buffer.readonly`` is ``true``, you should not modify the buffer.
- *    Modifying a readonly buffer may lead to undefined behavior.
- *
- * .. admonition:: Converting between TypedArray types
- *    :class: warning
- *
- *    The following naive code to change the type of a typed array does not
- *    work:
- *
- *    .. code-block:: js
- *
- *        // Incorrectly convert a TypedArray.
- *        // Produces a Uint16Array that points to the entire WASM memory!
- *        let myarray = new Uint16Array(buffer.data.buffer);
- *
- *    Instead, if you want to convert the output TypedArray, you need to say:
- *
- *    .. code-block:: js
- *
- *        // Correctly convert a TypedArray.
- *        let myarray = new Uint16Array(
- *            buffer.data.buffer,
- *            buffer.data.byteOffset,
- *            buffer.data.byteLength
- *        );
- */
-Module.PyBuffer = class PyBuffer {
-  constructor() {
-    // FOR_JSDOC_ONLY is a macro that deletes its argument.
-    /**
-     * The offset of the first entry of the array. For instance if our array
-     * is 3d, then you will find ``array[0,0,0]`` at
-     * ``pybuf.data[pybuf.offset]``
-     * @type {number}
-     */
-    this.offset;
-
-    /**
-     * If the data is readonly, you should not modify it. There is no way
-     * for us to enforce this, but it may cause very weird behavior.
-     * @type {boolean}
-     */
-    this.readonly;
-
-    /**
-     * The format string for the buffer. See `the Python documentation on
-     * format strings
-     * <https://docs.python.org/3/library/struct.html#format-strings>`_.
-     * @type {string}
-     */
-    this.format;
-
-    /**
-     * How large is each entry (in bytes)?
-     * @type {number}
-     */
-    this.itemsize;
-
-    /**
-     * The number of dimensions of the buffer. If ``ndim`` is 0, the buffer
-     * represents a single scalar or struct. Otherwise, it represents an
-     * array.
-     * @type {number}
-     */
-    this.ndim;
-
-    /**
-     * The total number of bytes the buffer takes up. This is equal to
-     * ``buff.data.byteLength``.
-     * @type {number}
-     */
-    this.nbytes;
-
-    /**
-     * The shape of the buffer, that is how long it is in each dimension.
-     * The length will be equal to ``ndim``. For instance, a 2x3x4 array
-     * would have shape ``[2, 3, 4]``.
-     * @type {number[]}
-     */
-    this.shape;
-
-    /**
-     * An array of of length ``ndim`` giving the number of elements to skip
-     * to get to a new element in each dimension. See the example definition
-     * of a ``multiIndexToIndex`` function above.
-     * @type {number[]}
-     */
-    this.strides;
-
-    /**
-     * The actual data. A typed array of an appropriate size backed by a
-     * segment of the WASM memory.
-     *
-     * The ``type`` argument of :any:`getBuffer`
-     * determines which sort of `TypedArray` this is, by default
-     * :any:`getBuffer` will look at the format string to determine the most
-     * appropriate option.
-     * @type {TypedArray}
-     */
-    this.data;
-
-    /**
-     * Is it C contiguous?
-     * @type {boolean}
-     */
-    this.c_contiguous;
-
-    /**
-     * Is it Fortran contiguous?
-     * @type {boolean}
-     */
-    this.f_contiguous;
-    throw new TypeError("PyBuffer is not a constructor");
-  }
->>>>>>> c54f41d1
-
-/**
- * The Promise / javascript awaitable API.
- * @private
- */
-class PyProxyAwaitableMethods {
-  /**
-<<<<<<< HEAD
-   * This wraps __pyproxy_ensure_future and makes a function that converts a
-   * Python awaitable to a promise, scheduling the awaitable on the Python
-   * event loop if necessary.
-   * @private
-   */
-  _ensure_future() {
-    let ptrobj = _getPtr(this);
-    let resolveHandle;
-    let rejectHandle;
-    let promise = new Promise((resolve, reject) => {
-      resolveHandle = resolve;
-      rejectHandle = reject;
-    });
-    let resolve_handle_id = Module.hiwire.new_value(resolveHandle);
-    let reject_handle_id = Module.hiwire.new_value(rejectHandle);
-    let errcode;
-    try {
-      errcode = Module.__pyproxy_ensure_future(
-        ptrobj,
-        resolve_handle_id,
-        reject_handle_id
-      );
-    } catch (e) {
-      Module.fatal_error(e);
-    } finally {
-      Module.hiwire.decref(reject_handle_id);
-      Module.hiwire.decref(resolve_handle_id);
-    }
-    if (errcode === -1) {
-      Module._pythonexc2js();
-    }
-    return promise;
-  }
-  /**
-   * Runs ``asyncio.ensure_future(awaitable)``, executes
-   * ``onFulfilled(result)`` when the ``Future`` resolves successfully,
-   * executes ``onRejected(error)`` when the ``Future`` fails. Will be used
-   * implictly by ``await obj``.
-   *
-   * See the documentation for
-   * `Promise.then
-   * <https://developer.mozilla.org/en-US/docs/Web/JavaScript/Reference/Global_Objects/Promise/then>`_
-   *
-   * Present only if the proxied Python object is `awaitable
-   * <https://docs.python.org/3/library/asyncio-task.html?highlight=awaitable#awaitables>`_.
-   *
-   * @param {Function} onFulfilled A handler called with the result as an
-   * argument if the awaitable succeeds.
-   * @param {Function} onRejected A handler called with the error as an
-   * argument if the awaitable fails.
-   * @returns {Promise} The resulting Promise.
-   */
-  then(onFulfilled, onRejected) {
-    let promise = this._ensure_future();
-    return promise.then(onFulfilled, onRejected);
-  }
-  /**
-   * Runs ``asyncio.ensure_future(awaitable)`` and executes
-   * ``onRejected(error)`` if the future fails.
-   *
-   * See the documentation for
-   * `Promise.catch
-   * <https://developer.mozilla.org/en-US/docs/Web/JavaScript/Reference/Global_Objects/Promise/catch>`_.
-   *
-   * Present only if the proxied Python object is `awaitable
-   * <https://docs.python.org/3/library/asyncio-task.html?highlight=awaitable#awaitables>`_.
-   *
-   * @param {Function} onRejected A handler called with the error as an
-   * argument if the awaitable fails.
-   * @returns {Promise} The resulting Promise.
-   */
-  catch(onRejected) {
-    let promise = this._ensure_future();
-    return promise.catch(onRejected);
-  }
-  /**
-   * Runs ``asyncio.ensure_future(awaitable)`` and executes
-   * ``onFinally(error)`` when the future resolves.
-   *
-   * See the documentation for
-   * `Promise.finally
-   * <https://developer.mozilla.org/en-US/docs/Web/JavaScript/Reference/Global_Objects/Promise/finally>`_.
-   *
-   * Present only if the proxied Python object is `awaitable
-   * <https://docs.python.org/3/library/asyncio-task.html?highlight=awaitable#awaitables>`_.
-   *
-   *
-   * @param {Function} onFinally A handler that is called with zero arguments
-   * when the awaitable resolves.
-   * @returns {Promise} A Promise that resolves or rejects with the same
-   * result as the original Promise, but only after executing the
-   * ``onFinally`` handler.
-   */
-  finally(onFinally) {
-    let promise = this._ensure_future();
-    return promise.finally(onFinally);
-  }
-}
-
-/**
- * @typedef { PyProxy & PyProxyCallableMethods & ((...args : any[]) => Py2JsResult) } PyProxyCallable
- */
-class PyProxyCallableMethods {
-  apply(jsthis, jsargs) {
-    return Module.callPyObject(_getPtr(this), ...jsargs);
-  }
-  call(jsthis, ...jsargs) {
-    return Module.callPyObject(_getPtr(this), ...jsargs);
-  }
-  /**
-   * Call the function with key word arguments.
-   * The last argument must be an object with the keyword arguments.
-   */
-  callKwargs(...jsargs) {
-    if (jsargs.length === 0) {
-      throw new TypeError(
-        "callKwargs requires at least one argument (the key word argument object)"
-      );
-    }
-    let kwargs = jsargs[jsargs.length - 1];
-    if (
-      kwargs.constructor !== undefined &&
-      kwargs.constructor.name !== "Object"
-    ) {
-      throw new TypeError("kwargs argument is not an object");
-    }
-    return Module.callPyObjectKwargs(_getPtr(this), ...jsargs);
-  }
-}
-PyProxyCallableMethods.prototype.prototype = Function.prototype;
-
-let type_to_array_map = new Map([
-  ["i8", Int8Array],
-  ["u8", Uint8Array],
-  ["u8clamped", Uint8ClampedArray],
-  ["i16", Int16Array],
-  ["u16", Uint16Array],
-  ["i32", Int32Array],
-  ["u32", Uint32Array],
-  ["i32", Int32Array],
-  ["u32", Uint32Array],
-  // if these aren't available, will be globalThis.BigInt64Array will be
-  // undefined rather than raising a ReferenceError.
-  ["i64", globalThis.BigInt64Array],
-  ["u64", globalThis.BigUint64Array],
-  ["f32", Float32Array],
-  ["f64", Float64Array],
-  ["dataview", DataView],
-]);
-
-/**
- * @typedef {PyProxy & PyProxyBufferMethods} PyProxyBuffer
- */
-class PyProxyBufferMethods {
-  /**
-   * Get a view of the buffer data which is usable from Javascript. No copy is
-   * ever performed.
-   *
-   * Present only if the proxied Python object supports the `Python Buffer
-   * Protocol <https://docs.python.org/3/c-api/buffer.html>`_.
-   *
-   * We do not support suboffsets, if the buffer requires suboffsets we will
-   * throw an error. Javascript nd array libraries can't handle suboffsets
-   * anyways. In this case, you should use the :any:`toJs` api or copy the
-   * buffer to one that doesn't use suboffets (using e.g.,
-   * `numpy.ascontiguousarray
-   * <https://numpy.org/doc/stable/reference/generated/numpy.ascontiguousarray.html>`_).
-   *
-   * If the buffer stores big endian data or half floats, this function will
-   * fail without an explicit type argument. For big endian data you can use
-   * ``toJs``. `DataViews
-   * <https://developer.mozilla.org/en-US/docs/Web/JavaScript/Reference/Global_Objects/DataView>`_
-   * have support for big endian data, so you might want to pass
-   * ``'dataview'`` as the type argument in that case.
-   *
-   * @param {string=} [type] The type of the :any:`PyBuffer.data <pyodide.PyBuffer.data>` field in the
-   * output. Should be one of: ``"i8"``, ``"u8"``, ``"u8clamped"``, ``"i16"``,
-   * ``"u16"``, ``"i32"``, ``"u32"``, ``"i32"``, ``"u32"``, ``"i64"``,
-   * ``"u64"``, ``"f32"``, ``"f64``, or ``"dataview"``. This argument is
-   * optional, if absent ``getBuffer`` will try to determine the appropriate
-   * output type based on the buffer `format string
-   * <https://docs.python.org/3/library/struct.html#format-strings>`_.
-   * @returns {PyBuffer} :any:`PyBuffer <pyodide.PyBuffer>`
-   */
-  getBuffer(type) {
-    let ArrayType = undefined;
-    if (type) {
-      ArrayType = type_to_array_map.get(type);
-      if (ArrayType === undefined) {
-        throw new Error(`Unknown type ${type}`);
-      }
-    }
-    let this_ptr = _getPtr(this);
-    let buffer_struct_ptr;
-    try {
-      buffer_struct_ptr = Module.__pyproxy_get_buffer(this_ptr);
-    } catch (e) {
-      Module.fatal_error(e);
-    }
-    if (buffer_struct_ptr === 0) {
-      Module._pythonexc2js();
-    }
-
-    // This has to match the order of the fields in buffer_struct
-    let cur_ptr = buffer_struct_ptr / 4;
-    let HEAP32 = Module.HEAP32;
-    let startByteOffset = HEAP32[cur_ptr++];
-    let minByteOffset = HEAP32[cur_ptr++];
-    let maxByteOffset = HEAP32[cur_ptr++];
-
-    let readonly = !!HEAP32[cur_ptr++];
-    let format_ptr = HEAP32[cur_ptr++];
-    let itemsize = HEAP32[cur_ptr++];
-    let shape = Module.hiwire.pop_value(HEAP32[cur_ptr++]);
-    let strides = Module.hiwire.pop_value(HEAP32[cur_ptr++]);
-
-    let view_ptr = HEAP32[cur_ptr++];
-    let c_contiguous = !!HEAP32[cur_ptr++];
-    let f_contiguous = !!HEAP32[cur_ptr++];
-
-    let format = Module.UTF8ToString(format_ptr);
-    try {
-      Module._PyMem_Free(buffer_struct_ptr);
-    } catch (e) {
-      Module.fatal_error(e);
-    }
-
-    let success = false;
-    try {
-      let bigEndian = false;
-      if (ArrayType === undefined) {
-        [ArrayType, bigEndian] = Module.processBufferFormatString(
-          format,
-          " In this case, you can pass an explicit type argument."
-        );
-      }
-      let alignment = parseInt(ArrayType.name.replace(/[^0-9]/g, "")) / 8 || 1;
-      if (bigEndian && alignment > 1) {
-        throw new Error(
-          "Javascript has no native support for big endian buffers. " +
-            "In this case, you can pass an explicit type argument. " +
-            "For instance, `getBuffer('dataview')` will return a `DataView`" +
-            "which has native support for reading big endian data." +
-            "Alternatively, toJs will automatically convert the buffer " +
-            "to little endian."
-        );
-      }
-      let numBytes = maxByteOffset - minByteOffset;
-      if (
-        numBytes !== 0 &&
-        (startByteOffset % alignment !== 0 ||
-          minByteOffset % alignment !== 0 ||
-          maxByteOffset % alignment !== 0)
-      ) {
-        throw new Error(
-          `Buffer does not have valid alignment for a ${ArrayType.name}`
-        );
-      }
-      let numEntries = numBytes / alignment;
-      let offset = (startByteOffset - minByteOffset) / alignment;
-      let data;
-      if (numBytes === 0) {
-        data = new ArrayType();
-      } else {
-        data = new ArrayType(HEAP32.buffer, minByteOffset, numEntries);
-      }
-      for (let i of strides.keys()) {
-        strides[i] /= alignment;
-      }
-
-      success = true;
-      let result = Object.create(
         PyBuffer.prototype,
         Object.getOwnPropertyDescriptors({
           offset,
@@ -2499,10 +1346,6 @@
   /**
    * Release the buffer. This allows the memory to be reclaimed.
    */
-=======
-   * Release the buffer. This allows the memory to be reclaimed.
-   */
->>>>>>> c54f41d1
   release() {
     if (this._released) {
       return;
@@ -2517,11 +1360,7 @@
     this._released = true;
     this.data = null;
   }
-<<<<<<< HEAD
-}
-=======
-};
->>>>>>> c54f41d1
+}
 
 // A special proxy that we use to wrap pyodide.globals to allow property
 // access like `pyodide.globals.x`.
@@ -2531,17 +1370,10 @@
   "will be removed in version 0.18.0. Use pyodide.globals.get('key'), " +
   "pyodide.globals.set('key', value), pyodide.globals.delete('key') instead.";
 let NamespaceProxyHandlers = {
-<<<<<<< HEAD
   has(obj, key) {
     return Reflect.has(obj, key) || obj.has(key);
   },
   get(obj, key) {
-=======
-  has: function (obj, key) {
-    return Reflect.has(obj, key) || obj.has(key);
-  },
-  get: function (obj, key) {
->>>>>>> c54f41d1
     if (Reflect.has(obj, key)) {
       return Reflect.get(obj, key);
     }
@@ -2552,11 +1384,7 @@
     }
     return result;
   },
-<<<<<<< HEAD
   set(obj, key, value) {
-=======
-  set: function (obj, key, value) {
->>>>>>> c54f41d1
     if (Reflect.has(obj, key)) {
       throw new Error(`Cannot set read only field ${key}`);
     }
@@ -2566,11 +1394,7 @@
     }
     obj.set(key, value);
   },
-<<<<<<< HEAD
   ownKeys(obj) {
-=======
-  ownKeys: function (obj) {
->>>>>>> c54f41d1
     let result = new Set(Reflect.ownKeys(obj));
     let iter = obj.keys();
     for (let key of iter) {
@@ -2581,12 +1405,6 @@
   },
 };
 
-<<<<<<< HEAD
 export function wrapNamespace(ns) {
   return new Proxy(ns, NamespaceProxyHandlers);
-}
-=======
-Module.wrapNamespace = function wrapNamespace(ns) {
-  return new Proxy(ns, NamespaceProxyHandlers);
-};
->>>>>>> c54f41d1
+}