--- conflicted
+++ resolved
@@ -191,6 +191,7 @@
   }
   try {
     Module._Py_DecRef(ptrobj);
+    trace_pyproxy_dealloc(this);
   } catch (e) {
     Module.fatal_error(e);
   }
@@ -291,23 +292,8 @@
    *        destroyed".
    */
   destroy(destroyed_msg) {
-<<<<<<< HEAD
     if (!this.$$.borrowed) {
       Module.pyproxy_destroy(this, destroyed_msg);
-=======
-    let ptrobj = _getPtr(this);
-    Module.finalizationRegistry.unregister(this);
-    // Maybe the destructor will call Javascript code that will somehow try
-    // to use this proxy. Mark it deleted before decrementing reference count
-    // just in case!
-    this.$$.ptr = null;
-    this.$$.destroyed_msg = destroyed_msg;
-    try {
-      Module._Py_DecRef(ptrobj);
-      trace_pyproxy_dealloc(this);
-    } catch (e) {
-      Module.fatal_error(e);
->>>>>>> 2e047522
     }
   }
   /**
