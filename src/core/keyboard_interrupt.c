--- conflicted
+++ resolved
@@ -14,16 +14,11 @@
   if (unlikely(callback_clock == 0)) {
     callback_clock = 50;
     int interrupt_buffer = EM_ASM_INT({
-<<<<<<< HEAD
-      let result = Module.interrupt_buffer[0];
-      Module.interrupt_buffer[0] = 0;
-      if (result) {
-        Module.webloopHandleInterrupt();
-      }
-=======
       let result = API.interrupt_buffer[0];
       API.interrupt_buffer[0] = 0;
->>>>>>> 391c43e6
+      if (result) {
+        API.webloopHandleInterrupt();
+      }
       return result;
     });
     if (unlikely(interrupt_buffer == 2)) {
