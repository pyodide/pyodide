--- conflicted
+++ resolved
@@ -16,14 +16,11 @@
 // standard Javascript numbers (python2js_buffer_recursive)
 
 // clang-format off
-<<<<<<< HEAD
-=======
 /**
  * A simple helper function that puts the arguments into a Javascript object
  * (for readability) and looks up the conversion function, then calls into
  * python2js_buffer_recursive.
  */
->>>>>>> b4b3225b
 EM_JS_REF(JsRef, _python2js_buffer_inner, (
   void* buf,
   Py_ssize_t itemsize,
@@ -48,8 +45,6 @@
 });
 // clang-format on
 
-<<<<<<< HEAD
-=======
 /**
  * Convert a buffer. To get the data out of the Py_buffer without relying on the
  * exact memory layout of Py_buffer, we need to do this in C. After pulling the
@@ -57,7 +52,6 @@
  * the base case for the recursion and then calls the main js function
  * _python2js_buffer_recursive (defined in python2js_buffer.js).
  */
->>>>>>> b4b3225b
 JsRef
 _python2js_buffer(PyObject* x)
 {
