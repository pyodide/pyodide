--- conflicted
+++ resolved
@@ -33,15 +33,6 @@
 int
 main(int argc, char** argv)
 {
-<<<<<<< HEAD
-#ifdef TEST
-  EM_ASM({
-    Module.TestEntrypoints = {};
-    Module.TestEntrypoints.test_entrypoints = function() { return "It works!"; }
-  });
-#endif
-  hiwire_setup();
-=======
   if (alignof(JsRef) != alignof(int)) {
     FATAL_ERROR("JsRef doesn't have the same alignment as int.");
   }
@@ -50,7 +41,6 @@
   }
   TRY_INIT(hiwire);
 
->>>>>>> aacaac84
   setenv("PYTHONHOME", "/", 0);
 
   Py_InitializeEx(0);
