--- conflicted
+++ resolved
@@ -34,12 +34,9 @@
 int
 main(int argc, char** argv)
 {
-<<<<<<< HEAD
 #ifdef TEST
   TRY_INIT(testing);
 #endif
-  hiwire_setup();
-=======
   if (alignof(JsRef) != alignof(int)) {
     FATAL_ERROR("JsRef doesn't have the same alignment as int.");
   }
@@ -48,7 +45,6 @@
   }
   TRY_INIT(hiwire);
 
->>>>>>> a4f4f458
   setenv("PYTHONHOME", "/", 0);
 
   Py_InitializeEx(0);
