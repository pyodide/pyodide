--- conflicted
+++ resolved
@@ -138,7 +138,7 @@
     sys.meta_path.append(jsfinder)
 
 
-UNVENDORED_STDLIBS = {"distutils", "_ssl", "_lzma"}
+UNVENDORED_STDLIBS = {"distutils", "ssl", "lzma", "sqlite3"}
 UNVENDORED_STDLIBS_AND_TEST = UNVENDORED_STDLIBS | {"test"}
 
 
@@ -154,19 +154,7 @@
     def __init__(self) -> None:
         # `test`` is not a stdlib module, but we unvendors in anyway.
         self.stdlibs = sys.stdlib_module_names | {"test"}
-
-<<<<<<< HEAD
         self.unvendored_stdlibs = UNVENDORED_STDLIBS_AND_TEST & self.stdlibs
-=======
-        # TODO: put list of unvendored stdlibs to somewhere else?
-        self.unvendored_stdlibs = {
-            "distutils",
-            "test",
-            "ssl",
-            "lzma",
-            "sqlite3",
-        } & self.stdlibs
->>>>>>> 67aa1686
 
     def find_spec(
         self,
