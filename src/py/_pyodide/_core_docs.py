--- conflicted
+++ resolved
@@ -652,12 +652,6 @@
 
     _js_type_flags = ["IS_GENERATOR"]
 
-    def __next__(self):
-        pass
-
-    def __iter__(self):
-        pass
-
     def send(self, value: Any) -> Any:
         """
         Resumes the execution and "sends" a value into the generator function.
@@ -711,7 +705,6 @@
         an exception or normal exit.
         """
 
-<<<<<<< HEAD
     def __next__(self) -> Any:
         raise NotImplementedError
 
@@ -729,19 +722,17 @@
     url: str
 
     def clone(self) -> "JsFetchResponse":
-        ...
+        raise NotImplementedError
 
     async def arrayBuffer(self) -> JsBuffer:
-        ...
+        raise NotImplementedError
 
     async def text(self) -> str:
-        ...
+        raise NotImplementedError
 
     async def json(self) -> JsProxy:
-        ...
-
-=======
->>>>>>> 1bb9eece
+        raise NotImplementedError
+
 
 # from pyproxy.c
 
