--- conflicted
+++ resolved
@@ -467,7 +467,6 @@
         """
 
 
-<<<<<<< HEAD
 class JsTypedArray(JsBuffer, JsArray):
     _js_type_flags = ["IS_TYPEDARRAY"]
     BYTES_PER_ELEMENT: int
@@ -480,9 +479,7 @@
     buffer: JsBuffer
 
 
-=======
 @Mapping.register
->>>>>>> 0c3545f0
 class JsMap(JsProxy):
     """A JavaScript Map
 
