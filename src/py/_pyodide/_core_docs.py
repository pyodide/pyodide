import sys
from collections.abc import (
    AsyncIterator,
    Callable,
    ItemsView,
    Iterable,
    Iterator,
    KeysView,
    Mapping,
    MutableMapping,
    Sequence,
    ValuesView,
)
from functools import reduce
from types import TracebackType
from typing import IO, Any, Awaitable, Generic, TypeVar, overload

# All docstrings for public `core` APIs should be extracted from here. We use
# the utilities in `docstring.py` and `docstring.c` to format them
# appropriately.

# Sphinx uses __name__ to determine the paths and such. It looks better for it
# to refer to e.g., `pyodide.JsProxy` than `_pyodide._core_docs.JsProxy`.
#
# Use an empty name for the module of the type variables to prevent long
# qualified names for the type variables from appearing in the docs.
_save_name = __name__
__name__ = ""

T = TypeVar("T")
KT = TypeVar("KT")  # Key type.
VT = TypeVar("VT")  # Value type.
Tco = TypeVar("Tco", covariant=True)  # Any type covariant containers.
Vco = TypeVar("Vco", covariant=True)  # Any type covariant containers.
VTco = TypeVar("VTco", covariant=True)  # Value type covariant containers.
Tcontra = TypeVar("Tcontra", contravariant=True)  # Ditto contravariant.

__name__ = "pyodide.ffi"

_js_flags: dict[str, int] = {}


def _binor_reduce(l: Iterable[int]) -> int:
    return reduce(lambda x, y: x | y, l)


def _process_flag_expression(e: str) -> int:
    return _binor_reduce(_js_flags[x.strip()] for x in e.split("|"))


class _JsProxyMetaClass(type):
    def __instancecheck__(cls, instance):
        """Override for isinstance(instance, cls)."""
        # TODO: add support for user-generated subclasses with custom instance
        # checks
        # e.g., could check for a fetch response with x.constructor.name == "Response"
        # or Object.prototype.toString.call(x) == "[object Response]".
        return cls.__subclasscheck__(type(instance))

    def __subclasscheck__(cls, subclass):
        # TODO: This works for now but maybe there is a better or cleaner way to
        # do this.
        if type.__subclasscheck__(cls, subclass):
            return True
        if not hasattr(subclass, "_js_type_flags"):
            return False
        # For the "synthetic" subtypes defined in this file, we define
        # _js_type_flags as a string. We look these up in the _js_flags dict to
        # convert to a number.
        cls_flags = cls._js_type_flags  # type:ignore[attr-defined]
        if isinstance(cls_flags, int):
            cls_flags = [cls_flags]
        else:
            cls_flags = [_process_flag_expression(f) for f in cls_flags]

        subclass_flags = subclass._js_type_flags
        if not isinstance(subclass_flags, int):
            subclass_flags = _binor_reduce(_js_flags[f] for f in subclass_flags)

        return any(cls_flag & subclass_flags == cls_flag for cls_flag in cls_flags)


# We want to raise an error if someone tries to instantiate JsProxy directly
# since it doesn't mean anything. But we have a few reasons to do so internally.
# So we raise an error unless this private token is passed as an argument.
_instantiate_token = object()


class JsProxy(metaclass=_JsProxyMetaClass):
    """A proxy to make a JavaScript object behave like a Python object

    For more information see the :ref:`type-translations` documentation. In
    particular, see
    :ref:`the list of __dunder__ methods <type-translations-jsproxy>`
    that are (conditionally) implemented on :any:`JsProxy`.
    """

    _js_type_flags: Any = 0

    def __new__(cls, arg=None, *args, **kwargs):
        if arg is _instantiate_token:
            return super().__new__(cls)
        raise TypeError(f"{cls.__name__} cannot be instantiated.")

    @property
    def js_id(self) -> int:
        """An id number which can be used as a dictionary/set key if you want to
        key on JavaScript object identity.

        If two `JsProxy` are made with the same backing JavaScript object, they
        will have the same `js_id`.
        """
        return 0

    @property
    def typeof(self) -> str:
        """Returns the JavaScript type of the JsProxy.

        Corresponds to `typeof obj;` in JavaScript. You may also be interested
        in the `constuctor` attribute which returns the type as an object.
        """
        return "object"

    def object_entries(self) -> "JsProxy":
        "The JavaScript API ``Object.entries(object)``"
        raise NotImplementedError

    def object_keys(self) -> "JsProxy":
        "The JavaScript API ``Object.keys(object)``"
        raise NotImplementedError

    def object_values(self) -> "JsProxy":
        "The JavaScript API ``Object.values(object)``"
        raise NotImplementedError

    def as_object_map(self) -> "JsMutableMap[str, Any]":
        """Returns a new JsProxy that treats the object as a map.

        The methods :py:func:`~operator.__getitem__`,
        :py:func:`~operator.__setitem__`, :py:func:`~operator.__contains__`,
        :py:meth:`~object.__len__`, etc will perform lookups via ``object[key]``
        or similar.

        Note that ``len(x.as_object_map())`` evaluates in O(n) time (it iterates
        over the object and counts how many ownKeys it has). If you need to
        compute the length in O(1) time, use a real ``Map`` instead.
        """
        raise NotImplementedError

    def new(self, *args: Any, **kwargs: Any) -> "JsProxy":
        """Construct a new instance of the JavaScript object"""
        raise NotImplementedError

    def to_py(
        self,
        *,
        depth: int = -1,
        default_converter: Callable[
            ["JsProxy", Callable[["JsProxy"], Any], Callable[["JsProxy", Any], None]],
            Any,
        ]
        | None = None,
    ) -> Any:
        """Convert the :class:`JsProxy` to a native Python object as best as
        possible.

        See :ref:`type-translations-jsproxy-to-py` for more information.

        Parameters
        ----------
        depth:
            You can use this argument to limit the depth of the conversion. If a
            shallow conversion is desired, set `depth` to 1.

        default_converter:

            If present, this will be invoked whenever Pyodide does not have some
            built in conversion for the object. If ``default_converter`` raises
            an error, the error will be allowed to propagate. Otherwise, the
            object returned will be used as the conversion.
            ``default_converter`` takes three arguments. The first argument is
            the value to be converted.

        Examples
        --------

        Here are a couple examples of converter functions. In addition to the
        normal conversions, convert ``Date`` to ``datetime``:

        .. code-block:: python

            from datetime import datetime
            def default_converter(value, _ignored1, _ignored2):
                if value.constructor.name == "Date":
                    return datetime.fromtimestamp(d.valueOf()/1000)
                return value

        Don't create any JsProxies, require a complete conversion or raise an error:

        .. code-block:: python

            def default_converter(_value, _ignored1, _ignored2):
                raise Exception("Failed to completely convert object")

        The second and third arguments are only needed for converting
        containers. The second argument is a conversion function which is used
        to convert the elements of the container with the same settings. The
        third argument is a "cache" function which is needed to handle self
        referential containers. Consider the following example. Suppose we have
        a Javascript ``Pair`` class:

        .. code-block:: javascript

            class Pair {
                constructor(first, second){
                    this.first = first;
                    this.second = second;
                }
            }

        We can use the following ``default_converter`` to convert ``Pair`` to ``list``:

        .. code-block:: python

            def default_converter(value, convert, cache):
                if value.constructor.name != "Pair":
                    return value
                result = []
                cache(value, result);
                result.append(convert(value.first))
                result.append(convert(value.second))
                return result

        Note that we have to cache the conversion of ``value`` before converting
        ``value.first`` and ``value.second``. To see why, consider a self
        referential pair:

        .. code-block:: javascript

            let p = new Pair(0, 0);
            p.first = p;

        Without ``cache(value, result);``, converting ``p`` would lead to an
        infinite recurse. With it, we can successfully convert ``p`` to a list
        such that ``l[0] is l``.
        """
        raise NotImplementedError


class JsDoubleProxy(JsProxy):
    """A double proxy created with :any:`create_proxy`."""

    _js_type_flags = ["IS_DOUBLE_PROXY"]

    def destroy(self) -> None:
        """Destroy the proxy."""
        pass

    def unwrap(self) -> Any:
        """Unwrap a double proxy created with :any:`create_proxy` into the
        wrapped Python object.
        """
        raise NotImplementedError


class JsPromise(JsProxy):
    """A JsProxy of a promise (or some other awaitable JavaScript object).

    A JavaScript object is considered to be a Promise if it has a "then" method.
    """

    _js_type_flags = ["IS_AWAITABLE"]

    def then(
        self, onfulfilled: Callable[[Any], Any], onrejected: Callable[[Any], Any]
    ) -> "JsPromise":
        """The ``Promise.then`` API, wrapped to manage the lifetimes of the
        handlers.

        Pyodide will automatically release the references to the handlers
        when the promise resolves.
        """
        raise NotImplementedError

    def catch(self, onrejected: Callable[[Any], Any], /) -> "JsPromise":
        """The ``Promise.catch`` API, wrapped to manage the lifetimes of the
        handler.

        Pyodide will automatically release the references to the handler
        when the promise resolves.
        """
        raise NotImplementedError

    def finally_(self, onfinally: Callable[[Any], Any], /) -> "JsPromise":
        """The ``Promise.finally`` API, wrapped to manage the lifetimes of
        the handler.

        Pyodide will automatically release the references to the handler
        when the promise resolves. Note the trailing underscore in the name;
        this is needed because ``finally`` is a reserved keyword in Python.
        """
        raise NotImplementedError


class JsBuffer(JsProxy):
    """A JsProxy of an array buffer or array buffer view"""

    _js_type_flags = ["IS_BUFFER"]
    # There are no types for buffers:
    # https://github.com/python/typing/issues/593
    # https://bugs.python.org/issue27501
    # This is just for docs so lets just make something up?

    # Argument should be a buffer.
    # See https://github.com/python/typing/issues/593
    def assign(self, rhs: Any, /) -> None:
        """Assign from a Python buffer into the JavaScript buffer."""

    # Argument should be a buffer.
    # See https://github.com/python/typing/issues/593
    def assign_to(self, to: Any, /) -> None:
        """Assign to a Python buffer from the JavaScript buffer."""

    def to_memoryview(self) -> memoryview:
        """Convert a buffer to a memoryview.

        Copies the data once. This currently has the same effect as :any:`to_py`.
        """
        raise NotImplementedError

    def to_bytes(self) -> bytes:
        """Convert a buffer to a bytes object.

        Copies the data once.
        """
        raise NotImplementedError

    def to_file(self, file: IO[bytes] | IO[str], /) -> None:
        """Writes a buffer to a file.

        Will write the entire contents of the buffer to the current position of
        the file.

        Example
        -------
        >>> import pytest; pytest.skip()
        >>> from js import Uint8Array
        >>> x = Uint8Array.new(range(10))
        >>> with open('file.bin', 'wb') as fh:
        ...    x.to_file(fh)
        which is equivalent to,
        >>> with open('file.bin', 'wb') as fh:
        ...    data = x.to_bytes()
        ...    fh.write(data)
        but the latter copies the data twice whereas the former only copies the
        data once.
        """

    def from_file(self, file: IO[bytes] | IO[str], /) -> None:
        """Reads from a file into a buffer.

        Will try to read a chunk of data the same size as the buffer from
        the current position of the file.

        Example
        -------
        >>> import pytest; pytest.skip()
        >>> from js import Uint8Array
        >>> # the JsProxy need to be pre-allocated
        >>> x = Uint8Array.new(range(10))
        >>> with open('file.bin', 'rb') as fh:
        ...    x.read_file(fh)
        which is equivalent to
        >>> x = Uint8Array.new(range(10))
        >>> with open('file.bin', 'rb') as fh:
        ...    chunk = fh.read(size=x.byteLength)
        ...    x.assign(chunk)
        but the latter copies the data twice whereas the former only copies the
        data once.
        """

    def _into_file(self, file: IO[bytes] | IO[str], /) -> None:
        """Will write the entire contents of a buffer into a file using
        ``canOwn : true`` without any copy. After this, the buffer cannot be
        used again.

        If ``file`` is not empty, its contents will be overwritten!

        Only ``MEMFS`` cares about the ``canOwn`` flag, other file systems will
        just ignore it.


        Example
        -------
        >>> import pytest; pytest.skip()
        >>> from js import Uint8Array
        >>> x = Uint8Array.new(range(10))
        >>> with open('file.bin', 'wb') as fh:
        ...    x._into_file(fh)
        which is similar to
        >>> with open('file.bin', 'wb') as fh:
        ...    data = x.to_bytes()
        ...    fh.write(data)
        but the latter copies the data once whereas the former doesn't copy the
        data.
        """

    def to_string(self, encoding: str | None = None) -> str:
        """Convert a buffer to a string object.

        Copies the data twice.

        The encoding argument will be passed to the Javascript `TextDecoder
        <(https://developer.mozilla.org/en-US/docs/Web/API/TextDecoder)>`_
        constructor. It should be one of the encodings listed in `the table here
        <https://encoding.spec.whatwg.org/#names-and-labels>`_. The default
        encoding is utf8.
        """
        raise NotImplementedError


class JsArray(JsProxy, Generic[T]):
    """A JsProxy of an array, node list, or typed array"""

    _js_type_flags = ["IS_ARRAY", "IS_NODE_LIST", "IS_TYPEDARRAY"]

    def __getitem__(self, idx: int | slice) -> T:
        raise NotImplementedError

    def __setitem__(self, idx: int | slice, value: T) -> None:
        pass

    def __delitem__(self, idx: int | slice) -> None:
        pass

    def __len__(self) -> int:
        return 0

    def extend(self, other: Iterable[T]) -> None:
        """Extend array by appending elements from the iterable."""

    def __reversed__(self) -> Iterator[T]:
        """Return a reverse iterator over the Array."""
        raise NotImplementedError

    def pop(self, /, index: int = -1) -> T:
        """Remove and return item at index (default last).

        Raises IndexError if list is empty or index is out of range.
        """
        raise NotImplementedError

    def push(self, /, object: T) -> None:
        pass

    def append(self, /, object: T) -> None:
        """Append object to the end of the list."""

    def index(self, /, value: T, start: int = 0, stop: int = sys.maxsize) -> int:
        """Return first index of value.

        Raises ValueError if the value is not present.
        """
        raise NotImplementedError

    def count(self, /, x: T) -> int:
        """Return the number of times x appears in the list."""
        raise NotImplementedError

    def reverse(self) -> None:
        """Reverse the array in place.

        Present only if the wrapped Javascript object is an array.
        """

    def to_py(
        self,
        *,
        depth: int = -1,
        default_converter: Callable[
            ["JsProxy", Callable[["JsProxy"], Any], Callable[["JsProxy", Any], None]],
            Any,
        ]
        | None = None,
    ) -> list[Any]:
        raise NotImplementedError


class JsTypedArray(JsBuffer, JsArray[int]):
    _js_type_flags = ["IS_TYPEDARRAY"]
    BYTES_PER_ELEMENT: int

    def subarray(
        self, start: int | None = None, stop: int | None = None
    ) -> "JsTypedArray":
        raise NotImplementedError

    buffer: JsBuffer


@Mapping.register
class JsMap(JsProxy, Generic[KT, VTco]):
    """A JavaScript Map

    To be considered a map, a JavaScript object must have a ``.get`` method, it
    must have a ``.size`` or a ``.length`` property which is a number
    (idiomatically it should be called ``.size``) and it must be iterable.
    """

    _js_type_flags = ["HAS_GET | HAS_LENGTH | IS_ITERABLE", "IS_OBJECT_MAP"]

    def __getitem__(self, idx: KT) -> VTco:
        raise NotImplementedError

    def __len__(self) -> int:
        return 0

    def __iter__(self) -> KT:
        raise NotImplementedError

    def __contains__(self, idx: KT) -> bool:
        raise NotImplementedError

    def keys(self) -> KeysView[KT]:
        """Return a :any:`KeysView` for the map."""
        raise NotImplementedError

    def items(self) -> ItemsView[KT, VTco]:
        """Return a :any:`ItemsView` for the map."""
        raise NotImplementedError

    def values(self) -> ValuesView[VTco]:
        """Return a :any:`ValuesView` for the map."""
        raise NotImplementedError

    @overload
    def get(self, key: KT) -> VTco | None:
        ...

    @overload
    def get(self, key: KT, default: VTco | T) -> VTco | T:
        ...

    def get(self, key, default=None):
        """If key in self, returns self[key]. Otherwise returns default."""
        raise NotImplementedError


@MutableMapping.register
class JsMutableMap(JsMap[KT, VT], Generic[KT, VT]):
    """A JavaScript mutable map

    To be considered a mutable map, a JavaScript object must have a ``.get``
    method, a ``.has`` method, a ``.size`` or a ``.length`` property which is a
    number (idiomatically it should be called ``.size``) and it must be
    iterable.

    Instances of the JavaScript builtin ``Map`` class are ``JsMutableMap`` s.
    Also proxies returned by :any:`JsProxy.as_object_map` are instances of
    ``JsMap`` .
    """

    _js_type_flags = ["HAS_GET | HAS_SET | HAS_LENGTH | IS_ITERABLE", "IS_OBJECT_MAP"]

    @overload
    def pop(self, __key: KT) -> VT:
        ...

    @overload
    def pop(self, __key: KT, __default: VT | T = ...) -> VT | T:
        ...

    def pop(self, key, default=None):
        """If key in self, return self[key] and remove key from self. Otherwise
        returns default.
        """
        raise NotImplementedError

    def setdefault(self, key: KT, default: VT | None = None) -> VT:
        """If key in self, return self[key]. Otherwise
        sets self[key] = default and returns default.
        """
        raise NotImplementedError

    def popitem(self) -> tuple[KT, KT]:
        """Remove some arbitrary key, value pair from the map and returns the
        (key, value) tuple.
        """
        raise NotImplementedError

    def clear(self) -> None:
        """Empty out the map entirely."""

    @overload
    def update(self, __m: Mapping[KT, VT], **kwargs: VT) -> None:
        ...

    @overload
    def update(self, __m: Iterable[tuple[KT, VT]], **kwargs: VT) -> None:
        ...

    @overload
    def update(self, **kwargs: VT) -> None:
        ...

    def update(self, other, **kwargs):
        """Updates self from other and kwargs.

        If ``other`` is present and is a :any:`Mapping` or has a ``keys`` method, does

        .. code-block:: python

            for k in other:
                self[k] = other[k]

        If ``other`` is present and lacks a ``keys`` method, does

        .. code-block:: python

            for (k, v) in other:
                self[k] = v

        In all cases this is followed by:

        .. code-block:: python

            for (k, v) in kwargs.items():
                self[k] = v

        """

    def __setitem__(self, idx: KT, value: VT) -> None:
        pass

    def __delitem__(self, idx: KT) -> None:
        return None


class JsIterator(JsProxy, Generic[Tco]):
    """A JsProxy of a JavaScript iterator.

    An object is a JsIterator if it has a `next` method and either has a
    Symbol.iterator or has no Symbol.asyncIterator.
    """

    _js_type_flags = ["IS_ITERATOR"]

    def __next__(self) -> Tco:
        raise NotImplementedError

    def __iter__(self) -> Iterator[Tco]:
        raise NotImplementedError


class JsAsyncIterator(JsProxy, Generic[Tco]):
    """A JsProxy of a JavaScript async iterator.

    An object is a JsAsyncIterator if it has a `next` method and either has a
    Symbol.asyncIterator or has no Symbol.iterator.
    """

    _js_type_flags = ["IS_ASYNC_ITERATOR"]

    def __anext__(self) -> Awaitable[Tco]:
        raise NotImplementedError

    def __aiter__(self) -> AsyncIterator[Tco]:
        raise NotImplementedError


class JsIterable(JsProxy, Generic[Tco]):
    """A JavaScript iterable object

    A JavaScript object is iterable if it has a ``Symbol.iterator`` method.
    """

    _js_type_flags = ["IS_ITERABLE"]

    def __iter__(self) -> Iterator[Tco]:
        raise NotImplementedError


class JsAsyncIterable(JsProxy, Generic[Tco]):
    """A JavaScript async iterable object

    A JavaScript object is async iterable if it has a ``Symbol.asyncIterator`` method.
    """

    _js_type_flags = ["IS_ASYNC_ITERABLE"]

    def __aiter__(self) -> AsyncIterator[Tco]:
        raise NotImplementedError


class JsGenerator(JsIterable[Tco], Generic[Tco, Tcontra, Vco]):
    """A JavaScript generator

    A JavaScript object is treated as a generator if its
    `Symbol.toStringTag <https://developer.mozilla.org/en-US/docs/Web/JavaScript/Reference/Global_Objects/Symbol/toStringTag>`_
    is ``"Generator"``. Most likely this will be because it is a true
    `generator <https://developer.mozilla.org/en-US/docs/Web/JavaScript/Reference/Global_Objects/Generator>`_
    produced by the JavaScript runtime, but it may be a custom object trying
    hard to pretend to be a generator. It should have
    `next <https://developer.mozilla.org/en-US/docs/Web/JavaScript/Reference/Global_Objects/Generator/next>`_,
    `return <https://developer.mozilla.org/en-US/docs/Web/JavaScript/Reference/Global_Objects/Generator/return>`_, and
    `throw <https://developer.mozilla.org/en-US/docs/Web/JavaScript/Reference/Global_Objects/Generator/throw>`_ methods.
    """

    _js_type_flags = ["IS_GENERATOR"]

    def send(self, value: Tcontra) -> Tco:
        """
        Resumes the execution and "sends" a value into the generator function.

        The ``value`` argument becomes the result of the current yield
        expression. The ``send()`` method returns the next value yielded by the
        generator, or raises :any:`StopIteration` if the generator exits without
        yielding another value. When ``send()`` is called to start the
        generator, the argument will be ignored. Unlike in Python, we cannot
        detect that the generator hasn't started yet, and no error will be
        thrown if the argument of a not-started generator is not ``None``.
        """
        raise NotImplementedError

    @overload
    def throw(
        self,
        __typ: type[BaseException],
        __val: BaseException | object = ...,
        __tb: TracebackType | None = ...,
    ) -> Tco:
        ...

    @overload
    def throw(
        self, __typ: BaseException, __val: None = ..., __tb: TracebackType | None = ...
    ) -> Tco:
        ...

    def throw(
        self,
        type,
        value,
        traceback,
    ):
        """
        Raises an exception at the point where the generator was paused, and
        returns the next value yielded by the generator function.

        If the generator exits without yielding another value, a
        :any:`StopIteration` exception is raised. If the generator function does
        not catch the passed-in exception, or raises a different exception, then
        that exception propagates to the caller.

        In typical use, this is called with a single exception instance similar
        to the way the raise keyword is used.

        For backwards compatibility, however, the second signature is supported,
        following a convention from older versions of Python. The type argument
        should be an exception class, and value should be an exception instance.
        If the value is not provided, the type constructor is called to get an
        instance. If traceback is provided, it is set on the exception,
        otherwise any existing ``__traceback__`` attribute stored in value may
        be cleared.
        """
        raise NotImplementedError

    def close(self) -> None:
        """Raises a :any:`GeneratorExit` at the point where the generator
        function was paused.

        If the generator function then exits gracefully, is already closed, or
        raises :any:`GeneratorExit` (by not catching the exception), close
        returns to its caller. If the generator yields a value, a
        :any:`RuntimeError` is raised. If the generator raises any other
        exception, it is propagated to the caller. close() does nothing if the
        generator has already exited due to an exception or normal exit.
        """

    def __next__(self) -> Tco:
        raise NotImplementedError

    def __iter__(self) -> "JsGenerator[Tco, Tcontra, Vco]":
        raise NotImplementedError


class JsFetchResponse(JsProxy):
    bodyUsed: bool
    ok: bool
    redirected: bool
    status: int
    statusText: str
    type: str
    url: str

    def clone(self) -> "JsFetchResponse":
        raise NotImplementedError

    async def arrayBuffer(self) -> JsBuffer:
        raise NotImplementedError

    async def text(self) -> str:
        raise NotImplementedError

    async def json(self) -> JsProxy:
        raise NotImplementedError


class JsAsyncGenerator(JsAsyncIterable[Tco], Generic[Tco, Tcontra, Vco]):
    """A JavaScript async generator

    A JavaScript object is treated as an async generator if it's
    `Symbol.toStringTag <https://developer.mozilla.org/en-US/docs/Web/JavaScript/Reference/Global_Objects/Symbol/toStringTag>`_
    is ``"AsyncGenerator"``. Most likely this will be because it is a true async
    generator produced by the JavaScript runtime, but it may be a custom object
    trying hard to pretend to be an async generator. It should have ``next``,
    ``return``, and ``throw`` methods.
    """

    _js_type_flags = ["IS_ASYNC_GENERATOR"]

    def __anext__(self) -> Awaitable[Tco]:
        raise NotImplementedError

    def __aiter__(self) -> "JsAsyncGenerator[Tco, Tcontra, Vco]":
        raise NotImplementedError

    def asend(self, value: Tcontra) -> Awaitable[Tco]:
        """Resumes the execution and "sends" a value into the async generator
        function.

        The ``value`` argument becomes the result of the current yield
        expression. The awaitable returned by the asend() method will return the
        next value yielded by the generator or raises :any:`StopAsyncIteration`
        if the asynchronous generator returns. If the generator returned a
        value, this value is discarded (because in Python async generators
        cannot return a value).

        When ``asend()`` is called to start the generator, the argument will be
        ignored. Unlike in Python, we cannot detect that the generator hasn't
        started yet, and no error will be thrown if the argument of a
        not-started generator is not ``None``.
        """
        raise NotImplementedError

    @overload
    def athrow(
        self,
        __typ: type[BaseException],
        __val: BaseException | object = ...,
        __tb: TracebackType | None = ...,
    ) -> Awaitable[Tco]:
        ...

    @overload
    def athrow(
        self, __typ: BaseException, __val: None = ..., __tb: TracebackType | None = ...
    ) -> Awaitable[Tco]:
        ...

    def athrow(
        self,
        type,
        value,
        traceback,
    ):
        """Resumes the execution and raises an exception at the point where the
        generator was paused.

        The awaitable returned by the asend() method will return the next value
        yielded by the generator or raises :any:`StopAsyncIteration` if the
        asynchronous generator returns. If the generator returned a value, this
        value is discarded (because in Python async generators cannot return a
        value). If the generator function does not catch the passed-in
        exception, or raises a different exception, then that exception
        propagates to the caller.
        """
        raise NotImplementedError

    def aclose(self) -> Awaitable[None]:
        """Raises a :any:`GeneratorExit` at the point where the generator function was
        paused.

        If the generator function then exits gracefully, is already closed, or
        raises :any:`GeneratorExit` (by not catching the exception), close returns to
        its caller. If the generator yields a value, a :any:`RuntimeError` is raised.
        If the generator raises any other exception, it is propagated to the
        caller. close() does nothing if the generator has already exited due to
        an exception or normal exit.
        """
        raise NotImplementedError


class JsCallable(JsProxy):
    _js_type_flags = ["IS_CALLABLE"]

    def __call__(self):
        pass


class JsOnceCallable(JsCallable):
    def destroy(self):
        pass


class JsException(JsProxy, Exception):
    """A JavaScript Error.

<<<<<<< HEAD
    These are pickleable unlike other JsProxies.
=======
    @property
    def stack(self) -> str:
        return ""


class JsException(Exception):
    """
    A wrapper around a JavaScript Error to allow it to be thrown in Python.

    The js_error field contains a JsProxy for the wrapped error.
    See :ref:`type-translations-errors`.
>>>>>>> b32075c9
    """

    # Note: Unlike many of these classes, this one is never actually seen by the
    # user IN_BROWSER (it's replaced by a different JsException in
    # pyodide._core). We use it to unpickle errors so we need it to be
    # instantiable.
    def __new__(cls, *args, **kwargs):
        if args[0] == _instantiate_token:
            return super().__new__(cls, *args, **kwargs)
        return cls._new_exc(*args, **kwargs)

    @classmethod
    def _new_exc(cls, name: str, message: str = "", stack: str = "") -> "JsException":
        result = super().__new__(JsException, _instantiate_token)
        result.name = name
        result.message = message
        result.stack = stack
        return result

    def __str__(self):
        return f"{self.name}: {self.message}"

    name: str
    """The name of the error type"""

    message: str
    """The error message"""

    stack: str
    """The JavaScript stack trace"""


class ConversionError(Exception):
    """An error thrown when conversion between JavaScript and Python fails."""


class InternalError(Exception):
    """Thrown when a recoverable assertion error occurs in internal Pyodide code"""

    pass


class JsDomElement(JsProxy):
    @property
    def tagName(self) -> str:
        return ""

    @property
    def children(self) -> Sequence["JsDomElement"]:
        return []

    def appendChild(self, child: "JsDomElement") -> None:
        pass

    def addEventListener(self, event: str, listener: Callable[[Any], None]) -> None:
        pass

    def removeEventListener(self, event: str, listener: Callable[[Any], None]) -> None:
        pass


# from pyproxy.c


def create_once_callable(obj: Callable[..., Any], /) -> JsOnceCallable:
    """Wrap a Python callable in a JavaScript function that can be called once.

    After being called the proxy will decrement the reference count
    of the Callable. The JavaScript function also has a ``destroy`` API that
    can be used to release the proxy without calling it.
    """
    return obj  # type: ignore[return-value]


def create_proxy(
    obj: Any, /, *, capture_this: bool = False, roundtrip: bool = True
) -> JsDoubleProxy:
    """Create a :any:`JsProxy` of a :any:`PyProxy`.

    This allows explicit control over the lifetime of the :any:`PyProxy` from
    Python: call the :py:meth:`~JsDoubleProxy.destroy` API when done.

    Parameters
    ----------
    obj:
        The object to wrap.

    capture_this :
        If the object is callable, should ``this`` be passed as the first argument
        when calling it from JavaScript.

    roundtrip:
        When the proxy is converted back from JavaScript to Python, if this is
        ``True`` it is converted into a double proxy. If ``False``, it is
        unwrapped into a Python object. In the case that ``roundtrip`` is
        ``True`` it is possible to unwrap a double proxy with the :any:`unwrap`
        method. This is useful to allow easier control of lifetimes from Python:

        .. code-block:: python

            from js import o
            d = {}
            o.d = create_proxy(d, roundtrip=True)
            o.d.destroy() # Destroys the proxy created with create_proxy

        With ``roundtrip=False`` this would be an error.
    """
    return obj


# from python2js


@overload
def to_js(
    obj: list[Any] | tuple[Any],
    /,
    *,
    depth: int = -1,
    pyproxies: JsProxy | None = None,
    create_pyproxies: bool = True,
    dict_converter: Callable[[Iterable[JsArray[Any]]], JsProxy] | None = None,
    default_converter: Callable[
        [Any, Callable[[Any], JsProxy], Callable[[Any, JsProxy], None]], JsProxy
    ]
    | None = None,
) -> JsArray[Any]:
    ...


@overload
def to_js(
    obj: dict[Any, Any],
    /,
    *,
    depth: int = -1,
    pyproxies: JsProxy | None,
    create_pyproxies: bool,
    dict_converter: None,
    default_converter: Callable[
        [Any, Callable[[Any], JsProxy], Callable[[Any, JsProxy], None]], JsProxy
    ]
    | None = None,
) -> JsMap[Any, Any]:
    ...


@overload
def to_js(
    obj: Any,
    /,
    *,
    depth: int = -1,
    pyproxies: JsProxy | None = None,
    create_pyproxies: bool = True,
    dict_converter: Callable[[Iterable[JsArray[Any]]], JsProxy] | None = None,
    default_converter: Callable[
        [Any, Callable[[Any], JsProxy], Callable[[Any, JsProxy], None]], JsProxy
    ]
    | None = None,
) -> Any:
    ...


def to_js(
    obj: Any,
    /,
    *,
    depth: int = -1,
    pyproxies: JsProxy | None = None,
    create_pyproxies: bool = True,
    dict_converter: Callable[[Iterable[JsArray[Any]]], JsProxy] | None = None,
    default_converter: Callable[
        [Any, Callable[[Any], JsProxy], Callable[[Any, JsProxy], None]], JsProxy
    ]
    | None = None,
) -> Any:
    """Convert the object to JavaScript.

    This is similar to :any:`PyProxy.toJs`, but for use from Python. If the
    object can be implicitly translated to JavaScript, it will be returned
    unchanged. If the object cannot be converted into JavaScript, this method
    will return a :any:`JsProxy` of a :any:`PyProxy`, as if you had used
    :func:`~pyodide.ffi.create_proxy`.

    See :ref:`type-translations-pyproxy-to-js` for more information.

    Parameters
    ----------
    obj :
        The Python object to convert

    depth :
        The maximum depth to do the conversion. Negative numbers are treated as
        infinite. Set this to 1 to do a shallow conversion.

    pyproxies:
        Should be a JavaScript ``Array``. If provided, any ``PyProxies``
        generated will be stored here. You can later use :any:`destroy_proxies`
        if you want to destroy the proxies from Python (or from JavaScript you
        can just iterate over the ``Array`` and destroy the proxies).

    create_pyproxies:
        If you set this to False, :any:`to_js` will raise an error

    dict_converter:
        This converter if provided receives a (JavaScript) iterable of
        (JavaScript) pairs [key, value]. It is expected to return the desired
        result of the dict conversion. Some suggested values for this argument:

          * ``js.Map.new`` -- similar to the default behavior
          * ``js.Array.from`` -- convert to an array of entries
          * ``js.Object.fromEntries`` -- convert to a JavaScript object

    default_converter:
        If present will be invoked whenever Pyodide does not have some built in
        conversion for the object. If ``default_converter`` raises an error, the
        error will be allowed to propagate. Otherwise, the object returned will
        be used as the conversion. ``default_converter`` takes three arguments.
        The first argument is the value to be converted.

    Examples
    --------

    Here are some examples demonstrating the usage of the ``default_converter``
    argument.


    In addition to the normal conversions, convert JavaScript `Date
    <https://developer.mozilla.org/en-US/docs/Web/JavaScript/Reference/Global_Objects/Date>`_
    objects to :py:class:`~datetime.datetime` objects:

    .. code-block:: python

        from datetime import datetime
        from js import Date
        def default_converter(value, _ignored1, _ignored2):
            if isinstance(value, datetime):
                return Date.new(value.timestamp() * 1000)
            return value

    Don't create any PyProxies, require a complete conversion or raise an error:

    .. code-block:: python

        def default_converter(_value, _ignored1, _ignored2):
            raise Exception("Failed to completely convert object")

    The second and third arguments are only needed for converting containers.
    The second argument is a conversion function which is used to convert the
    elements of the container with the same settings. The third argument is a
    "cache" function which is needed to handle self referential containers.
    Consider the following example. Suppose we have a Python ``Pair`` class:

    .. code-block:: python

        class Pair:
            def __init__(self, first, second):
                self.first = first self.second = second

    We can use the following ``default_converter`` to convert ``Pair`` to
    ``Array``:

    .. code-block:: python

        from js import Array

        def default_converter(value, convert, cache):
            if not isinstance(value, Pair):
                return value
            result = Array.new() cache(value, result);
            result.push(convert(value.first)) result.push(convert(value.second))
            return result

    Note that we have to cache the conversion of ``value`` before converting
    ``value.first`` and ``value.second``. To see why, consider a self
    referential pair:

    .. code-block:: javascript

        p = Pair(0, 0); p.first = p;

    Without ``cache(value, result);``, converting ``p`` would lead to an
    infinite recurse. With it, we can successfully convert ``p`` to an Array
    such that ``l[0] === l``.
    """
    return obj


def destroy_proxies(pyproxies: JsArray[Any], /) -> None:
    """Destroy all PyProxies in a JavaScript array.

    pyproxies must be a JavaScript Array of PyProxies. Intended for use
    with the arrays created from the "pyproxies" argument of :any:`PyProxy.toJs`
    and :any:`to_js`. This method is necessary because indexing the Array from
    Python automatically unwraps the PyProxy into the wrapped Python object.
    """
    pass


__name__ = _save_name
del _save_name<|MERGE_RESOLUTION|>--- conflicted
+++ resolved
@@ -906,21 +906,7 @@
 class JsException(JsProxy, Exception):
     """A JavaScript Error.
 
-<<<<<<< HEAD
     These are pickleable unlike other JsProxies.
-=======
-    @property
-    def stack(self) -> str:
-        return ""
-
-
-class JsException(Exception):
-    """
-    A wrapper around a JavaScript Error to allow it to be thrown in Python.
-
-    The js_error field contains a JsProxy for the wrapped error.
-    See :ref:`type-translations-errors`.
->>>>>>> b32075c9
     """
 
     # Note: Unlike many of these classes, this one is never actually seen by the
