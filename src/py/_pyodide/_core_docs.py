--- conflicted
+++ resolved
@@ -1,5 +1,4 @@
 import sys
-<<<<<<< HEAD
 from collections.abc import (
     Callable,
     ItemsView,
@@ -9,13 +8,8 @@
     Mapping,
     ValuesView,
 )
-from io import IOBase
-from typing import Any
-=======
-from collections.abc import Callable, Iterable, Iterator
 from functools import reduce
 from typing import IO, Any
->>>>>>> e4edd7a4
 
 # All docstrings for public `core` APIs should be extracted from here. We use
 # the utilities in `docstring.py` and `docstring.c` to format them
@@ -232,32 +226,22 @@
         """
         pass
 
-<<<<<<< HEAD
+
+class JsDoubleProxy(JsProxy):
+    """A double proxy created with :any:`create_proxy`."""
+
+    _js_type_flags = ["IS_DOUBLE_PROXY"]
+
+    def destroy(self) -> None:
+        pass
+
     def unwrap(self) -> Any:
         """Unwrap a double proxy created with :any:`create_proxy` into the
         wrapped Python object.
-
-        Only present on double proxies.
-=======
-
-class JsDoubleProxy(JsProxy):
-    """A double proxy created with :any:`create_proxy`."""
-
-    _js_type_flags = ["IS_DOUBLE_PROXY"]
-
-    def destroy(self) -> None:
-        pass
-
-    def unwrap(self) -> Any:
-        """Unwrap a double proxy created with :any:`create_proxy` into the
-        wrapped Python object.
->>>>>>> e4edd7a4
         """
 
 
 class JsPromise(JsProxy):
-<<<<<<< HEAD
-=======
     """A JsProxy of a promise (or some other awaitable JavaScript object).
 
     A JavaScript object is considered to be a Promise if it has a "then" method.
@@ -265,7 +249,6 @@
 
     _js_type_flags = ["IS_AWAITABLE"]
 
->>>>>>> e4edd7a4
     def then(
         self, onfulfilled: Callable[[Any], Any], onrejected: Callable[[Any], Any]
     ) -> "Promise":
@@ -295,12 +278,9 @@
 
 
 class JsBuffer(JsProxy):
-<<<<<<< HEAD
-=======
     """A JsProxy of an array buffer or array buffer view"""
 
     _js_type_flags = ["IS_BUFFER"]
->>>>>>> e4edd7a4
     # There are no types for buffers:
     # https://github.com/python/typing/issues/593
     # https://bugs.python.org/issue27501
@@ -411,13 +391,6 @@
 
         """
 
-<<<<<<< HEAD
-
-class JsArray(JsProxy):
-    def extend(self, other: Iterable[Any]) -> None:
-        """Extend array by appending elements from the iterable.
-=======
->>>>>>> e4edd7a4
 
 class JsArray(JsProxy):
     """A JsProxy of an array, node list, or typed array"""
@@ -461,7 +434,6 @@
         """Return the number of times x appears in the list."""
 
     def reverse(self) -> None:
-<<<<<<< HEAD
         """Reverse the array in place.
 
         Present only if the wrapped Javascript object is an array.
@@ -558,9 +530,6 @@
         Present if the wrapped JavaScript object is a MutableMapping (i.e., has
         ``get``, ``has``, ``size``, ``keys``, ``set``, and ``delete`` methods).
         """
-=======
-        """Reverse the array in place."""
->>>>>>> e4edd7a4
 
 
 # from pyproxy.c
