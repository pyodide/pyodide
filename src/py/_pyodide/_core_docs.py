--- conflicted
+++ resolved
@@ -1,7 +1,6 @@
 import sys
 from collections.abc import (
     Callable,
-    Generator,
     ItemsView,
     Iterable,
     Iterator,
@@ -534,13 +533,8 @@
         """
 
 
-<<<<<<< HEAD
-class JsGenerator(JsProxy):
-    _js_type_flags = ["IS_GENERATOR"]
-=======
 class JsIterator(JsProxy):
     _js_type_flags = ["IS_ITERATOR"]
->>>>>>> 3fe37935
 
     def send(self, value: Any) -> Any:
         """
@@ -555,13 +549,10 @@
         thrown if the argument is not ``None``
         """
 
-<<<<<<< HEAD
-=======
 
 class JsGenerator(JsIterator):
     _js_type_flags = ["IS_GENERATOR"]
 
->>>>>>> 3fe37935
     def throw(
         self,
         type: Exception | type,
@@ -607,12 +598,6 @@
         pass
 
 
-<<<<<<< HEAD
-Generator.register(JsGenerator)
-
-
-=======
->>>>>>> 3fe37935
 # from pyproxy.c
 
 
