import os
import sys
from abc import ABCMeta
from collections.abc import (
    AsyncIterator,
    Awaitable,
    Callable,
    ItemsView,
    Iterable,
    Iterator,
    KeysView,
    Mapping,
    MutableMapping,
    MutableSequence,
    Sequence,
    ValuesView,
)
from functools import reduce
from types import TracebackType
from typing import IO, Any, Generic, Protocol, TypeVar, overload

from .docs_argspec import docs_argspec

# All docstrings for public `core` APIs should be extracted from here. We use
# the utilities in `docstring.py` and `docstring.c` to format them
# appropriately.

# Sphinx uses __name__ to determine the paths and such. It looks better for it
# to refer to e.g., `pyodide.JsProxy` than `_pyodide._core_docs.JsProxy`.
#
# Use an empty name for the module of the type variables to prevent long
# qualified names for the type variables from appearing in the docs.
_save_name = __name__
__name__ = ""

T = TypeVar("T")
S = TypeVar("S")
KT = TypeVar("KT")  # Key type.
VT = TypeVar("VT")  # Value type.
Tco = TypeVar("Tco", covariant=True)  # Any type covariant containers.
Vco = TypeVar("Vco", covariant=True)  # Any type covariant containers.
VTco = TypeVar("VTco", covariant=True)  # Value type covariant containers.
Tcontra = TypeVar("Tcontra", contravariant=True)  # Ditto contravariant.

if "IN_PYTEST" in os.environ:
    __name__ = _save_name
else:
    __name__ = "pyodide.ffi"

_js_flags: dict[str, int] = {}


def _binor_reduce(l: Iterable[int]) -> int:
    return reduce(lambda x, y: x | y, l)


def _process_flag_expression(e: str) -> int:
    return _binor_reduce(_js_flags[x.strip()] for x in e.split("|"))


class _JsProxyMetaClass(type):
    def __instancecheck__(cls, instance):
        """Override for isinstance(instance, cls)."""
        # TODO: add support for user-generated subclasses with custom instance
        # checks
        # e.g., could check for a fetch response with x.constructor.name == "Response"
        # or Object.prototype.toString.call(x) == "[object Response]".
        return cls.__subclasscheck__(type(instance))

    def __subclasscheck__(cls, subclass):
        # TODO: This works for now but maybe there is a better or cleaner way to
        # do this.
        if type.__subclasscheck__(cls, subclass):
            return True
        if not hasattr(subclass, "_js_type_flags"):
            return False
        # For the "synthetic" subtypes defined in this file, we define
        # _js_type_flags as a string. We look these up in the _js_flags dict to
        # convert to a number.
        cls_flags = cls._js_type_flags  # type:ignore[attr-defined]
        if isinstance(cls_flags, int):
            cls_flags = [cls_flags]
        else:
            cls_flags = [_process_flag_expression(f) for f in cls_flags]

        subclass_flags = subclass._js_type_flags
        if not isinstance(subclass_flags, int):
            subclass_flags = _binor_reduce(_js_flags[f] for f in subclass_flags)

        return any(cls_flag & subclass_flags == cls_flag for cls_flag in cls_flags)


class _ABCMeta(_JsProxyMetaClass, ABCMeta):
    pass


# We want to raise an error if someone tries to instantiate JsProxy directly
# since it doesn't mean anything. But we have a few reasons to do so internally.
# So we raise an error unless this private token is passed as an argument.
_instantiate_token = object()


class JsProxy(metaclass=_JsProxyMetaClass):
    """A proxy to make a JavaScript object behave like a Python object

    For more information see the :ref:`type-translations` documentation. In
    particular, see
    :ref:`the list of __dunder__ methods <type-translations-jsproxy>`
    that are (conditionally) implemented on :py:class:`JsProxy`.
    """

    _js_type_flags: Any = 0

    def __new__(cls, arg=None, *args, **kwargs):
        if arg is _instantiate_token:
            return super().__new__(cls)
        raise TypeError(f"{cls.__name__} cannot be instantiated.")

    @property
    def js_id(self) -> int:
        """An id number which can be used as a dictionary/set key if you want to
        key on JavaScript object identity.

        If two ``JsProxy`` are made with the same backing JavaScript object, they
        will have the same ``js_id``.
        """
        return 0

    @property
    def typeof(self) -> str:
        """Returns the JavaScript type of the ``JsProxy``.

        Corresponds to `typeof obj;` in JavaScript. You may also be interested
        in the `constuctor` attribute which returns the type as an object.
        """
        return "object"

    def object_entries(self) -> "JsArray[JsArray[Any]]":
        """
        The JavaScript API ``Object.entries(object)``

        Examples
        --------
        >>> from pyodide.code import run_js # doctest: +RUN_IN_PYODIDE
        >>> js_obj = run_js("({first: 'aa', second: 22})")
        >>> entries = js_obj.object_entries()
        >>> [(key, val) for key, val in entries]
        [('first', 'aa'), ('second', 22)]
        """

        raise NotImplementedError

    def object_keys(self) -> "JsArray[str]":
        """
        The JavaScript API ``Object.keys(object)``

        Examples
        --------
        >>> from pyodide.code import run_js # doctest: +RUN_IN_PYODIDE
        >>> js_obj = run_js("({first: 1, second: 2, third: 3})")
        >>> keys = js_obj.object_keys()
        >>> list(keys)
        ['first', 'second', 'third']
        """
        raise NotImplementedError

    def object_values(self) -> "JsArray[Any]":
        """
        The JavaScript API ``Object.values(object)``

        Examples
        --------
        >>> from pyodide.code import run_js # doctest: +RUN_IN_PYODIDE
        >>> js_obj = run_js("({first: 1, second: 2, third: 3})")
        >>> values = js_obj.object_values()
        >>> list(values)
        [1, 2, 3]
        """
        raise NotImplementedError

    def as_object_map(self, *, hereditary: bool = False) -> "JsMutableMap[str, Any]":
        """Returns a new JsProxy that treats the object as a map.

        The methods :py:func:`~operator.__getitem__`,
        :py:func:`~operator.__setitem__`, :py:func:`~operator.__contains__`,
        :py:meth:`~object.__len__`, etc will perform lookups via ``object[key]``
        or similar.

        Note that ``len(x.as_object_map())`` evaluates in O(n) time (it iterates
        over the object and counts how many :js:func:`~Reflect.ownKeys` it has).
        If you need to compute the length in O(1) time, use a real
        :js:class:`Map` instead.

        Parameters
        ----------
        hereditary:
            If ``True``, any "plain old objects" stored as values in the object
            will be wrapped in `as_object_map` themselves.

        Examples
        --------

        >>> from pyodide.code import run_js # doctest: +RUN_IN_PYODIDE
        >>> o = run_js("({x : {y: 2}})")

        Normally you have to access the properties of ``o`` as attributes:

        >>> o.x.y
        2
        >>> o["x"] # is not subscriptable
        Traceback (most recent call last):
        TypeError: 'pyodide.ffi.JsProxy' object is not subscriptable

        ``as_object_map`` allows us to access the property with ``getitem``:

        >>> o.as_object_map()["x"].y
        2

        The inner object is not subscriptable because ``hereditary`` is ``False``:

        >>> o.as_object_map()["x"]["y"]
        Traceback (most recent call last):
        TypeError: 'pyodide.ffi.JsProxy' object is not subscriptable

        When ``hereditary`` is ``True``, the inner object is also subscriptable:

        >>> o.as_object_map(hereditary=True)["x"]["y"]
        2

        """
        raise NotImplementedError

    def new(self, *args: Any, **kwargs: Any) -> "JsProxy":
        """Construct a new instance of the JavaScript object"""
        raise NotImplementedError

    def to_py(
        self,
        *,
        depth: int = -1,
        default_converter: Callable[
            ["JsProxy", Callable[["JsProxy"], Any], Callable[["JsProxy", Any], None]],
            Any,
        ]
        | None = None,
    ) -> Any:
        """Convert the :class:`JsProxy` to a native Python object as best as
        possible.

        See :ref:`type-translations-jsproxy-to-py` for more information.

        Parameters
        ----------
        depth:
            Limit the depth of the conversion. If a shallow conversion is
            desired, set ``depth`` to 1.

        default_converter:

            If present, this will be invoked whenever Pyodide does not have some
            built in conversion for the object. If ``default_converter`` raises
            an error, the error will be allowed to propagate. Otherwise, the
            object returned will be used as the conversion.
            ``default_converter`` takes three arguments. The first argument is
            the value to be converted.

        Examples
        --------

        Here are a couple examples of converter functions. In addition to the
        normal conversions, convert :js:class:`Date` to :py:class:`~datetime.datetime`:

        .. code-block:: python

            from datetime import datetime
            def default_converter(value, _ignored1, _ignored2):
                if value.constructor.name == "Date":
                    return datetime.fromtimestamp(d.valueOf()/1000)
                return value

        Don't create any JsProxies, require a complete conversion or raise an error:

        .. code-block:: python

            def default_converter(_value, _ignored1, _ignored2):
                raise Exception("Failed to completely convert object")

        The second and third arguments are only needed for converting
        containers. The second argument is a conversion function which is used
        to convert the elements of the container with the same settings. The
        third argument is a "cache" function which is needed to handle self
        referential containers. Consider the following example. Suppose we have
        a Javascript ``Pair`` class:

        .. code-block:: javascript

            class Pair {
                constructor(first, second){
                    this.first = first;
                    this.second = second;
                }
            }

        We can use the following ``default_converter`` to convert ``Pair`` to :py:class:`list`:

        .. code-block:: python

            def default_converter(value, convert, cache):
                if value.constructor.name != "Pair":
                    return value
                result = []
                cache(value, result);
                result.append(convert(value.first))
                result.append(convert(value.second))
                return result

        Note that we have to cache the conversion of ``value`` before converting
        ``value.first`` and ``value.second``. To see why, consider a self
        referential pair:

        .. code-block:: javascript

            let p = new Pair(0, 0);
            p.first = p;

        Without ``cache(value, result);``, converting ``p`` would lead to an
        infinite recurse. With it, we can successfully convert ``p`` to a list
        such that ``l[0] is l``.
        """
        raise NotImplementedError


class JsDoubleProxy(JsProxy):
    """A double proxy created with :py:func:`create_proxy`."""

    _js_type_flags = ["IS_DOUBLE_PROXY"]

    def destroy(self) -> None:
        """Destroy the proxy."""
        pass

    def unwrap(self) -> Any:
        """Unwrap a double proxy created with :py:func:`create_proxy` into the
        wrapped Python object.
        """
        raise NotImplementedError


class JsPromise(JsProxy, Generic[T]):
    """A :py:class:`~pyodide.ffi.JsProxy` of a :js:class:`Promise` or some other `thenable
    <https://developer.mozilla.org/en-US/docs/Web/JavaScript/Reference/Global_Objects/Promise#thenables>`_
    JavaScript object.

    A JavaScript object is considered to be a :js:class:`Promise` if it has a ``then`` method.
    """

    _js_type_flags = ["IS_AWAITABLE"]

    @overload
    def then(
        self, onfulfilled: None, onrejected: Callable[[BaseException], Awaitable[S]], /
    ) -> "JsPromise[S]":
        ...

    @overload
    def then(
        self, onfulfilled: None, onrejected: Callable[[BaseException], S], /
    ) -> "JsPromise[S]":
        ...

    @overload
    def then(
        self,
        onfulfilled: Callable[[T], Awaitable[S]],
        onrejected: Callable[[BaseException], Awaitable[S]] | None = None,
        /,
    ) -> "JsPromise[S]":
        ...

    @overload
    def then(
        self,
        onfulfilled: Callable[[T], S],
        onrejected: Callable[[BaseException], S] | None = None,
        /,
    ) -> "JsPromise[S]":
        ...

    @docs_argspec(
        "(self, onfulfilled: Callable[[T], Awaitable[S] | S] | None, onrejected: Callable[[BaseException], Awaitable[S] | S] | None = None, /) -> 'JsPromise[S]'"
    )
    def then(
        self,
        onfulfilled: Any,
        onrejected: Any = None,
    ) -> Any:
        """The :js:meth:`Promise.then` API, wrapped to manage the lifetimes of the
        handlers.
        Pyodide will automatically release the references to the handlers
        when the promise resolves.
        """
        pass

    @overload
    def catch(
        self, onrejected: Callable[[BaseException], Awaitable[S]], /
    ) -> "JsPromise[S]":
        ...

    @overload
    def catch(self, onrejected: Callable[[BaseException], S], /) -> "JsPromise[S]":
        ...

    @docs_argspec(
        "(self, onrejected: Callable[[BaseException], Awaitable[S] | S], /) -> 'JsPromise[S]'"
    )
    def catch(self, onrejected: Any, /) -> Any:
        """The :js:meth:`Promise.catch` API, wrapped to manage the lifetimes of the
        handler.

        Pyodide will automatically release the references to the handler
        when the promise resolves.
        """
        pass

    def finally_(self, onfinally: Callable[[], None], /) -> "JsPromise[T]":
        """The :js:meth:`Promise.finally` API, wrapped to manage the lifetimes of
        the handler.

        Pyodide will automatically release the references to the handler
        when the promise resolves. Note the trailing underscore in the name;
        this is needed because ``finally`` is a reserved keyword in Python.
        """
        return self


class JsBuffer(JsProxy):
    """A JsProxy of an array buffer or array buffer view"""

    _js_type_flags = ["IS_BUFFER"]
    # There are no types for buffers:
    # https://github.com/python/typing/issues/593
    # https://bugs.python.org/issue27501
    # This is just for docs so lets just make something up?

    # Argument should be a buffer.
    # See https://github.com/python/typing/issues/593
    def assign(self, rhs: Any, /) -> None:
        """Assign from a Python buffer into the JavaScript buffer."""

    # Argument should be a buffer.
    # See https://github.com/python/typing/issues/593
    def assign_to(self, to: Any, /) -> None:
        """Assign to a Python buffer from the JavaScript buffer."""

    def to_memoryview(self) -> memoryview:
        """Convert a buffer to a memoryview.

        Copies the data once. This currently has the same effect as
        :py:meth:`~JsArray.to_py`.
        """
        raise NotImplementedError

    def to_bytes(self) -> bytes:
        """Convert a buffer to a bytes object.

        Copies the data once.
        """
        raise NotImplementedError

    def to_file(self, file: IO[bytes] | IO[str], /) -> None:
        """Writes a buffer to a file.

        Will write the entire contents of the buffer to the current position of
        the file.

        Example
        -------
        >>> from js import Uint8Array # doctest: +RUN_IN_PYODIDE
        >>> from pathlib import Path
        >>> Path("file.bin").write_text("abc\\x00123ttt")
        10
        >>> x = Uint8Array.new(range(10))
        >>> with open('file.bin', 'wb') as fh:
        ...    x.to_file(fh)

        This is equivalent to

        >>> with open('file.bin', 'wb') as fh:
        ...    data = x.to_bytes()
        ...    fh.write(data)
        10

        but the latter copies the data twice whereas the former only copies the
        data once.
        """

        pass

    def from_file(self, file: IO[bytes] | IO[str], /) -> None:
        """Reads from a file into a buffer.

        Will try to read a chunk of data the same size as the buffer from
        the current position of the file.

        Example
        -------
        >>> None # doctest: +RUN_IN_PYODIDE
        >>> from pathlib import Path
        >>> Path("file.bin").write_text("abc\\x00123ttt")
        10
        >>> from js import Uint8Array
        >>> # the JsProxy need to be pre-allocated
        >>> x = Uint8Array.new(10)
        >>> with open('file.bin', 'rb') as fh:
        ...    x.from_file(fh)

        which is equivalent to

        >>> x = Uint8Array.new(range(10))
        >>> with open('file.bin', 'rb') as fh:
        ...    chunk = fh.read(x.byteLength)
        ...    x.assign(chunk)

        but the latter copies the data twice whereas the former only copies the
        data once.
        """
        pass

    def _into_file(self, file: IO[bytes] | IO[str], /) -> None:
        """Will write the entire contents of a buffer into a file using
        ``canOwn : true`` without any copy. After this, the buffer cannot be
        used again.

        If ``file`` is not empty, its contents will be overwritten!

        Only ``MEMFS`` cares about the ``canOwn`` flag, other file systems will
        just ignore it.


        Example
        -------
        >>> from js import Uint8Array # doctest: +RUN_IN_PYODIDE
        >>> from pathlib import Path
        >>> Path("file.bin").write_text("abc\\x00123ttt")
        10
        >>> x = Uint8Array.new(range(10))
        >>> with open('file.bin', 'wb') as fh:
        ...    x._into_file(fh)

        which is similar to

        >>> with open('file.bin', 'wb') as fh:
        ...    data = x.to_bytes()
        ...    fh.write(data)
        10

        but the latter copies the data once whereas the former doesn't copy the
        data.
        """

    def to_string(self, encoding: str | None = None) -> str:
        """Convert a buffer to a string object.

        Copies the data twice.

        The encoding argument will be passed to the :js:class:`TextDecoder`
        constructor. It should be one of the encodings listed in `the table here
        <https://encoding.spec.whatwg.org/#names-and-labels>`_. The default
        encoding is utf8.
        """
        raise NotImplementedError


class JsIterator(JsProxy, Generic[Tco]):
    """A JsProxy of a JavaScript iterator.

    An object is a :py:class:`JsAsyncIterator` if it has a :js:meth:`~Iterator.next` method and either has a
    :js:data:`Symbol.iterator` or has no :js:data:`Symbol.asyncIterator`.
    """

    _js_type_flags = ["IS_ITERATOR"]

    def __next__(self) -> Tco:
        raise NotImplementedError

    def __iter__(self) -> Iterator[Tco]:
        raise NotImplementedError


class JsAsyncIterator(JsProxy, Generic[Tco]):
    """A JsProxy of a JavaScript async iterator.

    An object is a :py:class:`JsAsyncIterator` if it has a
    :js:meth:`~AsyncIterator.next` method and either has a
    :js:data:`Symbol.asyncIterator` or has no :js:data:`Symbol.iterator`
    """

    _js_type_flags = ["IS_ASYNC_ITERATOR"]

    def __anext__(self) -> Awaitable[Tco]:
        raise NotImplementedError

    def __aiter__(self) -> AsyncIterator[Tco]:
        raise NotImplementedError


class JsIterable(JsProxy, Generic[Tco]):
    """A JavaScript iterable object

    A JavaScript object is iterable if it has a :js:data:`Symbol.iterator` method.
    """

    _js_type_flags = ["IS_ITERABLE"]

    def __iter__(self) -> Iterator[Tco]:
        raise NotImplementedError


class JsAsyncIterable(JsProxy, Generic[Tco]):
    """A JavaScript async iterable object

    A JavaScript object is async iterable if it has a :js:data:`Symbol.asyncIterator`
    method.
    """

    _js_type_flags = ["IS_ASYNC_ITERABLE"]

    def __aiter__(self) -> AsyncIterator[Tco]:
        raise NotImplementedError


class JsGenerator(JsIterable[Tco], Generic[Tco, Tcontra, Vco]):
    """A JavaScript generator

    A JavaScript object is treated as a generator if its
    :js:data:`Symbol.toStringTag` is ``"Generator"``. Most likely this will be
    because it is a true :js:class:`Generator` produced by the JavaScript
    runtime, but it may be a custom object trying hard to pretend to be a
    generator. It should have :js:meth:`~Generator.next`,
    :js:meth:`~Generator.return` and :js:meth:`~Generator.throw` methods.
    """

    _js_type_flags = ["IS_GENERATOR"]

    def send(self, value: Tcontra) -> Tco:
        """
        Resumes the execution and "sends" a value into the generator function.

        The ``value`` argument becomes the result of the current yield
        expression. The ``send()`` method returns the next value yielded by the
        generator, or raises :py:exc:`StopIteration` if the generator exits without
        yielding another value. When ``send()`` is called to start the
        generator, the argument will be ignored. Unlike in Python, we cannot
        detect that the generator hasn't started yet, and no error will be
        thrown if the argument of a not-started generator is not ``None``.
        """
        raise NotImplementedError

    @overload
    def throw(
        self,
        typ: type[BaseException],
        val: BaseException | object = ...,
        tb: TracebackType | None = ...,
        /,
    ) -> Tco:
        ...

    @overload
    def throw(
        self,
        typ: BaseException,
        val: None = ...,
        tb: TracebackType | None = ...,
        /,
    ) -> Tco:
        ...

    @docs_argspec("(self, error: BaseException, /) -> Tco")
    def throw(
        self,
        *args: Any,
    ) -> Tco:
        """
        Raises an exception at the point where the generator was paused, and
        returns the next value yielded by the generator function.

        If the generator exits without yielding another value, a
        :py:exc:`StopIteration` exception is raised. If the generator function does
        not catch the passed-in exception, or raises a different exception, then
        that exception propagates to the caller.

        In typical use, this is called with a single exception instance similar
        to the way the raise keyword is used.

        For backwards compatibility, however, a second signature is supported,
        following a convention from older versions of Python. The type argument
        should be an exception class, and value should be an exception instance.
        If the value is not provided, the type constructor is called to get an
        instance. If traceback is provided, it is set on the exception,
        otherwise any existing ``__traceback__`` attribute stored in value may
        be cleared.
        """
        raise NotImplementedError

    def close(self) -> None:
        """Raises a :py:exc:`GeneratorExit` at the point where the generator
        function was paused.

        If the generator function then exits gracefully, is already closed, or
        raises :py:exc:`GeneratorExit` (by not catching the exception), ``close()``
        returns to its caller. If the generator yields a value, a
        :py:exc:`RuntimeError` is raised. If the generator raises any other
        exception, it is propagated to the caller. ``close()`` does nothing if
        the generator has already exited due to an exception or normal exit.
        """

    def __next__(self) -> Tco:
        raise NotImplementedError

    def __iter__(self) -> "JsGenerator[Tco, Tcontra, Vco]":
        raise NotImplementedError


class JsFetchResponse(JsProxy):
    """A :py:class:`JsFetchResponse` object represents a :js:data:`Response` to a
    :js:func:`fetch` request.
    """

    bodyUsed: bool
    ok: bool
    redirected: bool
    status: int
    statusText: str
    type: str
    url: str
    headers: Any

    def clone(self) -> "JsFetchResponse":
        raise NotImplementedError

    async def arrayBuffer(self) -> JsBuffer:
        raise NotImplementedError

    async def text(self) -> str:
        raise NotImplementedError

    async def json(self) -> JsProxy:
        raise NotImplementedError


class JsAsyncGenerator(JsAsyncIterable[Tco], Generic[Tco, Tcontra, Vco]):
    """A JavaScript :js:class:`AsyncGenerator`

    A JavaScript object is treated as an async generator if it's
    :js:data:`Symbol.toStringTag` is ``"AsyncGenerator"``. Most likely this will
    be because it is a true async generator produced by the JavaScript runtime,
    but it may be a custom object trying hard to pretend to be an async
    generator. It should have :js:meth:`~AsyncGenerator.next`,
    :js:meth:`~AsyncGenerator.return`, and :js:meth:`~AsyncGenerator.throw`
    methods.
    """

    _js_type_flags = ["IS_ASYNC_GENERATOR"]

    def __anext__(self) -> Awaitable[Tco]:
        raise NotImplementedError

    def __aiter__(self) -> "JsAsyncGenerator[Tco, Tcontra, Vco]":
        raise NotImplementedError

    def asend(self, value: Tcontra, /) -> Awaitable[Tco]:
        """Resumes the execution and "sends" a value into the async generator
        function.

        The ``value`` argument becomes the result of the current yield
        expression. The awaitable returned by the ``asend()`` method will return
        the next value yielded by the generator or raises
        :py:exc:`StopAsyncIteration` if the asynchronous generator returns. If the
        generator returned a value, this value is discarded (because in Python
        async generators cannot return a value).

        When ``asend()`` is called to start the generator, the argument will be
        ignored. Unlike in Python, we cannot detect that the generator hasn't
        started yet, and no error will be thrown if the argument of a
        not-started generator is not ``None``.
        """
        raise NotImplementedError

    @overload
    def athrow(
        self,
        typ: type[BaseException],
        val: BaseException | object = ...,
        tb: TracebackType | None = ...,
        /,
    ) -> Awaitable[Tco]:
        ...

    @overload
    def athrow(
        self,
        typ: BaseException,
        val: None = ...,
        tb: TracebackType | None = ...,
        /,
    ) -> Awaitable[Tco]:
        ...

    @docs_argspec("(self, error: BaseException, /) -> Tco")
    def athrow(self, value: Any, *args: Any) -> Awaitable[Tco]:
        """Resumes the execution and raises an exception at the point where the
        generator was paused.

        The awaitable returned by ``athrow()`` method will return the next value
        yielded by the generator or raises :py:exc:`StopAsyncIteration` if the
        asynchronous generator returns. If the generator returned a value, this
        value is discarded (because in Python async generators cannot return a
        value). If the generator function does not catch the passed-in
        exception, or raises a different exception, then that exception
        propagates to the caller.
        """
        raise NotImplementedError

    def aclose(self) -> Awaitable[None]:
        """Raises a :py:exc:`GeneratorExit` at the point where the generator
        function was paused.

        If the generator function then exits gracefully, is already closed, or
        raises :py:exc:`GeneratorExit` (by not catching the exception),
        ``aclose()`` returns to its caller. If the generator yields a value, a
        :py:exc:`RuntimeError` is raised. If the generator raises any other
        exception, it is propagated to the caller. ``aclose()`` does nothing if
        the generator has already exited due to an exception or normal exit.
        """
        raise NotImplementedError


class JsCallable(JsProxy):
    _js_type_flags = ["IS_CALLABLE"]

    def __call__(self):
        pass


class JsArray(JsIterable[T], Generic[T], MutableSequence[T], metaclass=_ABCMeta):
    """A JsProxy of an :js:class:`Array`, :js:class:`NodeList`, or :js:class:`TypedArray`"""

    _js_type_flags = ["IS_ARRAY", "IS_NODE_LIST", "IS_TYPEDARRAY"]

    @overload
    def __getitem__(self, idx: int) -> T:
        ...

    @overload
    def __getitem__(self, idx: slice) -> "JsArray[T]":
        ...

    def __getitem__(self, idx):
        raise NotImplementedError

    @overload
    def __setitem__(self, idx: int, value: T) -> None:
        ...

    @overload
    def __setitem__(self, idx: slice, value: Iterable[T]) -> None:
        ...

    def __setitem__(self, idx, value):
        pass

    def __delitem__(self, idx: int | slice) -> None:
        pass

    def __len__(self) -> int:
        return 0

    def extend(self, other: Iterable[T], /) -> None:
        """Extend array by appending elements from the iterable."""

    def __reversed__(self) -> Iterator[T]:
        """Return a reverse iterator over the :js:class:`Array`."""
        raise NotImplementedError

    def pop(self, /, index: int = -1) -> T:
        """Remove and return the ``item`` at ``index`` (default last).

        Raises :py:exc:`IndexError` if list is empty or index is out of range.
        """
        raise NotImplementedError

    def push(self, /, object: T) -> None:
        pass

    def append(self, /, object: T) -> None:
        """Append object to the end of the list."""

    def index(self, /, value: T, start: int = 0, stop: int = sys.maxsize) -> int:
        """Return first ``index`` at which ``value`` appears in the ``Array``.

        Raises :py:exc:`ValueError` if the value is not present.
        """
        raise NotImplementedError

    def count(self, /, x: T) -> int:
        """Return the number of times x appears in the list."""
        raise NotImplementedError

    def reverse(self) -> None:
        """Reverse the array in place."""
        raise NotImplementedError

    def insert(self, index: int, value: T) -> None:
        """Insert an item at a given position.
<<<<<<< HEAD

        The first argument is the index of the element before which to insert,
        so ``a.insert(0, x)`` inserts at the front of the list, and
        ``a.insert(len(a), x)`` is equivalent to ``a.append(x)``.
        """
        raise NotImplementedError

    def remove(self, value: T) -> None:
        """Remove the first item from the list whose value is equal to ``x``.

=======

        The first argument is the index of the element before which to insert,
        so ``a.insert(0, x)`` inserts at the front of the list, and
        ``a.insert(len(a), x)`` is equivalent to ``a.append(x)``.
        """
        raise NotImplementedError

    def remove(self, value: T) -> None:
        """Remove the first item from the list whose value is equal to ``x``.

>>>>>>> 9257dd2e
        It raises a :py:exc:`ValueError` if there is no such item.
        """

    def to_py(
        self,
        *,
        depth: int = -1,
        default_converter: Callable[
            ["JsProxy", Callable[["JsProxy"], Any], Callable[["JsProxy", Any], None]],
            Any,
        ]
        | None = None,
    ) -> list[Any]:
        raise NotImplementedError

    def __mul__(self, other: int) -> "JsArray[T]":
        raise NotImplementedError


class JsTypedArray(JsBuffer, JsArray[int]):
    _js_type_flags = ["IS_TYPEDARRAY"]
    BYTES_PER_ELEMENT: int

    def subarray(
        self, start: int | None = None, stop: int | None = None
    ) -> "JsTypedArray":
        raise NotImplementedError

    buffer: JsBuffer


class JsMap(JsIterable[KT], Generic[KT, VTco], Mapping[KT, VTco], metaclass=_ABCMeta):
    """A JavaScript Map

    To be considered a map, a JavaScript object must have a ``get`` method, it
    must have a ``size`` or a ``length`` property which is a number
    (idiomatically it should be called ``size``) and it must be iterable.
    """

    _js_type_flags = ["HAS_GET | HAS_LENGTH | IS_ITERABLE", "IS_OBJECT_MAP"]

    def __getitem__(self, idx: KT) -> VTco:
        raise NotImplementedError

    def __len__(self) -> int:
        return 0

    def __contains__(self, idx: object) -> bool:
        raise NotImplementedError

    def keys(self) -> KeysView[KT]:
        """Return a :py:class:`~collections.abc.KeysView` for the map."""
        raise NotImplementedError

    def items(self) -> ItemsView[KT, VTco]:
        """Return a :py:class:`~collections.abc.ItemsView` for the map."""
        raise NotImplementedError

    def values(self) -> ValuesView[VTco]:
        """Return a :py:class:`~collections.abc.ValuesView` for the map."""
        raise NotImplementedError

    @overload
    def get(self, key: KT, /) -> VTco | None:
        ...

    @overload
    def get(self, key: KT, default: VTco | T, /) -> VTco | T:
        ...

    @docs_argspec("(self, key: KT, default: VTco | None, /) -> VTco")
    def get(self, key: KT, default: Any = None, /) -> VTco:
        r"""If ``key in self``, returns ``self[key]``. Otherwise returns ``default``."""
        raise NotImplementedError


class _SupportsKeysAndGetItem(Protocol[KT, VTco]):
    def keys(self) -> Iterable[KT]:
        ...

    def __getitem__(self, __key: KT) -> VTco:
        ...


class JsMutableMap(
    JsMap[KT, VT], Generic[KT, VT], MutableMapping[KT, VT], metaclass=_ABCMeta
):
    """A JavaScript mutable map

    To be considered a mutable map, a JavaScript object must have a ``get``
    method, a ``has`` method, a ``size`` or a ``length`` property which is a
    number (idiomatically it should be called ``size``) and it must be iterable.

    Instances of the JavaScript builtin ``Map`` class are ``JsMutableMap`` s.
    Also proxies returned by :py:meth:`JsProxy.as_object_map` are instances of
    ``JsMap`` .
    """

    _js_type_flags = ["HAS_GET | HAS_SET | HAS_LENGTH | IS_ITERABLE", "IS_OBJECT_MAP"]

    @overload
    def pop(self, key: KT, /) -> VT:
        ...

    @overload
    def pop(self, key: KT, default: VT | T = ..., /) -> VT | T:
        ...

    @docs_argspec("(self, key: KT, default: VT | None = None, /) -> VT")
    def pop(self, key: KT, default: Any = None, /) -> Any:
        r"""If ``key in self``, return ``self[key]`` and remove key from ``self``. Otherwise
        returns ``default``.
        """
        raise NotImplementedError

    def setdefault(self, key: KT, default: VT | None = None) -> VT:
        """If ``key in self``, return ``self[key]``. Otherwise
        sets ``self[key] = default`` and returns ``default``.
        """
        raise NotImplementedError

    def popitem(self) -> tuple[KT, VT]:
        """Remove some arbitrary ``key, value`` pair from the map and returns the
        ``(key, value)`` tuple.
        """
        raise NotImplementedError

    def clear(self) -> None:
        """Empty out the map entirely."""

    @overload
    def update(self, __m: _SupportsKeysAndGetItem[KT, VT], **kwargs: VT) -> None:
        ...

    @overload
    def update(self, __m: Iterable[tuple[KT, VT]], **kwargs: VT) -> None:
        ...

    @overload
    def update(self, **kwargs: VT) -> None:
        ...

    @docs_argspec(
        "(self, other : Mapping[KT, VT] | Iterable[tuple[KT, VT]] = None , /, **kwargs) -> None"
    )
    def update(self, *args: Any, **kwargs: Any) -> None:
        r"""Updates ``self`` from ``other`` and ``kwargs``.

        Parameters
        ----------
            other:

                Either a mapping or an iterable of pairs. This can be left out.

            kwargs:  ``VT``

                Extra key-values pairs to insert into the map. Only usable for
                inserting extra strings.

        If ``other`` is present and is a :py:class:`~collections.abc.Mapping` or has a ``keys``
        method, does

        .. code-block:: python

            for k in other:
                self[k] = other[k]

        If ``other`` is present and lacks a ``keys`` method, does

        .. code-block:: python

            for (k, v) in other:
                self[k] = v

        In all cases this is followed by:

        .. code-block:: python

            for (k, v) in kwargs.items():
                self[k] = v

        """

    def __setitem__(self, idx: KT, value: VT) -> None:
        pass

    def __delitem__(self, idx: KT) -> None:
        return None


class JsOnceCallable(JsCallable):
    def destroy(self):
        pass


class JsException(JsProxy, Exception):
    """A JavaScript Error.

    These are pickleable unlike other JsProxies.
    """

    # Note: Unlike many of these classes, this one is never actually seen by the
    # user IN_BROWSER (it's replaced by a different JsException in
    # pyodide._core). We use it to unpickle errors so we need it to be
    # instantiable.
    def __new__(cls, *args, **kwargs):
        if args[0] == _instantiate_token:
            return super().__new__(cls, *args, **kwargs)
        return cls._new_exc(*args, **kwargs)

    @classmethod
    def _new_exc(cls, name: str, message: str = "", stack: str = "") -> "JsException":
        result = super().__new__(JsException, _instantiate_token)
        result.name = name
        result.message = message
        result.stack = stack
        return result

    @classmethod
    def new(cls, *args: Any) -> "JsException":
        return cls()

    def __str__(self):
        return f"{self.name}: {self.message}"

    name: str
    """The name of the error type"""

    message: str
    """The error message"""

    stack: str
    """The JavaScript stack trace"""


class ConversionError(Exception):
    """An error thrown when conversion between JavaScript and Python fails."""


class InternalError(Exception):
    """Thrown when a recoverable assertion error occurs in internal Pyodide code"""

    pass


class JsDomElement(JsProxy):
    id: str

    @property
    def tagName(self) -> str:
        return ""

    @property
    def children(self) -> Sequence["JsDomElement"]:
        return []

    def appendChild(self, child: "JsDomElement") -> None:
        pass

    def addEventListener(self, event: str, listener: Callable[[Any], None]) -> None:
        pass

    def removeEventListener(self, event: str, listener: Callable[[Any], None]) -> None:
        pass

    @property
    def style(self) -> Any:
        pass


# from pyproxy.c


def create_once_callable(obj: Callable[..., Any], /) -> JsOnceCallable:
    """Wrap a Python Callable in a JavaScript function that can be called once.

    After being called the proxy will decrement the reference count
    of the Callable. The JavaScript function also has a ``destroy`` API that
    can be used to release the proxy without calling it.
    """
    return obj  # type: ignore[return-value]


def create_proxy(
    obj: Any, /, *, capture_this: bool = False, roundtrip: bool = True
) -> JsDoubleProxy:
    """Create a :py:class:`JsProxy` of a :js:class:`~pyodide.ffi.PyProxy`.

    This allows explicit control over the lifetime of the
    :js:class:`~pyodide.ffi.PyProxy` from Python: call the
    :py:meth:`~JsDoubleProxy.destroy` API when done.

    Parameters
    ----------
    obj:
        The object to wrap.

    capture_this :
        If the object is callable, should ``this`` be passed as the first
        argument when calling it from JavaScript.

    roundtrip:
        When the proxy is converted back from JavaScript to Python, if this is
        ``True`` it is converted into a double proxy. If ``False``, it is
        unwrapped into a Python object. In the case that ``roundtrip`` is
        ``True`` it is possible to unwrap a double proxy with the
        :py:meth:`JsDoubleProxy.unwrap` method. This is useful to allow easier
        control of lifetimes from Python:

        .. code-block:: python

            from js import o
            d = {}
            o.d = create_proxy(d, roundtrip=True)
            o.d.destroy() # Destroys the proxy created with create_proxy

        With ``roundtrip=False`` this would be an error.
    """
    return obj


# from python2js


@overload
def to_js(
    obj: list[Any] | tuple[Any],
    /,
    *,
    depth: int = -1,
    pyproxies: JsProxy | None = None,
    create_pyproxies: bool = True,
    dict_converter: Callable[[Iterable[JsArray[Any]]], JsProxy] | None = None,
    default_converter: Callable[
        [Any, Callable[[Any], JsProxy], Callable[[Any, JsProxy], None]], JsProxy
    ]
    | None = None,
) -> JsArray[Any]:
    ...


@overload
def to_js(
    obj: dict[Any, Any],
    /,
    *,
    depth: int = -1,
    pyproxies: JsProxy | None,
    create_pyproxies: bool,
    dict_converter: None,
    default_converter: Callable[
        [Any, Callable[[Any], JsProxy], Callable[[Any, JsProxy], None]], JsProxy
    ]
    | None = None,
) -> JsMap[Any, Any]:
    ...


@overload
def to_js(
    obj: Any,
    /,
    *,
    depth: int = -1,
    pyproxies: JsProxy | None = None,
    create_pyproxies: bool = True,
    dict_converter: Callable[[Iterable[JsArray[Any]]], JsProxy] | None = None,
    default_converter: Callable[
        [Any, Callable[[Any], JsProxy], Callable[[Any, JsProxy], None]], JsProxy
    ]
    | None = None,
) -> Any:
    ...


def to_js(
    obj: Any,
    /,
    *,
    depth: int = -1,
    pyproxies: JsProxy | None = None,
    create_pyproxies: bool = True,
    dict_converter: Callable[[Iterable[JsArray[Any]]], JsProxy] | None = None,
    default_converter: Callable[
        [Any, Callable[[Any], JsProxy], Callable[[Any, JsProxy], None]], JsProxy
    ]
    | None = None,
) -> Any:
    """Convert the object to JavaScript.

    This is similar to :js:meth:`~pyodide.ffi.PyProxy.toJs`, but for use from Python. If the
    object can be implicitly translated to JavaScript, it will be returned
    unchanged. If the object cannot be converted into JavaScript, this method
    will return a :py:class:`JsProxy` of a :js:class:`~pyodide.ffi.PyProxy`, as if you had used
    :func:`~pyodide.ffi.create_proxy`.

    See :ref:`type-translations-pyproxy-to-js` for more information.

    Parameters
    ----------
    obj :
        The Python object to convert

    depth :
        The maximum depth to do the conversion. Negative numbers are treated as
        infinite. Set this to 1 to do a shallow conversion.

    pyproxies:
        Should be a JavaScript :js:class:`Array`. If provided, any ``PyProxies``
        generated will be stored here. You can later use :py:meth:`destroy_proxies`
        if you want to destroy the proxies from Python (or from JavaScript you
        can just iterate over the :js:class:`Array` and destroy the proxies).

    create_pyproxies:
        If you set this to :py:data:`False`, :py:func:`to_js` will raise an error rather
        than creating any pyproxies.

    dict_converter:
        This converter if provided receives a (JavaScript) iterable of
        (JavaScript) pairs [key, value]. It is expected to return the desired
        result of the dict conversion. Some suggested values for this argument:

          * ``js.Map.new`` -- similar to the default behavior
          * ``js.Array.from`` -- convert to an array of entries
          * ``js.Object.fromEntries`` -- convert to a JavaScript object

    default_converter:
        If present will be invoked whenever Pyodide does not have some built in
        conversion for the object. If ``default_converter`` raises an error, the
        error will be allowed to propagate. Otherwise, the object returned will
        be used as the conversion. ``default_converter`` takes three arguments.
        The first argument is the value to be converted.

    Examples
    --------
    >>> from js import Object, Map, Array # doctest: +SKIP
    >>> from pyodide.ffi import to_js # doctest: +SKIP
    >>> js_object = to_js({'age': 20, 'name': 'john'}) # doctest: +SKIP
    >>> js_object # doctest: +SKIP
    [object Map]
    >>> js_object.keys(), js_object.values() # doctest: +SKIP
    KeysView([object Map]) ValuesView([object Map]) # doctest: +SKIP
    >>> [(k, v) for k, v in zip(js_object.keys(), js_object.values())] # doctest: +SKIP
    [('age', 20), ('name', 'john')]

    >>> js_object = to_js({'age': 20, 'name': 'john'}, dict_converter=Object.fromEntries) # doctest: +SKIP
    >>> js_object.age == 20 # doctest: +SKIP
    True
    >>> js_object.name == 'john' # doctest: +SKIP
    True
    >>> js_object # doctest: +SKIP
    [object Object]
    >>> js_object.hasOwnProperty("age") # doctest: +SKIP
    True
    >>> js_object.hasOwnProperty("height") # doctest: +SKIP
    False

    >>> js_object = to_js({'age': 20, 'name': 'john'}, dict_converter=Array.from_) # doctest: +SKIP
    >>> [item for item in js_object] # doctest: +SKIP
    [age,20, name,john]
    >>> js_object.toString() # doctest: +SKIP
    age,20,name,john

    >>> class Bird: pass # doctest: +SKIP
    >>> converter = lambda value, convert, cache: Object.new(size=1, color='red') if isinstance(value, Bird) else None # doctest: +SKIP
    >>> js_nest = to_js([Bird(), Bird()], default_converter=converter) # doctest: +SKIP
    >>> [bird for bird in js_nest] # doctest: +SKIP
    [[object Object], [object Object]]
    >>> [(bird.size, bird.color) for bird in js_nest] # doctest: +SKIP
    [(1, 'red'), (1, 'red')]

    Here are some examples demonstrating the usage of the ``default_converter``
    argument.


    In addition to the normal conversions, convert JavaScript :js:class:`Date`
    objects to :py:class:`~datetime.datetime` objects:

    .. code-block:: python

        from datetime import datetime
        from js import Date
        def default_converter(value, _ignored1, _ignored2):
            if isinstance(value, datetime):
                return Date.new(value.timestamp() * 1000)
            return value

    Don't create any PyProxies, require a complete conversion or raise an error:

    .. code-block:: python

        def default_converter(_value, _ignored1, _ignored2):
            raise Exception("Failed to completely convert object")

    The second and third arguments are only needed for converting containers.
    The second argument is a conversion function which is used to convert the
    elements of the container with the same settings. The third argument is a
    "cache" function which is needed to handle self referential containers.
    Consider the following example. Suppose we have a Python ``Pair`` class:

    .. code-block:: python

        class Pair:
            def __init__(self, first, second):
                self.first = first
                self.second = second

    We can use the following ``default_converter`` to convert ``Pair`` to
    :js:class:`Array`:

    .. code-block:: python

        from js import Array

        def default_converter(value, convert, cache):
            if not isinstance(value, Pair):
                return value
            result = Array.new()
            cache(value, result)
            result.push(convert(value.first))
            result.push(convert(value.second))
            return result

    Note that we have to cache the conversion of ``value`` before converting
    ``value.first`` and ``value.second``. To see why, consider a self
    referential pair:

    .. code-block:: javascript

        p = Pair(0, 0); p.first = p;

    Without ``cache(value, result);``, converting ``p`` would lead to an
    infinite recurse. With it, we can successfully convert ``p`` to an Array
    such that ``l[0] === l``.
    """
    return obj


def destroy_proxies(pyproxies: JsArray[Any], /) -> None:
    """Destroy all PyProxies in a JavaScript array.

    pyproxies must be a JavaScript Array of PyProxies. Intended for use
    with the arrays created from the "pyproxies" argument of :js:meth:`~pyodide.ffi.PyProxy.toJs`
    and :py:func:`to_js`. This method is necessary because indexing the Array from
    Python automatically unwraps the PyProxy into the wrapped Python object.
    """
    pass


__name__ = _save_name
del _save_name

__all__ = [
    "ConversionError",
    "InternalError",
    "JsArray",
    "JsAsyncGenerator",
    "JsAsyncIterable",
    "JsAsyncIterator",
    "JsBuffer",
    "JsDoubleProxy",
    "JsException",
    "JsFetchResponse",
    "JsGenerator",
    "JsIterable",
    "JsIterator",
    "JsMap",
    "JsMutableMap",
    "JsPromise",
    "JsProxy",
    "JsDomElement",
    "JsCallable",
    "JsTypedArray",
    "create_once_callable",
    "create_proxy",
    "destroy_proxies",
    "to_js",
]<|MERGE_RESOLUTION|>--- conflicted
+++ resolved
@@ -914,7 +914,6 @@
 
     def insert(self, index: int, value: T) -> None:
         """Insert an item at a given position.
-<<<<<<< HEAD
 
         The first argument is the index of the element before which to insert,
         so ``a.insert(0, x)`` inserts at the front of the list, and
@@ -925,18 +924,6 @@
     def remove(self, value: T) -> None:
         """Remove the first item from the list whose value is equal to ``x``.
 
-=======
-
-        The first argument is the index of the element before which to insert,
-        so ``a.insert(0, x)`` inserts at the front of the list, and
-        ``a.insert(len(a), x)`` is equivalent to ``a.append(x)``.
-        """
-        raise NotImplementedError
-
-    def remove(self, value: T) -> None:
-        """Remove the first item from the list whose value is equal to ``x``.
-
->>>>>>> 9257dd2e
         It raises a :py:exc:`ValueError` if there is no such item.
         """
 
