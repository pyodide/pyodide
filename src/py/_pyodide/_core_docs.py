--- conflicted
+++ resolved
@@ -1259,20 +1259,15 @@
     True
     >>> js_object.hasOwnProperty("height")
     False
-<<<<<<< HEAD
     
-    >>> js_object = to_js({'age': 20, 'name': 'john'}, dict_converter=Array.from_)
-=======
-
     >>> js_object = pyodide.ffi.to_js({'age': 20, 'name': 'john'}, dict_converter=Map.new)
     >>> js_object.keys(), js_object.values()
     KeysView([object Map]) ValuesView([object Map])
     >>> [(k, v) for k, v in zip(js_object.keys(), js_object.values())]
     [('age', 20), ('name', 'john')]
-
-
+    
+    
     >>> js_object = pyodide.ffi.to_js({'age': 20, 'name': 'john'}, dict_converter=Array.new)
->>>>>>> a6532d88
     >>> [item for item in js_object]
     [age,20, name,john]
     >>> js_object.toString()
