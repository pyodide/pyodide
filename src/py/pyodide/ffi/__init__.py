--- conflicted
+++ resolved
@@ -8,10 +8,7 @@
     JsDoubleProxy,
     JsException,
     JsGenerator,
-<<<<<<< HEAD
-=======
     JsIterator,
->>>>>>> 3fe37935
     JsPromise,
     JsProxy,
     create_once_callable,
@@ -30,10 +27,7 @@
     "JsArray",
     "JsDoubleProxy",
     "JsGenerator",
-<<<<<<< HEAD
-=======
     "JsIterator",
->>>>>>> 3fe37935
     "create_once_callable",
     "create_proxy",
     "destroy_proxies",
