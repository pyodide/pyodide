import asyncio
import contextvars
import inspect
import sys
import time
import traceback
from asyncio import Future
from collections.abc import Callable
from typing import Any

from ._core import IN_BROWSER, create_once_callable

if IN_BROWSER:
    from js import setTimeout


class PyodideFuture(Future[Any]):
    """A future with extra then, catch, and finally_ methods based on the
    Javascript promise API.
    """

    def then(
        self,
        onfulfilled: Callable[[Any], Any] | None,
        onrejected: Callable[[Exception], Any] | None = None,
    ) -> "PyodideFuture":
        """When the Future is done, either execute onfulfilled with the result
        or execute onrejected with the exception.

        Returns a new Future which will be marked done when either the
        onfulfilled or onrejected callback is completed. If the return value of
        the executed callback is awaitable it will be awaited repeatedly until a
        nonawaitable value is received. The returned Future will be resolved
        with that value. If an error is raised, the returned Future will be
        rejected with the error.

        Parameters
        ----------
        onfulfilled:
            A function called if the Future is fulfilled. This function receives
            one argument, the fulfillment value.

        onrejected:
            A function called if the Future is rejected. This function receives
            one argument, the rejection value.

        Returns
        -------
        A new future to be resolved when the original future is done and the
        appropriate callback is also done.
        """
        result = PyodideFuture()

        onfulfilled_: Callable[[Any], Any]
        onrejected_: Callable[[Any], Any]
        if onfulfilled:
            onfulfilled_ = onfulfilled
        else:

            def onfulfilled_(x):
                return x

        if onrejected:
            onrejected_ = onrejected
        else:

            def onrejected_(x):
                raise x

        async def callback(fut: Future[Any]) -> Any:
            if fut.exception():
                val = fut.exception()
                fun = onrejected_
            else:
                fun = onfulfilled_
                val = fut.result()
            try:
                r = fun(val)
                while inspect.isawaitable(r):
                    r = await r
            except Exception as result_exception:
                result.set_exception(result_exception)
                return
            result.set_result(r)

        def wrapper(fut: Future[Any]) -> None:
            asyncio.ensure_future(callback(fut))

        self.add_done_callback(wrapper)
        return result

    def catch(self, onrejected: Callable[[Exception], Any] | None) -> "PyodideFuture":
        return self.then(None, onrejected)

    def finally_(self, onfinally: Callable[[], Any]) -> "PyodideFuture":
        result = PyodideFuture()

        async def callback(fut: Future[Any]) -> None:
            exc = fut.exception()
            try:
                r = onfinally()
                while inspect.isawaitable(r):
                    r = await r
            except Exception as e:
                result.set_exception(e)
                return
            if exc:
                result.set_exception(exc)
            else:
                result.set_result(fut.result())

        def wrapper(fut: Future[Any]) -> None:
            asyncio.ensure_future(callback(fut))

        self.add_done_callback(wrapper)
        return result


class WebLoop(asyncio.AbstractEventLoop):
    """A custom event loop for use in Pyodide.

    Schedules tasks on the browser event loop. Does no lifecycle management and runs
    forever.

    ``run_forever`` and ``run_until_complete`` cannot block like a normal event loop would
    because we only have one thread so blocking would stall the browser event loop
    and prevent anything from ever happening.

    We defer all work to the browser event loop using the setTimeout function.
    To ensure that this event loop doesn't stall out UI and other browser handling,
    we want to make sure that each task is scheduled on the browser event loop as a
    task not as a microtask. ``setTimeout(callback, 0)`` enqueues the callback as a
    task so it works well for our purposes.

    See `Event Loop Methods <https://docs.python.org/3/library/asyncio-eventloop.html#asyncio-event-loop>`_.
    """

    def __init__(self):
        self._task_factory = None
        asyncio._set_running_loop(self)
        self._exception_handler = None
        self._current_handle = None
        self._in_progress = 0
        self._no_in_progress_handler = None
        self._keyboard_interrupt_handler = None
        self._system_exit_handler = None

    def get_debug(self):
        return False

    #
    # Lifecycle methods: We ignore all lifecycle management
    #

    def is_running(self) -> bool:
        """Returns ``True`` if the event loop is running.

        Always returns ``True`` because WebLoop has no lifecycle management.
        """
        return True

    def is_closed(self) -> bool:
        """Returns ``True`` if the event loop was closed.

        Always returns ``False`` because WebLoop has no lifecycle management.
        """
        return False

    def _check_closed(self):
        """Used in create_task.

        Would raise an error if ``self.is_closed()``, but we are skipping all lifecycle stuff.
        """
        pass

    def run_forever(self):
        """Run the event loop forever. Does nothing in this implementation.

        We cannot block like a normal event loop would
        because we only have one thread so blocking would stall the browser event loop
        and prevent anything from ever happening.
        """
        pass

    def run_until_complete(self, future):
        """Run until future is done.

        If the argument is a coroutine, it is wrapped in a Task.

        The native event loop `run_until_complete` blocks until evaluation of the
        future is complete and then returns the result of the future.
        Since we cannot block, we just ensure that the future is scheduled and
        return the future. This makes this method a bit useless. Instead, use
        `future.add_done_callback(do_something_with_result)` or:
        ```python
        async def wrapper():
            result = await future
            do_something_with_result(result)
        ```
        """
        return asyncio.ensure_future(future)

    #
    # Scheduling methods: use browser.setTimeout to schedule tasks on the browser event loop.
    #

    def call_soon(
        self,
        callback: Callable[..., Any],
        *args: Any,
        context: contextvars.Context | None = None,
    ) -> asyncio.Handle:
        """Arrange for a callback to be called as soon as possible.

        Any positional arguments after the callback will be passed to
        the callback when it is called.

        This schedules the callback on the browser event loop using ``setTimeout(callback, 0)``.
        """
        delay = 0
        return self.call_later(delay, callback, *args, context=context)

    def call_soon_threadsafe(
        self,
        callback: Callable[..., Any],
        *args: Any,
        context: contextvars.Context | None = None,
    ) -> asyncio.Handle:
        """Like ``call_soon()``, but thread-safe.

        We have no threads so everything is "thread safe", and we just use ``call_soon``.
        """
        return self.call_soon(callback, *args, context=context)

    def call_later(  # type: ignore[override]
        self,
        delay: float,
        callback: Callable[..., Any],
        *args: Any,
        context: contextvars.Context | None = None,
    ) -> asyncio.Handle:
        """Arrange for a callback to be called at a given time.

        Return a Handle: an opaque object with a cancel() method that
        can be used to cancel the call.

        The delay can be an int or float, expressed in seconds.  It is
        always relative to the current time.

        Each callback will be called exactly once.  If two callbacks
        are scheduled for exactly the same time, it undefined which
        will be called first.

        Any positional arguments after the callback will be passed to
        the callback when it is called.

        This uses `setTimeout(callback, delay)`
        """
        if delay < 0:
            raise ValueError("Can't schedule in the past")
        h = asyncio.Handle(callback, args, self, context=context)

        def run_handle():
            if h.cancelled():
                return
            try:
                h._run()
            except SystemExit as e:
                if self._system_exit_handler:
                    self._system_exit_handler(e.code)
                else:
                    raise
            except KeyboardInterrupt:
                if self._keyboard_interrupt_handler:
                    self._keyboard_interrupt_handler()
                else:
                    raise

        setTimeout(create_once_callable(run_handle), delay * 1000)
        return h

    def _decrement_in_progress(self, *args):
        self._in_progress -= 1
        if self._no_in_progress_handler and self._in_progress == 0:
            self._no_in_progress_handler()

    def call_at(  # type: ignore[override]
        self,
        when: float,
        callback: Callable[..., Any],
        *args: Any,
        context: contextvars.Context | None = None,
    ) -> asyncio.Handle:
        """Like ``call_later()``, but uses an absolute time.

        Absolute time corresponds to the event loop's ``time()`` method.

        This uses ``setTimeout(callback, when - cur_time)``
        """
        cur_time = self.time()
        delay = when - cur_time
        return self.call_later(delay, callback, *args, context=context)

    def run_in_executor(self, executor, func, *args):
        """Arrange for func to be called in the specified executor.

        This is normally supposed to run func(*args) in a separate process or
        thread and signal back to our event loop when it is done. It's possible
        to make the executor, but if we actually try to submit any functions to
        it, it will try to create a thread and throw an error. Best we can do is
        to run func(args) in this thread and stick the result into a future.
        """
        fut = self.create_future()
        try:
            fut.set_result(func(*args))
        except BaseException as e:
            fut.set_exception(e)
        return fut

    def create_future(self) -> asyncio.Future[Any]:
        """Create a Future object attached to the loop."""
        return PyodideFuture(loop=self)

    #
    # The remaining methods are copied directly from BaseEventLoop
    #

    def time(self) -> float:
        """Return the time according to the event loop's clock.

        This is a float expressed in seconds since an epoch, but the
        epoch, precision, accuracy and drift are unspecified and may
        differ per event loop.

        Copied from ``BaseEventLoop.time``
        """
        return time.monotonic()

<<<<<<< HEAD
    def create_future(self) -> asyncio.Future[Any]:
        """Create a Future object attached to the loop.

        Copied from ``BaseEventLoop.create_future``
        """
        self._in_progress += 1
        fut: asyncio.Future[Any] = asyncio.futures.Future(loop=self)
        fut.add_done_callback(self._decrement_in_progress)
        return fut

=======
>>>>>>> 7bb413d1
    def create_task(self, coro, *, name=None):
        """Schedule a coroutine object.

        Return a task object.

        Copied from ``BaseEventLoop.create_task``
        """
        self._check_closed()
        if self._task_factory is None:
            task = asyncio.tasks.Task(coro, loop=self, name=name)
            if task._source_traceback:  # type: ignore[attr-defined]
                # Added comment:
                # this only happens if get_debug() returns True.
                # In that case, remove create_task from _source_traceback.
                del task._source_traceback[-1]  # type: ignore[attr-defined]
        else:
            task = self._task_factory(self, coro)
            asyncio.tasks._set_task_name(task, name)  # type: ignore[attr-defined]

        self._in_progress += 1
        task.add_done_callback(self._decrement_in_progress)
        return task

    def set_task_factory(self, factory):
        """Set a task factory that will be used by loop.create_task().

        If factory is None the default task factory will be set.

        If factory is a callable, it should have a signature matching
        '(loop, coro)', where 'loop' will be a reference to the active
        event loop, 'coro' will be a coroutine object.  The callable
        must return a Future.

        Copied from ``BaseEventLoop.set_task_factory``
        """
        if factory is not None and not callable(factory):
            raise TypeError("task factory must be a callable or None")
        self._task_factory = factory

    def get_task_factory(self):
        """Return a task factory, or None if the default one is in use.

        Copied from ``BaseEventLoop.get_task_factory``
        """
        return self._task_factory

    def get_exception_handler(self):
        """Return an exception handler, or None if the default one is in use."""
        return self._exception_handler

    def set_exception_handler(self, handler):
        """Set handler as the new event loop exception handler.

        If handler is None, the default exception handler will be set.

        If handler is a callable object, it should have a signature matching
        '(loop, context)', where 'loop' will be a reference to the active event
        loop, 'context' will be a dict object (see `call_exception_handler()`
        documentation for details about context).
        """
        if handler is not None and not callable(handler):
            raise TypeError(
                f"A callable object or None is expected, " f"got {handler!r}"
            )
        self._exception_handler = handler

    def default_exception_handler(self, context):
        """Default exception handler.

        This is called when an exception occurs and no exception handler is set,
        and can be called by a custom exception handler that wants to defer to
        the default behavior. This default handler logs the error message and
        other context-dependent information.


        In debug mode, a truncated stack trace is also appended showing where
        the given object (e.g. a handle or future or task) was created, if any.
        The context parameter has the same meaning as in
        `call_exception_handler()`.
        """
        message = context.get("message")
        if not message:
            message = "Unhandled exception in event loop"

        if (
            "source_traceback" not in context
            and self._current_handle is not None
            and self._current_handle._source_traceback
        ):
            context["handle_traceback"] = self._current_handle._source_traceback

        log_lines = [message]
        for key in sorted(context):
            if key in {"message", "exception"}:
                continue
            value = context[key]
            if key == "source_traceback":
                tb = "".join(traceback.format_list(value))
                value = "Object created at (most recent call last):\n"
                value += tb.rstrip()
            elif key == "handle_traceback":
                tb = "".join(traceback.format_list(value))
                value = "Handle created at (most recent call last):\n"
                value += tb.rstrip()
            else:
                value = repr(value)
            log_lines.append(f"{key}: {value}")

        print("\n".join(log_lines), file=sys.stderr)

    def call_exception_handler(self, context):
        """Call the current event loop's exception handler.
        The context argument is a dict containing the following keys:
        - 'message': Error message;
        - 'exception' (optional): Exception object;
        - 'future' (optional): Future instance;
        - 'task' (optional): Task instance;
        - 'handle' (optional): Handle instance;
        - 'protocol' (optional): Protocol instance;
        - 'transport' (optional): Transport instance;
        - 'socket' (optional): Socket instance;
        - 'asyncgen' (optional): Asynchronous generator that caused
                                 the exception.
        New keys maybe introduced in the future.
        Note: do not overload this method in an event loop subclass.
        For custom exception handling, use the
        `set_exception_handler()` method.
        """
        if self._exception_handler is None:
            try:
                self.default_exception_handler(context)
            except (SystemExit, KeyboardInterrupt):
                raise
            except BaseException:
                # Second protection layer for unexpected errors
                # in the default implementation, as well as for subclassed
                # event loops with overloaded "default_exception_handler".
                print("Exception in default exception handler", file=sys.stderr)
                traceback.print_exc()
        else:
            try:
                self._exception_handler(self, context)
            except (SystemExit, KeyboardInterrupt):
                raise
            except BaseException as exc:
                # Exception in the user set custom exception handler.
                try:
                    # Let's try default handler.
                    self.default_exception_handler(
                        {
                            "message": "Unhandled error in exception handler",
                            "exception": exc,
                            "context": context,
                        }
                    )
                except (SystemExit, KeyboardInterrupt):
                    raise
                except BaseException:
                    # Guard 'default_exception_handler' in case it is
                    # overloaded.
                    print(
                        "Exception in default exception handler "
                        "while handling an unexpected error "
                        "in custom exception handler",
                        file=sys.stderr,
                    )
                    traceback.print_exc()


class WebLoopPolicy(asyncio.DefaultEventLoopPolicy):
    """
    A simple event loop policy for managing WebLoop based event loops.
    """

    def __init__(self):
        self._default_loop = None

    def get_event_loop(self):
        """Get the current event loop"""
        if self._default_loop:
            return self._default_loop
        return self.new_event_loop()

    def new_event_loop(self) -> WebLoop:
        """Create a new event loop"""
        self._default_loop = WebLoop()  # type: ignore[abstract]
        return self._default_loop

    def set_event_loop(self, loop: Any) -> None:
        """Set the current event loop"""
        self._default_loop = loop


def _initialize_event_loop():
    from ._core import IN_BROWSER

    if not IN_BROWSER:
        return

    import asyncio

    from .webloop import WebLoopPolicy

    policy = WebLoopPolicy()
    asyncio.set_event_loop_policy(policy)
    policy.get_event_loop()


__all__ = ["WebLoop", "WebLoopPolicy"]<|MERGE_RESOLUTION|>--- conflicted
+++ resolved
@@ -318,8 +318,11 @@
         return fut
 
     def create_future(self) -> asyncio.Future[Any]:
+        self._in_progress += 1
+        fut = PyodideFuture(loop=self)
+        fut.add_done_callback(self._decrement_in_progress)
         """Create a Future object attached to the loop."""
-        return PyodideFuture(loop=self)
+        return fut
 
     #
     # The remaining methods are copied directly from BaseEventLoop
@@ -336,19 +339,6 @@
         """
         return time.monotonic()
 
-<<<<<<< HEAD
-    def create_future(self) -> asyncio.Future[Any]:
-        """Create a Future object attached to the loop.
-
-        Copied from ``BaseEventLoop.create_future``
-        """
-        self._in_progress += 1
-        fut: asyncio.Future[Any] = asyncio.futures.Future(loop=self)
-        fut.add_done_callback(self._decrement_in_progress)
-        return fut
-
-=======
->>>>>>> 7bb413d1
     def create_task(self, coro, *, name=None):
         """Schedule a coroutine object.
 
