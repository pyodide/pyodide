import base64
import binascii
import re
import shutil
import sysconfig
import tarfile
from collections.abc import Iterable
from importlib.machinery import EXTENSION_SUFFIXES
from importlib.metadata import Distribution
from importlib.metadata import distributions as importlib_distributions
from pathlib import Path
from site import getsitepackages
from tempfile import NamedTemporaryFile
from typing import IO, Any, Literal
from zipfile import ZipFile

try:
    from pyodide_js import loadedPackages
except ImportError:
    loadedPackages = None

from ._core import IN_BROWSER, JsProxy, to_js

SITE_PACKAGES = Path(getsitepackages()[0])
STD_LIB = Path(sysconfig.get_path("stdlib"))
TARGETS = {"site": SITE_PACKAGES, "lib": STD_LIB, "dynlib": Path("/usr/lib")}
ZIP_TYPES = {".whl", ".zip"}
TAR_TYPES = {".tar", ".gz", ".bz", ".gz", ".tgz", ".bz2", ".tbz2"}
EXTENSION_TAGS = [suffix.removesuffix(".so") for suffix in EXTENSION_SUFFIXES]
# See PEP 3149. I think the situation has since been updated since PEP 3149 does
# not talk about platform triples. But I could not find any newer pep discussing
# shared library names.
#
# There are other interpreters but it's better to have false negatives than
# false positives.
PLATFORM_TAG_REGEX = re.compile(
    r"\.(cpython|pypy|jython)-[0-9]{2,}[a-z]*(-[a-z0-9_-]*)?"
)


def parse_wheel_name(filename: str) -> tuple[str, str, str, str, str]:
    tokens = filename.split("-")
    # TODO: support optional build tags in the filename (cf PEP 427)
    if len(tokens) < 5:
        raise ValueError(f"{filename} is not a valid wheel file name.")
    version, python_tag, abi_tag, platform = tokens[-4:]
    name = "-".join(tokens[:-4])
    return name, version, python_tag, abi_tag, platform


# Vendored from packaging
_canonicalize_regex = re.compile(r"[-_.]+")


def canonicalize_name(name: str) -> str:
    # This is taken from PEP 503.
    return _canonicalize_regex.sub("-", name).lower()


# Vendored from pip
class UnsupportedWheel(Exception):
    """Unsupported wheel."""


def wheel_dist_info_dir(source: ZipFile, name: str) -> str:
    """Returns the name of the contained .dist-info directory.

    Raises UnsupportedWheel if not found, >1 found, or it doesn't match the
    provided name.
    """
    # Zip file path separators must be /
    subdirs = {p.split("/", 1)[0] for p in source.namelist()}

    info_dirs = [s for s in subdirs if s.endswith(".dist-info")]

    if not info_dirs:
        raise UnsupportedWheel(f".dist-info directory not found in wheel {name!r}")

    if len(info_dirs) > 1:
        raise UnsupportedWheel(
            "multiple .dist-info directories found in wheel {!r}: {}".format(
                name, ", ".join(info_dirs)
            )
        )

    info_dir = info_dirs[0]

    info_dir_name = canonicalize_name(info_dir)
    canonical_name = canonicalize_name(name)
    if not info_dir_name.startswith(canonical_name):
        raise UnsupportedWheel(
            ".dist-info directory {!r} does not start with {!r}".format(
                info_dir, canonical_name
            )
        )

    return info_dir


def make_whlfile(
    *args: Any, owner: int | None = None, group: int | None = None, **kwargs: Any
) -> str:
    return shutil._make_zipfile(*args, **kwargs)  # type: ignore[attr-defined]


if IN_BROWSER:
    shutil.register_archive_format("whl", make_whlfile, description="Wheel file")
    shutil.register_unpack_format(
        "whl", [".whl", ".wheel"], shutil._unpack_zipfile, description="Wheel file"  # type: ignore[attr-defined]
    )


def get_format(format: str) -> str:
    for (fmt, extensions, _) in shutil.get_unpack_formats():
        if format == fmt:
            return fmt
        if format in extensions:
            return fmt
        if "." + format in extensions:
            return fmt
    raise ValueError(f"Unrecognized format {format}")


def unpack_buffer(
    buffer: JsProxy,
    *,
    filename: str = "",
    format: str | None = None,
    target: Literal["site", "lib", "dynlib"] | None = None,
    extract_dir: str | None = None,
    calculate_dynlibs: bool = False,
    installer: str | None = None,
    source: str | None = None,
) -> JsProxy | None:
    """Used to install a package either into sitepackages or into the standard
    library.

    This is a helper method called from ``loadPackage``.

    Parameters
    ----------
    buffer
        A Javascript ``Uint8Array`` with the binary data for the archive.

    filename
        The name of the file we are extracting. We only care about it to figure
        out whether the buffer represents a tar file or a zip file. Ignored if
        format argument is present.

    format
        Controls the format that we assume the archive has. Overrides the file
        extension of filename. In particular we decide the file format as
        follows:

        1. If format is present, we use that.
        2. If file name is present, it should have an extension, like a.zip,
           a.tar, etc. Then we use that.
        3. If neither is present or the file name has no extension, we throw an
           error.


    extract_dir
        Controls which directory the file is unpacked into. Default is the
        working directory. Mutually exclusive with target.

    target
        Controls which directory the file is unpacked into. Either "site" which
        unpacked the file into the sitepackages directory or "lib" which
        unpacked the file into the standard library. Mutually exclusive with
        extract_dir.

    calculate_dynlibs
        If true, will return a Javascript Array of paths to dynamic libraries
        ('.so' files) that were in the archive. We need to precompile these Wasm
        binaries in `load-pyodide.js`. These paths point to the unpacked
        locations of the .so files.

    Returns
    -------
        If calculate_dynlibs is True, a Javascript Array of dynamic libraries.
        Otherwise, return None.

    """
    if format:
        format = get_format(format)
    if target and extract_dir:
        raise ValueError("Cannot provide both 'target' and 'extract_dir'")
    if not filename and format is None:
        raise ValueError("At least one of filename and format must be provided")
    if target:
        extract_path = TARGETS[target]
    elif extract_dir:
        extract_path = Path(extract_dir)
    else:
        extract_path = Path(".")
    filename = filename.rpartition("/")[-1]
    with NamedTemporaryFile(suffix=filename) as f:
        buffer._into_file(f)
        shutil.unpack_archive(f.name, extract_path, format)
        suffix = Path(filename).suffix
        if suffix == ".whl":
            set_wheel_installer(filename, f, extract_path, installer, source)
        if calculate_dynlibs:
            suffix = Path(f.name).suffix
            return to_js(get_dynlibs(f, suffix, extract_path))
        else:
            return None


def should_load_dynlib(path: str) -> bool:
    suffixes = Path(path).suffixes
    if not suffixes:
        return False
    if suffixes[-1] != ".so":
        return False
    if len(suffixes) == 1:
        return True
    tag = suffixes[-2]
    if tag in EXTENSION_TAGS:
        return True
    # Okay probably it's not compatible now. But it might be an unrelated .so
    # file with a name with an extra dot: `some.name.so` vs
    # `some.cpython-39-x86_64-linux-gnu.so` Let's make a best effort here to
    # check.
    return not PLATFORM_TAG_REGEX.match(tag)


def set_wheel_installer(
    filename: str,
    archive: IO[bytes],
    target_dir: Path,
    installer: str | None,
    source: str | None,
) -> None:
    """Record the installer and source of a wheel into the `dist-info`
    directory.

    We put the installer into an INSTALLER file according to the packaging spec:
    packaging.python.org/en/latest/specifications/recording-installed-packages/#the-dist-info-directory

    We put the source into PYODIDE_SORUCE.

    The packaging spec allows us to make custom files. It also allows wheels to
    include custom files in their .dist-info directory. The spec has no attempt
    to coordinate these so that installers don't trample files that wheels
    include. We make a best effort with our PYODIDE prefix.

    Parameters
    ----------
    filename
        The file name of the wheel.

    archive
        A binary representation of a wheel archive

    target_dir
        The directory the wheel is being installed into. Probably site-packages.

    installer
        The name of the installer. Currently either `pyodide.unpackArchive`,
        `pyodide.loadPackage` or `micropip`.

    source
        Where did the package come from? Either a url, `pyodide`, or `PyPI`.
    """
    z = ZipFile(archive)
    wheel_name = parse_wheel_name(filename)[0]
    dist_info_name = wheel_dist_info_dir(z, wheel_name)
    dist_info = target_dir / dist_info_name
    if installer:
        (dist_info / "INSTALLER").write_text(installer)
    if source:
        (dist_info / "PYODIDE_SOURCE").write_text(source)


def get_dynlibs(archive: IO[bytes], suffix: str, target_dir: Path) -> list[str]:
    """List out the paths to .so files in a zip or tar archive.

    Parameters
    ----------
    archive
        A binary representation of either a zip or a tar archive. We use the `.name`
        field to determine which file type.

    target_dir
        The directory the archive is unpacked into. Paths will be adjusted to point
        inside this directory.

    Returns
    -------
        The list of paths to dynamic libraries ('.so' files) that were in the archive,
        but adjusted to point to their unpacked locations.
    """
    dynlib_paths_iter: Iterable[str]
    if suffix in ZIP_TYPES:
        dynlib_paths_iter = ZipFile(archive).namelist()
    elif suffix in TAR_TYPES:
        dynlib_paths_iter = (tinfo.name for tinfo in tarfile.open(archive.name))
    else:
        raise ValueError(f"Unexpected suffix {suffix}")

    return [
        str((target_dir / path).resolve())
        for path in dynlib_paths_iter
        if should_load_dynlib(path)
    ]


<<<<<<< HEAD
def get_dist_source(dist: Distribution) -> str | None:
=======
def get_dist_source(dist: Distribution) -> str:
    """Get a description of the source of a package.

    This is used in loadPackage to explain where the package came from. Purely
    for informative purposes.
    """
>>>>>>> 1d2f9bff
    source = dist.read_text("PYODIDE_SOURCE")
    if source == "pyodide":
        return "default channel"
    if source:
        return source
    direct_url = dist.read_text("direct_url.json")
    if direct_url:
        import json

        return json.loads(direct_url)["url"]
    installer = dist.read_text("INSTALLER")
    if installer:
        installer = installer.strip()
        return f"{installer} (index unknown)"
<<<<<<< HEAD
    return None


def init_loaded_packages() -> None:
    for dist in importlib_distributions():
        source = get_dist_source(dist)
        if source:
            setattr(loadedPackages, dist.name, source)
=======
    return "Unknown"


def init_loaded_packages() -> None:
    """Initialize pyodide.loadedPackages with the packages that are already
    present.

    This ensures that `pyodide.loadPackage` knows that they are around and
    doesn't install over them.
    """
    for dist in importlib_distributions():
        setattr(loadedPackages, dist.name, get_dist_source(dist))
>>>>>>> 1d2f9bff


def sub_resource_hash(sha_256: str) -> str:
    """Calculates the sub resource integrity hash given a SHA-256

    Parameters
    ----------
    sha_256
        A hexdigest of the SHA-256 sum.

    Returns
    -------
        The sub resource integrity hash corresponding to the sum.

    >>> sha_256 = 'c0dc86efda0060d4084098a90ec92b3d4aa89d7f7e0fba5424561d21451e1758'
    >>> sub_resource_hash(sha_256)
    'sha256-wNyG79oAYNQIQJipDskrPUqonX9+D7pUJFYdIUUeF1g='
    """
    binary_digest = binascii.unhexlify(sha_256)
    return "sha256-" + base64.b64encode(binary_digest).decode()<|MERGE_RESOLUTION|>--- conflicted
+++ resolved
@@ -306,16 +306,12 @@
     ]
 
 
-<<<<<<< HEAD
-def get_dist_source(dist: Distribution) -> str | None:
-=======
 def get_dist_source(dist: Distribution) -> str:
     """Get a description of the source of a package.
 
     This is used in loadPackage to explain where the package came from. Purely
     for informative purposes.
     """
->>>>>>> 1d2f9bff
     source = dist.read_text("PYODIDE_SOURCE")
     if source == "pyodide":
         return "default channel"
@@ -330,16 +326,6 @@
     if installer:
         installer = installer.strip()
         return f"{installer} (index unknown)"
-<<<<<<< HEAD
-    return None
-
-
-def init_loaded_packages() -> None:
-    for dist in importlib_distributions():
-        source = get_dist_source(dist)
-        if source:
-            setattr(loadedPackages, dist.name, source)
-=======
     return "Unknown"
 
 
@@ -352,7 +338,6 @@
     """
     for dist in importlib_distributions():
         setattr(loadedPackages, dist.name, get_dist_source(dist))
->>>>>>> 1d2f9bff
 
 
 def sub_resource_hash(sha_256: str) -> str:
