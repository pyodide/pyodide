from io import StringIO

# Keep open_url in __init__ for now, will be moved to pyxhr.py later
from ..ffi import IN_BROWSER
<<<<<<< HEAD
from .exceptions import (
    AbortError,
    BodyUsedError,
    HttpStatusError,
    XHRError,
    XHRNetworkError,
)
from .pyfetch import FetchResponse, pyfetch
from . import pyxhr
from .pyxhr import XHRRequestParams, XHRResponse
=======
from ._exceptions import AbortError, BodyUsedError, HttpStatusError
from ._pyfetch import FetchResponse, pyfetch
>>>>>>> 157e0eb5

if IN_BROWSER:
    try:
        from js import XMLHttpRequest
    except ImportError:
        pass

__all__ = [
    "open_url",
    "pyfetch",
    "FetchResponse",
    "HttpStatusError",
    "BodyUsedError",
    "AbortError",
    "pyxhr",
    "XHRResponse",
    "XHRRequestParams",
    "XHRError",
    "XHRNetworkError",
]


def open_url(url: str) -> StringIO:
    """Fetches a given URL synchronously.

    The download of binary files is not supported. To download binary files use
    :func:`pyodide.http.pyfetch` which is asynchronous.

    It will not work in Node unless you include a polyfill for :js:class:`XMLHttpRequest`

    Parameters
    ----------
    url :
       URL to fetch

    Returns
    -------
        The contents of the URL.

    Examples
    --------
    >>> None # doctest: +RUN_IN_PYODIDE
    >>> import pytest; pytest.skip("TODO: Figure out how to skip this only in node")
    >>> url = "https://cdn.jsdelivr.net/pyodide/v0.24.1/full/pyodide-lock.json"
    >>> url_contents = open_url(url)
    >>> import json
    >>> result = json.load(url_contents)
    >>> sorted(list(result["info"].items()))
    [('arch', 'wasm32'), ('platform', 'emscripten_3_1_45'), ('python', '3.11.3'), ('version', '0.24.1')]
    """

    req = XMLHttpRequest.new()
    req.open("GET", url, False)
    req.send()
    return StringIO(req.response)<|MERGE_RESOLUTION|>--- conflicted
+++ resolved
@@ -2,21 +2,16 @@
 
 # Keep open_url in __init__ for now, will be moved to pyxhr.py later
 from ..ffi import IN_BROWSER
-<<<<<<< HEAD
-from .exceptions import (
+from . import _pyxhr as pyxhr
+from ._exceptions import (
     AbortError,
     BodyUsedError,
     HttpStatusError,
     XHRError,
     XHRNetworkError,
 )
-from .pyfetch import FetchResponse, pyfetch
-from . import pyxhr
-from .pyxhr import XHRRequestParams, XHRResponse
-=======
-from ._exceptions import AbortError, BodyUsedError, HttpStatusError
 from ._pyfetch import FetchResponse, pyfetch
->>>>>>> 157e0eb5
+from ._pyxhr import XHRRequestParams, XHRResponse
 
 if IN_BROWSER:
     try:
