"""
Async fetch API implementation for Pyodide.
"""

import json
from asyncio import CancelledError
from collections.abc import Awaitable, Callable
from functools import wraps
from typing import IO, TYPE_CHECKING, Any, ParamSpec, TypeVar

from .._package_loader import unpack_buffer
from ..ffi import IN_PYODIDE, JsBuffer, JsException, JsFetchResponse, to_js
from ._exceptions import (
    AbortError,
    BodyUsedError,
    HttpStatusError,
)

<<<<<<< HEAD
if IN_PYODIDE:
=======
if IN_BROWSER or TYPE_CHECKING:
>>>>>>> df94f6ed
    try:
        from js import AbortController, AbortSignal, Object, Request
        from js import fetch as _jsfetch
        from pyodide_js._api import abortSignalAny
    except ImportError:
        pass
else:
    # Hack for documentation xrefs, we replace these with links to mdn in the
    # sphinx conf.py. TODO: Maybe come up with some better / more systematic way
    # to handle this situation.
    class AbortController:  # type:ignore[no-redef]
        pass

    class AbortSignal:  # type:ignore[no-redef]
        pass

    class Request:  # type:ignore[no-redef]
        pass


P = ParamSpec("P")
T = TypeVar("T")


def _construct_abort_reason(reason: Any) -> JsException | None:
    """Construct an abort reason from a given value."""
    if reason is None:
        return None
    return JsException("AbortError", reason)


def _abort_on_cancel(method: Callable[P, Awaitable[T]]) -> Callable[P, Awaitable[T]]:  # noqa: UP047
    @wraps(method)
    async def wrapper(*args: P.args, **kwargs: P.kwargs) -> T:
        try:
            return await method(*args, **kwargs)
        except JsException as e:
            self: FetchResponse = kwargs.get("self") or args[0]  # type:ignore[assignment]
            raise AbortError(s.reason if (s := self.abort_signal) else e) from None
        except CancelledError as e:
            self: FetchResponse = kwargs.get("self") or args[0]  # type:ignore[no-redef]
            if self.abort_controller:
                self.abort_controller.abort(
                    _construct_abort_reason(
                        "\n".join(map(str, e.args)) if e.args else None
                    )
                )
            raise

    return wrapper


class FetchResponse:
    """A wrapper for a Javascript fetch :js:data:`Response`.

    Parameters
    ----------
    url
        URL that was fetched
    js_response
        A :py:class:`~pyodide.ffi.JsProxy` of the fetch :js:class:`Response`.
    abort_controller
        The abort controller that may be used to cancel the fetch request.
    abort_signal
        The abort signal that was used for the fetch request.
    """

    js_request: "Request"
    js_response: JsFetchResponse
    _url: str
    abort_controller: "AbortController | None"
    abort_signal: "AbortSignal | None"

    def __init__(
        self,
        request: "str | Request",
        js_response: JsFetchResponse,
        abort_controller: "AbortController | None" = None,
        abort_signal: "AbortSignal | None" = None,
    ):
        if isinstance(request, str):
            request = Request.new(request)
        self.js_request = request
        self._url = self.js_request.url
        self.js_response = js_response
        self.abort_controller = abort_controller
        self.abort_signal = abort_signal

    @property
    def body_used(self) -> bool:
        """Has the response been used yet?

        If so, attempting to retrieve the body again will raise an
        :py:exc:`OSError`. Use :py:meth:`~FetchResponse.clone` first to avoid this.
        See :js:attr:`Response.bodyUsed`.
        """
        return self.js_response.bodyUsed

    @property
    def headers(self) -> dict[str, str]:
        """Response headers as dictionary."""
        return Object.fromEntries(self.js_response.headers.entries()).to_py()

    @property
    def ok(self) -> bool:
        """Was the request successful?

        See :js:attr:`Response.ok`.
        """
        return self.js_response.ok

    @property
    def redirected(self) -> bool:
        """Was the request redirected?

        See :js:attr:`Response.redirected`.
        """
        return self.js_response.redirected

    @property
    def status(self) -> int:
        """Response status code

        See :js:attr:`Response.status`.
        """
        return self.js_response.status

    @property
    def status_text(self) -> str:
        """Response status text

        See :js:attr:`Response.statusText`.
        """
        return self.js_response.statusText

    @property
    def type(self) -> str:
        """The type of the response.

        See :js:attr:`Response.type`.
        """
        return self.js_response.type

    @property
    def url(self) -> str:
        """The url of the response.

        The value may be different than the url passed to fetch.
        See :js:attr:`Response.url`.
        """
        return self.js_response.url

    def _raise_if_failed(self) -> None:
        if (signal := self.abort_signal) and signal.aborted:
            raise AbortError(signal.reason)
        if self.js_response.bodyUsed:
            raise BodyUsedError

    def raise_for_status(self) -> None:
        """Raise an :py:exc:`~pyodide.http.HttpStatusError` if the status of the response is an error (4xx or 5xx)"""
        if 400 <= self.status < 600:
            raise HttpStatusError(self.status, self.status_text, self.url)

    def clone(self) -> "FetchResponse":
        """Return an identical copy of the :py:class:`FetchResponse`.

        This method exists to allow multiple uses of :py:class:`FetchResponse`
        objects. See :js:meth:`Response.clone`.
        """
        if self.js_response.bodyUsed:
            raise BodyUsedError
        return FetchResponse(
            self.js_request,
            self.js_response.clone(),
            self.abort_controller,
            self.abort_signal,
        )

    @_abort_on_cancel
    async def buffer(self) -> JsBuffer:
        """Return the response body as a Javascript :js:class:`ArrayBuffer`.

        See :js:meth:`Response.arrayBuffer`.
        """
        self._raise_if_failed()
        return await self.js_response.arrayBuffer()

    @_abort_on_cancel
    async def text(self) -> str:
        """Return the response body as a string"""
        self._raise_if_failed()
        return await self.js_response.text()

    @_abort_on_cancel
    async def string(self) -> str:
        """Return the response body as a string

        Does the same thing as :py:meth:`FetchResponse.text`.


        .. deprecated:: 0.24.0

            Use :py:meth:`FetchResponse.text` instead.
        """
        return await self.text()

    @_abort_on_cancel
    async def json(self, **kwargs: Any) -> Any:
        """Treat the response body as a JSON string and use
        :py:func:`json.loads` to parse it into a Python object.

        Any keyword arguments are passed to :py:func:`json.loads`.
        """
        self._raise_if_failed()
        return json.loads(await self.string(), **kwargs)

    @_abort_on_cancel
    async def memoryview(self) -> memoryview:
        """Return the response body as a :py:class:`memoryview` object"""
        self._raise_if_failed()
        return (await self.buffer()).to_memoryview()

    @_abort_on_cancel
    async def _into_file(self, f: IO[bytes] | IO[str]) -> None:
        """Write the data into an empty file with no copy.

        Warning: should only be used when f is an empty file, otherwise it may
        overwrite the data of f.
        """
        buf = await self.buffer()
        buf._into_file(f)

    @_abort_on_cancel
    async def _create_file(self, path: str) -> None:
        """Uses the data to back a new file without copying it.

        This method avoids copying the data when creating a new file. If you
        want to write the data into an existing file, use

        .. code-block:: python

            buf = await resp.buffer()
            buf.to_file(file)

        Parameters
        ----------
        path : str

            The path to the file to create. The file should not exist but
            it should be in a directory that exists. Otherwise, will raise
            an ``OSError``
        """
        with open(path, "x") as f:
            await self._into_file(f)

    @_abort_on_cancel
    async def bytes(self) -> bytes:
        """Return the response body as a bytes object"""
        self._raise_if_failed()
        return (await self.buffer()).to_bytes()

    @_abort_on_cancel
    async def unpack_archive(
        self, *, extract_dir: str | None = None, format: str | None = None
    ) -> None:
        """Treat the data as an archive and unpack it into target directory.

        Assumes that the file is an archive in a format that :py:mod:`shutil` has
        an unpacker for. The arguments ``extract_dir`` and ``format`` are passed
        directly on to :py:func:`shutil.unpack_archive`.

        Parameters
        ----------
        extract_dir :
            Directory to extract the archive into. If not provided, the current
            working directory is used.

        format :
            The archive format: one of ``"zip"``, ``"tar"``, ``"gztar"``,
            ``"bztar"``. Or any other format registered with
            :py:func:`shutil.register_unpack_format`. If not provided,
            :py:meth:`unpack_archive` will use the archive file name extension and
            see if an unpacker was registered for that extension. In case none
            is found, a :py:exc:`ValueError` is raised.
        """
        buf = await self.buffer()
        filename = self._url.rsplit("/", -1)[-1]
        unpack_buffer(buf, filename=filename, format=format, extract_dir=extract_dir)

    def abort(self, reason: Any = None) -> None:
        """Abort the fetch request.

        In case ``abort_controller`` is not set, a :py:exc:`ValueError` is raised.
        """
        if self.abort_controller is None:
            raise ValueError("abort_controller is not set")

        self.abort_controller.abort(_construct_abort_reason(reason))


async def pyfetch(
    request: "str | Request",
    /,
    *,
    signal: Any = None,
    fetcher: Any = None,
    **kwargs: Any,
) -> FetchResponse:
    r"""Fetch the url and return the response.

    This functions provides a similar API to :js:func:`fetch` however it is
    designed to be convenient to use from Python. The
    :class:`~pyodide.http.FetchResponse` has methods with the output types
    already converted to Python objects.

    Parameters
    ----------
    request :
        Either a string URL or a JavaScript Request object to fetch.

    signal :
        Abort signal to use for the fetch request.

    fetcher :
        Fetcher to use for the fetch request.

    \*\*kwargs :
        keyword arguments are passed along as `optional parameters to the fetch API
        <https://developer.mozilla.org/en-US/docs/Web/API/fetch#options>`_.

    Examples
    --------
    >>> import pytest; pytest.skip("Can't use top level await in doctests")
    >>> res = await pyfetch("https://cdn.jsdelivr.net/pyodide/v0.23.4/full/repodata.json")
    >>> res.ok
    True
    >>> res.status
    200
    >>> data = await res.json()
    >>> data
    {'info': {'arch': 'wasm32', 'platform': 'emscripten_3_1_32',
    'version': '0.23.4', 'python': '3.11.2'}, ... # long output truncated
    """

    controller = AbortController.new()
    if signal:
        signal = abortSignalAny(to_js([signal, controller.signal]))
    else:
        signal = controller.signal
    kwargs["signal"] = signal
    fetcher = fetcher or _jsfetch
    args = to_js(kwargs, dict_converter=Object.fromEntries)
    if isinstance(request, str):
        request = Request.new(request, args)
    try:
        return FetchResponse(
            request,
            await fetcher(request, args),
            controller,
            signal,
        )
    except CancelledError as e:
        controller.abort(
            _construct_abort_reason("\n".join(map(str, e.args))) if e.args else None
        )
        raise
    except JsException as e:
        raise AbortError(e) from None<|MERGE_RESOLUTION|>--- conflicted
+++ resolved
@@ -16,11 +16,7 @@
     HttpStatusError,
 )
 
-<<<<<<< HEAD
-if IN_PYODIDE:
-=======
-if IN_BROWSER or TYPE_CHECKING:
->>>>>>> df94f6ed
+if IN_PYODIDE or TYPE_CHECKING:
     try:
         from js import AbortController, AbortSignal, Object, Request
         from js import fetch as _jsfetch
