--- conflicted
+++ resolved
@@ -63,10 +63,7 @@
     "JsBuffer",
     "JsTypedArray",
     "JsArray",
-<<<<<<< HEAD
     "JsFetchResponse",
-=======
     "JsMap",
     "JsMutableMap",
->>>>>>> 0c3545f0
 ]