import ast
import asyncio
<<<<<<< HEAD
from asyncio import ensure_future
=======
import code
>>>>>>> 14afda91
from codeop import Compile, CommandCompiler, _features  # type: ignore
from contextlib import (
    contextmanager,
    redirect_stdout,
    redirect_stderr,
    ExitStack,
)
from contextlib import _RedirectStream  # type: ignore
import rlcompleter
import platform
import sys
import traceback
<<<<<<< HEAD
from typing import (
    Optional,
    Callable,
    Any,
    List,
    Tuple,
    Union,
    Tuple,
    Literal,
    Awaitable,
)
=======
from typing import Optional, Callable, Any, List, Tuple

from ._base import eval_code_async, should_quiet, CodeRunner

# this import can fail when we are outside a browser (e.g. for tests)
try:
    from pyodide_js import loadPackagesFromImports as _load_packages_from_imports
    from asyncio import ensure_future
except ImportError:
    from asyncio import Future

    def ensure_future(co):  # type: ignore
        fut = Future()
        try:
            co.send(None)
        except StopIteration as v:
            result = v.args[0] if v.args else None
            fut.set_result(result)
        except BaseException as e:
            fut.set_exception(e)
        else:
            raise Exception("coroutine didn't finish in one pass")
        return fut
>>>>>>> 14afda91


from ._base import should_quiet, CodeRunner

__all__ = ["repr_shorten", "BANNER", "Console", "PyodideConsole"]


def _banner():
    """A banner similar to the one printed by the real Python interpreter."""
    # copied from https://github.com/python/cpython/blob/799f8489d418b7f9207d333eac38214931bd7dcc/Lib/code.py#L214
    cprt = 'Type "help", "copyright", "credits" or "license" for more information.'
    version = platform.python_version()
    build = f"({', '.join(platform.python_build())})"
    return f"Python {version} {build} on WebAssembly VM\n{cprt}"


BANNER = _banner()
del _banner


class redirect_stdin(_RedirectStream):
    _stream = "stdin"


class _WriteStream:
    """A utility class so we can specify our own handlers for writes to sdout, stderr"""

    def __init__(self, write_handler, name=None):
        self.write_handler = write_handler
        self.name = name

    def write(self, text):
        self.write_handler(text)

    def flush(self):
        pass


class _ReadStream:
    """A utility class so we can specify our own handler for reading from stdin"""

    def __init__(self, read_handler, name=None):
        self.read_handler = read_handler
        self.name = name

    def readline(self, n=-1):
        return self.read_handler(n)

    def flush(self):
        pass


class _CodeRunnerCompile(Compile):
<<<<<<< HEAD
    """Instances of this class behave much like the built-in compile
    function, but if one is used to compile text containing a future
    statement, it "remembers" and compiles all subsequent program texts
    with the statement in force."""
=======
    """Compile code with CodeRunner, and remember future imports

    Instances of this class behave much like the built-in compile function,
    but if one is used to compile text containing a future statement, it
    "remembers" and compiles all subsequent program texts with the statement in
    force. It uses CodeRunner instead of the built in compile.
    """
>>>>>>> 14afda91

    def __init__(
        self,
        *,
        return_mode="last_expr",
        quiet_trailing_semicolon=True,
        flags=0x0,
    ):
        super().__init__()
        self.flags |= flags
        self.return_mode = return_mode
        self.quiet_trailing_semicolon = quiet_trailing_semicolon

    def __call__(self, source, filename, symbol) -> CodeRunner:  # type: ignore
        return_mode = self.return_mode
        if self.quiet_trailing_semicolon and should_quiet(source):
            return_mode = None
        code_runner = CodeRunner(
            source,
<<<<<<< HEAD
            mode="single",
=======
            mode=symbol,
>>>>>>> 14afda91
            filename=filename,
            return_mode=return_mode,
            flags=self.flags,
        ).compile()
        for feature in _features:
            if code_runner.code.co_flags & feature.compiler_flag:
                self.flags |= feature.compiler_flag
        return code_runner


class _CodeRunnerCommandCompiler(CommandCompiler):
<<<<<<< HEAD
    """Instances of this class have __call__ methods identical in
    signature to compile_command; the difference is that if the
    instance compiles program text containing a __future__ statement,
    the instance 'remembers' and compiles all subsequent program texts
    with the statement in force."""
=======
    """Compile code with CodeRunner, and remember future imports, return None if
    code is incomplete.

    Instances of this class have __call__ methods identical in signature to
    compile; the difference is that if the instance compiles program text
    containing a __future__ statement, the instance 'remembers' and compiles all
    subsequent program texts with the statement in force.

    If the source is determined to be incomplete, will suppress the SyntaxError
    and return ``None``.
    """
>>>>>>> 14afda91

    def __init__(
        self,
        *,
        return_mode="last_expr",
        quiet_trailing_semicolon=True,
        flags=0x0,
    ):
        self.compiler = _CodeRunnerCompile(
            return_mode=return_mode,
            quiet_trailing_semicolon=quiet_trailing_semicolon,
            flags=flags,
        )

    def __call__(self, source, filename="<console>", symbol="single") -> CodeRunner:  # type: ignore
        return super().__call__(source, filename, symbol)  # type: ignore


<<<<<<< HEAD
RunCodeResult = Union[Tuple[Literal["exception"], str], Tuple[Literal["success"], Any]]
RunSourceResult = Union[
    Tuple[Literal["incomplete"], None],
    Tuple[Literal["syntax-error"], str],
    Tuple[Literal["complete"], Awaitable[RunCodeResult]],
]

INCOMPLETE: Literal["incomplete"] = "incomplete"
SYNTAX_ERROR: Literal["syntax-error"] = "syntax-error"
COMPLETE: Literal["complete"] = "complete"

SUCCESS: Literal["success"] = "success"
EXCEPTION: Literal["exception"] = "exception"


class Console:
=======
class _InteractiveConsole(code.InteractiveConsole):
>>>>>>> 14afda91
    """Interactive Pyodide console

    An interactive console based on the Python standard library
    `code.InteractiveConsole` that manages stream redirections and asynchronous
    execution of the code.

    The stream callbacks can be modified directly as long as
    `persistent_stream_redirection` isn't in effect.

    Parameters
    ----------
    globals : ``dict``

        The global namespace in which to evaluate the code. Defaults to a new empty dictionary.

    stdout_callback : Callable[[str], None] Function to call at each write to
        ``sys.stdout``. Defaults to ``None``.

    stderr_callback : Callable[[str], None]

        Function to call at each write to ``sys.stderr``. Defaults to ``None``.

    stdin_callback : Callable[[str], None]

        Function to call at each read from ``sys.stdin``. Defaults to ``None``.

    persistent_stream_redirection : bool

        Should redirection of standard streams be kept between calls to :any:`runcode <Console.runcode>`?
        Defaults to ``False``.

    filename : str

        The file name to report in error messages. Defaults to ``<console>``.

    Attributes
    ----------
        globals : Dict[str, Any]

            The namespace used as the global

        stdout_callback : Callback[[str], None]

            Function to call at each write to ``sys.stdout``.

        stderr_callback : Callback[[str], None]

            Function to call at each write to ``sys.stderr``.

        stdin_callback : Callback[[str], None]

            Function to call at each read from ``sys.stdin``.

        buffer : List[str]

            The list of strings that have been :any:`pushed <Console.push>` to the console.

        completer_word_break_characters : str

            The set of characters considered by :any:`complete <Console.complete>` to be word breaks.
    """

    def __init__(
        self,
        globals: Optional[dict] = None,
        *,
        stdout_callback: Optional[Callable[[str], None]] = None,
        stderr_callback: Optional[Callable[[str], None]] = None,
        stdin_callback: Optional[Callable[[str], None]] = None,
        persistent_stream_redirection: bool = False,
        filename: str = "<console>",
    ):
        if globals is None:
            globals = {"__name__": "__console__", "__doc__": None}
        self.globals = globals
        self._stdout = None
        self._stderr = None
        self.stdout_callback = stdout_callback
        self.stderr_callback = stderr_callback
        self.stdin_callback = stdin_callback
        self.filename = filename
        self.buffer: List[str] = []
        self._lock = asyncio.Lock()
        self._streams_redirected = False
        self._stream_generator = None  # track persistent stream redirection
        if persistent_stream_redirection:
            self.persistent_redirect_streams()
        self._completer = rlcompleter.Completer(self.globals)  # type: ignore
        # all nonalphanums except '.'
        # see https://github.com/python/cpython/blob/a4258e8cd776ba655cc54ba54eaeffeddb0a267c/Modules/readline.c#L1211
        self.completer_word_break_characters = (
            """ \t\n`~!@#$%^&*()-=+[{]}\\|;:'\",<>/?"""
        )
        self._compile = _CodeRunnerCommandCompiler(flags=ast.PyCF_ALLOW_TOP_LEVEL_AWAIT)  # type: ignore

    def persistent_redirect_streams(self):
        """Redirect stdin/stdout/stderr persistently"""
        if self._stream_generator:
            return
        self._stream_generator = self._stdstreams_redirections_inner()
        next(self._stream_generator)  # trigger stream redirection
        # streams will be reverted to normal when self._stream_generator is destroyed.

    def persistent_restore_streams(self):
        """Restore stdin/stdout/stderr if they have been persistently redirected"""
        # allowing _stream_generator to be garbage collected restores the streams
        self._stream_generator = None

    @contextmanager
    def redirect_streams(self):
        """A context manager to redirect standard streams.

        This supports nesting."""
        yield from self._stdstreams_redirections_inner()

    def _stdstreams_redirections_inner(self):
        """This is the generator which implements redirect_streams and the stdstreams_redirections"""
        # already redirected?
        if self._streams_redirected:
            yield
            return
        redirects = []
        if self.stdout_callback:
            redirects.append(
                redirect_stdout(
                    _WriteStream(self.stdout_callback, name=sys.stdout.name)
                )
            )
        if self.stderr_callback:
            redirects.append(
                redirect_stderr(
                    _WriteStream(self.stderr_callback, name=sys.stderr.name)
                )
            )
        if self.stdin_callback:
            redirects.append(
                redirect_stdin(_ReadStream(self.stdin_callback, name=sys.stdin.name))
            )
        try:
            self._streams_redirected = True
            with ExitStack() as stack:
                for redirect in redirects:
                    stack.enter_context(redirect)
                yield
        finally:
            self._streams_redirected = False

    def runsource(self, source: str, filename: str = "<console>") -> RunSourceResult:
        """Compile and run source code in the interpreter.

        Returns
        -------
            ``("incomplete", None)``
                The source string is incomplete.

            ``("syntax-error", message ꞉ str)``
                The source had a syntax error. ``message` is the formatted error
                message as returned by :any:`Console.formatsyntaxerror`.

            ``("complete", future ꞉ Future[RunCodeResult])``
                The source was complete and is being run. The ``Future`` will be
                resolved with the result of :any:`Console.runcode` when it is finished
                running.
        """
        try:
            code = self._compile(source, filename, "single")
        except (OverflowError, SyntaxError, ValueError):
            # Case 1
            return (SYNTAX_ERROR, self.formatsyntaxerror())

        if code is None:
            # Case 2
            return (INCOMPLETE, None)

        return (COMPLETE, ensure_future(self.runcode(source, code)))

    async def runcode(self, source: str, code: CodeRunner) -> "RunCodeResult":
        """Execute a code object.

        All exceptions are caught except SystemExit, which is reraised.

        Returns
        -------
            ``("success", result ꞉ Any)``
                The code executed successfully and returned ``result``.

            ``("exception", message ꞉ str)``
                An exception occurred. `message` is the result of calling
                :any:`Console.formattraceback`.
        """
        async with self._lock:
            with self.redirect_streams():
                try:
                    return (SUCCESS, await code.run_async(self.globals))
                except SystemExit:
                    raise
                except (Exception, KeyboardInterrupt):
                    return (EXCEPTION, self.formattraceback())
                finally:
                    sys.stdout.flush()
                    sys.stderr.flush()

    def formatsyntaxerror(self) -> str:
        """Format the syntax error that just occurred.

        This doesn't include a stack trace because there isn't one. The actual
        error object is stored into `sys.last_value`.
        """
        type, value, tb = sys.exc_info()
        sys.last_type = type
        sys.last_value = value
        sys.last_traceback = tb
        try:
            return "".join(traceback.format_exception_only(type, value))
        finally:
            type = value = tb = None

    def formattraceback(self) -> str:
        """Format the exception that just occurred.

        The actual error object is stored into `sys.last_value`.
        """
        type, value, tb = sys.exc_info()
        sys.last_type = type
        sys.last_value = value
        sys.last_traceback = tb
        trunc_tb = tb.tb_next.tb_next  # type: ignore
        try:
            return "".join(traceback.format_exception(type, value, trunc_tb))
        finally:
            type = value = tb = trunc_tb = None

    def push(self, line: str) -> "RunSourceResult":
        """Push a line to the interpreter.

        The line should not have a trailing newline; it may have internal
        newlines.  The line is appended to a buffer and the interpreter's
        runsource() method is called with the concatenated contents of the
        buffer as source.  If this indicates that the command was executed or
        invalid, the buffer is reset; otherwise, the command is incomplete, and
        the buffer is left as it was after the line was appended.

        The return value is the result of calling :any:`Console.runsource` on the current buffer
        contents.
        """
        self.buffer.append(line)
        source = "\n".join(self.buffer)
        result = self.runsource(source, self.filename)
        if result[0] != "incomplete":
            self.buffer = []
        return result

    def complete(self, source: str) -> Tuple[List[str], int]:
        """Use Python's rlcompleter to complete the source string using the :any:`globals <Console.globals>` namespace.

        Finds last "word" in the source string and completes it with rlcompleter. Word
        breaks are determined by the set of characters in
        :any:`completer_word_break_characters <Console.completer_word_break_characters>`.

        Parameters
        ----------
        source : str
            The source string to complete at the end.

        Returns
        -------
        completions : List[str]
            A list of completion strings.
        start : int
            The index where completion starts.

        Examples
        --------
        >>> shell = Console()
        >>> shell.complete("str.isa")
        (['str.isalnum(', 'str.isalpha(', 'str.isascii('], 0)
        >>> shell.complete("a = 5 ; str.isa")
        (['str.isalnum(', 'str.isalpha(', 'str.isascii('], 8)
        """
        start = max(map(source.rfind, self.completer_word_break_characters)) + 1
        source = source[start:]
        if "." in source:
            completions = self._completer.attr_matches(source)  # type: ignore
        else:
            completions = self._completer.global_matches(source)  # type: ignore
        return completions, start


class PyodideConsole(Console):
    """A subclass of :any:`Console` that uses :any:`pyodide.loadPackagesFromImports` before running the code."""

    async def runcode(self, source: str, code: CodeRunner) -> "RunCodeResult":
        """Execute a code object.

        All exceptions are caught except SystemExit, which is reraised.

        Returns
        -------
            The return value is a dependent sum type with the following possibilities:
            * `("success", result : Any)` -- the code executed successfully
            * `("exception", message : str)` -- An exception occurred. `message` is the
            result of calling :any:`Console.formattraceback`.
        """
        from pyodide_js import loadPackagesFromImports

        await loadPackagesFromImports(source)
        return await super().runcode(source, code)


def repr_shorten(
    value: Any, limit: int = 1000, split: Optional[int] = None, separator: str = "..."
) -> str:
    """Compute the string representation of ``value`` and shorten it
    if necessary.

    If it is longer than ``limit`` then return the firsts ``split``
    characters and the last ``split`` characters seperated by '...'.
    Default value for ``split`` is `limit // 2`.
    """
    if split is None:
        split = limit // 2
    text = repr(value)
    if len(text) > limit:
        text = f"{text[:split]}{separator}{text[-split:]}"
    return text<|MERGE_RESOLUTION|>--- conflicted
+++ resolved
@@ -1,10 +1,6 @@
 import ast
 import asyncio
-<<<<<<< HEAD
 from asyncio import ensure_future
-=======
-import code
->>>>>>> 14afda91
 from codeop import Compile, CommandCompiler, _features  # type: ignore
 from contextlib import (
     contextmanager,
@@ -17,7 +13,6 @@
 import platform
 import sys
 import traceback
-<<<<<<< HEAD
 from typing import (
     Optional,
     Callable,
@@ -29,32 +24,6 @@
     Literal,
     Awaitable,
 )
-=======
-from typing import Optional, Callable, Any, List, Tuple
-
-from ._base import eval_code_async, should_quiet, CodeRunner
-
-# this import can fail when we are outside a browser (e.g. for tests)
-try:
-    from pyodide_js import loadPackagesFromImports as _load_packages_from_imports
-    from asyncio import ensure_future
-except ImportError:
-    from asyncio import Future
-
-    def ensure_future(co):  # type: ignore
-        fut = Future()
-        try:
-            co.send(None)
-        except StopIteration as v:
-            result = v.args[0] if v.args else None
-            fut.set_result(result)
-        except BaseException as e:
-            fut.set_exception(e)
-        else:
-            raise Exception("coroutine didn't finish in one pass")
-        return fut
->>>>>>> 14afda91
-
 
 from ._base import should_quiet, CodeRunner
 
@@ -107,20 +76,10 @@
 
 
 class _CodeRunnerCompile(Compile):
-<<<<<<< HEAD
     """Instances of this class behave much like the built-in compile
     function, but if one is used to compile text containing a future
     statement, it "remembers" and compiles all subsequent program texts
     with the statement in force."""
-=======
-    """Compile code with CodeRunner, and remember future imports
-
-    Instances of this class behave much like the built-in compile function,
-    but if one is used to compile text containing a future statement, it
-    "remembers" and compiles all subsequent program texts with the statement in
-    force. It uses CodeRunner instead of the built in compile.
-    """
->>>>>>> 14afda91
 
     def __init__(
         self,
@@ -140,11 +99,7 @@
             return_mode = None
         code_runner = CodeRunner(
             source,
-<<<<<<< HEAD
             mode="single",
-=======
-            mode=symbol,
->>>>>>> 14afda91
             filename=filename,
             return_mode=return_mode,
             flags=self.flags,
@@ -156,25 +111,11 @@
 
 
 class _CodeRunnerCommandCompiler(CommandCompiler):
-<<<<<<< HEAD
     """Instances of this class have __call__ methods identical in
     signature to compile_command; the difference is that if the
     instance compiles program text containing a __future__ statement,
     the instance 'remembers' and compiles all subsequent program texts
     with the statement in force."""
-=======
-    """Compile code with CodeRunner, and remember future imports, return None if
-    code is incomplete.
-
-    Instances of this class have __call__ methods identical in signature to
-    compile; the difference is that if the instance compiles program text
-    containing a __future__ statement, the instance 'remembers' and compiles all
-    subsequent program texts with the statement in force.
-
-    If the source is determined to be incomplete, will suppress the SyntaxError
-    and return ``None``.
-    """
->>>>>>> 14afda91
 
     def __init__(
         self,
@@ -193,7 +134,6 @@
         return super().__call__(source, filename, symbol)  # type: ignore
 
 
-<<<<<<< HEAD
 RunCodeResult = Union[Tuple[Literal["exception"], str], Tuple[Literal["success"], Any]]
 RunSourceResult = Union[
     Tuple[Literal["incomplete"], None],
@@ -210,9 +150,6 @@
 
 
 class Console:
-=======
-class _InteractiveConsole(code.InteractiveConsole):
->>>>>>> 14afda91
     """Interactive Pyodide console
 
     An interactive console based on the Python standard library
