--- conflicted
+++ resolved
@@ -25,12 +25,8 @@
     Awaitable,
 )
 
-<<<<<<< HEAD
-from ._base import should_quiet, CodeRunner
-=======
 from _pyodide._base import eval_code_async, should_quiet, CodeRunner
 from ._core import IN_BROWSER
->>>>>>> c8436c33
 
 # this import can fail when we are outside a browser (e.g. for tests)
 if IN_BROWSER:
