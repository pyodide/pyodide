<<<<<<< HEAD
from ._base import open_url, eval_code, eval_code_async, find_imports, CodeRunner
from ._core import JsProxy, JsException, create_once_callable, create_proxy, to_js  # type: ignore
from . import console
from ._importhooks import jsfinder
from .webloop import WebLoopPolicy
from . import _state  # type: ignore # noqa
import asyncio
import sys
import platform

sys.meta_path.append(jsfinder)  # type: ignore
=======
# When the pyodide package is imported, both the js and the pyodide_js modules
# will be available to import from. Not all functions in pyodide_js will work
# until after pyodide is first imported, imported functions from pyodide_js
# should not be used at import time. It is fine to use js functions at import
# time.
#
# All pure Python code that does not require js or pyodide_js should go in
# the _pyodide package.
#
# This package is imported by the test suite as well, and currently we don't use
# pytest mocks for js or pyodide_js, so make sure to test "if IN_BROWSER" before
# importing from these.

from ._core import JsProxy, JsException, create_once_callable, create_proxy, to_js, IN_BROWSER  # type: ignore
from _pyodide._base import (
    eval_code,
    eval_code_async,
    find_imports,
    CodeRunner,
    should_quiet,
)
from ._util import open_url
from . import _state  # noqa

from _pyodide._importhook import jsfinder

>>>>>>> c8436c33
register_js_module = jsfinder.register_js_module
unregister_js_module = jsfinder.unregister_js_module

if IN_BROWSER:
    import asyncio
    from .webloop import WebLoopPolicy

    asyncio.set_event_loop_policy(WebLoopPolicy())


__version__ = "0.18.0dev0"

__all__ = [
    "open_url",
    "eval_code",
    "eval_code_async",
    "CodeRunner",
    "find_imports",
    "JsProxy",
    "JsException",
    "to_js",
    "register_js_module",
    "unregister_js_module",
    "create_once_callable",
    "create_proxy",
<<<<<<< HEAD
    "console",
=======
    "should_quiet",
>>>>>>> c8436c33
]<|MERGE_RESOLUTION|>--- conflicted
+++ resolved
@@ -1,16 +1,3 @@
-<<<<<<< HEAD
-from ._base import open_url, eval_code, eval_code_async, find_imports, CodeRunner
-from ._core import JsProxy, JsException, create_once_callable, create_proxy, to_js  # type: ignore
-from . import console
-from ._importhooks import jsfinder
-from .webloop import WebLoopPolicy
-from . import _state  # type: ignore # noqa
-import asyncio
-import sys
-import platform
-
-sys.meta_path.append(jsfinder)  # type: ignore
-=======
 # When the pyodide package is imported, both the js and the pyodide_js modules
 # will be available to import from. Not all functions in pyodide_js will work
 # until after pyodide is first imported, imported functions from pyodide_js
@@ -33,11 +20,11 @@
     should_quiet,
 )
 from ._util import open_url
+from . import console
 from . import _state  # noqa
 
 from _pyodide._importhook import jsfinder
 
->>>>>>> c8436c33
 register_js_module = jsfinder.register_js_module
 unregister_js_module = jsfinder.unregister_js_module
 
@@ -63,9 +50,6 @@
     "unregister_js_module",
     "create_once_callable",
     "create_proxy",
-<<<<<<< HEAD
     "console",
-=======
     "should_quiet",
->>>>>>> c8436c33
 ]