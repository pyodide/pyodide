--- conflicted
+++ resolved
@@ -12,21 +12,17 @@
 sys.path.append(str(ROOT_PATH / "pyodide-build"))
 sys.path.append(str(ROOT_PATH / "src" / "py"))
 
-<<<<<<< HEAD
+import pytest_pyodide.browser
 from pytest_pyodide.utils import maybe_skip_test
 from pytest_pyodide.utils import package_is_built as _package_is_built
 from pytest_pyodide.utils import parse_xfail_browsers
-=======
-import pyodide_test_runner.browser
-from pyodide_test_runner.utils import maybe_skip_test
-from pyodide_test_runner.utils import package_is_built as _package_is_built
-from pyodide_test_runner.utils import parse_xfail_browsers
->>>>>>> dc31bc8f
+
+
 
 # There are a bunch of global objects that occasionally enter the hiwire cache
 # but never leave. The refcount checks get angry about them if they aren't preloaded.
 # We need to go through and touch them all once to keep everything okay.
-pyodide_test_runner.browser.INITIALIZE_SCRIPT = """
+pytest_pyodide.browser.INITIALIZE_SCRIPT = """
     pyodide.globals.get;
     pyodide._api.pyodide_code.eval_code;
     pyodide._api.pyodide_code.eval_code_async;
