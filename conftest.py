--- conflicted
+++ resolved
@@ -101,16 +101,12 @@
             self.run_js(
                 """
                 window.pyodide = await loadPyodide({ indexURL : './', fullStdLib: false });
-<<<<<<< HEAD
                 pyodide.globals.get
                 pyodide.pyodide_py.eval_code
                 pyodide.pyodide_py.eval_code_async
                 pyodide.pyodide_py.register_js_module
                 pyodide.pyodide_py.unregister_js_module
                 pyodide.pyodide_py.find_imports
-=======
-                pyodide.runPython("");
->>>>>>> 8fb5d2ca
                 """
             )
             self.save_state()
@@ -373,16 +369,11 @@
     if "selenium_standalone" in item._fixtureinfo.argnames:
         selenium = item.funcargs["selenium_standalone"]
     if selenium:
-<<<<<<< HEAD
         trace_pyproxies = pytest.mark.skip_pyproxy_check.mark not in item.own_markers
         trace_hiwire_refs = (
             trace_pyproxies
             and pytest.mark.skip_refcount_check.mark not in item.own_markers
         )
-=======
-        trace_hiwire_refs = pytest.mark.skip_refcount_check.mark not in item.own_markers
-        trace_pyproxies = pytest.mark.skip_pyproxy_check.mark not in item.own_markers
->>>>>>> 8fb5d2ca
         yield from test_wrapper_check_for_memory_leaks(
             selenium, trace_hiwire_refs, trace_pyproxies
         )
@@ -402,7 +393,6 @@
     # get_result (we don't want to override the error message by raising a
     # different error here.)
     a.get_result()
-<<<<<<< HEAD
     if trace_pyproxies and trace_hiwire_refs:
         delta_proxies = selenium.get_num_proxies() - init_num_proxies
         delta_keys = selenium.get_num_hiwire_keys() - init_num_keys
@@ -410,14 +400,6 @@
     if trace_hiwire_refs:
         delta_keys = selenium.get_num_hiwire_keys() - init_num_keys
         assert delta_keys <= 0
-=======
-    if trace_pyproxies:
-        delta_proxies = selenium.get_num_proxies() - init_num_proxies
-        assert delta_proxies == 0
-    if trace_hiwire_refs:
-        delta_keys = selenium.get_num_hiwire_keys() - init_num_keys
-        assert delta_keys == 0
->>>>>>> 8fb5d2ca
 
 
 @contextlib.contextmanager
