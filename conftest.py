"""
Various common utilities for testing.
"""

import contextlib
import multiprocessing
import textwrap
import tempfile
import time
import os
import pathlib
import queue
import sys
import shutil

ROOT_PATH = pathlib.Path(__file__).parents[0].resolve()
TEST_PATH = ROOT_PATH / "src" / "tests"
BUILD_PATH = ROOT_PATH / "build"

sys.path.append(str(ROOT_PATH))

from pyodide_build._fixes import _selenium_is_connectable  # noqa: E402
import selenium.webdriver.common.utils  # noqa: E402

# XXX: Temporary fix for ConnectionError in selenium

selenium.webdriver.common.utils.is_connectable = _selenium_is_connectable

try:
    import pytest

    def pytest_addoption(parser):
        group = parser.getgroup("general")
        group.addoption(
            "--build-dir",
            action="store",
            default=BUILD_PATH,
            help="Path to the build directory",
        )
        group.addoption(
            "--run-xfail",
            action="store_true",
            help="If provided, tests marked as xfail will be run",
        )


except ImportError:
    pytest = None


<<<<<<< HEAD
def pyodide_inited(driver):
    return driver.execute_script(
        """
        return !!(window.PYODIDE_READY || window.PYODIDE_ERROR);
        """
    )


def pyodide_init_get_error(driver):
    return driver.execute_script(
        """
        if(!window.PYODIDE_ERROR){
            return [undefined, undefined];
        }
        return [window.PYODIDE_ERROR.message, window.PYODIDE_ERROR.stack];
        """
    )


def package_loaded(driver):
    inited = driver.execute_script("return window.done;")
    return bool(inited)


def _display_driver_logs(browser, driver):
    if browser == "chrome":
        print("# Selenium browser logs")
        print(driver.get_log("browser"))
    elif browser == "firefox":
        # browser logs are not available in GeckoDriver
        # https://github.com/mozilla/geckodriver/issues/284
        print("Accessing raw browser logs with Selenium is not supported by Firefox.")
=======
class JavascriptException(Exception):
    def __init__(self, msg, stack):
        self.msg = msg
        self.stack = stack

    def __str__(self):
        if self.stack:
            return self.msg + "\n" + self.stack
        else:
            return self.msg
>>>>>>> 1bfe31a4


class SeleniumWrapper:
    JavascriptException = JavascriptException

    def __init__(
        self, server_port, server_hostname="127.0.0.1", server_log=None, build_dir=None
    ):
        if build_dir is None:
            build_dir = BUILD_PATH

        self.driver = self.get_driver()
        self.server_port = server_port
        self.server_hostname = server_hostname
        self.server_log = server_log

        if not (pathlib.Path(build_dir) / "test.html").exists():
            # selenium does not expose HTTP response codes
            raise ValueError(
                f"{(build_dir / 'test.html').resolve()} " f"does not exist!"
            )
        self.driver.get(f"http://{server_hostname}:{server_port}/test.html")
        self.run_js("Error.stackTraceLimit = Infinity")
        self.run_js_async("await languagePluginLoader")

    @property
    def logs(self):
        logs = self.driver.execute_script("return window.logs")
        if logs is not None:
            return "\n".join(str(x) for x in logs)
        else:
            return ""

    def clean_logs(self):
        self.driver.execute_script("window.logs = []")

    def run(self, code):
        return self.run_js("return pyodide.runPython({!r})".format(code))

    def run_async(self, code):
        return self.run_js_async("return pyodide.runPythonAsync({!r})".format(code))

    def run_js(self, code):
        if isinstance(code, str) and code.startswith("\n"):
            # we have a multiline string, fix indentation
            code = textwrap.dedent(code)
        wrapper = """
            Error.stackTraceLimit = Infinity;
            let run = () => { %s }
            try {
                return [0, run()]
            } catch (e) {
                return [1, e.toString(), e.stack];
            }
            """

        retval = self.driver.execute_script(wrapper % code)

        if retval[0] == 0:
            return retval[1]
        else:
            raise JavascriptException(retval[1], retval[2])

    def run_js_async(self, code):
        if isinstance(code, str) and code.startswith("\n"):
            # we have a multiline string, fix indentation
            code = textwrap.dedent(code)

        wrapper = """
            let cb = arguments[arguments.length - 1];
            let run = async () => { %s }
            (async () => {
                try {{
                    cb([0, await run()]);
                }} catch (e) {{
                    cb([1, e.toString(), e.stack]);
                }}
            })()
        """

        retval = self.driver.execute_async_script(wrapper % code)

        if retval[0] == 0:
            return retval[1]
        else:
            raise JavascriptException(retval[1], retval[2])

    def run_webworker(self, code):
        if isinstance(code, str) and code.startswith("\n"):
            # we have a multiline string, fix indentation
            code = textwrap.dedent(code)

        return self.run_js_async(
            """
            let worker = new Worker( '{}' );
            worker.postMessage({{ python: {!r} }});
            return new Promise((res, rej) => {{
                worker.onerror = e => rej(e);
                worker.onmessage = e => {{
                    if (e.data.results) {{
                       res(e.data.results);
                    }} else {{
                       rej(e.data.error);
                    }}
                }};
            }})
            """.format(
                f"http://{self.server_hostname}:{self.server_port}/webworker_dev.js",
                code,
            )
        )

    def load_package(self, packages):
        self.run_js_async("await pyodide.loadPackage({!r})".format(packages))

    @property
    def urls(self):
        for handle in self.driver.window_handles:
            self.driver.switch_to.window(handle)
            yield self.driver.current_url


class FirefoxWrapper(SeleniumWrapper):

    browser = "firefox"

    def get_driver(self):
        from selenium.webdriver import Firefox
        from selenium.webdriver.firefox.options import Options

        options = Options()
        options.add_argument("-headless")

        return Firefox(executable_path="geckodriver", options=options)


class ChromeWrapper(SeleniumWrapper):

    browser = "chrome"

    def get_driver(self):
        from selenium.webdriver import Chrome
        from selenium.webdriver.chrome.options import Options

        options = Options()
        options.add_argument("--headless")
        options.add_argument("--no-sandbox")

        return Chrome(options=options)


if pytest is not None:

    @pytest.fixture(params=["firefox", "chrome"])
    def selenium_standalone(request, web_server_main):
        server_hostname, server_port, server_log = web_server_main
        if request.param == "firefox":
            cls = FirefoxWrapper
        elif request.param == "chrome":
            cls = ChromeWrapper
        selenium = cls(
            build_dir=request.config.option.build_dir,
            server_port=server_port,
            server_hostname=server_hostname,
            server_log=server_log,
        )
        try:
            yield selenium
        finally:
            print(selenium.logs)
            selenium.driver.quit()

    @pytest.fixture(params=["firefox", "chrome"], scope="module")
    def _selenium_cached(request, web_server_main):
        # Cached selenium instance. This is a copy-paste of
        # selenium_standalone to avoid fixture scope issues
        server_hostname, server_port, server_log = web_server_main
        if request.param == "firefox":
            cls = FirefoxWrapper
        elif request.param == "chrome":
            cls = ChromeWrapper
        selenium = cls(
            build_dir=request.config.option.build_dir,
            server_port=server_port,
            server_hostname=server_hostname,
            server_log=server_log,
        )
        try:
            yield selenium
        finally:
            selenium.driver.quit()

    @pytest.fixture
    def selenium(_selenium_cached):
        # selenium instance cached at the module level
        try:
            _selenium_cached.clean_logs()
            yield _selenium_cached
        finally:
            print(_selenium_cached.logs)


@pytest.fixture(scope="session")
def web_server_main(request):
    """Web server that serves files in the build/ directory"""
    with spawn_web_server(request.config.option.build_dir) as output:
        yield output


@pytest.fixture(scope="session")
def web_server_secondary(request):
    """Secondary web server that serves files build/ directory"""
    with spawn_web_server(request.config.option.build_dir) as output:
        yield output


@pytest.fixture(scope="session")
def web_server_tst_data(request):
    """Web server that serves files in the src/tests/data/ directory"""
    with spawn_web_server(TEST_PATH / "data") as output:
        yield output


@contextlib.contextmanager
def spawn_web_server(build_dir=None):

    if build_dir is None:
        build_dir = BUILD_PATH

    tmp_dir = tempfile.mkdtemp()
    log_path = pathlib.Path(tmp_dir) / "http-server.log"
    q = multiprocessing.Queue()
    p = multiprocessing.Process(target=run_web_server, args=(q, log_path, build_dir))

    try:
        p.start()
        port = q.get()
        hostname = "127.0.0.1"

        print(
            f"Spawning webserver at http://{hostname}:{port} "
            f"(see logs in {log_path})"
        )
        yield hostname, port, log_path
    finally:
        q.put("TERMINATE")
        p.join()
        shutil.rmtree(tmp_dir)


def run_web_server(q, log_filepath, build_dir):
    """Start the HTTP web server

    Parameters
    ----------
    q : Queue
      communication queue
    log_path : pathlib.Path
      path to the file where to store the logs
    """
    import http.server
    import socketserver

    os.chdir(build_dir)

    log_fh = log_filepath.open("w", buffering=1)
    sys.stdout = log_fh
    sys.stderr = log_fh

    test_prefix = "/src/tests/"

    class Handler(http.server.SimpleHTTPRequestHandler):
        def log_message(self, format_, *args):
            print(
                "[%s] source: %s:%s - %s"
                % (self.log_date_time_string(), *self.client_address, format_ % args)
            )

        def end_headers(self):
            # Enable Cross-Origin Resource Sharing (CORS)
            self.send_header("Access-Control-Allow-Origin", "*")
            super().end_headers()

    with socketserver.TCPServer(("", 0), Handler) as httpd:
        host, port = httpd.server_address
        print(f"Starting webserver at http://{host}:{port}")
        httpd.server_name = "test-server"
        httpd.server_port = port
        q.put(port)

        def service_actions():
            try:
                if q.get(False) == "TERMINATE":
                    print("Stopping server...")
                    sys.exit(0)
            except queue.Empty:
                pass

        httpd.service_actions = service_actions
        httpd.serve_forever()


if (
    __name__ == "__main__"
    and multiprocessing.current_process().name == "MainProcess"
    and not hasattr(sys, "_pytest_session")
):
    with spawn_web_server():
        # run forever
        while True:
            time.sleep(1)<|MERGE_RESOLUTION|>--- conflicted
+++ resolved
@@ -48,40 +48,6 @@
     pytest = None
 
 
-<<<<<<< HEAD
-def pyodide_inited(driver):
-    return driver.execute_script(
-        """
-        return !!(window.PYODIDE_READY || window.PYODIDE_ERROR);
-        """
-    )
-
-
-def pyodide_init_get_error(driver):
-    return driver.execute_script(
-        """
-        if(!window.PYODIDE_ERROR){
-            return [undefined, undefined];
-        }
-        return [window.PYODIDE_ERROR.message, window.PYODIDE_ERROR.stack];
-        """
-    )
-
-
-def package_loaded(driver):
-    inited = driver.execute_script("return window.done;")
-    return bool(inited)
-
-
-def _display_driver_logs(browser, driver):
-    if browser == "chrome":
-        print("# Selenium browser logs")
-        print(driver.get_log("browser"))
-    elif browser == "firefox":
-        # browser logs are not available in GeckoDriver
-        # https://github.com/mozilla/geckodriver/issues/284
-        print("Accessing raw browser logs with Selenium is not supported by Firefox.")
-=======
 class JavascriptException(Exception):
     def __init__(self, msg, stack):
         self.msg = msg
@@ -92,7 +58,6 @@
             return self.msg + "\n" + self.stack
         else:
             return self.msg
->>>>>>> 1bfe31a4
 
 
 class SeleniumWrapper:
