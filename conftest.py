"""
Various common utilities for testing.
"""
import re
import contextlib
import json
import multiprocessing
import textwrap
import tempfile
import time
import os
import pathlib
import pexpect
import queue
import sys
import shutil

import pytest

ROOT_PATH = pathlib.Path(__file__).parents[0].resolve()
TEST_PATH = ROOT_PATH / "src" / "tests"
BUILD_PATH = ROOT_PATH / "build"

sys.path.append(str(ROOT_PATH / "pyodide-build"))
sys.path.append(str(ROOT_PATH / "src" / "py"))

from pyodide_build.testing import set_webdriver_script_timeout, parse_driver_timeout


def pytest_addoption(parser):
    group = parser.getgroup("general")
    group.addoption(
        "--build-dir",
        action="store",
        default=BUILD_PATH,
        help="Path to the build directory",
    )
    group.addoption(
        "--run-xfail",
        action="store_true",
        help="If provided, tests marked as xfail will be run",
    )


def pytest_configure(config):
    """Monkey patch the function cwd_relative_nodeid

    returns the description of a test for the short summary table. Monkey patch
    it to reduce the verbosity of the test names in the table.  This leaves
    enough room to see the information about the test failure in the summary.
    """
    old_cwd_relative_nodeid = config.cwd_relative_nodeid

    def cwd_relative_nodeid(*args):
        result = old_cwd_relative_nodeid(*args)
        result = result.replace("src/tests/", "")
        result = result.replace("packages/", "")
        result = result.replace("::test_", "::")
        return result

    config.cwd_relative_nodeid = cwd_relative_nodeid


def pytest_collection_modifyitems(config, items):
    """Called after collect is completed.
    Parameters
    ----------
    config : pytest config
    items : list of collected items
    """
    for item in items:
        _maybe_skip_test(item, delayed=True)


def _package_is_built(package_name: str) -> bool:
    return not not list(BUILD_PATH.glob(f"{package_name}*"))


class JavascriptException(Exception):
    def __init__(self, msg, stack):
        self.msg = msg
        self.stack = stack
        # In chrome the stack contains the message
        if self.stack and self.stack.startswith(self.msg):
            self.msg = ""

    def __str__(self):
        return "\n\n".join(x for x in [self.msg, self.stack] if x)


class SeleniumWrapper:
    JavascriptException = JavascriptException

    def __init__(
        self,
        server_port,
        server_hostname="127.0.0.1",
        server_log=None,
        load_pyodide=True,
        script_timeout=20,
    ):
        self.server_port = server_port
        self.server_hostname = server_hostname
        self.base_url = f"http://{self.server_hostname}:{self.server_port}"
        self.server_log = server_log
        self.driver = self.get_driver()
        self.set_script_timeout(script_timeout)
        self.script_timeout = script_timeout
        self.prepare_driver()
        self.javascript_setup()
        if load_pyodide:
<<<<<<< HEAD
            self.load_pyodide()
            self.initialize_global_hiwire_objects()
=======
            self.run_js(
                """
                let pyodide = await loadPyodide({ indexURL : './', fullStdLib: false, jsglobals : self });
                self.pyodide = pyodide;
                globalThis.pyodide = pyodide;
                pyodide._module.inTestHoist = true; // improve some error messages for tests
                pyodide.globals.get;
                pyodide.pyodide_py.eval_code;
                pyodide.pyodide_py.eval_code_async;
                pyodide.pyodide_py.register_js_module;
                pyodide.pyodide_py.unregister_js_module;
                pyodide.pyodide_py.find_imports;
                pyodide._module._util_module = pyodide.pyimport("pyodide._util");
                pyodide._module._util_module.unpack_buffer_archive;
                pyodide._module.importlib.invalidate_caches;
                pyodide.runPython("");
                """,
            )
>>>>>>> a053ed74
            self.save_state()
            self.restore_state()

    SETUP_CODE = pathlib.Path(ROOT_PATH / "tools/testsetup.js").read_text()

    def prepare_driver(self):
        self.driver.get(f"{self.base_url}/test.html")

    def set_script_timeout(self, timeout):
        self.driver.set_script_timeout(timeout)

    def quit(self):
        self.driver.quit()

    def refresh(self):
        self.driver.refresh()
        self.javascript_setup()

    def javascript_setup(self):
        self.run_js(
            SeleniumWrapper.SETUP_CODE,
            pyodide_checks=False,
        )

    def load_pyodide(self):
        self.run_js(
            """
            let pyodide = await loadPyodide({ indexURL : './', fullStdLib: false, jsglobals : self });
            self.pyodide = pyodide;
            globalThis.pyodide = pyodide;
            pyodide._module.inTestHoist = true; // improve some error messages for tests
            """
        )

    def initialize_global_hiwire_objects(self):
        """
        There are a bunch of global objects that ocassionally enter the hiwire cache
        but never leave. The refcount checks get angry about them if they aren't preloaded.
        We need to go through and touch them all once to keep everything okay.
        """
        self.run_js(
            """
            pyodide.globals.get;
            pyodide.pyodide_py.eval_code;
            pyodide.pyodide_py.eval_code_async;
            pyodide.pyodide_py.register_js_module;
            pyodide.pyodide_py.unregister_js_module;
            pyodide.pyodide_py.find_imports;
            pyodide._module.importlib.invalidate_caches;
            pyodide._module.package_loader.unpack_buffer;
            pyodide._module.package_loader.get_dynlibs;
            pyodide.runPython("");
            """
        )

    @property
    def pyodide_loaded(self):
        return self.run_js("return !!(self.pyodide && self.pyodide.runPython);")

    @property
    def logs(self):
        logs = self.run_js("return self.logs;", pyodide_checks=False)
        if logs is not None:
            return "\n".join(str(x) for x in logs)
        return ""

    def clean_logs(self):
        self.run_js("self.logs = []", pyodide_checks=False)

    def run(self, code):
        return self.run_js(
            f"""
            let result = pyodide.runPython({code!r});
            if(result && result.toJs){{
                let converted_result = result.toJs();
                if(pyodide.isPyProxy(converted_result)){{
                    converted_result = undefined;
                }}
                result.destroy();
                return converted_result;
            }}
            return result;
            """
        )

    def run_async(self, code):
        return self.run_js(
            f"""
            await pyodide.loadPackagesFromImports({code!r})
            let result = await pyodide.runPythonAsync({code!r});
            if(result && result.toJs){{
                let converted_result = result.toJs();
                if(pyodide.isPyProxy(converted_result)){{
                    converted_result = undefined;
                }}
                result.destroy();
                return converted_result;
            }}
            return result;
            """
        )

    def run_js(self, code, pyodide_checks=True):
        """Run JavaScript code and check for pyodide errors"""
        if isinstance(code, str) and code.startswith("\n"):
            # we have a multiline string, fix indentation
            code = textwrap.dedent(code)

        if pyodide_checks:
            check_code = """
                    if(globalThis.pyodide && pyodide._module && pyodide._module._PyErr_Occurred()){
                        try {
                            pyodide._module._pythonexc2js();
                        } catch(e){
                            console.error(`Python exited with error flag set! Error was:\n${e.message}`);
                            // Don't put original error message in new one: we want
                            // "pytest.raises(xxx, match=msg)" to fail
                            throw new Error(`Python exited with error flag set!`);
                        }
                    }
           """
        else:
            check_code = ""
        return self.run_js_inner(code, check_code)

    def run_js_inner(self, code, check_code):
        wrapper = """
            let cb = arguments[arguments.length - 1];
            let run = async () => { %s }
            (async () => {
                try {
                    let result = await run();
                    %s
                    cb([0, result]);
                } catch (e) {
                    cb([1, e.toString(), e.stack]);
                }
            })()
        """
        retval = self.driver.execute_async_script(wrapper % (code, check_code))
        if retval[0] == 0:
            return retval[1]
        else:
            raise JavascriptException(retval[1], retval[2])

    def get_num_hiwire_keys(self):
        return self.run_js("return pyodide._module.hiwire.num_keys();")

    @property
    def force_test_fail(self) -> bool:
        return self.run_js("return !!pyodide._module.fail_test;")

    def clear_force_test_fail(self):
        self.run_js("pyodide._module.fail_test = false;")

    def save_state(self):
        self.run_js("self.__savedState = pyodide._module.saveState();")

    def restore_state(self):
        self.run_js(
            """
            if(self.__savedState){
                pyodide._module.restoreState(self.__savedState)
            }
            """
        )

    def get_num_proxies(self):
        return self.run_js("return pyodide._module.pyproxy_alloc_map.size")

    def enable_pyproxy_tracing(self):
        self.run_js("pyodide._module.enable_pyproxy_allocation_tracing()")

    def disable_pyproxy_tracing(self):
        self.run_js("pyodide._module.disable_pyproxy_allocation_tracing()")

    def run_webworker(self, code):
        if isinstance(code, str) and code.startswith("\n"):
            # we have a multiline string, fix indentation
            code = textwrap.dedent(code)

        return self.run_js(
            """
            let worker = new Worker( '{}' );
            let res = new Promise((res, rej) => {{
                worker.onerror = e => rej(e);
                worker.onmessage = e => {{
                    if (e.data.results) {{
                       res(e.data.results);
                    }} else {{
                       rej(e.data.error);
                    }}
                }};
                worker.postMessage({{ python: {!r} }});
            }});
            return await res
            """.format(
                f"http://{self.server_hostname}:{self.server_port}/webworker_dev.js",
                code,
            ),
            pyodide_checks=False,
        )

    def load_package(self, packages):
        self.run_js("await pyodide.loadPackage({!r})".format(packages))

    @property
    def urls(self):
        for handle in self.driver.window_handles:
            self.driver.switch_to.window(handle)
            yield self.driver.current_url


class FirefoxWrapper(SeleniumWrapper):

    browser = "firefox"

    def get_driver(self):
        from selenium.webdriver import Firefox
        from selenium.webdriver.firefox.options import Options

        options = Options()
        options.add_argument("--headless")

        return Firefox(executable_path="geckodriver", options=options)


class ChromeWrapper(SeleniumWrapper):

    browser = "chrome"

    def get_driver(self):
        from selenium.webdriver import Chrome
        from selenium.webdriver.chrome.options import Options

        options = Options()
        options.add_argument("--headless")
        options.add_argument("--no-sandbox")
        options.add_argument("--js-flags=--expose-gc")
        return Chrome(options=options)

    def collect_garbage(self):
        self.driver.execute_cdp_cmd("HeapProfiler.collectGarbage", {})


class NodeWrapper(SeleniumWrapper):
    browser = "node"

    def init_node(self):
        os.chdir("build")
        self.p = pexpect.spawn(
            f"node --expose-gc ../tools/node_test_driver.js {self.base_url}", timeout=60
        )
        self.p.setecho(False)
        self.p.delaybeforesend = None
        os.chdir("..")

    def get_driver(self):
        self._logs = []
        self.init_node()

        class NodeDriver:
            def __getattr__(self, x):
                raise NotImplementedError()

        return NodeDriver()

    def prepare_driver(self):
        pass

    def set_script_timeout(self, timeout):
        self._timeout = timeout

    def quit(self):
        self.p.sendeof()

    def refresh(self):
        self.quit()
        self.init_node()
        self.javascript_setup()

    def collect_garbage(self):
        self.run_js("gc()")

    @property
    def logs(self):
        return "\n".join(self._logs)

    def clean_logs(self):
        self._logs = []

    def run_js_inner(self, code, check_code):
        check_code = ""
        wrapped = """
            let result = await (async () => { %s })();
            %s
            return result;
        """ % (
            code,
            check_code,
        )
        from uuid import uuid4

        cmd_id = str(uuid4())
        self.p.sendline(cmd_id)
        self.p.sendline(wrapped)
        self.p.sendline(cmd_id)
        self.p.expect_exact(f"{cmd_id}:UUID\r\n", timeout=self._timeout)
        self.p.expect_exact(f"{cmd_id}:UUID\r\n")
        if self.p.before:
            self._logs.append(self.p.before.decode()[:-2].replace("\r", ""))
        self.p.expect(f"[01]\r\n")
        success = int(self.p.match[0].decode()[0]) == 0
        self.p.expect_exact(f"\r\n{cmd_id}:UUID\r\n")
        if success:
            return json.loads(self.p.before.decode().replace("undefined", "null"))
        else:
            raise JavascriptException("", self.p.before.decode())


@pytest.hookimpl(hookwrapper=True)
def pytest_runtest_call(item):
    """We want to run extra verification at the start and end of each test to
    check that we haven't leaked memory. According to pytest issue #5044, it's
    not possible to "Fail" a test from a fixture (no matter what you do, pytest
    sets the test status to "Error"). The approach suggested there is hook
    pytest_runtest_call as we do here. To get access to the selenium fixture, we
    immitate the definition of pytest_pyfunc_call:
    https://github.com/pytest-dev/pytest/blob/6.2.2/src/_pytest/python.py#L177

    Pytest issue #5044:
    https://github.com/pytest-dev/pytest/issues/5044
    """
    selenium = None
    for fixture in item._fixtureinfo.argnames:
        if fixture.startswith("selenium"):
            selenium = item.funcargs[fixture]
            break
    if selenium and selenium.pyodide_loaded:
        trace_pyproxies = pytest.mark.skip_pyproxy_check.mark not in item.own_markers
        trace_hiwire_refs = (
            trace_pyproxies
            and pytest.mark.skip_refcount_check.mark not in item.own_markers
        )
        yield from extra_checks_test_wrapper(
            selenium, trace_hiwire_refs, trace_pyproxies
        )
    else:
        yield


def extra_checks_test_wrapper(selenium, trace_hiwire_refs, trace_pyproxies):
    """Extra conditions for test to pass:
    1. No explicit request for test to fail
    2. No leaked JsRefs
    3. No leaked PyProxys
    """
    selenium.clear_force_test_fail()
    init_num_keys = selenium.get_num_hiwire_keys()
    if trace_pyproxies:
        selenium.enable_pyproxy_tracing()
        init_num_proxies = selenium.get_num_proxies()
    a = yield
    try:
        # If these guys cause a crash because the test really screwed things up,
        # we override the error message with the better message returned by
        # a.result() in the finally block.
        selenium.disable_pyproxy_tracing()
        selenium.restore_state()
    finally:
        # if there was an error in the body of the test, flush it out by calling
        # get_result (we don't want to override the error message by raising a
        # different error here.)
        a.get_result()
    if selenium.force_test_fail:
        raise Exception("Test failure explicitly requested but no error was raised.")
    if trace_pyproxies and trace_hiwire_refs:
        delta_proxies = selenium.get_num_proxies() - init_num_proxies
        delta_keys = selenium.get_num_hiwire_keys() - init_num_keys
        assert (delta_proxies, delta_keys) == (0, 0) or delta_keys < 0
    if trace_hiwire_refs:
        delta_keys = selenium.get_num_hiwire_keys() - init_num_keys
        assert delta_keys <= 0


def _maybe_skip_test(item, delayed=False):
    """If necessary skip test at the fixture level, to avoid

    loading the selenium_standalone fixture which takes a long time.
    """
    skip_msg = None
    # Testing a package. Skip the test if the package is not built.
    match = re.match(
        r".*/packages/(?P<name>[\w\-]+)/test_[\w\-]+\.py", str(item.parent.fspath)
    )
    if match:
        package_name = match.group("name")
        if not _package_is_built(package_name):
            skip_msg = f"package '{package_name}' is not built."

    # Common package import test. Skip it if the package is not built.
    if (
        skip_msg is None
        and str(item.fspath).endswith("test_packages_common.py")
        and item.name.startswith("test_import")
    ):
        match = re.match(
            r"test_import\[(firefox|chrome|node)-(?P<name>[\w-]+)\]", item.name
        )
        if match:
            package_name = match.group("name")
            if not _package_is_built(package_name):
                # If the test is going to be skipped remove the
                # selenium_standalone as it takes a long time to initialize
                skip_msg = f"package '{package_name}' is not built."
        else:
            raise AssertionError(
                f"Couldn't parse package name from {item.name}. This should not happen!"
            )

    # TODO: also use this hook to skip doctests we cannot run (or run them
    # inside the selenium wrapper)

    if skip_msg is not None:
        if delayed:
            item.add_marker(pytest.mark.skip(reason=skip_msg))
        else:
            pytest.skip(skip_msg)


@contextlib.contextmanager
def selenium_common(request, web_server_main, load_pyodide=True):
    """Returns an initialized selenium object.

    If `_should_skip_test` indicate that the test will be skipped,
    return None, as initializing Pyodide for selenium is expensive
    """

    server_hostname, server_port, server_log = web_server_main
    if request.param == "firefox":
        cls = FirefoxWrapper
    elif request.param == "chrome":
        cls = ChromeWrapper
    elif request.param == "node":
        cls = NodeWrapper
    else:
        assert False
    selenium = cls(
        server_port=server_port,
        server_hostname=server_hostname,
        server_log=server_log,
        load_pyodide=load_pyodide,
    )
    try:
        yield selenium
    finally:
        selenium.quit()


@pytest.fixture(params=["firefox", "chrome", "node"], scope="function")
def selenium_standalone(request, web_server_main):
    # Avoid loading the fixture if the test is going to be skipped
    _maybe_skip_test(request.node)

    with selenium_common(request, web_server_main) as selenium:
        with set_webdriver_script_timeout(
            selenium, script_timeout=parse_driver_timeout(request)
        ):
            try:
                yield selenium
            finally:
                print(selenium.logs)


@contextlib.contextmanager
def selenium_standalone_noload_common(request, web_server_main):
    # Avoid loading the fixture if the test is going to be skipped
    _maybe_skip_test(request.node)

    with selenium_common(request, web_server_main, load_pyodide=False) as selenium:
        with set_webdriver_script_timeout(
            selenium, script_timeout=parse_driver_timeout(request)
        ):
            try:
                yield selenium
            finally:
                print(selenium.logs)


@pytest.fixture(params=["firefox", "chrome"], scope="function")
def selenium_webworker_standalone(request, web_server_main):
    # Avoid loading the fixture if the test is going to be skipped
    _maybe_skip_test(request.node)
    with selenium_standalone_noload_common(request, web_server_main) as selenium:
        yield selenium


@pytest.fixture(params=["firefox", "chrome", "node"], scope="function")
def selenium_standalone_noload(request, web_server_main):
    """Only difference between this and selenium_webworker_standalone is that
    this also tests on node."""
    # Avoid loading the fixture if the test is going to be skipped
    _maybe_skip_test(request.node)
    with selenium_standalone_noload_common(request, web_server_main) as selenium:
        yield selenium


# selenium instance cached at the module level
@pytest.fixture(params=["firefox", "chrome", "node"], scope="module")
def selenium_module_scope(request, web_server_main):
    with selenium_common(request, web_server_main) as selenium:
        yield selenium


# Hypothesis is unhappy with function scope fixtures. Instead, use the
# module scope fixture `selenium_module_scope` and use:
# `with selenium_context_manager(selenium_module_scope) as selenium`
@contextlib.contextmanager
def selenium_context_manager(selenium_module_scope):
    try:
        selenium_module_scope.clean_logs()
        yield selenium_module_scope
    finally:
        print(selenium_module_scope.logs)


@pytest.fixture
def selenium(request, selenium_module_scope):
    with selenium_context_manager(selenium_module_scope) as selenium:
        with set_webdriver_script_timeout(
            selenium, script_timeout=parse_driver_timeout(request)
        ):
            yield selenium


@pytest.fixture(scope="session")
def web_server_main(request):
    """Web server that serves files in the build/ directory"""
    with spawn_web_server(request.config.option.build_dir) as output:
        yield output


@pytest.fixture(scope="session")
def web_server_secondary(request):
    """Secondary web server that serves files build/ directory"""
    with spawn_web_server(request.config.option.build_dir) as output:
        yield output


@pytest.fixture(scope="session")
def web_server_tst_data(request):
    """Web server that serves files in the src/tests/data/ directory"""
    with spawn_web_server(TEST_PATH / "data") as output:
        yield output


@contextlib.contextmanager
def spawn_web_server(build_dir=None):

    if build_dir is None:
        build_dir = BUILD_PATH

    tmp_dir = tempfile.mkdtemp()
    log_path = pathlib.Path(tmp_dir) / "http-server.log"
    q = multiprocessing.Queue()
    p = multiprocessing.Process(target=run_web_server, args=(q, log_path, build_dir))

    try:
        p.start()
        port = q.get()
        hostname = "127.0.0.1"

        print(
            f"Spawning webserver at http://{hostname}:{port} "
            f"(see logs in {log_path})"
        )
        yield hostname, port, log_path
    finally:
        q.put("TERMINATE")
        p.join()
        shutil.rmtree(tmp_dir)


def run_web_server(q, log_filepath, build_dir):
    """Start the HTTP web server

    Parameters
    ----------
    q : Queue
      communication queue
    log_path : pathlib.Path
      path to the file where to store the logs
    """
    import http.server
    import socketserver

    os.chdir(build_dir)

    log_fh = log_filepath.open("w", buffering=1)
    sys.stdout = log_fh
    sys.stderr = log_fh

    class Handler(http.server.SimpleHTTPRequestHandler):
        def log_message(self, format_, *args):
            print(
                "[%s] source: %s:%s - %s"
                % (self.log_date_time_string(), *self.client_address, format_ % args)
            )

        def end_headers(self):
            # Enable Cross-Origin Resource Sharing (CORS)
            self.send_header("Access-Control-Allow-Origin", "*")
            super().end_headers()

    with socketserver.TCPServer(("", 0), Handler) as httpd:
        host, port = httpd.server_address
        print(f"Starting webserver at http://{host}:{port}")
        httpd.server_name = "test-server"
        httpd.server_port = port
        q.put(port)

        def service_actions():
            try:
                if q.get(False) == "TERMINATE":
                    print("Stopping server...")
                    sys.exit(0)
            except queue.Empty:
                pass

        httpd.service_actions = service_actions
        httpd.serve_forever()


if (
    __name__ == "__main__"
    and multiprocessing.current_process().name == "MainProcess"
    and not hasattr(sys, "_pytest_session")
):
    with spawn_web_server():
        # run forever
        while True:
            time.sleep(1)<|MERGE_RESOLUTION|>--- conflicted
+++ resolved
@@ -109,29 +109,8 @@
         self.prepare_driver()
         self.javascript_setup()
         if load_pyodide:
-<<<<<<< HEAD
             self.load_pyodide()
             self.initialize_global_hiwire_objects()
-=======
-            self.run_js(
-                """
-                let pyodide = await loadPyodide({ indexURL : './', fullStdLib: false, jsglobals : self });
-                self.pyodide = pyodide;
-                globalThis.pyodide = pyodide;
-                pyodide._module.inTestHoist = true; // improve some error messages for tests
-                pyodide.globals.get;
-                pyodide.pyodide_py.eval_code;
-                pyodide.pyodide_py.eval_code_async;
-                pyodide.pyodide_py.register_js_module;
-                pyodide.pyodide_py.unregister_js_module;
-                pyodide.pyodide_py.find_imports;
-                pyodide._module._util_module = pyodide.pyimport("pyodide._util");
-                pyodide._module._util_module.unpack_buffer_archive;
-                pyodide._module.importlib.invalidate_caches;
-                pyodide.runPython("");
-                """,
-            )
->>>>>>> a053ed74
             self.save_state()
             self.restore_state()
 
@@ -183,6 +162,8 @@
             pyodide._module.importlib.invalidate_caches;
             pyodide._module.package_loader.unpack_buffer;
             pyodide._module.package_loader.get_dynlibs;
+            pyodide._module._util_module = pyodide.pyimport("pyodide._util");
+            pyodide._module._util_module.unpack_buffer_archive;
             pyodide.runPython("");
             """
         )
