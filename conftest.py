--- conflicted
+++ resolved
@@ -23,9 +23,14 @@
 
 from pyodide_build._fixes import _selenium_is_connectable  # noqa: E402
 
-<<<<<<< HEAD
-
-import pytest
+try:
+    import selenium.webdriver.common.utils  # noqa: E402
+
+    # XXX: Temporary fix for ConnectionError in selenium
+
+    selenium.webdriver.common.utils.is_connectable = _selenium_is_connectable
+except ModuleNotFoundError:
+    pass
 
 
 def pytest_addoption(parser):
@@ -50,40 +55,6 @@
     """
     old_cwd_relative_nodeid = config.cwd_relative_nodeid
 
-=======
-try:
-    import selenium.webdriver.common.utils  # noqa: E402
-
-    # XXX: Temporary fix for ConnectionError in selenium
-
-    selenium.webdriver.common.utils.is_connectable = _selenium_is_connectable
-except ModuleNotFoundError:
-    pass
-
-
-def pytest_addoption(parser):
-    group = parser.getgroup("general")
-    group.addoption(
-        "--build-dir",
-        action="store",
-        default=BUILD_PATH,
-        help="Path to the build directory",
-    )
-    group.addoption(
-        "--run-xfail",
-        action="store_true",
-        help="If provided, tests marked as xfail will be run",
-    )
-
-
-def pytest_configure(config):
-    """Monkey patch the function cwd_relative_nodeid returns the description
-    of a test for the short summary table. Monkey patch it to reduce the verbosity of the test names in the table.
-    This leaves enough room to see the information about the test failure in the summary.
-    """
-    old_cwd_relative_nodeid = config.cwd_relative_nodeid
-
->>>>>>> ccd0f133
     def cwd_relative_nodeid(*args):
         result = old_cwd_relative_nodeid(*args)
         result = result.replace("src/tests/", "")
@@ -128,10 +99,7 @@
         self.driver.get(f"http://{server_hostname}:{server_port}/test.html")
         self.run_js("Error.stackTraceLimit = Infinity;")
         self.run_js("await languagePluginLoader;")
-<<<<<<< HEAD
         self.save_state()
-=======
->>>>>>> ccd0f133
 
     @property
     def logs(self):
@@ -284,7 +252,6 @@
         return Chrome(options=options)
 
 
-<<<<<<< HEAD
 @pytest.hookimpl(hookwrapper=True)
 def pytest_runtest_call(item):
     """We want to run extra verification at the start and end of each test to
@@ -320,25 +287,6 @@
     delta_keys = selenium.get_num_hiwire_keys() - init_num_keys
     assert delta_keys == 0
 
-
-if pytest is not None:
-
-    @contextlib.contextmanager
-    def selenium_common(request, web_server_main):
-        server_hostname, server_port, server_log = web_server_main
-        if request.param == "firefox":
-            cls = FirefoxWrapper
-        elif request.param == "chrome":
-            cls = ChromeWrapper
-        else:
-            assert False
-        selenium = cls(
-            build_dir=request.config.option.build_dir,
-            server_port=server_port,
-            server_hostname=server_hostname,
-            server_log=server_log,
-        )
-=======
 @contextlib.contextmanager
 def selenium_common(request, web_server_main):
     server_hostname, server_port, server_log = web_server_main
@@ -363,7 +311,6 @@
 @pytest.fixture(params=["firefox", "chrome"], scope="function")
 def selenium_standalone(request, web_server_main):
     with selenium_common(request, web_server_main) as selenium:
->>>>>>> ccd0f133
         try:
             yield selenium
         finally:
