--- conflicted
+++ resolved
@@ -258,8 +258,6 @@
         a.get_result()
     if browser.force_test_fail:
         raise Exception("Test failure explicitly requested but no error was raised.")
-<<<<<<< HEAD
-    assert browser.run_js("return pyodide._module.hiwire.stack_length()") == 0
     if trace_hiwire_refs:
         browser.run_js(
             """
@@ -270,8 +268,6 @@
             pyodide._api.stringRefSet = null;
             """
         )
-=======
->>>>>>> efe22df5
     if trace_pyproxies and trace_hiwire_refs:
         delta_proxies = browser.get_num_proxies() - init_num_proxies
         delta_keys = browser.get_num_hiwire_keys() - init_num_keys
