--- conflicted
+++ resolved
@@ -170,21 +170,13 @@
             pyodide.pyodide_py.register_js_module;
             pyodide.pyodide_py.unregister_js_module;
             pyodide.pyodide_py.find_imports;
-<<<<<<< HEAD
-            pyodide._module.importlib.invalidate_caches;
-            pyodide._module.package_loader.unpack_buffer;
-            pyodide._module.package_loader.get_dynlibs;
-            pyodide._module._util_module = pyodide.pyimport("pyodide._util");
-            pyodide._module._util_module.unpack_buffer_archive;
-            pyodide._module.signal.signal;
-            pyodide._module.asyncio.get_event_loop;
-=======
             pyodide._api.importlib.invalidate_caches;
             pyodide._api.package_loader.unpack_buffer;
             pyodide._api.package_loader.get_dynlibs;
             pyodide._api._util_module = pyodide.pyimport("pyodide._util");
             pyodide._api._util_module.unpack_buffer_archive;
->>>>>>> 391c43e6
+            pyodide._api.signal.signal;
+            pyodide._api.asyncio.get_event_loop;
             pyodide.runPython("");
             """
         )
