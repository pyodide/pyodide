--- conflicted
+++ resolved
@@ -18,11 +18,7 @@
         # only check for unused imports, as the rest is done by black
         args: [--select=F401]
 -   repo: https://github.com/pre-commit/mirrors-mypy
-<<<<<<< HEAD
-    rev: v0.800
-=======
     rev: v0.812
->>>>>>> c5ecbb7d
     hooks:
      -  id: mypy
         args:
