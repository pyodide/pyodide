--- conflicted
+++ resolved
@@ -90,11 +90,7 @@
         name: mypy-tests
         args: [--ignore-missing-imports]
         files: ^(packages/|docs|/conftest.py|src/tests|pyodide-build/pyodide_build/tests)
-<<<<<<< HEAD
-        exclude: (^packages/.*/setup.py|/src|pyodide-build/pyodide_build/[a-zA-Z_]*.py)
-=======
         exclude: (^packages/.*/setup.py|/src)
->>>>>>> 09f903e8
         additional_dependencies: *mypy-deps
 
 ci:
