import gzip
import io
import re
import shutil
import sys
from pathlib import Path, PurePosixPath

import boto3
import pytest
from moto import mock_aws

sys.path.append(str(Path(__file__).parents[1]))
from deploy_s3 import check_s3_object_exists, deploy_to_s3_main


@mock_aws
def test_check_s3_object_exists():
    bucket_name = "mybucket"
    s3_client = boto3.client("s3", region_name="us-east-1")
    s3_client.create_bucket(Bucket=bucket_name)

    s3_client.put_object(Bucket=bucket_name, Key="/a/test.txt", Body="test")

    assert check_s3_object_exists(s3_client, bucket_name, "/a/test.txt") is True
    assert check_s3_object_exists(s3_client, bucket_name, "/a/test2.txt") is False


@mock_aws
def test_deploy_to_s3_overwrite(tmp_path, capsys):
    (tmp_path / "a.whl").write_text("a")
    (tmp_path / "b.tar").write_text("b")
    (tmp_path / "c.zip").write_text("c")

    bucket_name = "mybucket"
    s3_client = boto3.client("s3", region_name="us-east-1")
    s3_client.create_bucket(Bucket=bucket_name)

    deploy_to_s3_main(
        tmp_path,
        remote_prefix=PurePosixPath("dev/full/"),
        bucket=bucket_name,
        cache_control="max-age=30758400",
        pretend=False,
        overwrite=False,
        rm_remote_prefix=False,
        access_key_env="AWS_ACCESS_KEY_ID",
        secret_key_env="AWS_SECRET_ACCESS_KEY",
    )

    def get_object_list():
        response = s3_client.list_objects_v2(Bucket=bucket_name, Prefix="dev/full/")
        return {obj["Key"] for obj in response["Contents"]}

    assert get_object_list() == {"dev/full/a.whl", "dev/full/b.tar", "dev/full/c.zip"}

    # Writing a second time to the same prefix with overwrite=False should fail
    with pytest.raises(Exception):  # noqa: B017
        deploy_to_s3_main(
            tmp_path,
            remote_prefix=PurePosixPath("dev/full/"),
            bucket=bucket_name,
            cache_control="max-age=30758400",
            pretend=False,
            overwrite=False,
            rm_remote_prefix=False,
            access_key_env="AWS_ACCESS_KEY_ID",
            secret_key_env="AWS_SECRET_ACCESS_KEY",
        )
    msg = "Cannot upload .* because it already exists"
    captured = capsys.readouterr()
    # Check for error message in last two lines of output
    assert re.search(msg, "\n".join(captured.out.splitlines()[-2:]))

    # Setting overwrite=True should overwrite the files
    deploy_to_s3_main(
        tmp_path,
        remote_prefix=PurePosixPath("dev/full/"),
        bucket=bucket_name,
        cache_control="max-age=30758400",
        pretend=False,
        overwrite=True,
        rm_remote_prefix=False,
        access_key_env="AWS_ACCESS_KEY_ID",
        secret_key_env="AWS_SECRET_ACCESS_KEY",
    )
    assert get_object_list() == {"dev/full/a.whl", "dev/full/b.tar", "dev/full/c.zip"}

    # Setting rm_remote_prefix=True, should remove remote files that don't exist locally
    (tmp_path / "b.tar").unlink()

    deploy_to_s3_main(
        tmp_path,
        remote_prefix=PurePosixPath("dev/full/"),
        bucket=bucket_name,
        cache_control="max-age=30758400",
        pretend=False,
        overwrite=False,
        rm_remote_prefix=True,
        access_key_env="AWS_ACCESS_KEY_ID",
        secret_key_env="AWS_SECRET_ACCESS_KEY",
    )
    assert get_object_list() == {"dev/full/c.zip", "dev/full/a.whl"}


@mock_aws
def test_deploy_to_s3_mime_type(tmp_path, capsys):
    """Test that we set the correct MIME type for each file extension"""
    for ext in [
        "whl",
        "tar",
        "zip",
        "js",
        "ts",
        "json",
        "ttf",
        "a",
        "mjs.map",
        "mjs",
        "tar.gz",
        "tar.bz2",
    ]:
        (tmp_path / f"a.{ext}").write_text("a")

    bucket_name = "mybucket"
    s3_client = boto3.client("s3", region_name="us-east-1")
    s3_client.create_bucket(Bucket=bucket_name)

    deploy_to_s3_main(
        tmp_path,
        remote_prefix=PurePosixPath(""),
        bucket=bucket_name,
        cache_control="max-age=30758400",
        pretend=False,
        overwrite=False,
        rm_remote_prefix=False,
        access_key_env="AWS_ACCESS_KEY_ID",
        secret_key_env="AWS_SECRET_ACCESS_KEY",
    )

    def get_header(key, field="content-type"):
        res = s3_client.get_object(Bucket=bucket_name, Key=key)
        return res["ResponseMetadata"]["HTTPHeaders"].get(field)

<<<<<<< HEAD
=======
    # Not sure about these values but they are what we currently get..
>>>>>>> 4a96be75
    assert get_header("a.js", "content-encoding") == "gzip"
    assert get_header("a.tar.gz", "content-encoding") is None
    assert get_header("a.tar.bz2", "content-encoding") is None

    # These  MIME types we set explicitly for better CDN compression
    assert get_header("a.whl") == "application/wasm"
    assert get_header("a.tar") == "application/wasm"
    assert get_header("a.zip") == "application/wasm"
    assert get_header("a.a") == "application/wasm"

    # The rest we set based on the file extension
    assert get_header("a.js") == "text/javascript"
    assert get_header("a.mjs") == "text/javascript"
    assert get_header("a.ts") == "text/x.typescript"
    assert get_header("a.json") == "application/json"
    assert get_header("a.ttf") == "font/ttf"
    assert get_header("a.mjs.map") == "binary/octet-stream"

    # Test that we can read the data back
    res = s3_client.get_object(Bucket=bucket_name, Key="a.js")
    stream = io.BytesIO()
    with gzip.GzipFile(fileobj=res["Body"], mode="r") as fh:
        shutil.copyfileobj(fh, stream)
    assert stream.getvalue() == b"a"

    res = s3_client.get_object(Bucket=bucket_name, Key="a.tar.bz2")
    data = res["Body"].read()  # Should not raise an exception
    assert data == b"a"<|MERGE_RESOLUTION|>--- conflicted
+++ resolved
@@ -141,10 +141,7 @@
         res = s3_client.get_object(Bucket=bucket_name, Key=key)
         return res["ResponseMetadata"]["HTTPHeaders"].get(field)
 
-<<<<<<< HEAD
-=======
     # Not sure about these values but they are what we currently get..
->>>>>>> 4a96be75
     assert get_header("a.js", "content-encoding") == "gzip"
     assert get_header("a.tar.gz", "content-encoding") is None
     assert get_header("a.tar.bz2", "content-encoding") is None
