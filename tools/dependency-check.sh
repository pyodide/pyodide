#!/usr/bin/env bash

failure_exit() {
  echo >&2 "Could not find ${1}.  Please install that before continuing."
  exit 1
}

check_python_version() {
<<<<<<< HEAD
  if ! command -v python3.10 &> /dev/null; then
    echo >&2 "Must compile with python 3.10."
=======
  if ! command -v python$PYMAJOR.$PYMINOR &> /dev/null; then
    echo >&2 "Must compile with python $PYMAJOR.$PYMINOR."
>>>>>>> e118b5a9
    exit 1
  fi
}
check_python_headers() {
  local python_headers_present
<<<<<<< HEAD
  python_headers_present="$(pkg-config --libs python-3.10)"

  if [ ! "${python_headers_present}" ]; then
    failure_exit "Python 3.10 headers"
=======
  python_headers_present="$(pkg-config --libs python-$PYMAJOR.$PYMINOR)"

  if [ ! "${python_headers_present}" ]; then
    failure_exit "Python $PYMAJOR.$PYMINOR headers"
>>>>>>> e118b5a9
  fi
}

check_binary_present() {
  local binary_exists
  binary_exists="$(command -v "${1}")"
  if [ ! "${binary_exists}" ]; then
    failure_exit "${1}"
  fi
}

check_pkgconfig() {
  check_binary_present "pkg-config"
}

check_md5sum() {
  check_binary_present "md5sum"
}

check_fortran_dependencies() {
  check_binary_present "gfortran"
  check_binary_present "f2c"
}

check_pyyaml() {
  local pyyaml_import_check
  pyyaml_import_check="$(python3 -c 'import yaml' 2>&1)"
  if [ "${pyyaml_import_check}" ]; then
    failure_exit "PyYAML"
  fi
}

check_python_version
check_pkgconfig
#check_python_headers
check_fortran_dependencies
check_pyyaml
check_md5sum<|MERGE_RESOLUTION|>--- conflicted
+++ resolved
@@ -6,29 +6,17 @@
 }
 
 check_python_version() {
-<<<<<<< HEAD
-  if ! command -v python3.10 &> /dev/null; then
-    echo >&2 "Must compile with python 3.10."
-=======
   if ! command -v python$PYMAJOR.$PYMINOR &> /dev/null; then
     echo >&2 "Must compile with python $PYMAJOR.$PYMINOR."
->>>>>>> e118b5a9
     exit 1
   fi
 }
 check_python_headers() {
   local python_headers_present
-<<<<<<< HEAD
-  python_headers_present="$(pkg-config --libs python-3.10)"
-
-  if [ ! "${python_headers_present}" ]; then
-    failure_exit "Python 3.10 headers"
-=======
   python_headers_present="$(pkg-config --libs python-$PYMAJOR.$PYMINOR)"
 
   if [ ! "${python_headers_present}" ]; then
     failure_exit "Python $PYMAJOR.$PYMINOR headers"
->>>>>>> e118b5a9
   fi
 }
 
