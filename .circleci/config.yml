--- conflicted
+++ resolved
@@ -8,19 +8,6 @@
     #       (e.g. `rg -F --hidden <old_tag>`)
     - image: pyodide/pyodide-env:20241106-chrome130-firefox132
   environment:
-<<<<<<< HEAD
-    - EMSDK_NUM_CORES: 3
-      EMCC_CORES: 3
-      PYODIDE_JOBS: 3
-      # Make sure the ccache dir is consistent between core and package builds
-      # (it's not the case otherwise)
-      CCACHE_DIR: /root/.ccache/
-      # Disable the compression of wheels, so they are better compressed by the CDN
-      PYODIDE_ZIP_COMPRESSION_LEVEL: 0
-      # For maintainers: set this to 0 if you are making an ABI break, and
-      # reset to 1 after updating the packages to the new ABI.
-      USE_PREBUILT_PACKAGES: 1
-=======
     EMSDK_NUM_CORES: 3
     EMCC_CORES: 3
     PYODIDE_JOBS: 3
@@ -29,7 +16,9 @@
     CCACHE_DIR: /root/.ccache/
     # Disable the compression of wheels, so they are better compressed by the CDN
     PYODIDE_ZIP_COMPRESSION_LEVEL: 0
->>>>>>> fa7063b6
+    # For maintainers: set this to 0 if you are making an ABI break, and
+    # reset to 1 after updating the packages to the new ABI.
+    USE_PREBUILT_PACKAGES: 1
 
 jobs:
   build-core:
@@ -607,12 +596,8 @@
               only: /.*/
 
       - build-packages:
-<<<<<<< HEAD
           name: build-core-packages
           packages: "*"
-=======
-          name: build-static-libraries
-          packages: "tag:static_library"
           requires:
             - build-core
           filters:
@@ -626,11 +611,11 @@
                   - ./dist
 
       - build-packages:
-          name: build-libraries
-          packages: "tag:library"
-          requires:
-            - build-core
-            - build-static-libraries
+          name: build-full-packages
+          enable_prebuilt_packages: ${USE_PREBUILT_PACKAGES}
+          packages: "*"
+          requires:
+            - build-core-packages
           filters:
             tags:
               only: /.*/
@@ -641,38 +626,6 @@
                   - ./packages
                   - ./dist
 
-      - build-packages:
-          name: build-packages-no-numpy-dependents
-          packages: "*,no-numpy-dependents"
->>>>>>> fa7063b6
-          requires:
-            - build-core
-          filters:
-            tags:
-              only: /.*/
-          post-steps:
-            - persist_to_workspace:
-                root: .
-                paths:
-                  - ./packages
-                  - ./dist
-
-      - build-packages:
-          name: build-full-packages
-          enable_prebuilt_packages: ${USE_PREBUILT_PACKAGES}
-          packages: "*"
-          requires:
-            - build-core-packages
-          filters:
-            tags:
-              only: /.*/
-          post-steps:
-            - persist_to_workspace:
-                root: .
-                paths:
-                  - ./packages
-                  - ./dist
-
       - test-main:
           name: test-core-chrome-nodylink
           test-params: --runtime=chrome-no-host -m 'not requires_dynamic_linking' -k "not webworker" src packages/micropip  packages/fpcast-test packages/sharedlib-test-py/ packages/cpp-exceptions-test/ packages/buffer-test/
