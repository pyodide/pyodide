version: 2.1

defaults: &defaults
  working_directory: ~/repo
  docker:
    # Note: when updating the docker image version,
    #       make sure there are no extra old versions lying around.
    #       (e.g. `rg -F --hidden <old_tag>`)
<<<<<<< HEAD
    - image: pyodide/pyodide-env:20220614-py310-chrome102-firefox101
=======
    - image: pyodide/pyodide-env:20221102-chrome107-firefox106
>>>>>>> 6bca0c6a
  environment:
    - EMSDK_NUM_CORES: 3
      EMCC_CORES: 3
      PYODIDE_JOBS: 3
      # Make sure the ccache dir is consistent between core and package builds
      # (it's not the case otherwise)
      CCACHE_DIR: /root/.ccache/

orbs:
  macos: circleci/macos@2.2.0

jobs:
  build-core:
    <<: *defaults
    steps:
      - checkout

      - restore_cache:
          keys:
            - -core-v20220915-{{ checksum "cpython/Makefile" }}-{{ checksum "Makefile.envs" }}
            - -core-v20220915-{{ checksum "cpython/Makefile" }}
            - -core-v20220915

      - run:
          name: calculate build hash for ccache
          command: |
            pip install pathspec
            ./tools/calculate_build_cache_key.py > build_hash.txt

      - run:
          name: build emsdk
          no_output_timeout: 20m
          command: |
            # This is necessary to use the ccache from emsdk
            source pyodide_env.sh

            ccache -z
            make -C emsdk
            ccache -s

            # Set mtime for EM_CONFIG to avoid ccache cache misses
            touch -m -d '1 Jan 2021 12:00' emsdk/emsdk/.emscripten

      - run:
          name: build cpython
          no_output_timeout: 20m
          command: |
            # This is necessary to use the ccache from emsdk
            source pyodide_env.sh

            ccache -z
            make -C cpython
            ccache -s

      - run:
          name: build pyodide core
          no_output_timeout: 20m
          command: |
            # This is necessary to use the ccache from emsdk
            source pyodide_env.sh

            ccache -z
            PYODIDE_PACKAGES="core" make
            ccache -s

      - run:
          name: check-size
          command: du dist/ -abh --max-depth 1  | sort -k 2

      - save_cache:
          paths:
            - /root/.ccache
          key: -core-v20220915-{{ checksum "cpython/Makefile" }}-{{ checksum "Makefile.envs" }}

      - run:
          name: Clean up workspace
          command: |
            rm -rf cpython/{build,downloads}
            rm -rf emsdk/emsdk/binaryen

      - persist_to_workspace:
          root: .
          paths:
            - .

      - run:
          name: Zip build directory
          command: |
            tar cjf pyodide.tar.gz dist
            tar cjf pyodide-core.tar.gz dist/pyodide{.js,.mjs,.asm.js,.asm.wasm,.asm.data,_py.tar} dist/{package,repodata}.json

      - store_artifacts:
          path: /root/repo/dist/

      - store_artifacts:
          path: /root/repo/pyodide.tar.gz

      - store_artifacts:
          path: /root/repo/pyodide-core.tar.gz

      - store_artifacts:
          path: /root/repo/packages/build-logs

  build-packages:
    parameters:
      packages:
        description: The packages to be built.
        type: string
    <<: *defaults
    resource_class: large
    steps:
      - checkout

      - attach_workspace:
          at: .

      - restore_cache:
          keys:
            - -pkg3-v20220915-{{ checksum "build_hash.txt" }}-<< parameters.packages >>

      - run:
          name: build packages
          no_output_timeout: 60m
          command: |
            source pyodide_env.sh

            # Set mtime for EM_CONFIG to avoid ccache cache misses
            touch -m -d '1 Jan 2021 12:00' emsdk/emsdk/.emscripten

            ccache -z
            PYODIDE_PACKAGES='<< parameters.packages >>' make -C packages
            ccache -s
          environment:
            PYODIDE_JOBS: 5

      - run:
          name: check-size
          command: du dist/ -abh --max-depth 1  | sort -k 2

      - run:
          name: Zip build directory
          command: |
            tar cjf pyodide.tar.gz dist
            tar cjf pyodide-core.tar.gz dist/pyodide{.js,.mjs,.asm.js,.asm.wasm,.asm.data,_py.tar} dist/{package,repodata}.json
            tar cjf build-logs.tar.gz  packages/build-logs

      - run:
          name: Clean up package source files
          command: |
            cd packages && find **/build ! -name '.packaged' -type f -exec rm -f {} +

      - store_artifacts:
          path: /root/repo/pyodide.tar.gz

      - store_artifacts:
          path: /root/repo/pyodide-core.tar.gz

      - store_artifacts:
          path: /root/repo/build-logs.tar.gz

      - save_cache:
          paths:
            - /root/.ccache
          key: -pkg3-v20220915-{{ checksum "build_hash.txt" }}-<< parameters.packages >>

  build-pyodide-debug:
    <<: *defaults
    resource_class: large
    steps:
      - checkout

      - attach_workspace:
          at: .

      - run:
          name: build pyodide debug
          command: |
            cp -r dist dist-release
            rm dist/pyodide.asm.js
            source pyodide_env.sh
            ccache -z
            PYODIDE_DEBUG=1 make dist/pyodide.asm.js
            ccache -s
            cd dist
            npx prettier -w pyodide.asm.js
            npx prettier -w pyodide.js
            cd ..
            mv dist dist-debug
            mv dist-release dist

      - persist_to_workspace:
          root: .
          paths:
            - .

  create-xbuild-env:
    <<: *defaults
    steps:
      - checkout

      - attach_workspace:
          at: .

      - run:
          name: create xbuild environment
          command: |
            pip install -e ./pyodide-build
            python -m pyodide_build create_xbuildenv

      - run:
          name: Zip xbuild environment
          command: |
            tar cjf xbuildenv.tar.gz  xbuildenv/

      - store_artifacts:
          path: /root/repo/xbuildenv.tar.gz

      - persist_to_workspace:
          root: .
          paths:
            - ./xbuildenv

  test-main:
    parameters:
      test-params:
        description: The tests to run.
        type: string
      cache-dir:
        description: pytest-cache-dir.
        type: string
        default: ""
    <<: *defaults
    resource_class: medium+
    steps:
      - attach_workspace:
          at: .
      - run:
          name: test
          command: |
            make npm-link
            mkdir test-results
            pip install -r requirements.txt
            pip install -e ./pyodide-build
            npm install -g node-fetch@2
            if [ -z "<< parameters.cache-dir >>" ]; then
              export CACHE_DIR=".test_cache/.pytest_cache_$(echo $RANDOM | md5sum | head -c 10)"
            else
              export CACHE_DIR=".test_cache/<< parameters.cache-dir >>"
            fi
            echo "pytest cache dir: $CACHE_DIR"
            tools/pytest_wrapper.py \
              --junitxml=test-results/junit.xml \
              --verbose \
              --durations 50 \
              --benchmark-json=benchmark-time.json \
              --benchmark-columns=mean,min,max,stddev \
              << parameters.test-params >> \
              -o cache_dir=$CACHE_DIR
      - store_test_results:
          path: test-results

  test-main-macos:
    parameters:
      test-params:
        description: The tests to run.
        type: string
      cache-dir:
        description: pytest-cache-dir.
        type: string
        default: ""
    resource_class: medium
    macos:
      xcode: 13.3.1

    working_directory: ~/repo
    steps:
      - attach_workspace:
          at: .
      # The standard way of enabling safaridriver no longer works for Safari 14+
      # https://blog.bytesguy.com/enabling-remote-automation-in-safari-14
      - macos/add-safari-permissions
      - run:
          name: install miniforge
          command: |
            curl -L -O https://github.com/conda-forge/miniforge/releases/latest/download/Miniforge3-MacOSX-x86_64.sh
            bash Miniforge3-MacOSX-x86_64.sh -b && rm -f Miniforge3-MacOSX-x86_64.sh
            ~/miniforge3/bin/conda create -n pyodide python=3.10 -y
      - run:
          name: install dependencies
          command: |
            export PATH="$HOME/miniforge3/bin:$PATH"
            conda create -n pyodide python=3.10 -y
            source activate pyodide
            python -m pip install -r requirements.txt
            pip install -e ./pyodide-build
      - run:
          name: test safari
          command: |
            export PATH="$HOME/miniforge3/bin:$PATH"
            source activate pyodide
            mkdir test-results
            if [ -z "<< parameters.cache-dir >>" ]; then
              export CACHE_DIR=".test_cache/.pytest_cache_$(echo $RANDOM | md5sum | head -c 10)"
            else
              export CACHE_DIR=".test_cache/<< parameters.cache-dir >>"
            fi
            echo "pytest cache dir: $CACHE_DIR"
            tools/pytest_wrapper.py \
              --junitxml=test-results/junit.xml \
              --verbose \
              --durations 50 \
              << parameters.test-params >> \
              -o cache_dir=$CACHE_DIR
      - store_test_results:
          path: test-results

  benchmark-stack-size:
    <<: *defaults
    steps:
      - attach_workspace:
          at: .
      - run:
          name: stack-size
          command: |
            make npm-link
            pip install -r requirements.txt
            npm install -g node-fetch@2
            pytest -s benchmark/stack_usage.py  | sed -n 's/## //pg'

  test-js:
    <<: *defaults
    resource_class: small
    steps:
      - attach_workspace:
          at: .
      - run:
          name: test
          command: |
            cd src/test-js
            npm ci
            npm link ../../dist
            npm run test-types
            npm test
      - run:
          name: check if Pyodide works with Webpack
          command: |
            git clone https://github.com/pyodide/pyodide-webpack-example.git
            export DEV_PYODIDE_PATH=`realpath dist`
            cd pyodide-webpack-example
            git checkout 164054a9c6fbd2176f386b6552ed8d079c6bcc04
            ./build.sh

      - run:
          name: test npm deploy (dry run)
          command: |
            DRY_RUN=1 ./tools/deploy_to_npm.sh

  test-cmdline-runner:
    <<: *defaults
    steps:
      - attach_workspace:
          at: .

      - run:
          name: test
          command: |
            set -x
            export PYODIDE_ROOT=$(pwd)
            echo $PYODIDE_ROOT
            cd ~
            mkdir test
            cd test
            git clone https://github.com/python-attrs/attrs --depth 1 --branch 22.1.0
            git clone https://github.com/zopefoundation/zope.interface.git --depth 1 --branch 5.4.0

            python3.10 -m venv .venv-host
            source .venv-host/bin/activate
            pip install $PYODIDE_ROOT/pyodide-build
            pyodide venv .venv-pyodide
            source .venv-pyodide/bin/activate

            cd zope.interface
            pyodide build
            pip install dist/*.whl
            cd ../attrs
            pip install .[tests]
            python -m pytest -k 'not mypy'

  benchmark:
    <<: *defaults
    resource_class: medium+
    steps:
      - checkout
      - attach_workspace:
          at: .
      - run:
          name: install requirements
          command: |
            pip3 install numpy matplotlib pandas
            pip install -r requirements.txt
            npm install -g node-fetch@2
      - run:
          name: benchmark
          command: |
            python benchmark/benchmark.py all --output dist/benchmarks.json

      - store_artifacts:
          path: /root/repo/dist/benchmarks.json

  deploy-release:
    # To reduce chance of deployment issues, try to keep the steps here as
    # similar as possible to the steps in deploy-dev!
    resource_class: small

    docker:
      - image: cibuilds/github:0.13

    steps:
      - checkout
      - attach_workspace:
          at: .
      - run:
          name: Install requirements
          command: |
            apk add --no-cache --update python3 make npm
            python3 -m pip install awscli

      - run:
          name: Deploy Github Releases
          command: |
            mkdir -p /tmp/ghr/dist
            cp -r dist /tmp/ghr/pyodide
            cp -r xbuildenv /tmp/ghr/xbuildenv
            cd /tmp/ghr
            tar cjf dist/pyodide-${CIRCLE_TAG}.tar.bz2  pyodide/
            tar cjf dist/pyodide-core-${CIRCLE_TAG}.tar.bz2 pyodide/pyodide{.js,.mjs,.asm.js,.asm.wasm,.asm.data,_py.tar} pyodide/{package,repodata}.json
            tar cjf dist/xbuildenv-${CIRCLE_TAG}.tar.bz2  xbuildenv/
            ghr -t "${GITHUB_TOKEN}" -u "${CIRCLE_PROJECT_USERNAME}" \
              -r "${CIRCLE_PROJECT_REPONAME}" -c "${CIRCLE_SHA1}" \
              -delete "${CIRCLE_TAG}" \
              dist

      - run:
          name: Deploy to npm
          command: |
            ./tools/deploy_to_npm.sh

      - run:
          name: Set PYODIDE_BASE_URL
          command: |
            PYODIDE_BASE_URL="https://cdn.jsdelivr.net/pyodide/v${CIRCLE_TAG}/debug/" make dist/console.html
            cp dist/console.html dist-debug/console.html
            PYODIDE_BASE_URL="https://cdn.jsdelivr.net/pyodide/v${CIRCLE_TAG}/full/" make dist/console.html
      - run:
          name: Deploy to pyodide-cdn2.iodide.io
          command: |
            find dist/ -type f -print0 | xargs -0 -n1 -I@ bash -c "echo \"Compressing @\"; gzip @; mv @.gz @;"
            aws s3 sync dist/ "s3://pyodide-cdn2.iodide.io/v${CIRCLE_TAG}/full/" --exclude '*.data' --cache-control 'max-age=30758400, immutable, public' --content-encoding 'gzip'    # 1 year cache
            aws s3 sync dist/ "s3://pyodide-cdn2.iodide.io/v${CIRCLE_TAG}/full/" --exclude '*' --include '*.data' --cache-control 'max-age=30758400, immutable, public'  --content-type 'application/wasm' --content-encoding 'gzip'  # 1 year
      - run:
          name: Deploy debug version to pyodide-cdn2.iodide.io
          command: |
            find dist-debug/ -type f -print0 | xargs -0 -n1 -I@ bash -c "echo \"Compressing @\"; gzip @; mv @.gz @;"
            aws s3 sync dist-debug/ "s3://pyodide-cdn2.iodide.io/v${CIRCLE_TAG}/debug/" --exclude '*.data' --cache-control 'max-age=30758400, public' --content-encoding 'gzip'  # 1 year cache
            aws s3 sync dist-debug/ "s3://pyodide-cdn2.iodide.io/v${CIRCLE_TAG}/debug/" --exclude '*' --include '*.data' --cache-control 'max-age=30758400, public'  --content-type 'application/wasm' --content-encoding 'gzip'  # 1 year cache
      - run:
          name: update 301 redirect for the /latest/* route.
          command: |
            aws s3api put-bucket-website --cli-input-json file://.circleci/s3-website-config.json

  deploy-dev:
    # To reduce chance of deployment issues, try to keep the steps here as
    # similar as possible to the steps in deploy-release!
    resource_class: small

    docker:
      - image: cibuilds/github:0.13

    steps:
      - checkout
      - attach_workspace:
          at: .
      - run:
          name: Install requirements
          command: |
            apk add --no-cache --update python3 make
            python3 -m pip install awscli
      - run:
          name: Set PYODIDE_BASE_URL
          command: |
            PYODIDE_BASE_URL="https://cdn.jsdelivr.net/pyodide/dev/debug/" make dist/console.html
            cp dist/console.html dist-debug/console.html
            PYODIDE_BASE_URL="https://cdn.jsdelivr.net/pyodide/dev/full/" make dist/console.html
      - run:
          name: Deploy to pyodide-cdn2.iodide.io
          command: |
            find dist/ -type f -print0 | xargs -0 -n1 -I@ bash -c "echo \"Compressing @\"; gzip @; mv @.gz @;"
            aws s3 rm --recursive "s3://pyodide-cdn2.iodide.io/dev/full/"
            aws s3 sync dist/ "s3://pyodide-cdn2.iodide.io/dev/full/" --exclude '*.data' --cache-control 'max-age=3600, public' --content-encoding 'gzip'  # 1 hour cache
            aws s3 sync dist/ "s3://pyodide-cdn2.iodide.io/dev/full/" --exclude '*' --include '*.data' --cache-control 'max-age=3600, public'  --content-type 'application/wasm' --content-encoding 'gzip'  # 1 hour cache
      - run:
          name: Deploy debug version to pyodide-cdn2.iodide.io
          command: |
            find dist-debug/ -type f -print0 | xargs -0 -n1 -I@ bash -c "echo \"Compressing @\"; gzip @; mv @.gz @;"
            aws s3 rm --recursive "s3://pyodide-cdn2.iodide.io/dev/debug/"
            aws s3 sync dist-debug/ "s3://pyodide-cdn2.iodide.io/dev/debug/" --exclude '*.data' --cache-control 'max-age=3600, public' --content-encoding 'gzip'  # 1 hour cache
            aws s3 sync dist-debug/ "s3://pyodide-cdn2.iodide.io/dev/debug/" --exclude '*' --include '*.data' --cache-control 'max-age=3600, public'  --content-type 'application/wasm' --content-encoding 'gzip'  # 1 hour cache

workflows:
  version: 2
  build-and-deploy:
    jobs:
      - build-core:
          filters:
            tags:
              only: /.*/

      - build-packages:
          name: build-packages-no-numpy-dependents
          packages: "*,no-numpy-dependents"
          requires:
            - build-core
          filters:
            tags:
              only: /.*/
          post-steps:
            - persist_to_workspace:
                root: .
                paths:
                  - ./packages
                  - ./dist

      - build-packages:
          name: build-packages-opencv-python
          packages: opencv-python
          requires:
            - build-packages-no-numpy-dependents
          filters:
            tags:
              only: /.*/
          post-steps:
            - persist_to_workspace:
                root: .
                paths:
                  - ./packages/opencv-python/build
                  - ./packages/opencv-python/dist
                  - ./packages/build-logs/opencv*
                  - ./dist/opencv*

      - build-packages:
          name: build-packages-numpy-dependents
          packages: "*,!opencv-python"
          requires:
            - build-packages-no-numpy-dependents
          filters:
            tags:
              only: /.*/
          post-steps:
            - persist_to_workspace:
                root: .
                paths:
                  - ./packages
                  - ./dist

      - build-packages:
          name: build-packages
          packages: "*"
          requires:
            - build-packages-numpy-dependents
            - build-packages-opencv-python
          filters:
            tags:
              only: /.*/
          post-steps:
            - persist_to_workspace:
                root: .
                paths:
                  - ./packages/.artifacts
                  - ./dist

      - test-main:
          name: test-core-chrome
          test-params: --runtime=chrome-no-host -k "not webworker" src packages/micropip  packages/fpcast-test packages/sharedlib-test-py/ packages/cpp-exceptions-test/
          requires:
            - build-core
          filters:
            tags:
              only: /.*/

      - test-main:
          name: test-core-firefox
          test-params: --runtime=firefox-no-host -k "not webworker" src packages/micropip packages/fpcast-test packages/sharedlib-test-py/ packages/cpp-exceptions-test/
          requires:
            - build-core
          filters:
            tags:
              only: /.*/

      - test-main:
          name: test-core-node
          test-params: --runtime=node-no-host src packages/micropip packages/fpcast-test packages/sharedlib-test-py/ packages/cpp-exceptions-test/ pyodide-build/pyodide_build/tests
          requires:
            - build-core
          filters:
            tags:
              only: /.*/

      - test-main-macos:
          name: test-core-safari
          test-params: --runtime=safari-no-host src packages/micropip packages/fpcast-test packages/sharedlib-test-py/ packages/cpp-exceptions-test/
          requires:
            - build-core
          filters:
            tags:
              only: /.*/

      - test-main:
          name: test-core-chrome-webworker
          test-params: --runtime=chrome-no-host src/tests/test_webworker.py
          requires:
            - test-core-chrome
          filters:
            tags:
              only: /.*/

      - test-main:
          name: test-core-firefox-webworker
          test-params: --runtime=firefox-no-host src/tests/test_webworker.py
          requires:
            - test-core-firefox
          filters:
            tags:
              only: /.*/

      - test-main:
          name: test-packages-chrome-no-numpy-dependents
          test-params: --runtime=chrome-no-host packages/*/test*.py
          cache-dir: .pytest_cache_chrome
          requires:
            - build-packages-no-numpy-dependents
          filters:
            tags:
              only: /.*/
          post-steps:
            - persist_to_workspace:
                root: .
                paths:
                  - ./.test_cache

      - test-main:
          name: test-packages-chrome
          test-params: --runtime=chrome-no-host packages/*/test*.py --skip-passed
          cache-dir: .pytest_cache_chrome
          requires:
            - test-packages-chrome-no-numpy-dependents
            - build-packages
          filters:
            tags:
              only: /.*/

      - test-main:
          name: test-packages-firefox-no-numpy-dependents
          test-params: --runtime=firefox-no-host packages/*/test*.py
          cache-dir: .pytest_cache_firefox
          requires:
            - build-packages-no-numpy-dependents
          filters:
            tags:
              only: /.*/
          post-steps:
            - persist_to_workspace:
                root: .
                paths:
                  - ./.test_cache

      - test-main:
          name: test-packages-firefox
          test-params: --runtime=firefox-no-host packages/*/test*.py --skip-passed
          cache-dir: .pytest_cache_firefox
          requires:
            - test-packages-firefox-no-numpy-dependents
            - build-packages
          filters:
            tags:
              only: /.*/

      - test-main:
          name: test-packages-node-no-numpy-dependents
          test-params: --runtime=node-no-host packages/*/test*.py
          cache-dir: .pytest_cache_node
          requires:
            - build-packages-no-numpy-dependents
          filters:
            tags:
              only: /.*/
          post-steps:
            - persist_to_workspace:
                root: .
                paths:
                  - ./.test_cache

      - test-main:
          name: test-packages-node
          test-params: --runtime=node-no-host packages/*/test*.py --skip-passed
          cache-dir: .pytest_cache_node
          requires:
            - test-packages-node-no-numpy-dependents
            - build-packages
          filters:
            tags:
              only: /.*/

      - test-main-macos:
          name: test-packages-safari-no-numpy-dependents
          test-params: --runtime=safari-no-host -k "not webworker" packages/*/test*.py
          cache-dir: .pytest_cache_safari
          requires:
            - build-packages-no-numpy-dependents
          filters:
            tags:
              only: /.*/
          post-steps:
            - persist_to_workspace:
                root: .
                paths:
                  - ./.test_cache

      - test-main-macos:
          name: test-packages-safari
          test-params: --runtime=safari-no-host -k "not webworker" packages/*/test*.py --skip-passed
          cache-dir: .pytest_cache_safari
          requires:
            - test-packages-safari-no-numpy-dependents
            - build-packages
          filters:
            tags:
              only: /.*/

      - test-js:
          requires:
            - build-core
          filters:
            tags:
              only: /.*/

      - benchmark-stack-size:
          requires:
            - build-core
          filters:
            tags:
              only: /.*/

      - benchmark:
          requires:
            - build-packages
          filters:
            tags:
              only: /.*/

      - create-xbuild-env:
          requires:
            - build-packages
          filters:
            tags:
              only: /.*/

      - test-cmdline-runner:
          requires:
            - build-packages
          filters:
            tags:
              only: /.*/

      - build-pyodide-debug:
          requires:
            - build-packages
          filters:
            tags:
              only: /.*/

      - deploy-release:
          requires:
            - test-core-firefox
            - test-packages-firefox
            - build-pyodide-debug
            - create-xbuild-env
          filters:
            branches:
              ignore: /.*/
            tags:
              only: /^\d+\.\d+\.\w+$/
          context:
            - s3-deployment
      - deploy-dev:
          requires:
            - test-core-firefox
            - test-packages-firefox
            - build-pyodide-debug
          filters:
            branches:
              only: main
          context:
            - s3-deployment<|MERGE_RESOLUTION|>--- conflicted
+++ resolved
@@ -6,11 +6,7 @@
     # Note: when updating the docker image version,
     #       make sure there are no extra old versions lying around.
     #       (e.g. `rg -F --hidden <old_tag>`)
-<<<<<<< HEAD
-    - image: pyodide/pyodide-env:20220614-py310-chrome102-firefox101
-=======
     - image: pyodide/pyodide-env:20221102-chrome107-firefox106
->>>>>>> 6bca0c6a
   environment:
     - EMSDK_NUM_CORES: 3
       EMCC_CORES: 3
