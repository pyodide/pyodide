--- conflicted
+++ resolved
@@ -220,10 +220,7 @@
           command: |
             cd src/js
             npx tsd
-<<<<<<< HEAD
-=======
-            npm i
->>>>>>> d4a705bd
+            npm install
             npm test
 
 
