--- conflicted
+++ resolved
@@ -66,11 +66,7 @@
           command: |
             ccache -z
             # The following packages are currently used in the main pyodide test suite
-<<<<<<< HEAD
-            PYODIDE_PACKAGES="micropip,pyparsing,pytz,packaging" make
-=======
-            PYODIDE_PACKAGES="micropip,pyparsing,pytz,packaging,kiwisolver,Jinja2" make
->>>>>>> 5f775051
+            PYODIDE_PACKAGES="micropip,pyparsing,pytz,packaging,Jinja2" make
             ccache -s
 
       - run:
