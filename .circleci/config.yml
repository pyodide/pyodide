--- conflicted
+++ resolved
@@ -110,10 +110,12 @@
       - store_artifacts:
           path: /root/repo/build/
 
-<<<<<<< HEAD
       - store_artifacts:
           path: /root/repo/pyodide-build.tar.gz
-=======
+
+      - store_artifacts:
+          path: /root/repo/packages/build-logs
+
   build-packages-no-numpy-dependents:
     <<: *defaults
     resource_class: large
@@ -158,12 +160,24 @@
             - ./packages
             - ./build
 
+      - run:
+          name: Zip build directory
+          command: |
+            tar cjf pyodide-build.tar.gz  build
+
+      - persist_to_workspace:
+          root: .
+          paths:
+            - .
+
       - store_artifacts:
           path: /root/repo/build/
 
       - store_artifacts:
+          path: /root/repo/pyodide-build.tar.gz
+
+      - store_artifacts:
           path: /root/repo/packages/build-logs
->>>>>>> 418813de
 
   build-packages:
     <<: *defaults
