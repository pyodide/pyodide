--- conflicted
+++ resolved
@@ -134,15 +134,11 @@
           name: build packages
           no_output_timeout: 1800
           command: |
-<<<<<<< HEAD
-            pip install "pybind11[global]"
-=======
             source pyodide_env.sh
 
             # Set mtime for EM_CONFIG to avoid ccache cache misses
             touch -m -d '1 Jan 2021 12:00' emsdk/emsdk/.emscripten
 
->>>>>>> bdbcbd12
             ccache -z
             PYODIDE_PACKAGES='*, no-numpy-dependents' make -C packages
             ccache -s
