version: 2

defaults: &defaults
  working_directory: ~/repo
  docker:
    - image: iodide/pyodide-env:0.3.1
  environment:
    - EMSDK_NUM_CORES: 4
      EMCC_CORES: 4

jobs:
  build:
    <<: *defaults
    steps:
      - checkout

      - run:
          name: lint
          command: |
            make lint

      - restore_cache:
          keys:
          - v1-emsdk-{{ checksum "emsdk/Makefile" }}-v14-

      - run:
          name: build
          no_output_timeout: 1200
          command: |
            ccache -z
            make
            ccache -s

      - run:
          name: check-size
          command: ls -lh build/

      - save_cache:
          paths:
            - ./emsdk/emsdk
            - ~/.ccache
          key: v1-emsdk-{{ checksum "emsdk/Makefile" }}-v14-{{ .BuildNum }}

      - persist_to_workspace:
          root: .
          paths:
            - ./build
<<<<<<< HEAD
            - ./cpython/build/3.7.6/host
=======
            - ./cpython/build/3.7.4/host
>>>>>>> 7398edb7

      - store_artifacts:
          path: /home/circleci/repo/build/

  test-firefox:
    <<: *defaults
    steps:
      - checkout
      - attach_workspace:
          at: .
      - run:
          name: test
          command: |
            pytest test packages pyodide_build -v -k firefox

  test-chrome:
    <<: *defaults
    steps:
      - checkout
      - attach_workspace:
          at: .
      - run:
          name: test
          command: |
            pytest test packages pyodide_build -v -k chrome

  test-python:
    <<: *defaults
    steps:
      - checkout
      - run:
          name: deps
          command: |
            sudo pip install pytest-cov
      - run:
          name: test
          command: |
            pytest test pyodide_build -v -k 'not (chrome or firefox)' --cov=pyodide_build --cov=pyodide

  benchmark:
    <<: *defaults
    steps:
      - checkout
      - attach_workspace:
          at: .
      - run:
          name: benchmark
          command: |
<<<<<<< HEAD
            python benchmark/benchmark.py cpython/build/3.7.6/host/bin/python3 build/benchmarks.json
=======
            python benchmark/benchmark.py cpython/build/3.7.4/host/bin/python3 build/benchmarks.json
>>>>>>> 7398edb7
      - store_artifacts:
          path: /home/circleci/repo/build/benchmarks.json

  deploy-release:
    docker:
      - image: cibuilds/github:0.10

    steps:
      - checkout
      - attach_workspace:
          at: .
      - run:
          name: Deploy Github Releases
          command: |
            pushd build
            tar cjf ../pyodide-build-${CIRCLE_TAG}.tar.bz2 *
            popd
            ghr -t "${GITHUB_TOKEN}" -u "${CIRCLE_PROJECT_USERNAME}" -r "${CIRCLE_PROJECT_REPONAME}" -c "${CIRCLE_SHA1}" -delete  "${CIRCLE_TAG}" ./pyodide-build-${CIRCLE_TAG}.tar.bz2

  deploy-netlify:
    docker:
      - image: circleci/node:latest

    steps:
      - checkout
      - attach_workspace:
          at: .
      - run:
          name: Install netlify-cli
          command: |
            sudo npm install netlify-cli -g
      - run:
          name: Deploy to netlify
          command: |
            cp src/_headers build
            netlify deploy --prod --dir=build -m "Deployed from CircleCI"

workflows:
  version: 2
  build-and-deploy:
    jobs:
      - build:
          filters:
            tags:
              only: /.*/
      - test-chrome:
          requires:
            - build
      - test-firefox:
          requires:
            - build
          filters:
            tags:
              only: /.*/
      - test-python:
          filters:
            tags:
              only: /.*/
      - benchmark:
          requires:
            - build
      - deploy-release:
          requires:
            - test-firefox
            - test-python
          filters:
            branches:
              ignore: /.*/
            tags:
              only: /^\d+\.\d+\.\d+$/
      - deploy-netlify:
          requires:
            - test-firefox
            - test-python
          filters:
            branches:
              ignore: /.*/
            tags:
              only: /^\d+\.\d+\.\d+$/<|MERGE_RESOLUTION|>--- conflicted
+++ resolved
@@ -45,11 +45,8 @@
           root: .
           paths:
             - ./build
-<<<<<<< HEAD
             - ./cpython/build/3.7.6/host
-=======
-            - ./cpython/build/3.7.4/host
->>>>>>> 7398edb7
+
 
       - store_artifacts:
           path: /home/circleci/repo/build/
@@ -98,11 +95,7 @@
       - run:
           name: benchmark
           command: |
-<<<<<<< HEAD
             python benchmark/benchmark.py cpython/build/3.7.6/host/bin/python3 build/benchmarks.json
-=======
-            python benchmark/benchmark.py cpython/build/3.7.4/host/bin/python3 build/benchmarks.json
->>>>>>> 7398edb7
       - store_artifacts:
           path: /home/circleci/repo/build/benchmarks.json
 
