version: 2.1

defaults: &defaults
  working_directory: ~/repo
  docker:
    # Note: when updating the docker image version,
    #       make sure there are no extra old versions lying around.
    #       (e.g. `rg -F --hidden <old_tag>`)
    - image: pyodide/pyodide-env:20240312-chrome122-firefox122
  environment:
    - EMSDK_NUM_CORES: 3
      EMCC_CORES: 3
      PYODIDE_JOBS: 3
      # Make sure the ccache dir is consistent between core and package builds
      # (it's not the case otherwise)
      CCACHE_DIR: /root/.ccache/
      # Disable the compression of wheels, so they are better compressed by the CDN
      PYODIDE_ZIP_COMPRESSION_LEVEL: 0

jobs:
  build-core:
    parameters:
      disable_dylink:
        description: Should we disable dynamic linking? 0 means no, 1 means yes.
        type: integer
        default: 0
    <<: *defaults
    environment:
      - DISABLE_DYLINK: << parameters.disable_dylink >>
    steps:
      - checkout

      - restore_cache:
          keys:
            - -core-v20220915-{{ checksum "cpython/Makefile" }}-{{ checksum "Makefile.envs" }}
            - -core-v20220915-{{ checksum "cpython/Makefile" }}
            - -core-v20220915

      - run:
          name: calculate build hash for ccache
          command: |
            pip install pathspec
            ./tools/calculate_build_cache_key.py > build_hash.txt

      - run:
          name: build emsdk
          no_output_timeout: 20m
          command: |
            # This is necessary to use the ccache from emsdk
            source pyodide_env.sh

            ccache -z
            make -C emsdk
            ccache -s

            # Set mtime for EM_CONFIG to avoid ccache cache misses
            touch -m -d '1 Jan 2021 12:00' emsdk/emsdk/.emscripten

      - run:
          name: build cpython
          no_output_timeout: 20m
          command: |
            # This is necessary to use the ccache from emsdk
            source pyodide_env.sh

            ccache -z
            make -C cpython
            ccache -s

      - run:
          name: build pyodide core
          no_output_timeout: 20m
          command: |
            # This is necessary to use the ccache from emsdk
            source pyodide_env.sh

            ccache -z
            PYODIDE_PACKAGES="tag:core" make
            ccache -s

      - run:
          name: check-size
          command: |
            du dist/ -abh --max-depth 1  | sort -k 2

            pip install brotli
            ./tools/check_compressed_size.py dist/pyodide.asm.* dist/python_stdlib*

      - save_cache:
          paths:
            - /root/.ccache
          key: -core-v20220915-{{ checksum "cpython/Makefile" }}-{{ checksum "Makefile.envs" }}

      - run:
          name: Clean up workspace
          command: |
            rm -rf cpython/{build,downloads}

      - persist_to_workspace:
          root: .
          paths:
            - .

      - run:
          name: Zip build directory
          command: |
            tar cjf pyodide.tar.gz dist
            tar cjf pyodide-core.tar.gz dist/pyodide{.js,.mjs,.asm.js,.asm.wasm} dist/{package,pyodide-lock}.json dist/python_stdlib.zip
            tar cjf pyodide-static-libs.tar.gz -C cpython/installs  .

      - store_artifacts:
          path: /root/repo/dist/

      - store_artifacts:
          path: /root/repo/pyodide.tar.gz

      - store_artifacts:
          path: /root/repo/pyodide-core.tar.gz

      - store_artifacts:
          path: /root/repo/pyodide-static-libs.tar.gz

      - store_artifacts:
          path: /root/repo/packages/build-logs

  build-packages:
    parameters:
      packages:
        description: The packages to be built.
        type: string
    <<: *defaults
    resource_class: large
    steps:
      - checkout

      - attach_workspace:
          at: .

      - restore_cache:
          keys:
            - -pkg3-v20220915-{{ checksum "build_hash.txt" }}-<< parameters.packages >>

      - run:
          name: build packages
          no_output_timeout: 60m
          command: |
            source pyodide_env.sh

            # Set mtime for EM_CONFIG to avoid ccache cache misses
            touch -m -d '1 Jan 2021 12:00' emsdk/emsdk/.emscripten

            ccache -z
            PYODIDE_PACKAGES='<< parameters.packages >>' make dist/pyodide-lock.json
            ccache -s
          environment:
            PYODIDE_JOBS: 5

      - run:
          name: check-size
          command: du dist/ -abh --max-depth 1  | sort -k 2

      - run:
          name: Zip build directory
          command: |
            tar cjf pyodide.tar.gz dist
            tar cjf pyodide-core.tar.gz dist/pyodide{.js,.mjs,.asm.js,.asm.wasm} dist/{package,pyodide-lock}.json dist/python_stdlib.zip
            tar cjf build-logs.tar.gz  packages/build-logs

      - run:
          name: Clean up package source files
          command: |
            cd packages && find **/build ! -name '.packaged' -type f -exec rm -f {} +

      - store_artifacts:
          path: /root/repo/pyodide.tar.gz

      - store_artifacts:
          path: /root/repo/pyodide-core.tar.gz

      - store_artifacts:
          path: /root/repo/build-logs.tar.gz

      - save_cache:
          paths:
            - /root/.ccache
          key: -pkg3-v20220915-{{ checksum "build_hash.txt" }}-<< parameters.packages >>

  build-pyodide-debug:
    <<: *defaults
    resource_class: large
    steps:
      - checkout

      - attach_workspace:
          at: .

      - run:
          name: build pyodide debug
          command: |
            cp -r dist dist-release
            rm dist/pyodide.asm.js
            source pyodide_env.sh
            ccache -z
            PYODIDE_DEBUG=1 make dist/pyodide.asm.js
            ccache -s
            cd dist
            npx prettier -w pyodide.asm.js
            npx prettier -w pyodide.js
            cd ..
            mv dist dist-debug
            mv dist-release dist

      - persist_to_workspace:
          root: .
          paths:
            - .

  create-xbuild-env:
    <<: *defaults
    steps:
      - checkout

      - attach_workspace:
          at: .

      - run:
          name: create xbuild environment
          command: |
            pip install pyodide-build --upgrade
            python tools/create_xbuildenv.py .

      - run:
          name: Zip xbuild environment
          command: |
            tar cjf xbuildenv.tar.gz ./xbuildenv/

      - store_artifacts:
          path: /root/repo/xbuildenv.tar.gz

      - persist_to_workspace:
          root: .
          paths:
            - ./xbuildenv

  build-test-pyc-packages:
    <<: *defaults
    steps:
      - checkout

      - attach_workspace:
          at: .

      - run:
          name: Install requirements
          command: |
            pip install -r requirements.txt
            pip install pyodide-build --upgrade

      - run:
          name: Py-compile packages
          command: |
            pyodide py-compile --compression-level 0 dist/
            rm -f dist/snapshot.bin
            make dist/snapshot.bin

      - run:
          name: Test import of py-compiled packages
          command: |
            tools/pytest_wrapper.py \
              --junitxml=test-results/junit.xml \
              --verbose \
              --durations 50 \
              --benchmark-json=benchmark-time.json \
              "packages/_tests/test_packages_common.py::test_import" -k "node"

            mv dist/ dist-pyc/

      - persist_to_workspace:
          root: .
          paths:
            - ./dist-pyc

  test-main:
    parameters:
      test-params:
        description: The tests to run.
        type: string
      cache-dir:
        description: pytest-cache-dir.
        type: string
        default: ""
    <<: *defaults
    resource_class: medium+
    steps:
      - attach_workspace:
          at: .
      - run:
          name: test
          command: |
            make npm-link
            mkdir test-results
            pip install -r requirements.txt
            pip install pyodide-build --upgrade
            if [ -z "<< parameters.cache-dir >>" ]; then
              export CACHE_DIR=".test_cache/.pytest_cache_$(echo $RANDOM | md5sum | head -c 10)"
            else
              export CACHE_DIR=".test_cache/<< parameters.cache-dir >>"
            fi
            echo "pytest cache dir: $CACHE_DIR"
            source pyodide_env.sh
            tools/pytest_wrapper.py \
              --junitxml=test-results/junit.xml \
              --verbose \
              --durations 50 \
              --benchmark-json=benchmark-time.json \
              --benchmark-columns=mean,min,max,stddev \
              << parameters.test-params >> \
              -o cache_dir=$CACHE_DIR
      - store_test_results:
          path: test-results

<<<<<<< HEAD
  test-main-macos:
    parameters:
      test-params:
        description: The tests to run.
        type: string
      cache-dir:
        description: pytest-cache-dir.
        type: string
        default: ""
    resource_class: macos.x86.medium.gen2
    macos:
      xcode: 15.0.0

    working_directory: ~/repo
    steps:
      - attach_workspace:
          at: .
      # The standard way of enabling safaridriver no longer works for Safari 14+
      # https://blog.bytesguy.com/enabling-remote-automation-in-safari-14
      - macos/add-safari-permissions
      - run:
          name: install miniforge
          command: |
            curl -L -O https://github.com/conda-forge/miniforge/releases/latest/download/Miniforge3-MacOSX-x86_64.sh
            bash Miniforge3-MacOSX-x86_64.sh -b && rm -f Miniforge3-MacOSX-x86_64.sh
            ~/miniforge3/bin/conda create -n pyodide python=3.12 -y
      - run:
          name: install dependencies
          command: |
            export PATH="$HOME/miniforge3/bin:$PATH"
            conda create -n pyodide python=3.12 -y
            source activate pyodide
            python -m pip install -r requirements.txt
            pip install pyodide-build --upgrade
      - run:
          name: show safari version
          command: |
            safari_version=$(defaults read /Applications/Safari.app/Contents/Info.plist CFBundleShortVersionString)
            echo "Safari Version: $safari_version"
      - run:
          name: test safari
          command: |
            export PATH="$HOME/miniforge3/bin:$PATH"
            source activate pyodide
            mkdir test-results
            if [ -z "<< parameters.cache-dir >>" ]; then
              export CACHE_DIR=".test_cache/.pytest_cache_$(echo $RANDOM | md5sum | head -c 10)"
            else
              export CACHE_DIR=".test_cache/<< parameters.cache-dir >>"
            fi
            echo "pytest cache dir: $CACHE_DIR"
            tools/pytest_wrapper.py \
              --junitxml=test-results/junit.xml \
              --verbose \
              --durations 50 \
              << parameters.test-params >> \
              -o cache_dir=$CACHE_DIR
      - store_test_results:
          path: test-results

=======
>>>>>>> cf41eafe
  benchmark-stack-size:
    <<: *defaults
    steps:
      - attach_workspace:
          at: .
      - run:
          name: stack-size
          command: |
            make npm-link
            pip install -r requirements.txt
            pytest -s benchmark/stack_usage.py --rt node,chrome,firefox | sed -n 's/## //pg'

  test-js:
    <<: *defaults
    resource_class: small
    steps:
      - attach_workspace:
          at: .
      - run:
          name: test-types
          command: |
            cd src/test-js
            npm ci
            npm link ../../dist
            npm run test-types
            npm test

      - run:
          name: test-unit
          command: |
            cd src/js
            npm run test:unit

      # - run:
      #     name: check if Pyodide works with Webpack
      #     command: |
      #       git clone https://github.com/pyodide/pyodide-webpack-example.git
      #       export DEV_PYODIDE_PATH=`realpath dist`
      #       cd pyodide-webpack-example
      #       git checkout 164054a9c6fbd2176f386b6552ed8d079c6bcc04
      #       ./build.sh

      - run:
          name: test npm deploy (dry run)
          command: |
            DRY_RUN=1 ./tools/deploy_to_npm.sh

  test-cmdline-runner:
    <<: *defaults
    steps:
      - attach_workspace:
          at: .

      - run:
          name: test
          command: |
            set -x
            export PYODIDE_ROOT=$(pwd)
            echo $PYODIDE_ROOT
            source pyodide_env.sh
            cd ~
            mkdir test
            cd test
            git clone https://github.com/python-attrs/attrs --depth 1 --branch 22.1.0
            git clone https://github.com/zopefoundation/zope.interface.git --depth 1 --branch 5.4.0

            python -m venv .venv-host
            source .venv-host/bin/activate
            pip install pyodide-build --upgrade
            pyodide venv .venv-pyodide
            source .venv-pyodide/bin/activate

            cd zope.interface
            pyodide build
            pip install dist/*.whl
            cd ../attrs
            pip install .[tests]
            python -m pytest -k 'not mypy'

  benchmark:
    <<: *defaults
    resource_class: medium+
    steps:
      - checkout
      - attach_workspace:
          at: .
      - run:
          name: install requirements
          command: |
            pip3 install numpy matplotlib pandas
            pip install -r requirements.txt
      - run:
          name: benchmark
          command: |
            python benchmark/benchmark.py all --output dist/benchmarks.json

      - store_artifacts:
          path: /root/repo/dist/benchmarks.json

  check-release-version:
    # Check that the tag matches the version numbers in the repo and fail the
    # release if not
    <<: *defaults

    steps:
      - checkout
      - run:
          name: check-release-version
          command: |
            ./tools/bump_version.py --check --new-version ${CIRCLE_TAG}

  deploy-release:
    # To reduce chance of deployment issues, try to keep the steps here as
    # similar as possible to the steps in deploy-dev!
    resource_class: small

    <<: *defaults

    steps:
      - checkout
      - attach_workspace:
          at: .
      - run:
          name: Install requirements
          command: |
            python3 -m pip install -r requirements-deploy.txt

            wget https://github.com/tcnksm/ghr/releases/download/v0.16.2/ghr_v0.16.2_linux_amd64.tar.gz
            tar xzf ghr_v0.16.2_linux_amd64.tar.gz
            mv ghr_v0.16.2_linux_amd64/ghr /tmp/ghr-bin

      - run:
          name: Deploy Github Releases
          command: |
            mkdir -p /tmp/ghr/dist
            cp -r dist /tmp/ghr/pyodide
            cp -r xbuildenv /tmp/ghr/xbuildenv
            cp -r cpython/installs /tmp/ghr/static-libraries
            cd /tmp/ghr
            tar cjf dist/pyodide-${CIRCLE_TAG}.tar.bz2  pyodide/
            tar cjf dist/pyodide-core-${CIRCLE_TAG}.tar.bz2 pyodide/pyodide{.js,.mjs,.asm.js,.asm.wasm} pyodide/{package,pyodide-lock}.json pyodide/python_stdlib.zip
            tar cjf dist/xbuildenv-${CIRCLE_TAG}.tar.bz2  xbuildenv/
            tar cjf dist/static-libraries-${CIRCLE_TAG}.tar.bz2  static-libraries/

            # If it has an 'a' in the tag it's an alpha so mark it as a prelease
            [[ "${CIRCLE_TAG}" =~ a ]] && export MAYBE_PRE_RELEASE=-prerelease

            # Options have to come first, last two lines have to be
            # ${CIRCLE_TAG} and dist.
            # TODO: Should we get rid of -delete?
            /tmp/ghr-bin \
              -t "${GITHUB_TOKEN}" \
              -u "${CIRCLE_PROJECT_USERNAME}" \
              -r "${CIRCLE_PROJECT_REPONAME}" \
              -c "${CIRCLE_SHA1}" \
              -delete \
              ${MAYBE_PRE_RELEASE} \
              "${CIRCLE_TAG}" \
              dist

      - run:
          name: Deploy to npm
          command: |
            ./tools/deploy_to_npm.sh

      - run:
          name: Set PYODIDE_BASE_URL
          command: |
            PYODIDE_BASE_URL="https://cdn.jsdelivr.net/pyodide/v${CIRCLE_TAG}/pyc/" make dist/console.html
            cp dist/console.html dist-pyc/console.html
            PYODIDE_BASE_URL="https://cdn.jsdelivr.net/pyodide/v${CIRCLE_TAG}/debug/" make dist/console.html
            cp dist/console.html dist-debug/console.html
            PYODIDE_BASE_URL="https://cdn.jsdelivr.net/pyodide/v${CIRCLE_TAG}/full/" make dist/console.html
      - run:
          name: Deploy to S3
          command: |
            python3 tools/deploy_s3.py dist/ "v${CIRCLE_TAG}/full/" --bucket "pyodide-cdn2.iodide.io" --cache-control 'max-age=30758400, immutable, public'
      - run:
          name: Deploy debug version to S3
          command: |
            python3 tools/deploy_s3.py dist-debug/ "v${CIRCLE_TAG}/debug/" --bucket "pyodide-cdn2.iodide.io" --cache-control 'max-age=30758400, immutable, public'
      - run:
          name: Deploy the pyc version to S3
          command: |
            python3 tools/deploy_s3.py dist-pyc/ "v${CIRCLE_TAG}/pyc/" --bucket "pyodide-cdn2.iodide.io" --cache-control 'max-age=30758400, immutable, public'

  deploy-dev:
    # To reduce chance of deployment issues, try to keep the steps here as
    # similar as possible to the steps in deploy-release!
    resource_class: small

    <<: *defaults

    steps:
      - checkout
      - attach_workspace:
          at: .
      - run:
          name: Install requirements
          command: |
            python3 -m pip install -r requirements-deploy.txt
      - run:
          name: Set PYODIDE_BASE_URL
          command: |
            PYODIDE_BASE_URL="https://cdn.jsdelivr.net/pyodide/dev/pyc/" make dist/console.html
            cp dist/console.html dist-pyc/console.html
            PYODIDE_BASE_URL="https://cdn.jsdelivr.net/pyodide/dev/debug/" make dist/console.html
            cp dist/console.html dist-debug/console.html
            PYODIDE_BASE_URL="https://cdn.jsdelivr.net/pyodide/dev/full/" make dist/console.html

      - run:
          name: Deploy to S3
          command: |
            python3 tools/deploy_s3.py dist/ "dev/full/" --bucket "pyodide-cdn2.iodide.io" --cache-control 'max-age=3600, public' --rm-remote-prefix
      - run:
          name: Deploy debug version to S3
          command: |
            python3 tools/deploy_s3.py dist-debug/ "dev/debug/" --bucket "pyodide-cdn2.iodide.io" --cache-control 'max-age=3600, public' --rm-remote-prefix
      - run:
          name: Deploy pyc version to S3
          command: |
            python3 tools/deploy_s3.py dist-pyc/ "dev/pyc/" --bucket "pyodide-cdn2.iodide.io" --cache-control 'max-age=3600, public' --rm-remote-prefix

      - run:
          # Unlike the release version, we upload the dev version to S3 not to GitHub.
          name: Deploy release files to S3
          command: |
            mkdir -p /tmp/ghr/dist
            cp -r dist /tmp/ghr/pyodide
            cp -r xbuildenv /tmp/ghr/xbuildenv
            cp -r cpython/installs /tmp/ghr/static-libraries
            cd /tmp/ghr
            tar cjf dist/pyodide-core.tar.bz2 pyodide/pyodide{.js,.mjs,.asm.js,.asm.wasm} pyodide/{package,pyodide-lock}.json pyodide/python_stdlib.zip
            tar cjf dist/xbuildenv.tar.bz2  xbuildenv/
            tar cjf dist/static-libraries.tar.bz2  static-libraries/

            cd -
            python3 tools/deploy_s3.py /tmp/ghr/dist/ "xbuildenv/dev" --bucket "pyodide-cache" --cache-control 'max-age=3600, public' --overwrite \
              --access-key-env "AWS_ACCESS_KEY_ID_CACHE" --secret-key-env "AWS_SECRET_ACCESS_KEY_CACHE"

workflows:
  version: 2
  build-and-deploy:
    jobs:
      - build-core:
          filters:
            tags:
              only: /.*/

      - build-core:
          name: "build-core-nodylink"
          disable_dylink: 1
          filters:
            tags:
              only: /.*/

      - build-packages:
          name: build-libraries
          packages: "tag:library"
          requires:
            - build-core
          filters:
            tags:
              only: /.*/
          post-steps:
            - persist_to_workspace:
                root: .
                paths:
                  - ./packages
                  - ./dist

      - build-packages:
          name: build-packages-no-numpy-dependents
          packages: "*,no-numpy-dependents"
          requires:
            - build-core
            - build-libraries
          filters:
            tags:
              only: /.*/
          post-steps:
            - persist_to_workspace:
                root: .
                paths:
                  - ./packages
                  - ./dist

      - build-packages:
          name: build-packages-opencv-python
          packages: opencv-python
          requires:
            - build-packages-no-numpy-dependents
          filters:
            tags:
              only: /.*/
          post-steps:
            - persist_to_workspace:
                root: .
                paths:
                  - ./packages/opencv-python/build
                  - ./packages/opencv-python/dist
                  - ./packages/build-logs/opencv*
                  - ./dist/opencv*

      - build-packages:
          name: build-packages-numpy-dependents
          packages: "*,!opencv-python"
          requires:
            - build-packages-no-numpy-dependents
          filters:
            tags:
              only: /.*/
          post-steps:
            - persist_to_workspace:
                root: .
                paths:
                  - ./packages
                  - ./dist

      - build-packages:
          name: build-packages
          packages: "*"
          requires:
            - build-packages-numpy-dependents
            - build-packages-opencv-python
          filters:
            tags:
              only: /.*/
          post-steps:
            - persist_to_workspace:
                root: .
                paths:
                  - ./packages/.artifacts
                  - ./dist

      - test-main:
          name: test-core-chrome-nodylink
          test-params: --runtime=chrome-no-host -m 'not requires_dynamic_linking' -k "not webworker" src packages/micropip  packages/fpcast-test packages/sharedlib-test-py/ packages/cpp-exceptions-test/
          requires:
            - build-core-nodylink
          filters:
            tags:
              only: /.*/

      - test-main:
          name: test-core-firefox-nodylink
          test-params: --runtime=firefox-no-host -m 'not requires_dynamic_linking' -k "not webworker" src packages/micropip packages/fpcast-test packages/sharedlib-test-py/ packages/cpp-exceptions-test/
          requires:
            - build-core-nodylink
          filters:
            tags:
              only: /.*/

      - test-main:
          name: test-core-node-nodylink
          test-params: --runtime=node-no-host -m 'not requires_dynamic_linking' -k "not cmdline_runner" src packages/micropip packages/fpcast-test packages/sharedlib-test-py/ packages/cpp-exceptions-test/
          requires:
            - build-core-nodylink
          filters:
            tags:
              only: /.*/

      - test-main:
          name: test-core-chrome
          test-params: --runtime=chrome-no-host -k "not webworker" src packages/micropip  packages/fpcast-test packages/sharedlib-test-py/ packages/cpp-exceptions-test/
          requires:
            - build-core
          filters:
            tags:
              only: /.*/

      - test-main:
          name: test-core-firefox
          test-params: --runtime=firefox-no-host -k "not webworker" src packages/micropip packages/fpcast-test packages/sharedlib-test-py/ packages/cpp-exceptions-test/
          requires:
            - build-core
          filters:
            tags:
              only: /.*/

      - test-main:
          name: test-core-node
          test-params: --runtime=node-no-host src packages/micropip packages/fpcast-test packages/sharedlib-test-py/ packages/cpp-exceptions-test/
          requires:
            - build-core
          filters:
            tags:
              only: /.*/

      - test-main:
          name: test-core-chrome-webworker
          test-params: --runtime=chrome-no-host src/tests/test_webworker.py
          requires:
            - test-core-chrome
          filters:
            tags:
              only: /.*/

      - test-main:
          name: test-core-firefox-webworker
          test-params: --runtime=firefox-no-host src/tests/test_webworker.py
          requires:
            - test-core-firefox
          filters:
            tags:
              only: /.*/

      - test-main:
          name: test-packages-chrome-no-numpy-dependents
          test-params: --runtime=chrome-no-host packages/*/test*.py
          cache-dir: .pytest_cache_chrome
          requires:
            - build-packages-no-numpy-dependents
          filters:
            tags:
              only: /.*/
          post-steps:
            - persist_to_workspace:
                root: .
                paths:
                  - ./.test_cache

      - test-main:
          name: test-packages-chrome
          test-params: --runtime=chrome-no-host packages/*/test*.py --skip-passed
          cache-dir: .pytest_cache_chrome
          requires:
            - test-packages-chrome-no-numpy-dependents
            - build-packages
          filters:
            tags:
              only: /.*/

      - test-main:
          name: test-packages-firefox-no-numpy-dependents
          test-params: --runtime=firefox-no-host packages/*/test*.py
          cache-dir: .pytest_cache_firefox
          requires:
            - build-packages-no-numpy-dependents
          filters:
            tags:
              only: /.*/
          post-steps:
            - persist_to_workspace:
                root: .
                paths:
                  - ./.test_cache

      - test-main:
          name: test-packages-firefox
          test-params: --runtime=firefox-no-host packages/*/test*.py --skip-passed
          cache-dir: .pytest_cache_firefox
          requires:
            - test-packages-firefox-no-numpy-dependents
            - build-packages
          filters:
            tags:
              only: /.*/

      - test-main:
          name: test-packages-node-no-numpy-dependents
          test-params: --runtime=node-no-host packages/*/test*.py
          cache-dir: .pytest_cache_node
          requires:
            - build-packages-no-numpy-dependents
          filters:
            tags:
              only: /.*/
          post-steps:
            - persist_to_workspace:
                root: .
                paths:
                  - ./.test_cache

      - test-main:
          name: test-packages-node
          test-params: --runtime=node-no-host packages/*/test*.py --skip-passed
          cache-dir: .pytest_cache_node
          requires:
            - test-packages-node-no-numpy-dependents
            - build-packages
          filters:
            tags:
              only: /.*/

      - test-js:
          requires:
            - build-core
          filters:
            tags:
              only: /.*/

      - benchmark-stack-size:
          requires:
            - build-core
          filters:
            tags:
              only: /.*/

      - benchmark:
          requires:
            - build-packages
          filters:
            tags:
              only: /.*/

      - create-xbuild-env:
          requires:
            - build-packages
          filters:
            tags:
              only: /.*/

      - test-cmdline-runner:
          requires:
            - build-packages
          filters:
            tags:
              only: /.*/

      - build-pyodide-debug:
          requires:
            - build-packages
          filters:
            tags:
              only: /.*/

      - build-test-pyc-packages:
          requires:
            - build-packages
          filters:
            tags:
              only: /.*/

      - check-release-version:
          filters:
            branches:
              ignore: /.*/
            tags:
              only: /^\d+\.\d+\.\w+$/

      - deploy-release:
          requires:
            - check-release-version
            - test-core-firefox
            - test-packages-firefox
            - build-pyodide-debug
            - create-xbuild-env
            - build-test-pyc-packages
          filters:
            branches:
              ignore: /.*/
            tags:
              only: /^\d+\.\d+\.\w+$/
          context:
            - s3-deployment
      - deploy-dev:
          requires:
            - test-core-firefox
            - test-packages-firefox
            - build-pyodide-debug
            - create-xbuild-env
            - build-test-pyc-packages
          filters:
            branches:
              only: main
          context:
            - s3-deployment<|MERGE_RESOLUTION|>--- conflicted
+++ resolved
@@ -319,69 +319,6 @@
       - store_test_results:
           path: test-results
 
-<<<<<<< HEAD
-  test-main-macos:
-    parameters:
-      test-params:
-        description: The tests to run.
-        type: string
-      cache-dir:
-        description: pytest-cache-dir.
-        type: string
-        default: ""
-    resource_class: macos.x86.medium.gen2
-    macos:
-      xcode: 15.0.0
-
-    working_directory: ~/repo
-    steps:
-      - attach_workspace:
-          at: .
-      # The standard way of enabling safaridriver no longer works for Safari 14+
-      # https://blog.bytesguy.com/enabling-remote-automation-in-safari-14
-      - macos/add-safari-permissions
-      - run:
-          name: install miniforge
-          command: |
-            curl -L -O https://github.com/conda-forge/miniforge/releases/latest/download/Miniforge3-MacOSX-x86_64.sh
-            bash Miniforge3-MacOSX-x86_64.sh -b && rm -f Miniforge3-MacOSX-x86_64.sh
-            ~/miniforge3/bin/conda create -n pyodide python=3.12 -y
-      - run:
-          name: install dependencies
-          command: |
-            export PATH="$HOME/miniforge3/bin:$PATH"
-            conda create -n pyodide python=3.12 -y
-            source activate pyodide
-            python -m pip install -r requirements.txt
-            pip install pyodide-build --upgrade
-      - run:
-          name: show safari version
-          command: |
-            safari_version=$(defaults read /Applications/Safari.app/Contents/Info.plist CFBundleShortVersionString)
-            echo "Safari Version: $safari_version"
-      - run:
-          name: test safari
-          command: |
-            export PATH="$HOME/miniforge3/bin:$PATH"
-            source activate pyodide
-            mkdir test-results
-            if [ -z "<< parameters.cache-dir >>" ]; then
-              export CACHE_DIR=".test_cache/.pytest_cache_$(echo $RANDOM | md5sum | head -c 10)"
-            else
-              export CACHE_DIR=".test_cache/<< parameters.cache-dir >>"
-            fi
-            echo "pytest cache dir: $CACHE_DIR"
-            tools/pytest_wrapper.py \
-              --junitxml=test-results/junit.xml \
-              --verbose \
-              --durations 50 \
-              << parameters.test-params >> \
-              -o cache_dir=$CACHE_DIR
-      - store_test_results:
-          path: test-results
-
-=======
->>>>>>> cf41eafe
   benchmark-stack-size:
     <<: *defaults
     steps:
