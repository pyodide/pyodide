--- conflicted
+++ resolved
@@ -35,13 +35,13 @@
     requests
     types-requests
     typer
-<<<<<<< HEAD
-    auditwheel-emscripten==0.0.9
+    auditwheel-emscripten=~0.0.9
     resolvelib
+    
+    
 
-=======
-    auditwheel-emscripten~=0.0.9
->>>>>>> c3647f7e
+
+
 
 [options.entry_points]
 console_scripts =
