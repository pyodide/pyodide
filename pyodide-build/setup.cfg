[metadata]
name = pyodide-build
version = attr: pyodide_build.__version__
author = Pyodide developers
description = "Tools for building Pyodide"
long_description = file: README.md
long_description_content_type = text/markdown
url = https://github.com/pyodide/pyodide
project_urls =
    Bug Tracker = https://github.com/pyodide/pyodide/issues
    Documentation = https://pyodide.org/en/stable/
classifiers =
    Programming Language :: Python :: 3
    License :: OSI Approved :: Mozilla Public License 2.0 (MPL 2.0)
    Operating System :: OS Independent
license = MPL-2.0
license_files =
   LICENSE

[options]
package_dir =
    = .
packages = find_namespace:
python_requires = >=3.10
install_requires =
    pyyaml
    cython<3.0
    ruamel.yaml
    packaging
    wheel
    tomli
    build==0.7.0
    virtualenv
    pydantic>=1.10.2
    pyodide-cli~=0.2.1
    cmake>=3.24
    unearth~=0.6
    requests
    types-requests
    typer
    auditwheel-emscripten~=0.0.9
    resolvelib
    rich
    loky


[options.entry_points]
console_scripts =
    pyodide-build = pyodide_build.__main__:main
pyodide.cli =
    build = pyodide_build.cli.build:main
    build-recipes = pyodide_build.cli.build_recipes:recipe
    venv = pyodide_build.cli.venv:main
    skeleton = pyodide_build.cli.skeleton:app
    py-compile = pyodide_build.cli.py_compile:main
    config = pyodide_build.cli.config:app
    create-zipfile = pyodide_build.cli.create_zipfile:main
    xbuildenv = pyodide_build.cli.xbuildenv:app

[options.extras_require]
test =
    pytest
<<<<<<< HEAD
    pytest-pyodide==0.51.0
=======
    pytest-pyodide==0.52.0
>>>>>>> d823e91e
deploy =
    boto3
    moto

[options.packages.find]
where = .
exclude =
    pyodide_build.tests

[options.package_data]
pyodide_build.tools =
    *.ini
pyodide_build.tools.cmake.Modules.Platform =
    *.cmake<|MERGE_RESOLUTION|>--- conflicted
+++ resolved
@@ -60,11 +60,7 @@
 [options.extras_require]
 test =
     pytest
-<<<<<<< HEAD
-    pytest-pyodide==0.51.0
-=======
     pytest-pyodide==0.52.0
->>>>>>> d823e91e
 deploy =
     boto3
     moto
