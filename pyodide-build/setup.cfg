[metadata]
name = pyodide-build
version = attr: pyodide_build.__version__
author = Pyodide developers
description = "Tools for building Pyodide"
long_description = file: README.md
long_description_content_type = text/markdown
url = https://github.com/pyodide/pyodide
project_urls =
    Bug Tracker = https://github.com/pyodide/pyodide/issues
    Documentation = https://pyodide.org/en/stable/
classifiers =
    Programming Language :: Python :: 3
    License :: OSI Approved :: Mozilla Public License 2.0 (MPL 2.0)
    Operating System :: OS Independent

[options]
package_dir =
    = .
packages = find:
python_requires = >=3.10
install_requires =
    pyyaml
    cython<3.0
    ruamel.yaml
    packaging
    wheel
    tomli
    build==0.7.0
    virtualenv
    pydantic>=1.10.2
<<<<<<< HEAD
    pyodide-cli>=0.2.0
    typer
=======
    cmake
>>>>>>> a916ea0b

[options.entry_points]
console_scripts =
    pyodide-build = pyodide_build.__main__:main
    _pywasmcross = pyodide_build.pywasmcross:compiler_main
pyodide.cli =
    build = pyodide_build.cli.build_oot:main
    venv = pyodide_build.cli.venv:main

[options.extras_require]
test =
    pytest
    pytest-pyodide

[options.packages.find]
where = .<|MERGE_RESOLUTION|>--- conflicted
+++ resolved
@@ -29,12 +29,9 @@
     build==0.7.0
     virtualenv
     pydantic>=1.10.2
-<<<<<<< HEAD
     pyodide-cli>=0.2.0
     typer
-=======
     cmake
->>>>>>> a916ea0b
 
 [options.entry_points]
 console_scripts =
