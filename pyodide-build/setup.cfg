[metadata]
name = pyodide-build
version = attr: pyodide_build.__version__
author = Pyodide developers
description = "Tools for building Pyodide"
long_description = file: README.md
long_description_content_type = text/markdown
url = https://github.com/pyodide/pyodide
project_urls =
    Bug Tracker = https://github.com/pyodide/pyodide/issues
    Documentation = https://pyodide.org/en/stable/
classifiers =
    Programming Language :: Python :: 3
    License :: OSI Approved :: Mozilla Public License 2.0 (MPL 2.0)
    Operating System :: OS Independent

[options]
package_dir =
    = .
packages = find:
python_requires = >=3.10
install_requires =
    pyyaml
    cython<3.0
    ruamel.yaml
    packaging
    wheel
    tomli
    build==0.7.0
<<<<<<< HEAD
    virtualenv
=======
    pydantic>=1.10.2
>>>>>>> 5142869f

[options.entry_points]
console_scripts =
    pyodide-build = pyodide_build.__main__:main

[options.extras_require]
test =
    pytest
    pytest-pyodide

[options.packages.find]
where = .<|MERGE_RESOLUTION|>--- conflicted
+++ resolved
@@ -27,11 +27,8 @@
     wheel
     tomli
     build==0.7.0
-<<<<<<< HEAD
     virtualenv
-=======
     pydantic>=1.10.2
->>>>>>> 5142869f
 
 [options.entry_points]
 console_scripts =
