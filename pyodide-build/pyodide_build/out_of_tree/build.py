--- conflicted
+++ resolved
@@ -5,16 +5,9 @@
 from .. import common, pypabuild
 
 
-<<<<<<< HEAD
-def run(exports: Any, args: list[str], outdir: Path | None = None) -> Path:
-    if outdir is None:
-        outdir = Path("./dist")
-    cflags = common.get_build_flag("SIDE_MODULE_CFLAGS")
-=======
 def run(srcdir: Path, outdir: Path, exports: Any, args: list[str]) -> Path:
     outdir = outdir.resolve()
-    cflags = common.get_make_flag("SIDE_MODULE_CFLAGS")
->>>>>>> f2b2a17d
+    cflags = common.get_build_flag("SIDE_MODULE_CFLAGS")
     cflags += f" {os.environ.get('CFLAGS', '')}"
     cxxflags = common.get_build_flag("SIDE_MODULE_CXXFLAGS")
     cxxflags += f" {os.environ.get('CXXFLAGS', '')}"
