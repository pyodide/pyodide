import shutil
import subprocess
import sys
import textwrap
from pathlib import Path
from typing import Any

from ..common import exit_with_stdio, get_build_flag, get_pyodide_root, in_xbuildenv
from ..logger import logger


def check_result(result: subprocess.CompletedProcess[str], msg: str) -> None:
    """Abort if the process returns a nonzero error code"""
    if result.returncode != 0:
        logger.error(msg)
        exit_with_stdio(result)


def dedent(s: str) -> str:
    return textwrap.dedent(s).strip() + "\n"


def get_pyversion() -> str:
    return f"{sys.version_info.major}.{sys.version_info.minor}"


def check_host_python_version(session: Any) -> None:
    pyodide_version = session.interpreter.version.partition(" ")[0].split(".")[:2]
    sys_version = [str(sys.version_info.major), str(sys.version_info.minor)]
    if pyodide_version == sys_version:
        return
    pyodide_version_fmt = ".".join(pyodide_version)
    sys_version_fmt = ".".join(sys_version)
    logger.stderr(
        f"Expected host Python version to be {pyodide_version_fmt} but got version {sys_version_fmt}"
    )
    sys.exit(1)


def pyodide_dist_dir() -> Path:
    return get_pyodide_root() / "dist"


def create_pip_conf(venv_root: Path) -> None:
    """Create pip.conf file in venv root

    This file adds a few options that will always be used by pip install.
    """
    if in_xbuildenv():
        # In the xbuildenv, we don't have the packages locally. We will include
        # in the xbuildenv a PEP 503 index for the vendored Pyodide packages
        # https://peps.python.org/pep-0503/
        repo = f'extra-index-url=file:{get_pyodide_root()/"pypa_index"}'
    else:
        # In the Pyodide development environment, the Pyodide dist directory
        # should contain the needed wheels. find-links
        repo = f"find-links={pyodide_dist_dir()}"

    # Prevent attempts to install binary wheels from source.
    # Maybe some day we can convince pip to invoke `pyodide build` as the build
    # front end for wheels...
    (venv_root / "pip.conf").write_text(
        dedent(
            f"""
            [install]
            only-binary=:all:
            {repo}
            """
        )
    )


def get_pip_monkeypatch(venv_bin: Path) -> str:
    """Monkey patch pip's environment to show info about Pyodide's environment.

    The code returned is injected at the beginning of the pip script.
    """
    result = subprocess.run(
        [
            venv_bin / "python",
            "-c",
            dedent(
                """
                import os, sys, sysconfig, platform
                print([
                    os.name,
                    sys.platform,
                    sys.implementation._multiarch,
                    sysconfig.get_platform()
                ])
                """
            ),
        ],
        capture_output=True,
        encoding="utf8",
    )
    check_result(result, "ERROR: failed to invoke Pyodide")
    platform_data = result.stdout
<<<<<<< HEAD
    sysconfigdata_dir = Path(get_build_flag("TARGETINSTALLDIR")) / "sysconfigdata"

=======
    sysconfigdata_dir = Path(get_make_flag("TARGETINSTALLDIR")) / "sysconfigdata"
>>>>>>> f2b2a17d
    return dedent(
        """\
        import os
        import sys
        """
        # when pip installs an executable it uses sys.executable to create the
        # shebang for the installed executable. The shebang for pip points to
        # python-host but we want the shebang of the executable that we install
        # to point to Pyodide python. So remove the "-host" suffix from
        # sys.executable.
        """
        sys.executable = sys.executable.removesuffix("-host")
        """
        f"""
        os_name, sys_platform, multiarch, host_platform = {platform_data}
        os.name = os_name
        orig_platform = sys.platform
        sys.platform = sys_platform
        sys.implementation._multiarch = multiarch
        os.environ["_PYTHON_HOST_PLATFORM"] = host_platform
        os.environ["_PYTHON_SYSCONFIGDATA_NAME"] = f'_sysconfigdata_{{sys.abiflags}}_{{sys.platform}}_{{sys.implementation._multiarch}}'
        sys.path.append("{sysconfigdata_dir}")
        import sysconfig
        sysconfig.get_config_vars()
        del os.environ["_PYTHON_SYSCONFIGDATA_NAME"]
        sys.platform = orig_platform
        """
    )


def create_pip_script(venv_bin):
    """Create pip and write it into the virtualenv bin folder."""
    # pip needs to run in the host Python not in Pyodide, so we'll use the host
    # Python in the shebang. Use whichever Python was used to invoke
    # pyodide venv.
    host_python_path = venv_bin / f"python{get_pyversion()}-host"
    host_python_path.symlink_to(sys.executable)
    # in case someone needs a Python-version-agnostic way to refer to python-host
    (venv_bin / "python-host").symlink_to(sys.executable)

    (venv_bin / "pip").write_text(
        # Other than the shebang and the monkey patch, this is exactly what
        # normal pip looks like.
        f"#!{host_python_path} -s\n"
        + get_pip_monkeypatch(venv_bin)
        + dedent(
            """
            import re
            import sys
            from pip._internal.cli.main import main
            if __name__ == '__main__':
                sys.argv[0] = re.sub(r'(-script\\.pyw|\\.exe)?$', '', sys.argv[0])
                sys.exit(main())
            """
        )
    )
    (venv_bin / "pip").chmod(0o777)

    pyversion = get_pyversion()
    other_pips = [
        venv_bin / "pip3",
        venv_bin / f"pip{pyversion}",
        venv_bin / f"pip-{pyversion}",
    ]

    for pip in other_pips:
        pip.unlink()
        pip.symlink_to(venv_bin / "pip")


def create_pyodide_script(venv_bin: Path) -> None:
    """Write pyodide cli script into the virtualenv bin folder"""
    import os

    # Temporarily restore us to the environment that 'pyodide venv' was
    # invoked in
    PATH = os.environ["PATH"]
    PYODIDE_ROOT = os.environ["PYODIDE_ROOT"]

    original_pyodide_cli = shutil.which("pyodide")
    if original_pyodide_cli is None:
        raise RuntimeError("ERROR: pyodide cli not found")

    pyodide_path = venv_bin / "pyodide"
    pyodide_path.write_text(
        dedent(
            f"""
            #!/bin/sh
            PATH='{PATH}' PYODIDE_ROOT='{PYODIDE_ROOT}' exec {original_pyodide_cli} "$@"
            """
        )
    )
    pyodide_path.chmod(0o777)


def install_stdlib(venv_bin: Path) -> None:
    """Install micropip and all unvendored stdlib modules"""
    # Micropip we could install with pip hypothetically, but because we use
    # `--extra-index-url` it would install the pypi version which we don't want.

    # Other stuff we need to load with loadPackage
    # TODO: Also load all shared libs.
    to_load = ["micropip"]
    result = subprocess.run(
        [
            venv_bin / "python",
            "-c",
            dedent(
                f"""
                from pyodide_js import loadPackage
                from pyodide_js._api import repodata_packages
                from pyodide_js._api import repodata_unvendored_stdlibs_and_test
                shared_libs = [pkgname for (pkgname,pkg) in repodata_packages.object_entries() if getattr(pkg, "shared_library", False)]

                to_load = [*repodata_unvendored_stdlibs_and_test, *shared_libs, *{to_load!r}]
                loadPackage(to_load);
                """
            ),
        ],
        capture_output=True,
        encoding="utf8",
    )
    check_result(result, "ERROR: failed to install unvendored stdlib modules")


def create_pyodide_venv(dest: Path) -> None:
    """Create a Pyodide virtualenv and store it into dest"""
    logger.info(f"Creating Pyodide virtualenv at {dest}")
    from virtualenv import session_via_cli

    if dest.exists():
        logger.error(f"ERROR: dest directory '{dest}' already exists")
        sys.exit(1)

    interp_path = pyodide_dist_dir() / "python"
    session = session_via_cli(["--no-wheel", "-p", str(interp_path), str(dest)])
    check_host_python_version(session)

    try:
        session.run()
        venv_root = Path(session.creator.dest).absolute()
        venv_bin = venv_root / "bin"

        logger.info("... Configuring virtualenv")
        create_pip_conf(venv_root)
        create_pip_script(venv_bin)
        create_pyodide_script(venv_bin)
        logger.info("... Installing standard library")
        install_stdlib(venv_bin)
    except (Exception, KeyboardInterrupt, SystemExit):
        shutil.rmtree(session.creator.dest)
        raise

    logger.success("Successfully created Pyodide virtual environment!")<|MERGE_RESOLUTION|>--- conflicted
+++ resolved
@@ -96,12 +96,7 @@
     )
     check_result(result, "ERROR: failed to invoke Pyodide")
     platform_data = result.stdout
-<<<<<<< HEAD
     sysconfigdata_dir = Path(get_build_flag("TARGETINSTALLDIR")) / "sysconfigdata"
-
-=======
-    sysconfigdata_dir = Path(get_make_flag("TARGETINSTALLDIR")) / "sysconfigdata"
->>>>>>> f2b2a17d
     return dedent(
         """\
         import os
