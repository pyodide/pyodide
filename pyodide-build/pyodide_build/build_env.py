--- conflicted
+++ resolved
@@ -115,7 +115,6 @@
         except tomllib.TOMLDecodeError as e:
             raise ValueError(f"Could not parse {pyproject_file}.") from e
 
-<<<<<<< HEAD
     return None, None
 
 
@@ -130,12 +129,8 @@
     if pyproject_path is None:
         return None
 
-    if "tool" in pyproject_file and "pyodide" in pyproject_file["tool"]:
+    if "tool" in pyproject_file and "_pyodide" in pyproject_file["tool"]:
         return pyproject_path.parent
-=======
-        if "tool" in configs and "_pyodide" in configs["tool"]:
-            return base
->>>>>>> 43cce6e5
 
     return None
 
