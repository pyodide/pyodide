import contextlib
import functools
import os
import re
import shutil
import subprocess
import sys
import textwrap
import zipfile
from collections import deque
from collections.abc import Generator, Iterable, Iterator, Mapping
from contextlib import contextmanager
from pathlib import Path
from typing import NoReturn

import tomli
from packaging.tags import Tag, compatible_tags, cpython_tags
from packaging.utils import parse_wheel_filename

<<<<<<< HEAD
from .recipe import load_all_recipes
=======
from .io import MetaConfig
from .logger import logger
>>>>>>> eb7b80bb

BUILD_VARS: set[str] = {
    "PATH",
    "PYTHONPATH",
    "PYODIDE_ROOT",
    "PYTHONINCLUDE",
    "NUMPY_LIB",
    "PYODIDE_PACKAGE_ABI",
    "HOME",
    "HOSTINSTALLDIR",
    "TARGETINSTALLDIR",
    "SYSCONFIG_NAME",
    "HOSTSITEPACKAGES",
    "PYVERSION",
    "PYMAJOR",
    "PYMINOR",
    "PYMICRO",
    "CPYTHONBUILD",
    "CPYTHONLIB",
    "SIDE_MODULE_CFLAGS",
    "SIDE_MODULE_CXXFLAGS",
    "SIDE_MODULE_LDFLAGS",
    "STDLIB_MODULE_CFLAGS",
    "UNISOLATED_PACKAGES",
    "WASM_LIBRARY_DIR",
    "WASM_PKG_CONFIG_PATH",
    "CARGO_BUILD_TARGET",
    "CARGO_TARGET_WASM32_UNKNOWN_EMSCRIPTEN_LINKER",
    "RUSTFLAGS",
    "PYODIDE_EMSCRIPTEN_VERSION",
    "PLATFORM_TRIPLET",
    "SYSCONFIGDATA_DIR",
    "RUST_TOOLCHAIN",
}


def emscripten_version() -> str:
    return get_make_flag("PYODIDE_EMSCRIPTEN_VERSION")


def get_emscripten_version_info() -> str:
    """Extracted for testing purposes."""
    return subprocess.run(["emcc", "-v"], capture_output=True, encoding="utf8").stderr


def check_emscripten_version() -> None:
    needed_version = emscripten_version()
    try:
        version_info = get_emscripten_version_info()
    except FileNotFoundError:
        raise RuntimeError(
            f"No Emscripten compiler found. Need Emscripten version {needed_version}"
        ) from None
    installed_version = None
    try:
        for x in reversed(version_info.partition("\n")[0].split(" ")):
            if re.match(r"[0-9]+\.[0-9]+\.[0-9]+", x):
                installed_version = x
                break
    except Exception:
        raise RuntimeError("Failed to determine Emscripten version.") from None
    if installed_version is None:
        raise RuntimeError("Failed to determine Emscripten version.")
    if installed_version != needed_version:
        raise RuntimeError(
            f"Incorrect Emscripten version {installed_version}. Need Emscripten version {needed_version}"
        )


def platform() -> str:
    emscripten_version = get_make_flag("PYODIDE_EMSCRIPTEN_VERSION")
    version = emscripten_version.replace(".", "_")
    return f"emscripten_{version}_wasm32"


def pyodide_tags() -> Iterator[Tag]:
    """
    Returns the sequence of tag triples for the Pyodide interpreter.

    The sequence is ordered in decreasing specificity.
    """
    PYMAJOR = get_make_flag("PYMAJOR")
    PYMINOR = get_make_flag("PYMINOR")
    PLATFORM = platform()
    python_version = (int(PYMAJOR), int(PYMINOR))
    yield from cpython_tags(platforms=[PLATFORM], python_version=python_version)
    yield from compatible_tags(platforms=[PLATFORM], python_version=python_version)
    # Following line can be removed once packaging 22.0 is released and we update to it.
    yield Tag(interpreter=f"cp{PYMAJOR}{PYMINOR}", abi="none", platform="any")


def find_matching_wheels(wheel_paths: Iterable[Path]) -> Iterator[Path]:
    """
    Returns the sequence wheels whose tags match the Pyodide interpreter.

    Parameters
    ----------
    wheel_paths
        A list of paths to wheels

    Returns
    -------
    The subset of wheel_paths that have tags that match the Pyodide interpreter.
    """
    wheel_paths = list(wheel_paths)
    wheel_tags_list: list[frozenset[Tag]] = []
    for wheel in wheel_paths:
        _, _, _, tags = parse_wheel_filename(wheel.name)
        wheel_tags_list.append(tags)
    for supported_tag in pyodide_tags():
        for wheel_path, wheel_tags in zip(wheel_paths, wheel_tags_list):
            if supported_tag in wheel_tags:
                yield wheel_path


def parse_top_level_import_name(whlfile: Path) -> list[str] | None:
    """
    Parse the top-level import names from a wheel file.
    """

    if not whlfile.name.endswith(".whl"):
        raise RuntimeError(f"{whlfile} is not a wheel file.")

    whlzip = zipfile.Path(whlfile)

    def _valid_package_name(dirname: str) -> bool:
        return all([invalid_chr not in dirname for invalid_chr in ".- "])

    def _has_python_file(subdir: zipfile.Path) -> bool:
        queue = deque([subdir])
        while queue:
            nested_subdir = queue.pop()
            for subfile in nested_subdir.iterdir():
                if subfile.is_file() and subfile.name.endswith(".py"):
                    return True
                elif subfile.is_dir() and _valid_package_name(subfile.name):
                    queue.append(subfile)

        return False

    # If there is no top_level.txt file, we will find top level imports by
    # 1) a python file on a top-level directory
    # 2) a sub directory with __init__.py
    # following: https://github.com/pypa/setuptools/blob/d680efc8b4cd9aa388d07d3e298b870d26e9e04b/setuptools/discovery.py#L122
    top_level_imports = []
    for subdir in whlzip.iterdir():
        if subdir.is_file() and subdir.name.endswith(".py"):
            top_level_imports.append(subdir.name[:-3])
        elif subdir.is_dir() and _valid_package_name(subdir.name):
            if _has_python_file(subdir):
                top_level_imports.append(subdir.name)

    if not top_level_imports:
        logger.warning(
            f"WARNING: failed to parse top level import name from {whlfile}."
        )
        return None

    return top_level_imports


def get_make_flag(name: str) -> str:
    """Get flags from makefile.envs.

    For building packages we currently use:
        SIDE_MODULE_LDFLAGS
        SIDE_MODULE_CFLAGS
        SIDE_MODULE_CXXFLAGS
    """
    return get_make_environment_vars()[name]


def get_pyversion() -> str:
    PYMAJOR = get_make_flag("PYMAJOR")
    PYMINOR = get_make_flag("PYMINOR")
    return f"python{PYMAJOR}.{PYMINOR}"


def get_hostsitepackages() -> str:
    return get_make_flag("HOSTSITEPACKAGES")


@functools.cache
def get_make_environment_vars() -> dict[str, str]:
    """Load environment variables from Makefile.envs

    This allows us to set all build vars in one place"""

    PYODIDE_ROOT = get_pyodide_root()
    environment = {}
    result = subprocess.run(
        ["make", "-f", str(PYODIDE_ROOT / "Makefile.envs"), ".output_vars"],
        capture_output=True,
        text=True,
    )
    for line in result.stdout.splitlines():
        equalPos = line.find("=")
        if equalPos != -1:
            varname = line[0:equalPos]

            if varname not in BUILD_VARS:
                continue

            value = line[equalPos + 1 :]
            value = value.strip("'").strip()
            environment[varname] = value
    return environment


def search_pyodide_root(curdir: str | Path, *, max_depth: int = 5) -> Path:
    """
    Recursively search for the root of the Pyodide repository,
    by looking for the pyproject.toml file in the parent directories
    which contains [tool.pyodide] section.
    """

    # We want to include "curdir" in parent_dirs, so add a garbage suffix
    parent_dirs = (Path(curdir) / "garbage").parents[:max_depth]

    for base in parent_dirs:
        pyproject_file = base / "pyproject.toml"

        if not pyproject_file.is_file():
            continue

        try:
            with pyproject_file.open("rb") as f:
                configs = tomli.load(f)
        except tomli.TOMLDecodeError as e:
            raise ValueError(f"Could not parse {pyproject_file}.") from e

        if "tool" in configs and "pyodide" in configs["tool"]:
            return base

    raise FileNotFoundError(
        "Could not find Pyodide root directory. If you are not in the Pyodide directory, set `PYODIDE_ROOT=<pyodide-root-directory>`."
    )


def init_environment() -> None:
    if os.environ.get("__LOADED_PYODIDE_ENV"):
        return
    os.environ["__LOADED_PYODIDE_ENV"] = "1"
    # If we are building docs, we don't need to know the PYODIDE_ROOT
    if "sphinx" in sys.modules:
        os.environ["PYODIDE_ROOT"] = ""

    if "PYODIDE_ROOT" in os.environ:
        os.environ["PYODIDE_ROOT"] = str(Path(os.environ["PYODIDE_ROOT"]).resolve())
    else:
        os.environ["PYODIDE_ROOT"] = str(search_pyodide_root(os.getcwd()))

    os.environ.update(get_make_environment_vars())
    try:
        hostsitepackages = get_hostsitepackages()
        pythonpath = [
            hostsitepackages,
        ]
        os.environ["PYTHONPATH"] = ":".join(pythonpath)
    except KeyError:
        pass
    os.environ["BASH_ENV"] = ""
    get_unisolated_packages()


@functools.cache
def get_pyodide_root() -> Path:
    init_environment()
    return Path(os.environ["PYODIDE_ROOT"])


@functools.cache
def get_unisolated_packages() -> list[str]:
    import json

    if "UNISOLATED_PACKAGES" in os.environ:
        return json.loads(os.environ["UNISOLATED_PACKAGES"])
    PYODIDE_ROOT = get_pyodide_root()
    unisolated_file = PYODIDE_ROOT / "unisolated.txt"
    if unisolated_file.exists():
        # in xbuild env, read from file
        unisolated_packages = unisolated_file.read_text().splitlines()
    else:
        unisolated_packages = []
        recipe_dir = PYODIDE_ROOT / "packages"
        recipes = load_all_recipes(recipe_dir)
        for name, config in recipes.items():
            if config.build.cross_build_env:
                unisolated_packages.append(name)
    os.environ["UNISOLATED_PACKAGES"] = json.dumps(unisolated_packages)
    return unisolated_packages


@contextlib.contextmanager
def replace_env(build_env: Mapping[str, str]) -> Generator[None, None, None]:
    old_environ = dict(os.environ)
    os.environ.clear()
    os.environ.update(build_env)
    try:
        yield
    finally:
        os.environ.clear()
        os.environ.update(old_environ)


def exit_with_stdio(result: subprocess.CompletedProcess[str]) -> NoReturn:
    if result.stdout:
        logger.error("  stdout:")
        logger.error(textwrap.indent(result.stdout, "    "))
    if result.stderr:
        logger.error("  stderr:")
        logger.error(textwrap.indent(result.stderr, "    "))
    raise SystemExit(result.returncode)


def in_xbuildenv() -> bool:
    pyodide_root = get_pyodide_root()
    return pyodide_root.name == "pyodide-root"


def find_missing_executables(executables: list[str]) -> list[str]:
    return list(filter(lambda exe: shutil.which(exe) is None, executables))


@contextmanager
def chdir(new_dir: Path) -> Generator[None, None, None]:
    orig_dir = Path.cwd()
    try:
        os.chdir(new_dir)
        yield
    finally:
        os.chdir(orig_dir)<|MERGE_RESOLUTION|>--- conflicted
+++ resolved
@@ -17,12 +17,8 @@
 from packaging.tags import Tag, compatible_tags, cpython_tags
 from packaging.utils import parse_wheel_filename
 
-<<<<<<< HEAD
+from .logger import logger
 from .recipe import load_all_recipes
-=======
-from .io import MetaConfig
-from .logger import logger
->>>>>>> eb7b80bb
 
 BUILD_VARS: set[str] = {
     "PATH",
