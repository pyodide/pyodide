import contextlib
import functools
import hashlib
import os
import re
import shutil
import subprocess
import sys
import textwrap
import zipfile
from collections import deque
from collections.abc import Generator, Iterable, Iterator, Mapping
from contextlib import contextmanager
from pathlib import Path
from tempfile import TemporaryDirectory
from typing import Any, NoReturn

if sys.version_info < (3, 11, 0):
    import tomli as tomllib
else:
    import tomllib

from packaging.tags import Tag, compatible_tags, cpython_tags
from packaging.utils import parse_wheel_filename

from .logger import logger
from .recipe import load_all_recipes

BUILD_VARS: set[str] = {
    "PATH",
    "PYTHONPATH",
    "PYODIDE_JOBS",
    "PYODIDE_ROOT",
    "PYTHONINCLUDE",
    "NUMPY_LIB",
    "PYODIDE_PACKAGE_ABI",
    "HOME",
    "HOSTINSTALLDIR",
    "TARGETINSTALLDIR",
    "SYSCONFIG_NAME",
    "HOSTSITEPACKAGES",
    "PYVERSION",
    "PYMAJOR",
    "PYMINOR",
    "PYMICRO",
    "CPYTHONBUILD",
    "CPYTHONLIB",
    "SIDE_MODULE_CFLAGS",
    "SIDE_MODULE_CXXFLAGS",
    "SIDE_MODULE_LDFLAGS",
    "STDLIB_MODULE_CFLAGS",
    "UNISOLATED_PACKAGES",
    "WASM_LIBRARY_DIR",
    "WASM_PKG_CONFIG_PATH",
    "CARGO_BUILD_TARGET",
    "CARGO_TARGET_WASM32_UNKNOWN_EMSCRIPTEN_LINKER",
    "RUSTFLAGS",
    "PYO3_CROSS_LIB_DIR",
    "PYO3_CROSS_INCLUDE_DIR",
    "PYODIDE_EMSCRIPTEN_VERSION",
    "PLATFORM_TRIPLET",
    "SYSCONFIGDATA_DIR",
    "RUST_TOOLCHAIN",
}


def emscripten_version() -> str:
    return get_build_flag("PYODIDE_EMSCRIPTEN_VERSION")


def get_emscripten_version_info() -> str:
    """Extracted for testing purposes."""
    return subprocess.run(["emcc", "-v"], capture_output=True, encoding="utf8").stderr


def check_emscripten_version() -> None:
    needed_version = emscripten_version()
    try:
        version_info = get_emscripten_version_info()
    except FileNotFoundError:
        raise RuntimeError(
            f"No Emscripten compiler found. Need Emscripten version {needed_version}"
        ) from None
    installed_version = None
    try:
        for x in reversed(version_info.partition("\n")[0].split(" ")):
            if re.match(r"[0-9]+\.[0-9]+\.[0-9]+", x):
                installed_version = x
                break
    except Exception:
        raise RuntimeError("Failed to determine Emscripten version.") from None
    if installed_version is None:
        raise RuntimeError("Failed to determine Emscripten version.")
    if installed_version != needed_version:
        raise RuntimeError(
            f"Incorrect Emscripten version {installed_version}. Need Emscripten version {needed_version}"
        )


def platform() -> str:
<<<<<<< HEAD
    return f"pyodide"
=======
    emscripten_version = get_build_flag("PYODIDE_EMSCRIPTEN_VERSION")
    version = emscripten_version.replace(".", "_")
    return f"emscripten_{version}_wasm32"
>>>>>>> af30eb0e


def pyodide_tags() -> Iterator[Tag]:
    """
    Returns the sequence of tag triples for the Pyodide interpreter.

    The sequence is ordered in decreasing specificity.
    """
    PYMAJOR = get_pyversion_major()
    PYMINOR = get_pyversion_minor()
    PLATFORM = platform()
    python_version = (int(PYMAJOR), int(PYMINOR))
    yield from cpython_tags(platforms=[PLATFORM], python_version=python_version)
    yield from compatible_tags(platforms=[PLATFORM], python_version=python_version)
    # Following line can be removed once packaging 22.0 is released and we update to it.
    yield Tag(interpreter=f"cp{PYMAJOR}{PYMINOR}", abi="none", platform="any")


def find_matching_wheels(wheel_paths: Iterable[Path]) -> Iterator[Path]:
    """
    Returns the sequence wheels whose tags match the Pyodide interpreter.

    Parameters
    ----------
    wheel_paths
        A list of paths to wheels

    Returns
    -------
    The subset of wheel_paths that have tags that match the Pyodide interpreter.
    """
    wheel_paths = list(wheel_paths)
    wheel_tags_list: list[frozenset[Tag]] = []
    for wheel in wheel_paths:
        _, _, _, tags = parse_wheel_filename(wheel.name)
        wheel_tags_list.append(tags)
    for supported_tag in pyodide_tags():
        for wheel_path, wheel_tags in zip(wheel_paths, wheel_tags_list, strict=True):
            if supported_tag in wheel_tags:
                yield wheel_path


def parse_top_level_import_name(whlfile: Path) -> list[str] | None:
    """
    Parse the top-level import names from a wheel file.
    """

    if not whlfile.name.endswith(".whl"):
        raise RuntimeError(f"{whlfile} is not a wheel file.")

    whlzip = zipfile.Path(whlfile)

    def _valid_package_name(dirname: str) -> bool:
        return all([invalid_chr not in dirname for invalid_chr in ".- "])

    def _has_python_file(subdir: zipfile.Path) -> bool:
        queue = deque([subdir])
        while queue:
            nested_subdir = queue.pop()
            for subfile in nested_subdir.iterdir():
                if subfile.is_file() and subfile.name.endswith(".py"):
                    return True
                elif subfile.is_dir() and _valid_package_name(subfile.name):
                    queue.append(subfile)

        return False

    # If there is no top_level.txt file, we will find top level imports by
    # 1) a python file on a top-level directory
    # 2) a sub directory with __init__.py
    # following: https://github.com/pypa/setuptools/blob/d680efc8b4cd9aa388d07d3e298b870d26e9e04b/setuptools/discovery.py#L122
    top_level_imports = []
    for subdir in whlzip.iterdir():
        if subdir.is_file() and subdir.name.endswith(".py"):
            top_level_imports.append(subdir.name[:-3])
        elif subdir.is_dir() and _valid_package_name(subdir.name):
            if _has_python_file(subdir):
                top_level_imports.append(subdir.name)

    if not top_level_imports:
        logger.warning(
            f"WARNING: failed to parse top level import name from {whlfile}."
        )
        return None

    return top_level_imports


def get_build_flag(name: str) -> str:
    """
    Get a value of a build flag.
    """
    build_vars = get_build_environment_vars()
    if name not in build_vars:
        raise ValueError(f"Unknown build flag: {name}")

    return build_vars[name]


def get_pyversion_major() -> str:
    return get_build_flag("PYMAJOR")


def get_pyversion_minor() -> str:
    return get_build_flag("PYMINOR")


def get_pyversion_major_minor() -> str:
    return f"{get_pyversion_major()}.{get_pyversion_minor()}"


def get_pyversion() -> str:
    return f"python{get_pyversion_major_minor()}"


def get_hostsitepackages() -> str:
    return get_build_flag("HOSTSITEPACKAGES")


@functools.cache
def get_build_environment_vars() -> dict[str, str]:
    """
    Get common environment variables for the in-tree and out-of-tree build.
    """
    env = _get_make_environment_vars().copy()

    # Allow users to overwrite the build environment variables by setting
    # host environment variables.
    # TODO: Add modifiable configuration file instead.
    # (https://github.com/pyodide/pyodide/pull/3737/files#r1161247201)
    env.update({key: os.environ[key] for key in BUILD_VARS if key in os.environ})

    env["PYODIDE"] = "1"

    if "PYODIDE_JOBS" in os.environ:
        env["PYODIDE_JOBS"] = os.environ["PYODIDE_JOBS"]

    env["PKG_CONFIG_PATH"] = env["WASM_PKG_CONFIG_PATH"]
    if "PKG_CONFIG_PATH" in os.environ:
        env["PKG_CONFIG_PATH"] += f":{os.environ['PKG_CONFIG_PATH']}"

    tools_dir = Path(__file__).parent / "tools"

    env["CMAKE_TOOLCHAIN_FILE"] = str(
        tools_dir / "cmake/Modules/Platform/Emscripten.cmake"
    )
    env["PYO3_CONFIG_FILE"] = str(tools_dir / "pyo3_config.ini")

    hostsitepackages = env["HOSTSITEPACKAGES"]
    pythonpath = [
        hostsitepackages,
    ]
    env["PYTHONPATH"] = ":".join(pythonpath)

    return env


def _get_make_environment_vars() -> dict[str, str]:
    """Load environment variables from Makefile.envs

    This allows us to set all build vars in one place"""

    PYODIDE_ROOT = get_pyodide_root()
    environment = {}
    result = subprocess.run(
        ["make", "-f", str(PYODIDE_ROOT / "Makefile.envs"), ".output_vars"],
        capture_output=True,
        text=True,
    )

    if result.returncode != 0:
        logger.error("ERROR: Failed to load environment variables from Makefile.envs")
        exit_with_stdio(result)

    for line in result.stdout.splitlines():
        equalPos = line.find("=")
        if equalPos != -1:
            varname = line[0:equalPos]

            if varname not in BUILD_VARS:
                continue

            value = line[equalPos + 1 :]
            value = value.strip("'").strip()
            environment[varname] = value
    return environment


def environment_substitute_args(
    args: dict[str, str], env: dict[str, str] | None = None
) -> dict[str, Any]:
    """
    Substitute $(VAR) in args with the value of the environment variable VAR.

    Parameters
    ----------
    args
        A dictionary of arguments

    env
        A dictionary of environment variables. If None, use os.environ.

    Returns
    -------
    A dictionary of arguments with the substitutions applied.
    """
    if env is None:
        env = dict(os.environ)
    subbed_args = {}
    for arg, value in args.items():
        if isinstance(value, str):
            for e_name, e_value in env.items():
                value = value.replace(f"$({e_name})", e_value)
        subbed_args[arg] = value
    return subbed_args


def search_pyodide_root(curdir: str | Path, *, max_depth: int = 5) -> Path:
    """
    Recursively search for the root of the Pyodide repository,
    by looking for the pyproject.toml file in the parent directories
    which contains [tool.pyodide] section.
    """

    # We want to include "curdir" in parent_dirs, so add a garbage suffix
    parent_dirs = (Path(curdir) / "garbage").parents[:max_depth]

    for base in parent_dirs:
        pyproject_file = base / "pyproject.toml"

        if not pyproject_file.is_file():
            continue

        try:
            with pyproject_file.open("rb") as f:
                configs = tomllib.load(f)
        except tomllib.TOMLDecodeError as e:
            raise ValueError(f"Could not parse {pyproject_file}.") from e

        if "tool" in configs and "pyodide" in configs["tool"]:
            return base

    raise FileNotFoundError(
        "Could not find Pyodide root directory. If you are not in the Pyodide directory, set `PYODIDE_ROOT=<pyodide-root-directory>`."
    )


def init_environment() -> None:
    if os.environ.get("__LOADED_PYODIDE_ENV"):
        return
    os.environ["__LOADED_PYODIDE_ENV"] = "1"
    # If we are building docs, we don't need to know the PYODIDE_ROOT
    if "sphinx" in sys.modules:
        os.environ["PYODIDE_ROOT"] = ""

    if "PYODIDE_ROOT" in os.environ:
        os.environ["PYODIDE_ROOT"] = str(Path(os.environ["PYODIDE_ROOT"]).resolve())
    else:
        os.environ["PYODIDE_ROOT"] = str(search_pyodide_root(os.getcwd()))


@functools.cache
def get_pyodide_root() -> Path:
    init_environment()
    return Path(os.environ["PYODIDE_ROOT"])


@functools.cache
def get_unisolated_packages() -> list[str]:
    PYODIDE_ROOT = get_pyodide_root()

    unisolated_file = PYODIDE_ROOT / "unisolated.txt"
    if unisolated_file.exists():
        # in xbuild env, read from file
        unisolated_packages = unisolated_file.read_text().splitlines()
    else:
        unisolated_packages = []
        recipe_dir = PYODIDE_ROOT / "packages"
        recipes = load_all_recipes(recipe_dir)
        for name, config in recipes.items():
            if config.build.cross_build_env:
                unisolated_packages.append(name)

    return unisolated_packages


@contextlib.contextmanager
def replace_env(build_env: Mapping[str, str]) -> Generator[None, None, None]:
    old_environ = dict(os.environ)
    os.environ.clear()
    os.environ.update(build_env)
    try:
        yield
    finally:
        os.environ.clear()
        os.environ.update(old_environ)


def exit_with_stdio(result: subprocess.CompletedProcess[str]) -> NoReturn:
    if result.stdout:
        logger.error("  stdout:")
        logger.error(textwrap.indent(result.stdout, "    "))
    if result.stderr:
        logger.error("  stderr:")
        logger.error(textwrap.indent(result.stderr, "    "))
    raise SystemExit(result.returncode)


def in_xbuildenv() -> bool:
    pyodide_root = get_pyodide_root()
    return pyodide_root.name == "pyodide-root"


def find_missing_executables(executables: list[str]) -> list[str]:
    return list(filter(lambda exe: shutil.which(exe) is None, executables))


@contextmanager
def chdir(new_dir: Path) -> Generator[None, None, None]:
    orig_dir = Path.cwd()
    try:
        os.chdir(new_dir)
        yield
    finally:
        os.chdir(orig_dir)


def set_build_environment(env: dict[str, str]) -> None:
    """Assign build environment variables to env.

    Sets common environment between in tree and out of tree package builds.
    """
    env.update({key: os.environ[key] for key in BUILD_VARS if key in os.environ})
    env["PYODIDE"] = "1"

    pkg_config_parts = []
    if "WASM_PKG_CONFIG_PATH" in os.environ:
        pkg_config_parts.append(env["WASM_PKG_CONFIG_PATH"])
    if "PKG_CONFIG_PATH" in os.environ:
        pkg_config_parts.append(os.environ["PKG_CONFIG_PATH"])
    env["PKG_CONFIG_PATH"] = ":".join(pkg_config_parts)

    tools_dir = Path(__file__).parent / "tools"

    env["CMAKE_TOOLCHAIN_FILE"] = str(
        tools_dir / "cmake/Modules/Platform/Emscripten.cmake"
    )
    env["PYO3_CONFIG_FILE"] = str(tools_dir / "pyo3_config.ini")


def get_num_cores() -> int:
    """
    Return the number of CPUs the current process can use.
    If the number of CPUs cannot be determined, return 1.
    """
    import loky

    return loky.cpu_count()


def make_zip_archive(
    archive_path: Path,
    input_dir: Path,
    compression_level: int = 6,
) -> None:
    """Create a zip archive out of a input folder

    Parameters
    ----------
    archive_path
       Path to the zip file that will be created
    input_dir
       input dir to compress
    compression_level
       compression level of the resulting zip file.
    """
    if compression_level > 0:
        compression = zipfile.ZIP_DEFLATED
    else:
        compression = zipfile.ZIP_STORED

    with zipfile.ZipFile(
        archive_path, "w", compression=compression, compresslevel=compression_level
    ) as zf:
        for file in input_dir.rglob("*"):
            zf.write(file, file.relative_to(input_dir))


def repack_zip_archive(archive_path: Path, compression_level: int = 6) -> None:
    """Repack zip archive with a different compression level"""
    if compression_level > 0:
        compression = zipfile.ZIP_DEFLATED
    else:
        compression = zipfile.ZIP_STORED

    with TemporaryDirectory() as temp_dir:
        input_path = Path(temp_dir) / archive_path.name
        shutil.move(archive_path, input_path)
        with zipfile.ZipFile(input_path) as fh_zip_in, zipfile.ZipFile(
            archive_path, "w", compression=compression, compresslevel=compression_level
        ) as fh_zip_out:
            for name in fh_zip_in.namelist():
                fh_zip_out.writestr(name, fh_zip_in.read(name))


def _get_sha256_checksum(archive: Path) -> str:
    """Compute the sha256 checksum of a file

    Parameters
    ----------
    archive
        the path to the archive we wish to checksum

    Returns
    -------
    checksum
         sha256 checksum of the archive
    """
    CHUNK_SIZE = 1 << 16
    h = hashlib.sha256()
    with open(archive, "rb") as fd:
        while True:
            chunk = fd.read(CHUNK_SIZE)
            h.update(chunk)
            if len(chunk) < CHUNK_SIZE:
                break
    return h.hexdigest()<|MERGE_RESOLUTION|>--- conflicted
+++ resolved
@@ -98,13 +98,7 @@
 
 
 def platform() -> str:
-<<<<<<< HEAD
     return f"pyodide"
-=======
-    emscripten_version = get_build_flag("PYODIDE_EMSCRIPTEN_VERSION")
-    version = emscripten_version.replace(".", "_")
-    return f"emscripten_{version}_wasm32"
->>>>>>> af30eb0e
 
 
 def pyodide_tags() -> Iterator[Tag]:
