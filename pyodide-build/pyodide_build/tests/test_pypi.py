# flake8: noqa

import re
import subprocess
import sys
import tempfile
from http.server import SimpleHTTPRequestHandler, ThreadingHTTPServer
from pathlib import Path
from textwrap import dedent
from threading import Event, Thread
from typing import Any

import pytest
import typer
from typer.testing import CliRunner

from pyodide_build.cli import build
from .fixture import reset_cache, reset_env_vars, xbuildenv

runner = CliRunner()


def _make_fake_package(
    root: Path, name: str, ver: str, requires: list[str], wheel: bool
) -> None:
    canonical_name = re.sub("[_.]", "-", name)
    module_name = re.sub("-", "_", name)
    packageDir = root / canonical_name
    packageDir.mkdir(exist_ok=True)
    with tempfile.TemporaryDirectory() as td:
        build_path = Path(td)
        src_path = build_path / "src" / module_name
        src_path.mkdir(exist_ok=True, parents=True)
        with open(build_path / "pyproject.toml", "w") as cf:
            requirements = []
            extras_requirements: dict[str, list[str]] = {}
            for x in requires:
                extras = []
                if x.find(";") != -1:
                    requirement, marker_part = x.split(";")
                    extras = re.findall(r"extra\s*==\s*[\"'](\w+)[\"']", marker_part)
                else:
                    requirement = x
                if len(extras) > 0:
                    for match in extras:
                        if match not in extras_requirements:
                            extras_requirements[match] = []
                        extras_requirements[match].append(requirement)
                else:
                    requirements.append(requirement)
            extras_requirements_text = ""
            for e in extras_requirements.keys():
                extras_requirements_text += f"{e} = [\n"
                for r in extras_requirements[e]:
                    extras_requirements_text += f"'{r}',\n"
                extras_requirements_text += "]\n"
            template = dedent(
                """
                [project]
                name = "{name}"
                version = "{version}"
                authors = [{{name = "Your Name", email = "you@yourdomain.com"}}]
                description = "Example project {name}"
                readme = "README.md"
                requires-python = ">=3.8"
                classifiers = [
                    "Development Status :: 3 - Alpha",
                    "License :: OSI Approved :: MIT License",
                    "Natural Language :: English",
                    "Operating System :: OS Independent",
                    "Programming Language :: Python",
                    "Programming Language :: Python :: 3.8",
                    "Programming Language :: Python :: 3.9",
                ]
                dependencies = {requirements}

                [build-system]
                build-backend = "setuptools.build_meta"
                requires = ["setuptools >= 65.0","wheel","cython >= 0.29.0"]

                [project.optional-dependencies]
                {optional_deps_text}
                """
            )
            config_str = template.format(
                name=canonical_name,
                version=ver,
                requirements=str(requirements),
                optional_deps_text=extras_requirements_text,
            )
            cf.write(config_str)
        with open(build_path / "README.md", "w") as rf:
            rf.write("\n")
        if wheel:
            with open(src_path / "__init__.py", "w") as f:
                f.write(f'print("Hello from {name} module")\n')
            subprocess.run(
                [
                    sys.executable,
                    "-m",
                    "build",
                    "--wheel",
                    build_path,
                    "--outdir",
                    packageDir,
                ]
            )
        else:
            # make cython sdist
            # i.e. create pyc + setup.cfg (needs cython) in folder and run python -m build
            with open(src_path / "__init__.py", "w") as f:
                f.write("from .compiled_mod import *")
            with open(src_path / "compiled_mod.pyx", "w") as f:
                f.write(f'print("Hello from compiled module {name}")')
            with open(build_path / "setup.py", "w") as sf:
                sf.write(
                    f"""
from setuptools import setup
from Cython.Build import cythonize
setup(ext_modules=cythonize("src/{module_name}/*.pyx",language_level=3))
"""
                )
            with open(build_path / "MANIFEST.in", "w") as mf:
                mf.write("global-include *.pyx\n")
            subprocess.run(
                [
                    sys.executable,
                    "-m",
                    "build",
                    "--sdist",
                    build_path,
                    "--outdir",
                    packageDir,
                ]
            )


# module scope fixture that makes a fake pypi
@pytest.fixture(scope="module")
def fake_pypi_server():
    with tempfile.TemporaryDirectory() as tmpdir:
        root = Path(tmpdir)
        simple_root = root / "simple"
        if not simple_root.exists():
            simple_root.mkdir(exist_ok=True, parents=True)
            # top package resolves_package that should resolve okay - nb:
            # this package depends on micropip which is in pyodide already
            # and should not be rebuilt
            _make_fake_package(
<<<<<<< HEAD
                simple_root, "resolves-package", "1.0.0", ["pkg-a", "pkg-b[docs]","micropip"], True
=======
                simple_root,
                "resolves-package",
                "1.0.0",
                ["pkg-a", "pkg-b[docs]", "bcrypt"],
                True,
>>>>>>> e1b1d076
            )
            _make_fake_package(simple_root, "pkg-a", "1.0.0", ["pkg-c"], True)
            _make_fake_package(
                simple_root, "pkg-b", "1.0.0", ['pkg-d==2.0.0;extra=="docs"'], False
            )
            _make_fake_package(simple_root, "pkg-c", "1.0.0", [], True)
            _make_fake_package(simple_root, "pkg-c", "2.0.0", [], True)
            _make_fake_package(simple_root, "pkg-d", "1.0.0", [], False)
            _make_fake_package(simple_root, "pkg-d", "2.0.0", [], False)

            # top package doesn't resolve package that requires
            _make_fake_package(
                simple_root,
                "fails_package",
                "1.0.0",
                ["pkg_a", "pkg_b[docs]", "pkg_d==1.0.0"],
                True,
            )

        # spawn webserver
        def server_thread(
            root_path: Path, server_evt: Event, ret_values: list[Any]
        ) -> None:
            class PathRequestHandler(SimpleHTTPRequestHandler):
                def __init__(self, *args, **argv):
                    argv["directory"] = root_path.resolve()
                    super().__init__(*args, **argv)

            server = ThreadingHTTPServer(
                ("127.0.0.1", 0), RequestHandlerClass=PathRequestHandler
            )
            ret_values.append(server)
            server_evt.set()
            server.serve_forever(poll_interval=0.05)

        server_evt = Event()
        ret_values: list[ThreadingHTTPServer] = []
        running_thread = Thread(
            target=server_thread,
            kwargs={
                "root_path": root,
                "server_evt": server_evt,
                "ret_values": ret_values,
            },
        )
        running_thread.start()
        server_evt.wait()
        # now ret_values[0] should be server
        server = ret_values[0]
        addr = f"http://{server.server_address[0]}:{server.server_address[1]}/simple"  # type: ignore[str-bytes-safe]

        yield (addr, f"{server.server_address[0]}:{server.server_address[1]}")  # type: ignore[str-bytes-safe]
        # cleanup
        server.shutdown()


# fixture to redirect a single test to use fake pypi in resolution
@pytest.fixture
def fake_pypi_url(fake_pypi_server):
    import pyodide_build.out_of_tree.pypi

    pypi_old = pyodide_build.out_of_tree.pypi._PYPI_INDEX
    pyodide_build.out_of_tree.pypi._PYPI_TRUSTED_HOSTS = [fake_pypi_server[1]]
    pyodide_build.out_of_tree.pypi._PYPI_INDEX = [fake_pypi_server[0]]
    yield fake_pypi_server[0]
    pyodide_build.out_of_tree.pypi._PYPI_INDEX = pypi_old


def test_fetch_or_build_pypi(xbuildenv):
    # TODO: - make test run without pyodide
    output_dir = xbuildenv / "dist"
    # one pure-python package (doesn't need building) and one sdist package (needs building)
    pkgs = ["pytest-pyodide", "pycryptodome==3.15.0"]

    app = typer.Typer()
    app.command()(build.main)

    for p in pkgs:
        result = runner.invoke(
            app,
            [p],
        )
        assert result.exit_code == 0, result.stdout

    built_wheels = set(output_dir.glob("*.whl"))
    assert len(built_wheels) == len(pkgs)


def test_fetch_or_build_pypi_with_deps_and_extras(xbuildenv):
    # TODO: - make test run without pyodide
    output_dir = xbuildenv / "dist"
    # one pure-python package (doesn't need building) which depends on one sdist package (needs building)
    pkgs = ["eth-hash[pycryptodome]==0.5.1", "safe-pysha3 (>=1.0.0)"]

    app = typer.Typer()
    app.command()(build.main)

    for p in pkgs:
        result = runner.invoke(
            app,
            [p, "--build-dependencies"],
        )
        assert result.exit_code == 0, result.stdout

    built_wheels = set(output_dir.glob("*.whl"))
    assert len(built_wheels) == 3


def test_fake_pypi_succeed(xbuildenv, fake_pypi_url):
    # TODO: - make test run without pyodide
    output_dir = xbuildenv / "dist"
    # build package that resolves right
    app = typer.Typer()
    app.command()(build.main)

    result = runner.invoke(
        app,
        ["resolves-package", "--build-dependencies"],
    )

    assert result.exit_code == 0, str(result.stdout) + str(result)

    built_wheels = set(output_dir.glob("*.whl"))
    assert len(built_wheels) == 5
    # make sure built in package micropip is not rebuilt
    assert len(set(output_dir.glob("micropip*.whl"))) == 0


def test_fake_pypi_resolve_fail(xbuildenv, fake_pypi_url):
    output_dir = xbuildenv / "dist"

    # build package that resolves right

    app = typer.Typer()
    app.command()(build.main)

    result = runner.invoke(
        app,
        ["fails-package", "--build-dependencies"],
    )

    # this should fail and should not build any wheels
    assert result.exit_code != 0, result.stdout
    built_wheels = set(output_dir.glob("*.whl"))
    assert len(built_wheels) == 0


def test_fake_pypi_extras_build(xbuildenv, fake_pypi_url):
    # TODO: - make test run without pyodide
    output_dir = xbuildenv / "dist"
    # build package that resolves right
    app = typer.Typer()
    app.command()(build.main)

    result = runner.invoke(
        app,
        ["pkg-b[docs]", "--build-dependencies"],
    )

    # this should work
    assert result.exit_code == 0, result.stdout
    built_wheels = set(output_dir.glob("*.whl"))
    assert len(built_wheels) == 2


def test_fake_pypi_repeatable_build(xbuildenv, fake_pypi_url):
    output_dir = xbuildenv / "dist"

    # build package that resolves right
    app = typer.Typer()
    app.command()(build.main)

    # override a dependency version and build
    # pkg-a
    with open("requirements.txt", "w") as req_file:
        req_file.write(
            """
# Whole line comment
pkg-c~=1.0.0 # end of line comment
pkg-a
            """
        )

    result = runner.invoke(
        app,
        [
            "-r",
            "requirements.txt",
            "--build-dependencies",
            "--output-lockfile",
            "lockfile.txt",
        ],
    )
    # this should work
    assert result.exit_code == 0, result.stdout
    built_wheels = list(output_dir.glob("*.whl"))
    assert len(built_wheels) == 2, result.stdout

    # should have built version 1.0.0 of pkg-c
    for x in built_wheels:
        if x.name.startswith("pkg_c"):
            assert x.name.find("1.0.0") != -1, x.name
        x.unlink()

    # rebuild from package-versions lockfile and
    # check it outputs the same version number
    result = runner.invoke(
        app,
        ["-r", "lockfile.txt"],
    )

    # should still have built 1.0.0 of pkg-c
    built_wheels = list(output_dir.glob("*.whl"))
    for x in built_wheels:
        if x.name.startswith("pkg_c"):
            assert x.name.find("1.0.0") != -1, x.name

    assert len(built_wheels) == 2, result.stdout


def test_bad_requirements_text(xbuildenv):
    app = typer.Typer()
    app.command()(build.main)
    # test 1 - error on URL location in requirements
    # test 2 - error on advanced options
    # test 3 - error on editable install of package
    bad_lines = [" pkg-c@http://www.pkg-c.org", "  -r bob.txt", "   -e pkg-c"]
    for line in bad_lines:
        with open("requirements.txt", "w") as req_file:
            req_file.write(line + "\n")

        result = runner.invoke(
            app,
            ["-r", "requirements.txt"],
        )
        assert result.exit_code != 0 and line.strip() in str(result)<|MERGE_RESOLUTION|>--- conflicted
+++ resolved
@@ -147,15 +147,11 @@
             # this package depends on micropip which is in pyodide already
             # and should not be rebuilt
             _make_fake_package(
-<<<<<<< HEAD
-                simple_root, "resolves-package", "1.0.0", ["pkg-a", "pkg-b[docs]","micropip"], True
-=======
                 simple_root,
                 "resolves-package",
                 "1.0.0",
-                ["pkg-a", "pkg-b[docs]", "bcrypt"],
+                ["pkg-a", "pkg-b[docs]", "micropip"],
                 True,
->>>>>>> e1b1d076
             )
             _make_fake_package(simple_root, "pkg-a", "1.0.0", ["pkg-c"], True)
             _make_fake_package(
