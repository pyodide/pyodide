--- conflicted
+++ resolved
@@ -49,12 +49,9 @@
         "micropip",
         "regex",
         "fpcast-test",
-<<<<<<< HEAD
         "test",
         "distutils",
-=======
         "sharedlib-test-py",
->>>>>>> 51ca1470
     }
     # by default core packages are built
     assert _parse_package_subset(None) == _parse_package_subset("core")
@@ -74,12 +71,9 @@
         "scikit-learn",
         "joblib",
         "pytest",
-<<<<<<< HEAD
         "test",
         "distutils",
-=======
         "sharedlib-test-py",
->>>>>>> 51ca1470
     }
     # reserved key words can be combined with other packages
     assert _parse_package_subset("core, unknown") == _parse_package_subset("core") | {
