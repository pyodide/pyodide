import os
from pathlib import Path

import pytest
import yaml
from pkg_resources import parse_version

import pyodide_build.mkpkg
from pyodide_build.io import parse_package_config

# Following tests make real network calls to the PyPI JSON API.
# Since the response is fully cached, and small, it is very fast and is
# unlikely to fail.


@pytest.mark.parametrize("source_fmt", ["wheel", "sdist"])
def test_mkpkg(tmpdir, capsys, source_fmt):
    base_dir = Path(str(tmpdir))

    pyodide_build.mkpkg.make_package(base_dir, "idna", None, source_fmt)
    assert os.listdir(base_dir) == ["idna"]
    meta_path = base_dir / "idna" / "meta.yaml"
    assert meta_path.exists()
    captured = capsys.readouterr()
    assert f"Output written to {meta_path}" in captured.out

    db = parse_package_config(meta_path)

    assert db["package"]["name"] == "idna"
    if source_fmt == "wheel":
        assert db["source"]["url"].endswith(".whl")
    else:
        assert db["source"]["url"].endswith(".tar.gz")


@pytest.mark.parametrize("old_dist_type", ["wheel", "sdist"])
@pytest.mark.parametrize("new_dist_type", ["wheel", "sdist", "same"])
def test_mkpkg_update(tmpdir, old_dist_type, new_dist_type):
    base_dir = Path(str(tmpdir))

    old_ext = ".tar.gz" if old_dist_type == "sdist" else ".whl"
    old_url = "https://<some>/idna-2.0" + old_ext
    db_init: dict[str, dict[str, str | list[str]]] = {
        "package": {"name": "idna", "version": "2.0"},
        "source": {
            "sha256": "b307872f855b18632ce0c21c5e45be78c0ea7ae4c15c828c20788b26921eb3f6",
            "url": old_url,
        },
        "test": {"imports": ["idna"]},
    }

    package_dir = base_dir / "idna"
    package_dir.mkdir(parents=True)
    meta_path = package_dir / "meta.yaml"
    with open(meta_path, "w") as f:
        yaml.dump(db_init, f)
    source_fmt = new_dist_type
    if new_dist_type == "same":
        source_fmt = None
<<<<<<< HEAD
    pyodide_build.mkpkg.update_package(base_dir, "idna", False, source_fmt)
=======
    pyodide_build.mkpkg.update_package("idna", None, False, source_fmt)
>>>>>>> da7a3f55

    db = parse_package_config(meta_path)
    assert list(db.keys()) == list(db_init.keys())
    assert parse_version(db["package"]["version"]) > parse_version(
        db_init["package"]["version"]  # type: ignore[arg-type]
    )
    if new_dist_type == "wheel":
        assert db["source"]["url"].endswith(".whl")
    elif new_dist_type == "sdist":
        assert db["source"]["url"].endswith(".tar.gz")
    else:
        assert db["source"]["url"].endswith(old_ext)<|MERGE_RESOLUTION|>--- conflicted
+++ resolved
@@ -57,11 +57,7 @@
     source_fmt = new_dist_type
     if new_dist_type == "same":
         source_fmt = None
-<<<<<<< HEAD
-    pyodide_build.mkpkg.update_package(base_dir, "idna", False, source_fmt)
-=======
-    pyodide_build.mkpkg.update_package("idna", None, False, source_fmt)
->>>>>>> da7a3f55
+    pyodide_build.mkpkg.update_package(base_dir, "idna", None, False, source_fmt)
 
     db = parse_package_config(meta_path)
     assert list(db.keys()) == list(db_init.keys())
