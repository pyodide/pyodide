--- conflicted
+++ resolved
@@ -5,12 +5,8 @@
 
 import pytest
 
-<<<<<<< HEAD
-from pyodide_build import buildall, io
+from pyodide_build import buildall
 from pyodide_build.pywasmcross import BuildArgs
-=======
-from pyodide_build import buildall
->>>>>>> 328a9ffc
 
 RECIPE_DIR = Path(__file__).parent / "_test_recipes"
 
@@ -122,29 +118,6 @@
 
 
 @pytest.mark.parametrize("n_jobs", [1, 4])
-<<<<<<< HEAD
-def test_build_all_dependencies(n_jobs, monkeypatch):
-    """Try building all the dependency graph, without the actual build operations"""
-
-    class MockPackage(buildall.Package):
-        n_builds = 0
-
-        def build(self, args: Any) -> None:
-            sleep(0.005)
-            self.n_builds += 1
-            # check that each build is only run once
-            assert self.n_builds == 1
-
-    monkeypatch.setattr(buildall, "Package", MockPackage)
-
-    pkg_map = buildall.generate_dependency_graph(RECIPE_DIR, packages={"*"})
-
-    buildall.build_from_graph(pkg_map, BuildArgs(), n_jobs=n_jobs, force_rebuild=False)
-
-
-@pytest.mark.parametrize("n_jobs", [1, 4])
-=======
->>>>>>> 328a9ffc
 def test_build_error(n_jobs, monkeypatch):
     """Try building all the dependency graph, without the actual build operations"""
 
