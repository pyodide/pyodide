import argparse
import hashlib
import zipfile
from pathlib import Path
from time import sleep
from typing import Any

import pytest

from pyodide_build import buildall, io

RECIPE_DIR = Path(__file__).parent / "_test_recipes"


def test_generate_dependency_graph():
    # beautifulsoup4 has a circular dependency on soupsieve
    pkg_map = buildall.generate_dependency_graph(RECIPE_DIR, {"beautifulsoup4"})
    assert pkg_map["beautifulsoup4"].run_dependencies == ["soupsieve"]
    assert pkg_map["beautifulsoup4"].host_dependencies == []
    assert pkg_map["beautifulsoup4"].host_dependents == set()


@pytest.mark.parametrize(
    "in_set, out_set",
    [
        ({"scipy"}, {"scipy", "numpy", "CLAPACK"}),
        ({"scipy", "!numpy"}, set()),
        ({"scipy", "!numpy", "CLAPACK"}, {"CLAPACK"}),
        ({"scikit-learn", "!numpy"}, set()),
        ({"scikit-learn", "scipy", "!joblib"}, {"scipy", "numpy", "CLAPACK"}),
        ({"scikit-learn", "no-numpy-dependents"}, set()),
        ({"scikit-learn", "no-numpy-dependents", "numpy"}, {"numpy"}),
    ],
)
def test_generate_dependency_graph2(in_set, out_set):
    pkg_map = buildall.generate_dependency_graph(RECIPE_DIR, in_set)
    assert set(pkg_map.keys()) == out_set


def test_generate_dependency_graph_disabled(monkeypatch):
    class MockMetaConfig(io.MetaConfig):
        @classmethod
        def from_yaml(cls, path):
            d = io.MetaConfig.from_yaml(path)
            if "numpy" in str(path):
                d.package.disabled = True
            return d

    monkeypatch.setattr(buildall, "MetaConfig", MockMetaConfig)
    pkg_map = buildall.generate_dependency_graph(RECIPE_DIR, {"scipy"})
    assert set(pkg_map.keys()) == set()


def test_generate_repodata(tmp_path):
    pkg_map = buildall.generate_dependency_graph(
        RECIPE_DIR, {"pkg_1", "pkg_2", "libtest"}
    )
    hashes = {}
    for pkg in pkg_map.values():
        pkg.file_name = pkg.file_name or pkg.name + ".whl"
        # Write dummy package file for SHA-256 hash verification
        with zipfile.ZipFile(tmp_path / pkg.file_name, "w") as whlzip:
            whlzip.writestr(pkg.file_name, data=pkg.file_name)

        with open(tmp_path / pkg.file_name, "rb") as f:
            hashes[pkg.name] = hashlib.sha256(f.read()).hexdigest()

    package_data = buildall.generate_repodata(tmp_path, pkg_map)
    assert set(package_data.keys()) == {"info", "packages"}
    assert set(package_data["info"].keys()) == {"arch", "platform", "version", "python"}
    assert package_data["info"]["arch"] == "wasm32"
    assert package_data["info"]["platform"].startswith("emscripten")

    assert set(package_data["packages"]) == {
        "pkg_1",
        "pkg_1_1",
        "pkg_2",
        "pkg_3",
        "pkg_3_1",
    }
    assert package_data["packages"]["pkg_1"] == {
        "name": "pkg_1",
        "version": "1.0.0",
        "file_name": "pkg_1.whl",
        "depends": ["pkg_1_1", "pkg_3"],
        "imports": ["pkg_1"],
        "install_dir": "site",
        "sha256": hashes["pkg_1"],
    }


@pytest.mark.parametrize("n_jobs", [1, 4])
def test_build_dependencies(n_jobs, monkeypatch):
    build_list = []

    class MockPackage(buildall.Package):
        def build(self, args: Any) -> None:
            build_list.append(self.name)

    monkeypatch.setattr(buildall, "Package", MockPackage)

    pkg_map = buildall.generate_dependency_graph(RECIPE_DIR, {"pkg_1", "pkg_2"})

    buildall.build_from_graph(
        pkg_map, argparse.Namespace(n_jobs=n_jobs, force_rebuild=True)
    )

    assert set(build_list) == {
        "pkg_1",
        "pkg_1_1",
        "pkg_2",
        "pkg_3",
        "pkg_3_1",
    }
    assert build_list.index("pkg_1_1") < build_list.index("pkg_1")
    assert build_list.index("pkg_3") < build_list.index("pkg_1")
    assert build_list.index("pkg_3_1") < build_list.index("pkg_3")


@pytest.mark.parametrize("n_jobs", [1, 4])
def test_build_all_dependencies(n_jobs, monkeypatch):
    """Try building all the dependency graph, without the actual build operations"""

    class MockPackage(buildall.Package):
        n_builds = 0

        def build(self, args: Any) -> None:
            sleep(0.005)
            self.n_builds += 1
            # check that each build is only run once
            assert self.n_builds == 1

    monkeypatch.setattr(buildall, "Package", MockPackage)

    pkg_map = buildall.generate_dependency_graph(RECIPE_DIR, packages={"*"})

    buildall.build_from_graph(
        pkg_map, argparse.Namespace(n_jobs=n_jobs, force_rebuild=False)
    )


@pytest.mark.parametrize("n_jobs", [1, 4])
def test_build_error(n_jobs, monkeypatch):
    """Try building all the dependency graph, without the actual build operations"""

    class MockPackage(buildall.Package):
        def build(self, args: Any) -> None:
            raise ValueError("Failed build")

    monkeypatch.setattr(buildall, "Package", MockPackage)

    pkg_map = buildall.generate_dependency_graph(RECIPE_DIR, {"pkg_1"})

    with pytest.raises(ValueError, match="Failed build"):
        buildall.build_from_graph(
<<<<<<< HEAD
            pkg_map, argparse.Namespace(n_jobs=n_jobs, force_rebuild=True)
        )
=======
            pkg_map, Path("."), argparse.Namespace(n_jobs=n_jobs, force_rebuild=True)
        )


def test_requirements_executable(monkeypatch):
    import shutil

    with monkeypatch.context() as m:
        m.setattr(shutil, "which", lambda exe: None)

        with pytest.raises(RuntimeError, match="missing in the host system"):
            buildall.generate_dependency_graph(RECIPE_DIR, {"pkg_test_executable"})

    with monkeypatch.context() as m:
        m.setattr(shutil, "which", lambda exe: "/bin")

        buildall.generate_dependency_graph(RECIPE_DIR, {"pkg_test_executable"})
>>>>>>> 62dcf911
<|MERGE_RESOLUTION|>--- conflicted
+++ resolved
@@ -153,11 +153,7 @@
 
     with pytest.raises(ValueError, match="Failed build"):
         buildall.build_from_graph(
-<<<<<<< HEAD
             pkg_map, argparse.Namespace(n_jobs=n_jobs, force_rebuild=True)
-        )
-=======
-            pkg_map, Path("."), argparse.Namespace(n_jobs=n_jobs, force_rebuild=True)
         )
 
 
@@ -173,5 +169,4 @@
     with monkeypatch.context() as m:
         m.setattr(shutil, "which", lambda exe: "/bin")
 
-        buildall.generate_dependency_graph(RECIPE_DIR, {"pkg_test_executable"})
->>>>>>> 62dcf911
+        buildall.generate_dependency_graph(RECIPE_DIR, {"pkg_test_executable"})