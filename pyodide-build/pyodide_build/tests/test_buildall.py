--- conflicted
+++ resolved
@@ -44,11 +44,7 @@
     def mock_parse_package_config(path):
         d = io.parse_package_config(path)
         if "numpy" in str(path):
-<<<<<<< HEAD
-            d["package"]["disabled"] = True
-=======
             d["package"]["_disabled"] = True
->>>>>>> 0283a396
         return d
 
     monkeypatch.setattr(buildall, "parse_package_config", mock_parse_package_config)
