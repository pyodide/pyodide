--- conflicted
+++ resolved
@@ -37,22 +37,12 @@
         "pkg_3",
         "pkg_3_1",
     }
-<<<<<<< HEAD
-    assert package_data["packages"]["micropip"] == {
-        "name": "micropip",
-        "version": "pyodide.stdlib",
-        "file_name": "micropip.file",
-        "depends": ["pyparsing", "packaging", "distutils"],
-        "imports": ["micropip"],
-=======
     assert package_data["packages"]["pkg_1"] == {
         "name": "pkg_1",
         "version": "1.0.0",
         "file_name": "pkg_1.file",
         "depends": ["pkg_1_1", "pkg_3"],
         "imports": ["pkg_1"],
->>>>>>> a19b34c7
-        "install_dir": "site",
     }
 
 
