# flake8: noqa

import os
import shutil
from pathlib import Path

import pytest
from pytest_pyodide import spawn_web_server
import typer
from typer.testing import CliRunner  # type: ignore[import]

from pyodide_build import common
from pyodide_build.cli import (
    build,
    build_recipes,
    config,
    create_zipfile,
    skeleton,
    xbuildenv,
)

from .fixture import temp_python_lib, temp_python_lib2, temp_xbuildenv

only_node = pytest.mark.xfail_browsers(
    chrome="node only", firefox="node only", safari="node only"
)


runner = CliRunner()


def test_skeleton_pypi(tmp_path):
    test_pkg = "pytest-pyodide"
    old_version = "0.21.0"
    new_version = "0.22.0"

    result = runner.invoke(
        skeleton.app,
        [
            "pypi",
            test_pkg,
            "--recipe-dir",
            str(tmp_path),
            "--version",
            old_version,
        ],
    )
    assert result.exit_code == 0
    assert "pytest-pyodide/meta.yaml" in result.stdout

    result = runner.invoke(
        skeleton.app,
        [
            "pypi",
            test_pkg,
            "--recipe-dir",
            str(tmp_path),
            "--version",
            new_version,
            "--update",
        ],
    )
    assert result.exit_code == 0
    assert f"Updated {test_pkg} from {old_version} to {new_version}" in result.stdout

    result = runner.invoke(
        skeleton.app, ["pypi", test_pkg, "--recipe-dir", str(tmp_path)]
    )
    assert result.exit_code != 0
    assert "already exists" in str(result.exception)


def test_build_recipe(selenium, tmp_path):
    # TODO: Run this test without building Pyodide

    output_dir = tmp_path / "dist"
    recipe_dir = Path(__file__).parent / "_test_recipes"

    pkgs = {
        "pkg_test_tag_always": {},
        "pkg_test_graph1": {"pkg_test_graph2"},
        "pkg_test_graph3": {},
    }

    pkgs_to_build = pkgs.keys() | {p for v in pkgs.values() for p in v}

    for build_dir in recipe_dir.rglob("build"):
        shutil.rmtree(build_dir)

    app = typer.Typer()
    app.command()(build_recipes.recipe)

    result = runner.invoke(
        app,
        [
            *pkgs.keys(),
            "--recipe-dir",
            recipe_dir,
            "--install",
            "--install-dir",
            output_dir,
        ],
    )

    assert result.exit_code == 0, result.stdout

    for pkg in pkgs_to_build:
        assert f"built {pkg} in" in result.stdout

    built_wheels = set(output_dir.glob("*.whl"))
    assert len(built_wheels) == len(pkgs_to_build)


def test_build_recipe_no_deps(selenium, tmp_path):
    # TODO: Run this test without building Pyodide

    recipe_dir = Path(__file__).parent / "_test_recipes"

    for build_dir in recipe_dir.rglob("build"):
        shutil.rmtree(build_dir)

    app = typer.Typer()
    app.command()(build_recipes.recipe)

    pkgs_to_build = ["pkg_test_graph1", "pkg_test_graph3"]
    result = runner.invoke(
        app,
        [
            *pkgs_to_build,
            "--recipe-dir",
            recipe_dir,
            "--no-deps",
        ],
    )

    assert result.exit_code == 0, result.stdout

    for pkg in pkgs_to_build:
        assert f"Succeeded building package {pkg}" in result.stdout

    for pkg in pkgs_to_build:
        dist_dir = recipe_dir / pkg / "dist"
        assert len(list(dist_dir.glob("*.whl"))) == 1


def test_build_recipe_no_deps_force_rebuild(selenium, tmp_path):
    # TODO: Run this test without building Pyodide

    recipe_dir = Path(__file__).parent / "_test_recipes"

    for build_dir in recipe_dir.rglob("build"):
        shutil.rmtree(build_dir)

    app = typer.Typer()
    app.command()(build_recipes.recipe)

    pkg = "pkg_test_graph1"
    result = runner.invoke(
        app,
        [
            pkg,
            "--recipe-dir",
            recipe_dir,
            "--no-deps",
        ],
    )

    assert result.exit_code == 0, result.stdout

    result = runner.invoke(
        app,
        [
            pkg,
            "--recipe-dir",
            recipe_dir,
            "--no-deps",
        ],
    )

    assert result.exit_code == 0
    assert "Creating virtualenv isolated environment" not in result.stdout
    assert f"Succeeded building package {pkg}" in result.stdout

    result = runner.invoke(
        app,
        [
            pkg,
            "--recipe-dir",
            recipe_dir,
            "--no-deps",
            "--force-rebuild",
        ],
    )

    assert result.exit_code == 0
    assert "Creating virtualenv isolated environment" in result.stdout
    assert f"Succeeded building package {pkg}" in result.stdout


def test_build_recipe_no_deps_continue(selenium, tmp_path):
    # TODO: Run this test without building Pyodide

    recipe_dir = Path(__file__).parent / "_test_recipes"

    for build_dir in recipe_dir.rglob("build"):
        shutil.rmtree(build_dir)

    app = typer.Typer()
    app.command()(build_recipes.recipe)

    pkg = "pkg_test_graph1"
    result = runner.invoke(
        app,
        [
            pkg,
            "--recipe-dir",
            recipe_dir,
            "--no-deps",
        ],
    )

    assert result.exit_code == 0, result.stdout
    assert f"Succeeded building package {pkg}" in result.stdout

    for wheels in (recipe_dir / pkg / "build").rglob("*.whl"):
        wheels.unlink()

    pyproject_toml = next((recipe_dir / pkg / "build").rglob("pyproject.toml"))

    # Modify some metadata and check it is applied when rebuilt with --continue flag
    version = "99.99.99"
    with open(pyproject_toml, encoding="utf-8") as f:
        pyproject_data = f.read()

    pyproject_data = pyproject_data.replace(
        'version = "1.0.0"', f'version = "{version}"'
    )

    with open(pyproject_toml, "w", encoding="utf-8") as f:
        f.write(pyproject_data)

    result = runner.invoke(
        app,
        [
            pkg,
            "--recipe-dir",
            recipe_dir,
            "--no-deps",
            "--continue",
        ],
    )

    assert result.exit_code == 0
    assert f"Succeeded building package {pkg}" in result.stdout
    assert f"{pkg}-{version}-py3-none-any.whl" in result.stdout


def test_config_list():

    result = runner.invoke(
        config.app,
        [
            "list",
        ],
    )

    envs = result.stdout.splitlines()
    keys = [env.split("=")[0] for env in envs]

    for cfg_name in config.PYODIDE_CONFIGS.keys():
        assert cfg_name in keys


@pytest.mark.parametrize("cfg_name,env_var", config.PYODIDE_CONFIGS.items())
def test_config_get(cfg_name, env_var):

    result = runner.invoke(
        config.app,
        [
            "get",
            cfg_name,
        ],
    )

    assert result.stdout.strip() == common.get_make_flag(env_var)


def test_create_zipfile(temp_python_lib, temp_python_lib2, tmp_path):
    from zipfile import ZipFile

    output = tmp_path / "python.zip"

    app = typer.Typer()
    app.command()(create_zipfile.main)

    result = runner.invoke(
        app,
        [
            str(temp_python_lib),
            str(temp_python_lib2),
            "--output",
            str(output),
        ],
    )

    assert result.exit_code == 0, result.stdout
    assert "Zip file created" in result.stdout
    assert output.exists()

    with ZipFile(output) as zf:
        assert "module1.py" in zf.namelist()
        assert "module2.py" in zf.namelist()
        assert "module3.py" in zf.namelist()
        assert "module4.py" in zf.namelist()


def test_create_zipfile_compile(temp_python_lib, temp_python_lib2, tmp_path):
    from zipfile import ZipFile

    output = tmp_path / "python.zip"

    app = typer.Typer()
    app.command()(create_zipfile.main)

    result = runner.invoke(
        app,
        [
            str(temp_python_lib),
            str(temp_python_lib2),
            "--output",
            str(output),
            "--pycompile",
        ],
    )

    assert result.exit_code == 0, result.stdout
    assert "Zip file created" in result.stdout
    assert output.exists()

    with ZipFile(output) as zf:
        assert "module1.pyc" in zf.namelist()
        assert "module2.pyc" in zf.namelist()
<<<<<<< HEAD


def test_xbuildenv_install(tmp_path):
    envpath = Path(tmp_path) / ".xbuildenv"
    result = runner.invoke(
        xbuildenv.app,
        [
            "install",
            "--path",
            str(envpath),
            "--download",
            "--url",
            "https://github.com/pyodide/pyodide/releases/download/0.22.1/xbuildenv-0.22.1.tar.bz2",
        ],
    )
=======
        assert "module3.pyc" in zf.namelist()
        assert "module4.pyc" in zf.namelist()


def test_xbuildenv_install(tmp_path, temp_xbuildenv):
    envpath = Path(tmp_path) / ".xbuildenv"

    xbuildenv_url_base, xbuildenv_filename = temp_xbuildenv

    with spawn_web_server(xbuildenv_url_base) as (hostname, port, _):
        xbuildenv_url = f"http://{hostname}:{port}/{xbuildenv_filename}"
        result = runner.invoke(
            xbuildenv.app,
            [
                "install",
                "--path",
                str(envpath),
                "--download",
                "--url",
                xbuildenv_url,
            ],
        )
>>>>>>> 3147cc32

    assert result.exit_code == 0, result.stdout
    assert "Downloading xbuild environment" in result.stdout, result.stdout
    assert "Installing xbuild environment" in result.stdout, result.stdout
    assert (envpath / "xbuildenv" / "pyodide-root").is_dir()
<<<<<<< HEAD
    assert (envpath / "xbuildenv" / "site-packages-extras").is_dir()
=======
    assert (envpath / "xbuildenv" / "site-packages-extras").is_dir()
    assert (envpath / "xbuildenv" / "requirements.txt").exists()
>>>>>>> 3147cc32
<|MERGE_RESOLUTION|>--- conflicted
+++ resolved
@@ -340,23 +340,6 @@
     with ZipFile(output) as zf:
         assert "module1.pyc" in zf.namelist()
         assert "module2.pyc" in zf.namelist()
-<<<<<<< HEAD
-
-
-def test_xbuildenv_install(tmp_path):
-    envpath = Path(tmp_path) / ".xbuildenv"
-    result = runner.invoke(
-        xbuildenv.app,
-        [
-            "install",
-            "--path",
-            str(envpath),
-            "--download",
-            "--url",
-            "https://github.com/pyodide/pyodide/releases/download/0.22.1/xbuildenv-0.22.1.tar.bz2",
-        ],
-    )
-=======
         assert "module3.pyc" in zf.namelist()
         assert "module4.pyc" in zf.namelist()
 
@@ -379,15 +362,10 @@
                 xbuildenv_url,
             ],
         )
->>>>>>> 3147cc32
 
     assert result.exit_code == 0, result.stdout
     assert "Downloading xbuild environment" in result.stdout, result.stdout
     assert "Installing xbuild environment" in result.stdout, result.stdout
     assert (envpath / "xbuildenv" / "pyodide-root").is_dir()
-<<<<<<< HEAD
     assert (envpath / "xbuildenv" / "site-packages-extras").is_dir()
-=======
-    assert (envpath / "xbuildenv" / "site-packages-extras").is_dir()
-    assert (envpath / "xbuildenv" / "requirements.txt").exists()
->>>>>>> 3147cc32
+    assert (envpath / "xbuildenv" / "requirements.txt").exists()