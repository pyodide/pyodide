--- conflicted
+++ resolved
@@ -1,9 +1,6 @@
-<<<<<<< HEAD
 # flake8: noqa
 
 import os
-=======
->>>>>>> 76581a7d
 import shutil
 from pathlib import Path
 
@@ -12,13 +9,9 @@
 from typer.testing import CliRunner  # type: ignore[import]
 
 from pyodide_build import common
-<<<<<<< HEAD
-from pyodide_build.cli import build, build_recipes, config, create_zip, skeleton
+from pyodide_build.cli import build, build_recipes, config, create_zipfile, skeleton
 
 from .fixture import temp_python_lib
-=======
-from pyodide_build.cli import build_recipes, config, skeleton
->>>>>>> 76581a7d
 
 only_node = pytest.mark.xfail_browsers(
     chrome="node only", firefox="node only", safari="node only"
@@ -138,7 +131,6 @@
         ],
     )
 
-<<<<<<< HEAD
     assert result.stdout.strip() == common.get_make_flag(env_var)
 
 
@@ -165,13 +157,13 @@
     assert len(built_wheels) == len(pkgs)
 
 
-def test_create_zip(temp_python_lib, tmp_path):
+def test_create_zipfile(temp_python_lib, tmp_path):
     from zipfile import ZipFile
 
     output = tmp_path / "python.zip"
 
     app = typer.Typer()
-    app.command()(create_zip.create_zip)
+    app.command()(create_zipfile.create_zipfile)
 
     result = runner.invoke(
         app,
@@ -188,7 +180,4 @@
 
     with ZipFile(output) as zf:
         assert "module1.py" in zf.namelist()
-        assert "module2.py" in zf.namelist()
-=======
-    assert result.stdout.strip() == common.get_make_flag(env_var)
->>>>>>> 76581a7d
+        assert "module2.py" in zf.namelist()