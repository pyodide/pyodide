--- conflicted
+++ resolved
@@ -177,8 +177,6 @@
         args["cflags"] == "Frederick F. Freddertson Esq."
         and args["cxxflags"] == "Robert Mc Roberts"
         and args["ldflags"] == '"-lpyodide_build_dir"'
-<<<<<<< HEAD
-        and args["replace_libs"] == "James Ignatius Morrison:Jimmy"
     )
 
 
@@ -216,7 +214,4 @@
     subprocess.run(
         ["emcc", "-c", tmp_path / "f1.c", "-o", tmp_path / "f1.o", "-fPIC", "-flto"]
     )
-    assert set(calculate_exports([str(tmp_path / "f1.o")], True)) == {"f1", "g1", "h1"}
-=======
-    )
->>>>>>> 61c062f5
+    assert set(calculate_exports([str(tmp_path / "f1.o")], True)) == {"f1", "g1", "h1"}