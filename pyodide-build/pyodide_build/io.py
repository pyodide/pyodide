from pathlib import Path
from typing import Any, Iterator

# TODO: support more complex types for validation

PACKAGE_CONFIG_SPEC: dict[str, dict[str, Any]] = {
    "package": {
        "name": str,
        "version": str,
    },
    "source": {
        "url": str,
        "extract_dir": str,
        "path": str,
        "sha256": str,
        "patches": list,  # List[str]
        "extras": list,  # List[Tuple[str, str]],
    },
    "build": {
        "cflags": str,
        "cxxflags": str,
        "ldflags": str,
        "library": bool,
        "sharedlibrary": bool,
        "script": str,
        "post": str,
        "replace-libs": list,
        "unvendor-tests": bool,
    },
    "requirements": {
        "run": list,  # List[str],
        "host": list,
    },
    "test": {
        "imports": list,  # List[str]
    },
    "about": {
        "home": str,
        "PyPI": str,
        "summary": str,
        "license": str,
    },
}


def _check_config_keys(config: dict[str, Any]) -> Iterator[str]:
    # Check top level sections
    wrong_keys = set(config.keys()).difference(PACKAGE_CONFIG_SPEC.keys())
    if wrong_keys:
        yield (
            f"Found unknown sections {list(wrong_keys)}. Expected "
            f"sections are {list(PACKAGE_CONFIG_SPEC)}."
        )

    # Check subsections
    for section_key in config:
        if section_key not in PACKAGE_CONFIG_SPEC:
            # Don't check subsections if the main section is invalid
            continue
        actual_keys = set(config[section_key].keys())
        expected_keys = set(PACKAGE_CONFIG_SPEC[section_key].keys())

        wrong_keys = set(actual_keys).difference(expected_keys)
        if wrong_keys:
            yield (
                f"Found unknown keys "
                f"{[section_key + '/' + key for key in wrong_keys]}. "
                f"Expected keys are "
                f"{[section_key + '/' + key for key in expected_keys]}."
            )


def _check_config_types(config: dict[str, Any]) -> Iterator[str]:
    # Check value types
    for section_key, section in config.items():
        for subsection_key, value in section.items():
            try:
                expected_type = PACKAGE_CONFIG_SPEC[section_key][subsection_key]
            except KeyError:
                # Unknown key, which was already reported previously, don't
                # check types
                continue
            if not isinstance(value, expected_type):
                yield (
                    f"Wrong type for '{section_key}/{subsection_key}': "
                    f"expected {expected_type.__name__}, got {type(value).__name__}."
                )
    # Check that if sources is a wheel it shouldn't have host dependencies.
    source_url = config.get("source", {}).get("url", "")
    requirements_host = config.get("requirements", {}).get("host", [])

    if source_url.endswith(".whl") and len(requirements_host):
        yield (
            f"When source -> url is a wheel ({source_url}) the package cannot have host "
            f"dependencies. Found {requirements_host}'"
        )


def _check_config_source(config: dict[str, Any]) -> Iterator[str]:
    if "source" not in config:
        yield "Missing source section"
        return

    src_metadata = config["source"]
    patches = src_metadata.get("patches", [])
    extras = src_metadata.get("extras", [])

    in_tree = "path" in src_metadata
    from_url = "url" in src_metadata

    if not (in_tree or from_url):
        yield "Source section should have a 'url' or 'path' key"
        return

    if in_tree and from_url:
        yield "Source section should not have both a 'url' and a 'path' key"
        return

    if in_tree and (patches or extras):
        yield "If source is in tree, 'source/patches' and 'source/extras' keys are not allowed"

    if from_url:
        if "sha256" not in src_metadata:
            yield "If source is downloaded from url, it must have a 'source/sha256' hash."


def _check_config_build(config: dict[str, Any]) -> Iterator[str]:
    if "build" not in config:
        return
    build_metadata = config["build"]
    library = build_metadata.get("library", False)
    sharedlibrary = build_metadata.get("sharedlibrary", False)
    if not library and not sharedlibrary:
        return
    if library and sharedlibrary:
        yield "build/library and build/sharedlibrary cannot both be true."

    allowed_keys = {"library", "sharedlibrary", "script"}
    typ = "library" if library else "sharedlibrary"
    for key in build_metadata.keys():
        if key not in PACKAGE_CONFIG_SPEC["build"]:
            continue
        if key not in allowed_keys:
            yield f"If building a {typ}, 'build/{key}' key is not allowed."


def _check_config_wheel_build(config: dict[str, Any]) -> Iterator[str]:
    if "source" not in config:
        return
    src_metadata = config["source"]
    if "url" not in src_metadata:
        return
    if not src_metadata["url"].endswith(".whl"):
        return
    patches = src_metadata.get("patches", [])
    extras = src_metadata.get("extras", [])
    if patches or extras:
        yield "If source is a wheel, 'source/patches' and 'source/extras' keys are not allowed"
    if "build" not in config:
        return
    build_metadata = config["build"]
    allowed_keys = {"post", "unvendor-tests"}
    for key in build_metadata.keys():
        if key not in PACKAGE_CONFIG_SPEC["build"]:
            continue
        if key not in allowed_keys:
            yield f"If source is a wheel, 'build/{key}' key is not allowed"


def check_package_config_generate_errors(
    config: dict[str, Any],
) -> Iterator[str]:
    """Check the validity of a loaded meta.yaml file

    Currently the following checks are applied:
     -

    TODO:
     - check for mandatory fields

    Parameter
    ---------
    config
        loaded meta.yaml as a dict
    raise_errors
        if true raise errors, otherwise return the list of error messages.
    file_path
        optional meta.yaml file path. Only used for more explicit error output,
        when raise_errors = True.
    """
    yield from _check_config_keys(config)
    yield from _check_config_types(config)
    yield from _check_config_source(config)
    yield from _check_config_build(config)
    yield from _check_config_wheel_build(config)


<<<<<<< HEAD
def check_package_config(
    config: dict[str, Any],
    file_path: Optional[Union[Path, str]] = None,
    raise_errors: bool = True,
) -> list[str]:
=======
def check_package_config(config: dict[str, Any], file_path: Path | str | None = None):
>>>>>>> 93dc922f
    errors_msg = list(check_package_config_generate_errors(config))

    if errors_msg:
        if file_path is None:
            file_path = Path("meta.yaml")
        if raise_errors:
            raise ValueError(
                f"{file_path} validation failed: \n  - " + "\n - ".join(errors_msg)
            )
    return errors_msg


def parse_package_config(path: Path | str, check: bool = True) -> dict[str, Any]:
    """Load a meta.yaml file

    Parameters
    ----------
    path
       path to the meta.yaml file
    check
       check the consistency of the config file

    Returns
    -------
    the loaded config as a Dict
    """
    # Import yaml here because pywasmcross needs to run in the built native
    # Python, which won't have PyYAML
    import yaml

    with open(path, "rb") as fd:
        config = yaml.safe_load(fd)

    if check:
        check_package_config(config, file_path=path)

    return config<|MERGE_RESOLUTION|>--- conflicted
+++ resolved
@@ -195,15 +195,11 @@
     yield from _check_config_wheel_build(config)
 
 
-<<<<<<< HEAD
 def check_package_config(
     config: dict[str, Any],
-    file_path: Optional[Union[Path, str]] = None,
+    file_path: Path | str | None = None,
     raise_errors: bool = True,
 ) -> list[str]:
-=======
-def check_package_config(config: dict[str, Any], file_path: Path | str | None = None):
->>>>>>> 93dc922f
     errors_msg = list(check_package_config_generate_errors(config))
 
     if errors_msg:
