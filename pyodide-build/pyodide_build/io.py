--- conflicted
+++ resolved
@@ -8,11 +8,7 @@
         "name": str,
         "version": str,
         "_tag": str,
-<<<<<<< HEAD
-        "disabled": bool,
-=======
         "_disabled": bool,
->>>>>>> 0283a396
     },
     "source": {
         "url": str,
