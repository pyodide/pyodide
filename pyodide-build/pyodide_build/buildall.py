#!/usr/bin/env python3

"""
Build all of the packages in a given directory.
"""

import argparse
import dataclasses
import hashlib
import json
import os
import shutil
import subprocess
import sys
from functools import total_ordering
from graphlib import TopologicalSorter
from pathlib import Path
from queue import PriorityQueue, Queue
from threading import Lock, Thread
from time import perf_counter, sleep
from typing import Any

from . import common
from .buildpkg import needs_rebuild
from .common import UNVENDORED_STDLIB_MODULES, find_matching_wheels
from .io import parse_package_config


class BuildError(Exception):
    def __init__(self, returncode):
        self.returncode = returncode
        super().__init__()


@total_ordering
@dataclasses.dataclass(eq=False, repr=False)
class BasePackage:
    pkgdir: Path
    name: str
    version: str
    disabled: bool
    cpython_dynlib: bool
    meta: dict[str, Any]
    library: bool
    shared_library: bool
    dependencies: list[str]
    unbuilt_dependencies: set[str]
    dependents: set[str]
    unvendored_tests: Path | None = None
    file_name: str | None = None
    install_dir: str = "site"
    _queue_idx: int | None = None

    # We use this in the priority queue, which pops off the smallest element.
    # So we want the smallest element to have the largest number of dependents
    def __lt__(self, other: Any) -> bool:
        return len(self.dependents) > len(other.dependents)

    def __eq__(self, other: Any) -> bool:
        return len(self.dependents) == len(other.dependents)

    def __repr__(self) -> str:
        return f"{type(self).__name__}({self.name})"

    def needs_rebuild(self) -> bool:
        return needs_rebuild(
            self.pkgdir, self.pkgdir / "build", self.meta.get("source", {})
        )

    def build(self, outputdir: Path, args: Any) -> None:
        raise NotImplementedError()


@dataclasses.dataclass
class StdLibPackage(BasePackage):
    def __init__(self, pkgdir: Path):
        self.pkgdir = pkgdir
        self.meta = {}
        self.name = pkgdir.stem
        self.version = "1.0"
        self.disabled = False
        self.library = False
        self.shared_library = False
        self.dependencies = []
        self.unbuilt_dependencies = set()
        self.dependents = set()
        self.install_dir = "lib"

    def build(self, outputdir: Path, args: Any) -> None:
        # All build / packaging steps are already done in the main Makefile
        return

    def wheel_path(self) -> Path:
        raise RuntimeError("StdLibPackage has no wheel")

    def tests_path(self) -> Path | None:
        return None


@dataclasses.dataclass
class Package(BasePackage):
    def __init__(self, pkgdir: Path):
        self.pkgdir = pkgdir

        pkgpath = pkgdir / "meta.yaml"
        if not pkgpath.is_file():
            raise ValueError(f"Directory {pkgdir} does not contain meta.yaml")

        self.meta = parse_package_config(pkgpath)
        self.name = self.meta["package"]["name"]
        self.version = self.meta["package"]["version"]
        self.disabled = self.meta["package"].get("_disabled", False)
        self.cpython_dynlib = self.meta["package"].get("_cpython_dynlib", False)
        self.meta["build"] = self.meta.get("build", {})
        self.meta["requirements"] = self.meta.get("requirements", {})

        self.library = self.meta["build"].get("library", False)
        self.shared_library = self.meta["build"].get("sharedlibrary", False)

        assert self.name == pkgdir.stem

        self.dependencies = self.meta["requirements"].get("run", [])
        self.unbuilt_dependencies = set(self.dependencies)
        self.dependents = set()

    def wheel_path(self) -> Path:
        dist_dir = self.pkgdir / "dist"
        wheels = list(find_matching_wheels(dist_dir.glob("*.whl")))
        if len(wheels) != 1:
            raise RuntimeError(
                f"Unexpected number of wheels {len(wheels)} when building {self.name}"
            )
        return wheels[0]

    def tests_path(self) -> Path | None:
        tests = list((self.pkgdir / "dist").glob("*-tests.tar"))
        assert len(tests) <= 1
        if tests:
            return tests[0]
        return None

    def build(self, outputdir: Path, args: Any) -> None:

        p = subprocess.run(
            [
                sys.executable,
                "-m",
                "pyodide_build",
                "buildpkg",
                str(self.pkgdir / "meta.yaml"),
                "--cflags",
                args.cflags,
                "--cxxflags",
                args.cxxflags,
                "--ldflags",
                args.ldflags,
                "--target-install-dir",
                args.target_install_dir,
                "--host-install-dir",
                args.host_install_dir,
                # Either this package has been updated and this doesn't
                # matter, or this package is dependent on a package that has
                # been updated and should be rebuilt even though its own
                # files haven't been updated.
                "--force-rebuild",
            ],
            check=False,
            stdout=subprocess.DEVNULL,
            stderr=subprocess.DEVNULL,
        )

        log_dir = Path(args.log_dir).resolve() if args.log_dir else None
        if log_dir and (self.pkgdir / "build.log").exists():
            log_dir.mkdir(exist_ok=True, parents=True)
            shutil.copy(
                self.pkgdir / "build.log",
                log_dir / f"{self.name}.log",
            )

        if p.returncode != 0:
            print(f"Error building {self.name}. Printing build logs.")

            with open(self.pkgdir / "build.log") as f:
                shutil.copyfileobj(f, sys.stdout)

            print("ERROR: cancelling buildall")
            raise BuildError(p.returncode)

        if self.library:
            return
        if self.shared_library:
            file_path = Path(self.pkgdir / f"{self.name}-{self.version}.zip")
            shutil.copy(file_path, outputdir)
            file_path.unlink()
            return


def generate_dependency_graph(
    packages_dir: Path, packages: set[str]
) -> dict[str, BasePackage]:
    """This generates a dependency graph for listed packages.

    A node in the graph is a BasePackage object defined above, which maintains
    a list of dependencies and also dependents. That is, each node stores both
    incoming and outgoing edges.

    The dependencies and dependents are stored via their name, and we have a
    lookup table pkg_map: Dict[str, BasePackage] to look up the corresponding
    BasePackage object. The function returns pkg_map, which contains all
    packages in the graph as its values.

    Parameters:
     - packages_dir: directory that contains packages
     - packages: set of packages to build. If None, then all packages in
       packages_dir are compiled.

    Returns:
     - pkg_map: dictionary mapping package names to BasePackage objects
    """
    pkg: BasePackage
    pkgname: str
    pkg_map: dict[str, BasePackage] = {}

    if "*" in packages:
        packages.discard("*")
        packages.update(
            str(x.name) for x in packages_dir.iterdir() if (x / "meta.yaml").is_file()
        )

    no_numpy_dependents = "no-numpy-dependents" in packages
    if no_numpy_dependents:
        packages.discard("no-numpy-dependents")

    disabled_packages = set()
    for pkgname in list(packages):
        if pkgname.startswith("!"):
            packages.discard(pkgname)
            disabled_packages.add(pkgname[1:])

    # Record which packages were requested. We need this information because
    # some packages are reachable from the initial set but are only reachable
    # via a disabled dependency.
    # Example: scikit-learn needs joblib & scipy, scipy needs numpy but numpy disabled.
    # We don't want to build joblib.
    requested = set(packages)

    # Create dependency graph.
    # On first pass add all dependencies regardless of whether
    # disabled since it might happen because of a transitive dependency
    graph = {}
    while packages:
        pkgname = packages.pop()

        if pkgname in UNVENDORED_STDLIB_MODULES:
            pkg = StdLibPackage(packages_dir / pkgname)
        else:
            pkg = Package(packages_dir / pkgname)
        pkg_map[pkgname] = pkg
        graph[pkgname] = pkg.dependencies
        for dep in pkg.dependencies:
            if pkg_map.get(dep) is None:
                packages.add(dep)

    # Traverse in build order (dependencies first then dependents)
    # Mark a package as disabled if they've either been explicitly disabled
    # or if any of its transitive dependencies were marked disabled.
    for pkgname in TopologicalSorter(graph).static_order():
        pkg = pkg_map[pkgname]
        if pkgname in disabled_packages:
            pkg.disabled = True
            continue
        if no_numpy_dependents and "numpy" in pkg.dependencies:
            pkg.disabled = True
            continue
        for dep in pkg.dependencies:
            if pkg_map[dep].disabled:
                pkg.disabled = True
                break

    # Now traverse in reverse build order (dependents first then their
    # dependencies).
    # Locate the subset of packages that are transitive dependencies of packages
    # that are requested and not disabled.
    for pkgname in reversed(list(TopologicalSorter(graph).static_order())):
        pkg = pkg_map[pkgname]
        if pkg.disabled:
            requested.discard(pkgname)
            continue

        if pkgname not in requested:
            continue

        requested.update(pkg.dependencies)
        for dep in pkg.dependencies:
            pkg_map[dep].dependents.add(pkg.name)

    return {name: pkg_map[name] for name in requested}


def job_priority(pkg: BasePackage) -> int:
    if pkg.name == "numpy":
        return 0
    else:
        return 1


def print_with_progress_line(str: str, progress_line: str | None) -> None:
    if not sys.stdout.isatty():
        print(str)
        return
    twidth = os.get_terminal_size()[0]
    print(" " * twidth, end="\r")
    print(str)
    if progress_line:
        print(progress_line, end="\r")


def get_progress_line(package_set: dict[str, None]) -> str | None:
    if not package_set:
        return None
    return "In progress: " + ", ".join(package_set.keys())


def format_name_list(l: list[str]) -> str:
    """
    >>> format_name_list(["regex"])
    'regex'
    >>> format_name_list(["regex", "parso"])
    'regex and parso'
    >>> format_name_list(["regex", "parso", "jedi"])
    'regex, parso, and jedi'
    """
    if len(l) == 1:
        return l[0]
    most = l[:-1]
    if len(most) > 1:
        most = [x + "," for x in most]
    return " ".join(most) + " and " + l[-1]


def mark_package_needs_build(
    pkg_map: dict[str, BasePackage], pkg: BasePackage, needs_build: set[str]
) -> None:
    """
    Helper for generate_needs_build_set. Modifies needs_build in place.
    Recursively add pkg and all of its dependencies to needs_build.
    """
    if isinstance(pkg, StdLibPackage):
        return
    if pkg.name in needs_build:
        return
    needs_build.add(pkg.name)
    for dep in pkg.dependents:
        mark_package_needs_build(pkg_map, pkg_map[dep], needs_build)


def generate_needs_build_set(pkg_map: dict[str, BasePackage]) -> set[str]:
    """
    Generate the set of packages that need to be rebuilt.

    This consists of:
    1. packages whose source files have changed since they were last built
       according to needs_rebuild, and
    2. packages which depend on case 1 packages.
    """
    needs_build: set[str] = set()
    for pkg in pkg_map.values():
        # Otherwise, rebuild packages that have been updated and their dependents.
        if pkg.needs_rebuild():
            mark_package_needs_build(pkg_map, pkg, needs_build)
    return needs_build


def build_from_graph(
    pkg_map: dict[str, BasePackage], outputdir: Path, args: argparse.Namespace
) -> None:
    """
    This builds packages in pkg_map in parallel, building at most args.n_jobs
    packages at once.

    We have a priority queue of packages we are ready to build (build_queue),
    where a package is ready to build if all its dependencies are built. The
    priority is based on the number of dependents --- we prefer to build
    packages with more dependents first.

    To build packages in parallel, we use a thread pool of args.n_jobs many
    threads listening to build_queue. When the thread is free, it takes an
    item off build_queue and builds it. Once the package is built, it sends the
    package to the built_queue. The main thread listens to the built_queue and
    checks if any of the dependents are ready to be built. If so, it adds the
    package to the build queue.
    """

    # Insert packages into build_queue. We *must* do this after counting
    # dependents, because the ordering ought not to change after insertion.
    build_queue: PriorityQueue[tuple[int, BasePackage]] = PriorityQueue()

    if args.force_rebuild:
        # If "force_rebuild" is set, just rebuild everything
        needs_build = set(pkg_map.keys())
    else:
        needs_build = generate_needs_build_set(pkg_map)

    # We won't rebuild the complement of the packages that we will build.
    already_built = set(pkg_map.keys()).difference(needs_build)

    # Remove the packages we've already built from the dependency sets of
    # the remaining ones
    for pkg_name in needs_build:
        pkg_map[pkg_name].unbuilt_dependencies.difference_update(already_built)

    if already_built:
        print(
            f"The following packages are already built: {format_name_list(sorted(already_built))}\n"
        )
    if not needs_build:
        print("All packages already built. Quitting.")
        return
    print(f"Building the following packages: {format_name_list(sorted(needs_build))}")

    t0 = perf_counter()
    for pkg_name in needs_build:
        pkg = pkg_map[pkg_name]
        if len(pkg.unbuilt_dependencies) == 0:
            build_queue.put((job_priority(pkg), pkg))

    built_queue: Queue[BasePackage | Exception] = Queue()
    thread_lock = Lock()
    queue_idx = 1
    # Using dict keys for insertion order preservation
    package_set: dict[str, None] = {}

    def builder(n):
        nonlocal queue_idx
        while True:
            pkg = build_queue.get()[1]
            with thread_lock:
                pkg._queue_idx = queue_idx
                queue_idx += 1
            package_set[pkg.name] = None
            msg = f"[{pkg._queue_idx}/{len(needs_build)}] (thread {n}) building {pkg.name}"
            print_with_progress_line(msg, get_progress_line(package_set))
            t0 = perf_counter()
            success = True
            try:
                pkg.build(outputdir, args)
            except Exception as e:
                built_queue.put(e)
                success = False
                return
            finally:
                del package_set[pkg.name]
                status = "built" if success else "failed"
                msg = (
                    f"[{pkg._queue_idx}/{len(needs_build)}] (thread {n}) "
                    f"{status} {pkg.name} in {perf_counter() - t0:.2f} s"
                )
                print_with_progress_line(msg, get_progress_line(package_set))
            built_queue.put(pkg)
            # Release the GIL so new packages get queued
            sleep(0.01)

    for n in range(0, args.n_jobs):
        Thread(target=builder, args=(n + 1,), daemon=True).start()

    num_built = len(already_built)
    while num_built < len(pkg_map):
        match built_queue.get():
            case BuildError() as err:
                raise SystemExit(err.returncode)
            case Exception() as err:
                raise err
            case a_package:
                # MyPy should understand that this is a BasePackage
                assert not isinstance(a_package, Exception)
                pkg = a_package

        num_built += 1

        for _dependent in pkg.dependents:
            dependent = pkg_map[_dependent]
            dependent.unbuilt_dependencies.remove(pkg.name)
            if len(dependent.unbuilt_dependencies) == 0:
                build_queue.put((job_priority(dependent), dependent))

    print(
        "\n===================================================\n"
        f"built all packages in {perf_counter() - t0:.2f} s"
    )


def _generate_package_hash(full_path: Path) -> str:
    sha256_hash = hashlib.sha256()
    with open(full_path, "rb") as f:
        while chunk := f.read(4096):
            sha256_hash.update(chunk)
    return sha256_hash.hexdigest()


def generate_packages_json(
    output_dir: Path, pkg_map: dict[str, BasePackage]
) -> dict[str, dict[str, Any]]:
    """Generate the package.json file"""

    import sys

    sys.path.append(str(common.get_pyodide_root() / "src/py"))
    from pyodide import __version__

    # Build package.json data.
    [platform, _, arch] = common.platform().rpartition("_")
    package_data: dict[str, dict[str, Any]] = {
        "info": {"arch": arch, "platform": platform, "version": __version__},
        "packages": {},
    }

    libraries = [pkg.name for pkg in pkg_map.values() if pkg.library]

    for name, pkg in pkg_map.items():
        if not pkg.file_name:
            continue
        if not Path(output_dir, pkg.file_name).exists():
            continue
        pkg_entry: Any = {
            "name": name,
            "version": pkg.version,
            "file_name": pkg.file_name,
            "install_dir": pkg.install_dir,
            "sha256": _generate_package_hash(Path(output_dir, pkg.file_name)),
        }
        if pkg.shared_library:
            pkg_entry["shared_library"] = True
<<<<<<< HEAD
            pkg_entry["install_dir"] = "dynlib"
=======
            pkg_entry["install_dir"] = "lib" if pkg.cpython_dynlib else "dynlib"
>>>>>>> ef5f80bf

        pkg_entry["depends"] = [
            x.lower() for x in pkg.dependencies if x not in libraries
        ]
        pkg_entry["imports"] = pkg.meta.get("test", {}).get("imports", [name])

        package_data["packages"][name.lower()] = pkg_entry

        if pkg.unvendored_tests:
            package_data["packages"][name.lower()]["unvendored_tests"] = True

            # Create the test package if necessary
            pkg_entry = {
                "name": name + "-tests",
                "version": pkg.version,
                "depends": [name.lower()],
                "imports": [],
                "file_name": pkg.unvendored_tests.name,
                "install_dir": pkg.install_dir,
                "sha256": _generate_package_hash(
                    Path(output_dir, pkg.unvendored_tests.name)
                ),
            }
            package_data["packages"][name.lower() + "-tests"] = pkg_entry

    # Workaround for circular dependency between soupsieve and beautifulsoup4
    # TODO: FIXME!!
    if "soupsieve" in package_data["packages"]:
        package_data["packages"]["soupsieve"]["depends"].append("beautifulsoup4")

    # re-order packages by name
    package_data["packages"] = dict(sorted(package_data["packages"].items()))

    return package_data


def copy_packages_to_dist_dir(packages, output_dir):
    for pkg in packages:
        try:
            shutil.copy(pkg.wheel_path(), output_dir)
        except RuntimeError:
            pass

        test_path = pkg.tests_path()
        if test_path:
            shutil.copy(test_path, output_dir)


def build_packages(
    packages_dir: Path, output_dir: Path, args: argparse.Namespace
) -> None:
    packages = common._parse_package_subset(args.only)

    pkg_map = generate_dependency_graph(packages_dir, packages)

    build_from_graph(pkg_map, output_dir, args)
    for pkg in pkg_map.values():
        if pkg.library:
            continue
        if isinstance(pkg, StdLibPackage):
            pkg.file_name = pkg.name + ".tar"
            continue
        if pkg.needs_rebuild():
            continue
        if pkg.shared_library:
            pkg.file_name = f"{pkg.name}-{pkg.version}.zip"
            continue
        assert isinstance(pkg, Package)
        pkg.file_name = pkg.wheel_path().name
        pkg.unvendored_tests = pkg.tests_path()

    copy_packages_to_dist_dir(pkg_map.values(), output_dir)
    package_data = generate_packages_json(output_dir, pkg_map)

    with open(output_dir / "packages.json", "w") as fd:
        json.dump(package_data, fd)
        fd.write("\n")


def make_parser(parser: argparse.ArgumentParser) -> argparse.ArgumentParser:
    parser.description = (
        "Build all the packages in a given directory\n\n"
        "Unless the --only option is provided\n\n"
        "Note: this is a private endpoint that should not be used "
        "outside of the pyodide Makefile."
    )
    parser.add_argument(
        "dir",
        type=str,
        nargs=1,
        default="packages",
        help="Input directory containing a tree of package definitions",
    )
    parser.add_argument(
        "output",
        type=str,
        nargs=1,
        default="dist",
        help="Output directory in which to put all built packages",
    )
    parser.add_argument(
        "--cflags",
        type=str,
        nargs="?",
        default=None,
        help="Extra compiling flags. Default: SIDE_MODULE_CFLAGS",
    )
    parser.add_argument(
        "--cxxflags",
        type=str,
        nargs="?",
        default=None,
        help=("Extra C++ specific compiling flags. " "Default: SIDE_MODULE_CXXFLAGS"),
    )
    parser.add_argument(
        "--ldflags",
        type=str,
        nargs="?",
        default=None,
        help="Extra linking flags. Default: SIDE_MODULE_LDFLAGS",
    )
    parser.add_argument(
        "--target-install-dir",
        type=str,
        nargs="?",
        default=None,
        help="The path to the target Python installation. Default: TARGETINSTALLDIR",
    )
    parser.add_argument(
        "--host-install-dir",
        type=str,
        nargs="?",
        default=None,
        help=("Directory for installing built host packages. Default: HOSTINSTALLDIR"),
    )
    parser.add_argument(
        "--log-dir",
        type=str,
        dest="log_dir",
        nargs="?",
        default=None,
        help=("Directory to place log files"),
    )
    parser.add_argument(
        "--only",
        type=str,
        nargs="?",
        default=None,
        help=("Only build the specified packages, provided as a comma-separated list"),
    )
    parser.add_argument(
        "--force-rebuild",
        action="store_true",
        help=(
            "Force rebuild of all packages regardless of whether they appear to have been updated"
        ),
    )
    parser.add_argument(
        "--n-jobs",
        type=int,
        nargs="?",
        default=4,
        help="Number of packages to build in parallel",
    )
    return parser


def main(args):
    packages_dir = Path(args.dir[0]).resolve()
    outputdir = Path(args.output[0]).resolve()
    outputdir.mkdir(exist_ok=True)
    if args.cflags is None:
        args.cflags = common.get_make_flag("SIDE_MODULE_CFLAGS")
    if args.cxxflags is None:
        args.cxxflags = common.get_make_flag("SIDE_MODULE_CXXFLAGS")
    if args.ldflags is None:
        args.ldflags = common.get_make_flag("SIDE_MODULE_LDFLAGS")
    if args.target_install_dir is None:
        args.target_install_dir = common.get_make_flag("TARGETINSTALLDIR")
    if args.host_install_dir is None:
        args.host_install_dir = common.get_make_flag("HOSTINSTALLDIR")
    build_packages(packages_dir, outputdir, args)


if __name__ == "__main__":
    parser = make_parser(argparse.ArgumentParser())
    args = parser.parse_args()
    main(args)<|MERGE_RESOLUTION|>--- conflicted
+++ resolved
@@ -530,11 +530,7 @@
         }
         if pkg.shared_library:
             pkg_entry["shared_library"] = True
-<<<<<<< HEAD
-            pkg_entry["install_dir"] = "dynlib"
-=======
             pkg_entry["install_dir"] = "lib" if pkg.cpython_dynlib else "dynlib"
->>>>>>> ef5f80bf
 
         pkg_entry["depends"] = [
             x.lower() for x in pkg.dependencies if x not in libraries
