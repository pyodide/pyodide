#!/usr/bin/env python3

"""
Build all of the packages in a given directory.
"""

import argparse
import json
import os
import shutil
import subprocess
import sys
from functools import total_ordering
from pathlib import Path
from queue import PriorityQueue, Queue
from threading import Lock, Thread
from time import perf_counter, sleep
from typing import Any

from . import common
from .buildpkg import needs_rebuild
from .common import UNVENDORED_STDLIB_MODULES, find_matching_wheels
from .io import parse_package_config


class BuildError(Exception):
    def __init__(self, returncode):
        self.returncode = returncode
        super().__init__()


class BasePackage:
    pkgdir: Path
    name: str
    version: str
    meta: dict
    library: bool
    shared_library: bool
<<<<<<< HEAD
    run_dependencies: list[str]
    host_dependencies: list[str]
    unbuilt_host_dependencies: set[str]
    host_dependents: set[str]
    unvendored_tests: Path | None = None
    file_name: Optional[str] = None
=======
    dependencies: list[str]
    unbuilt_dependencies: set[str]
    dependents: set[str]
    unvendored_tests: Path | None = None
    file_name: str | None = None
>>>>>>> 93dc922f
    install_dir: str = "site"

    # We use this in the priority queue, which pops off the smallest element.
    # So we want the smallest element to have the largest number of dependents
    def __lt__(self, other) -> bool:
        return len(self.host_dependents) > len(other.host_dependents)

    def __eq__(self, other) -> bool:
        return len(self.host_dependents) == len(other.host_dependents)

    def __repr__(self) -> str:
        return f"{type(self).__name__}({self.name})"

    def needs_rebuild(self) -> bool:
        return needs_rebuild(self.pkgdir, self.pkgdir / "build", self.meta)


@total_ordering
class StdLibPackage(BasePackage):
    def __init__(self, pkgdir: Path):
        self.pkgdir = pkgdir
        self.meta = {}
        self.name = pkgdir.stem
        self.version = "1.0"
        self.library = False
        self.shared_library = False
        self.run_dependencies = []
        self.host_dependencies = []
        self.unbuilt_host_dependencies = set()
        self.host_dependents = set()
        self.install_dir = "lib"

    def build(self, outputdir: Path, args) -> None:
        # All build / packaging steps are already done in the main Makefile
        return


@total_ordering
class Package(BasePackage):
    def __init__(self, pkgdir: Path):
        self.pkgdir = pkgdir

        pkgpath = pkgdir / "meta.yaml"
        if not pkgpath.is_file():
            raise ValueError(f"Directory {pkgdir} does not contain meta.yaml")

        self.meta = parse_package_config(pkgpath)
        self.name = self.meta["package"]["name"]
        self.version = self.meta["package"]["version"]
        self.meta["build"] = self.meta.get("build", {})
        self.meta["requirements"] = self.meta.get("requirements", {})

        self.library = self.meta["build"].get("library", False)
        self.shared_library = self.meta["build"].get("sharedlibrary", False)

        assert self.name == pkgdir.stem

        self.run_dependencies = self.meta["requirements"].get("run", [])
        self.host_dependencies = self.meta["requirements"].get("host", [])
        self.unbuilt_host_dependencies = set(self.host_dependencies)
        self.host_dependents = set()

    def wheel_path(self) -> Path:
        dist_dir = self.pkgdir / "dist"
        wheels = list(find_matching_wheels(dist_dir.glob("*.whl")))
        if len(wheels) != 1:
            raise Exception(
                f"Unexpected number of wheels {len(wheels)} when building {self.name}"
            )
        return wheels[0]

    def tests_path(self) -> Path | None:
        tests = list((self.pkgdir / "dist").glob("*-tests.tar"))
        assert len(tests) <= 1
        if tests:
            return tests[0]
        return None

    def build(self, outputdir: Path, args) -> None:

        p = subprocess.run(
            [
                sys.executable,
                "-m",
                "pyodide_build",
                "buildpkg",
                str(self.pkgdir / "meta.yaml"),
                "--cflags",
                args.cflags,
                "--cxxflags",
                args.cxxflags,
                "--ldflags",
                args.ldflags,
                "--target-install-dir",
                args.target_install_dir,
                "--host-install-dir",
                args.host_install_dir,
                # Either this package has been updated and this doesn't
                # matter, or this package is dependent on a package that has
                # been updated and should be rebuilt even though its own
                # files haven't been updated.
                "--force-rebuild",
            ],
            check=False,
            stdout=subprocess.DEVNULL,
            stderr=subprocess.DEVNULL,
        )

        log_dir = Path(args.log_dir).resolve() if args.log_dir else None
        if log_dir and (self.pkgdir / "build.log").exists():
            log_dir.mkdir(exist_ok=True, parents=True)
            shutil.copy(
                self.pkgdir / "build.log",
                log_dir / f"{self.name}.log",
            )

        if p.returncode != 0:
            print(f"Error building {self.name}. Printing build logs.")

            with open(self.pkgdir / "build.log") as f:
                shutil.copyfileobj(f, sys.stdout)

            print("ERROR: cancelling buildall")
            raise BuildError(p.returncode)

        if self.library:
            return
        if self.shared_library:
            file_path = Path(self.pkgdir / f"{self.name}-{self.version}.zip")
            shutil.copy(file_path, outputdir)
            file_path.unlink()
            return

        shutil.copy(self.wheel_path(), outputdir)
        test_path = self.tests_path()
        if test_path:
            shutil.copy(test_path, outputdir)


def generate_dependency_graph(
    packages_dir: Path, packages: set[str]
) -> dict[str, BasePackage]:
    """This generates a dependency graph for listed packages.

    A node in the graph is a BasePackage object defined above, which maintains
    a list of dependencies and also dependents. That is, each node stores both
    incoming and outgoing edges.

    The dependencies and dependents are stored via their name, and we have a
    lookup table pkg_map: Dict[str, BasePackage] to look up the corresponding
    BasePackage object. The function returns pkg_map, which contains all
    packages in the graph as its values.

    Parameters:
     - packages_dir: directory that contains packages
     - packages: set of packages to build. If None, then all packages in
       packages_dir are compiled.

    Returns:
     - pkg_map: dictionary mapping package names to BasePackage objects
    """

    pkg_map: dict[str, BasePackage] = {}

    if "*" in packages:
        packages.discard("*")
        packages.update(
            str(x) for x in packages_dir.iterdir() if (x / "meta.yaml").is_file()
        )

    no_numpy_dependents = "no-numpy-dependents" in packages
    if no_numpy_dependents:
        packages.discard("no-numpy-dependents")

    while packages:
        pkgname = packages.pop()

        pkg: BasePackage
        if pkgname in UNVENDORED_STDLIB_MODULES:
            pkg = StdLibPackage(packages_dir / pkgname)
        else:
            pkg = Package(packages_dir / pkgname)
        if no_numpy_dependents and "numpy" in pkg.run_dependencies:
            continue
        pkg_map[pkg.name] = pkg

        # We build all packages required
        for dep in pkg.run_dependencies:
            if pkg_map.get(dep) is None:
                packages.add(dep)

    # Compute host dependents
    for pkg in pkg_map.values():
        for dep in pkg.host_dependencies:
            pkg_map[dep].host_dependents.add(pkg.name)

    return pkg_map


def job_priority(pkg: BasePackage):
    if pkg.name == "numpy":
        return 0
    else:
        return 1


def print_with_progress_line(str, progress_line):
    if not sys.stdout.isatty():
        print(str)
        return
    twidth = os.get_terminal_size()[0]
    print(" " * twidth, end="\r")
    print(str)
    if progress_line:
        print(progress_line, end="\r")


def get_progress_line(package_set):
    if not package_set:
        return None
    return "In progress: " + ", ".join(package_set.keys())


def format_name_list(l: list[str]) -> str:
    """
    >>> format_name_list(["regex"])
    'regex'
    >>> format_name_list(["regex", "parso"])
    'regex and parso'
    >>> format_name_list(["regex", "parso", "jedi"])
    'regex, parso, and jedi'
    """
    if len(l) == 1:
        return l[0]
    most = l[:-1]
    if len(most) > 1:
        most = [x + "," for x in most]
    return " ".join(most) + " and " + l[-1]


def mark_package_needs_build(
    pkg_map: dict[str, BasePackage], pkg: BasePackage, needs_build: set[str]
):
    """
    Helper for generate_needs_build_set. Modifies needs_build in place.
    Recursively add pkg and all of its dependencies to needs_build.
    """
    if isinstance(pkg, StdLibPackage):
        return
    if pkg.name in needs_build:
        return
    needs_build.add(pkg.name)
    for dep in pkg.host_dependents:
        mark_package_needs_build(pkg_map, pkg_map[dep], needs_build)


def generate_needs_build_set(pkg_map: dict[str, BasePackage]) -> set[str]:
    """
    Generate the set of packages that need to be rebuilt.

    This consists of:
    1. packages whose source files have changed since they were last built
       according to needs_rebuild, and
    2. packages which depend on case 1 packages.
    """
    needs_build: set[str] = set()
    for pkg in pkg_map.values():
        # Otherwise, rebuild packages that have been updated and their dependents.
        if pkg.needs_rebuild():
            mark_package_needs_build(pkg_map, pkg, needs_build)
    return needs_build


def build_from_graph(pkg_map: dict[str, BasePackage], outputdir: Path, args) -> None:
    """
    This builds packages in pkg_map in parallel, building at most args.n_jobs
    packages at once.

    We have a priority queue of packages we are ready to build (build_queue),
    where a package is ready to build if all its dependencies are built. The
    priority is based on the number of dependents --- we prefer to build
    packages with more dependents first.

    To build packages in parallel, we use a thread pool of args.n_jobs many
    threads listening to build_queue. When the thread is free, it takes an
    item off build_queue and builds it. Once the package is built, it sends the
    package to the built_queue. The main thread listens to the built_queue and
    checks if any of the dependents are ready to be built. If so, it adds the
    package to the build queue.
    """

    # Insert packages into build_queue. We *must* do this after counting
    # dependents, because the ordering ought not to change after insertion.
    build_queue: PriorityQueue = PriorityQueue()

    if args.force_rebuild:
        # If "force_rebuild" is set, just rebuild everything
        needs_build = set(pkg_map.keys())
    else:
        needs_build = generate_needs_build_set(pkg_map)

    # We won't rebuild the complement of the packages that we will build.
    already_built = set(pkg_map.keys()).difference(needs_build)

    # Remove the packages we've already built from the dependency sets of
    # the remaining ones
    for pkg_name in needs_build:
        pkg_map[pkg_name].unbuilt_host_dependencies.difference_update(already_built)

    if already_built:
        print(
            f"The following packages are already built: {format_name_list(sorted(already_built))}\n"
        )
    if not needs_build:
        print("All packages already built. Quitting.")
        return
    print(f"Building the following packages: {format_name_list(sorted(needs_build))}")

    t0 = perf_counter()
    for pkg_name in needs_build:
        pkg = pkg_map[pkg_name]
        if len(pkg.unbuilt_host_dependencies) == 0:
            build_queue.put((job_priority(pkg), pkg))

    built_queue: Queue = Queue()
    thread_lock = Lock()
    queue_idx = 1
    # Using dict keys for insertion order preservation
    package_set: dict[str, None] = {}

    def builder(n):
        nonlocal queue_idx
        while True:
            pkg = build_queue.get()[1]
            with thread_lock:
                pkg._queue_idx = queue_idx
                queue_idx += 1
            package_set[pkg.name] = None
            msg = f"[{pkg._queue_idx}/{len(needs_build)}] (thread {n}) building {pkg.name}"
            print_with_progress_line(msg, get_progress_line(package_set))
            t0 = perf_counter()
            success = True
            try:
                pkg.build(outputdir, args)
            except Exception as e:
                built_queue.put(e)
                success = False
                return
            finally:
                del package_set[pkg.name]
                status = "built" if success else "failed"
                msg = (
                    f"[{pkg._queue_idx}/{len(needs_build)}] (thread {n}) "
                    f"{status} {pkg.name} in {perf_counter() - t0:.2f} s"
                )
                print_with_progress_line(msg, get_progress_line(package_set))
            built_queue.put(pkg)
            # Release the GIL so new packages get queued
            sleep(0.01)

    for n in range(0, args.n_jobs):
        Thread(target=builder, args=(n + 1,), daemon=True).start()

    num_built = len(already_built)
    while num_built < len(pkg_map):
        pkg = built_queue.get()
        if isinstance(pkg, BuildError):
            raise SystemExit(pkg.returncode)
        if isinstance(pkg, Exception):
            raise pkg

        num_built += 1

        for _dependent in pkg.host_dependents:
            dependent = pkg_map[_dependent]
            dependent.unbuilt_host_dependencies.remove(pkg.name)
            if len(dependent.unbuilt_host_dependencies) == 0:
                build_queue.put((job_priority(dependent), dependent))

    print(
        "\n===================================================\n"
        f"built all packages in {perf_counter() - t0:.2f} s"
    )


def generate_packages_json(pkg_map: dict[str, BasePackage]) -> dict:
    """Generate the package.json file"""
    # Build package.json data.
    package_data: dict[str, dict[str, Any]] = {
        "info": {"arch": "wasm32", "platform": "Emscripten-1.0"},
        "packages": {},
    }

    libraries = [pkg.name for pkg in pkg_map.values() if pkg.library]

    for name, pkg in pkg_map.items():
        if not pkg.file_name:
            continue
        pkg_entry: Any = {
            "name": name,
            "version": pkg.version,
            "file_name": pkg.file_name,
            "install_dir": pkg.install_dir,
        }
        if pkg.shared_library:
            pkg_entry["shared_library"] = True
        pkg_entry["depends"] = [
            x.lower() for x in pkg.run_dependencies if x not in libraries
        ]
        pkg_entry["imports"] = pkg.meta.get("test", {}).get("imports", [name])

        package_data["packages"][name.lower()] = pkg_entry

        if pkg.unvendored_tests:
            package_data["packages"][name.lower()]["unvendored_tests"] = True

            # Create the test package if necessary
            pkg_entry = {
                "name": name + "-tests",
                "version": pkg.version,
                "depends": [name.lower()],
                "imports": [],
                "file_name": pkg.unvendored_tests.name,
                "install_dir": pkg.install_dir,
            }
            package_data["packages"][name.lower() + "-tests"] = pkg_entry

    # Workaround for circular dependency between soupsieve and beautifulsoup4
    # TODO: FIXME!!
    if "soupsieve" in package_data["packages"]:
        package_data["packages"]["soupsieve"]["depends"].append("beautifulsoup4")

    # re-order packages by name
    package_data["packages"] = dict(sorted(package_data["packages"].items()))

    return package_data


def build_packages(packages_dir: Path, outputdir: Path, args) -> None:
    packages = common._parse_package_subset(args.only)

    pkg_map = generate_dependency_graph(packages_dir, packages)

    build_from_graph(pkg_map, outputdir, args)
    for pkg in pkg_map.values():
        if pkg.library:
            continue
        if isinstance(pkg, StdLibPackage):
            pkg.file_name = pkg.name + ".tar"
            continue
        if pkg.needs_rebuild():
            continue
        if pkg.shared_library:
            pkg.file_name = f"{pkg.name}-{pkg.version}.zip"
            continue
        assert isinstance(pkg, Package)
        pkg.file_name = pkg.wheel_path().name
        pkg.unvendored_tests = pkg.tests_path()

    package_data = generate_packages_json(pkg_map)

    with open(outputdir / "packages.json", "w") as fd:
        json.dump(package_data, fd)
        fd.write("\n")


def make_parser(parser):
    parser.description = (
        "Build all the packages in a given directory\n\n"
        "Unless the --only option is provided\n\n"
        "Note: this is a private endpoint that should not be used "
        "outside of the pyodide Makefile."
    )
    parser.add_argument(
        "dir",
        type=str,
        nargs=1,
        help="Input directory containing a tree of package definitions",
    )
    parser.add_argument(
        "output",
        type=str,
        nargs=1,
        help="Output directory in which to put all built packages",
    )
    parser.add_argument(
        "--cflags",
        type=str,
        nargs="?",
        default=None,
        help="Extra compiling flags. Default: SIDE_MODULE_CFLAGS",
    )
    parser.add_argument(
        "--cxxflags",
        type=str,
        nargs="?",
        default=None,
        help=("Extra C++ specific compiling flags. " "Default: SIDE_MODULE_CXXFLAGS"),
    )
    parser.add_argument(
        "--ldflags",
        type=str,
        nargs="?",
        default=None,
        help="Extra linking flags. Default: SIDE_MODULE_LDFLAGS",
    )
    parser.add_argument(
        "--target-install-dir",
        type=str,
        nargs="?",
        default=None,
        help="The path to the target Python installation. Default: TARGETINSTALLDIR",
    )
    parser.add_argument(
        "--host-install-dir",
        type=str,
        nargs="?",
        default=None,
        help=("Directory for installing built host packages. Default: HOSTINSTALLDIR"),
    )
    parser.add_argument(
        "--log-dir",
        type=str,
        dest="log_dir",
        nargs="?",
        default=None,
        help=("Directory to place log files"),
    )
    parser.add_argument(
        "--only",
        type=str,
        nargs="?",
        default=None,
        help=("Only build the specified packages, provided as a comma-separated list"),
    )
    parser.add_argument(
        "--force-rebuild",
        action="store_true",
        help=(
            "Force rebuild of all packages regardless of whether they appear to have been updated"
        ),
    )
    parser.add_argument(
        "--n-jobs",
        type=int,
        nargs="?",
        default=4,
        help="Number of packages to build in parallel",
    )
    return parser


def main(args):
    packages_dir = Path(args.dir[0]).resolve()
    outputdir = Path(args.output[0]).resolve()
    if args.cflags is None:
        args.cflags = common.get_make_flag("SIDE_MODULE_CFLAGS")
    if args.cxxflags is None:
        args.cxxflags = common.get_make_flag("SIDE_MODULE_CXXFLAGS")
    if args.ldflags is None:
        args.ldflags = common.get_make_flag("SIDE_MODULE_LDFLAGS")
    if args.target_install_dir is None:
        args.target_install_dir = common.get_make_flag("TARGETINSTALLDIR")
    if args.host_install_dir is None:
        args.host_install_dir = common.get_make_flag("HOSTINSTALLDIR")
    build_packages(packages_dir, outputdir, args)


if __name__ == "__main__":
    parser = make_parser(argparse.ArgumentParser())
    args = parser.parse_args()
    main(args)<|MERGE_RESOLUTION|>--- conflicted
+++ resolved
@@ -36,20 +36,12 @@
     meta: dict
     library: bool
     shared_library: bool
-<<<<<<< HEAD
     run_dependencies: list[str]
     host_dependencies: list[str]
     unbuilt_host_dependencies: set[str]
     host_dependents: set[str]
     unvendored_tests: Path | None = None
-    file_name: Optional[str] = None
-=======
-    dependencies: list[str]
-    unbuilt_dependencies: set[str]
-    dependents: set[str]
-    unvendored_tests: Path | None = None
     file_name: str | None = None
->>>>>>> 93dc922f
     install_dir: str = "site"
 
     # We use this in the priority queue, which pops off the smallest element.
