--- conflicted
+++ resolved
@@ -55,19 +55,11 @@
 
     # We use this in the priority queue, which pops off the smallest element.
     # So we want the smallest element to have the largest number of dependents
-<<<<<<< HEAD
-    def __lt__(self, other) -> bool:
+    def __lt__(self, other: Any) -> bool:
         return len(self.host_dependents) > len(other.host_dependents)
 
-    def __eq__(self, other) -> bool:
+    def __eq__(self, other: Any) -> bool:
         return len(self.host_dependents) == len(other.host_dependents)
-=======
-    def __lt__(self, other: Any) -> bool:
-        return len(self.dependents) > len(other.dependents)
-
-    def __eq__(self, other: Any) -> bool:
-        return len(self.dependents) == len(other.dependents)
->>>>>>> b497ce26
 
     def __repr__(self) -> str:
         return f"{type(self).__name__}({self.name})"
@@ -273,24 +265,10 @@
             pkg = StdLibPackage(packages_dir / pkgname)
         else:
             pkg = Package(packages_dir / pkgname)
-<<<<<<< HEAD
-        if no_numpy_dependents and "numpy" in pkg.run_dependencies:
-            continue
-        pkg_map[pkg.name] = pkg
-
-        # We build all packages required
+
+        pkg_map[pkgname] = pkg
+        graph[pkgname] = pkg.run_dependencies
         for dep in pkg.run_dependencies:
-            if pkg_map.get(dep) is None:
-                packages.add(dep)
-
-    # Compute host dependents
-    for pkg in pkg_map.values():
-        for dep in pkg.host_dependencies:
-            pkg_map[dep].host_dependents.add(pkg.name)
-=======
-        pkg_map[pkgname] = pkg
-        graph[pkgname] = pkg.dependencies
-        for dep in pkg.dependencies:
             if pkg_map.get(dep) is None:
                 packages.add(dep)
 
@@ -302,10 +280,10 @@
         if pkgname in disabled_packages:
             pkg.disabled = True
             continue
-        if no_numpy_dependents and "numpy" in pkg.dependencies:
+        if no_numpy_dependents and "numpy" in pkg.run_dependencies:
             pkg.disabled = True
             continue
-        for dep in pkg.dependencies:
+        for dep in pkg.run_dependencies:
             if pkg_map[dep].disabled:
                 pkg.disabled = True
                 break
@@ -323,10 +301,9 @@
         if pkgname not in requested:
             continue
 
-        requested.update(pkg.dependencies)
-        for dep in pkg.dependencies:
-            pkg_map[dep].dependents.add(pkg.name)
->>>>>>> b497ce26
+        requested.update(pkg.run_dependencies)
+        for dep in pkg.host_dependencies:
+            pkg_map[dep].host_dependents.add(pkg.name)
 
     return {name: pkg_map[name] for name in requested}
 
