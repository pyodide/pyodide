--- conflicted
+++ resolved
@@ -65,13 +65,8 @@
         help="Level of zip compression to apply when installing. 0 means no compression.",
     ),
 ) -> None:
-<<<<<<< HEAD
     """Build packages using yaml recipes and create pyodide-lock.json"""
-    initialize_pyodide_root()
-=======
-    """Build packages using yaml recipes and create repodata.json"""
     init_environment()
->>>>>>> 1c57c721
 
     if common.in_xbuildenv():
         common.check_emscripten_version()
