import dataclasses
import sys
from pathlib import Path

import typer

from .. import build_env, buildall, buildpkg
from ..build_env import init_environment
from ..common import get_num_cores
from ..logger import logger
from ..pywasmcross import BuildArgs


@dataclasses.dataclass(eq=False, order=False, kw_only=True)
class Args:
    recipe_dir: Path
    build_dir: Path
    install_dir: Path
    build_args: BuildArgs
    force_rebuild: bool
    n_jobs: int

    def __init__(
        self,
        *,
        recipe_dir: Path | str | None,
        build_dir: Path | str | None,
        install_dir: Path | str | None = None,
        build_args: BuildArgs,
        force_rebuild: bool,
        n_jobs: int | None = None,
    ):
        root = Path.cwd()
        try:
            root = build_env.search_pyodide_root(root)
        except FileNotFoundError:
            pass
        self.recipe_dir = (
            root / "packages" if not recipe_dir else Path(recipe_dir).resolve()
        )
        self.build_dir = self.recipe_dir if not build_dir else Path(build_dir).resolve()
        self.install_dir = (
            root / "dist" if not install_dir else Path(install_dir).resolve()
        )
        self.build_args = build_args
        self.force_rebuild = force_rebuild
        self.n_jobs = n_jobs or get_num_cores()
        if not self.recipe_dir.is_dir():
            raise FileNotFoundError(f"Recipe directory {self.recipe_dir} not found")


@dataclasses.dataclass(eq=False, order=False, kw_only=True)
class InstallOptions:
    compression_level: int
    metadata_files: bool


def build_recipes_no_deps(
    packages: list[str] = typer.Argument(
        ..., help="Packages to build, or ``*`` for all packages in recipe directory"
    ),
    recipe_dir: str = typer.Option(
        None,
        help="The directory containing the recipe of packages. "
        "If not specified, the default is ``./packages``",
    ),
    build_dir: str = typer.Option(
        None,
        envvar="PYODIDE_RECIPE_BUILD_DIR",
        help="The directory where build directories for packages are created. "
        "Default: recipe_dir.",
    ),
    cflags: str = typer.Option(
        None, help="Extra compiling flags. Default: SIDE_MODULE_CFLAGS"
    ),
    cxxflags: str = typer.Option(
        None, help="Extra compiling flags. Default: SIDE_MODULE_CXXFLAGS"
    ),
    ldflags: str = typer.Option(
        None, help="Extra linking flags. Default: SIDE_MODULE_LDFLAGS"
    ),
    target_install_dir: str = typer.Option(
        None,
        help="The path to the target Python installation. Default: TARGETINSTALLDIR",
    ),
    host_install_dir: str = typer.Option(
        None,
        help="Directory for installing built host packages. Default: HOSTINSTALLDIR",
    ),
    force_rebuild: bool = typer.Option(
        False,
        help="Force rebuild of all packages regardless of whether they appear to have been updated",
    ),
    continue_: bool = typer.Option(
        False,
        "--continue",
        help="Continue a build from the middle. For debugging. Implies '--force-rebuild'",
    ),
) -> None:
    """Build packages using yaml recipes but don't try to resolve dependencies"""
    init_environment()

    if build_env.in_xbuildenv():
        build_env.check_emscripten_version()

    build_args = BuildArgs(
        cflags=cflags,
        cxxflags=cxxflags,
        ldflags=ldflags,
        target_install_dir=target_install_dir,
        host_install_dir=host_install_dir,
    )
    build_args = buildall.set_default_build_args(build_args)
    args = Args(
        build_args=build_args,
        build_dir=build_dir,
        recipe_dir=recipe_dir,
        force_rebuild=force_rebuild,
    )

    return build_recipes_no_deps_impl(packages, args, continue_)


def build_recipes_no_deps_impl(
    packages: list[str], args: Args, continue_: bool
) -> None:
    # TODO: use multiprocessing?
    for package in packages:
        package_path = args.recipe_dir / package
        buildpkg.build_package(
            package_path, args.build_args, args.build_dir, args.force_rebuild, continue_
        )


def build_recipes(
    packages: list[str] = typer.Argument(
        ..., help="Packages to build, or ``*`` for all packages in recipe directory"
    ),
    recipe_dir: str = typer.Option(
        None,
        help="The directory containing the recipe of packages. "
        "If not specified, the default is ``./packages``",
    ),
    build_dir: str = typer.Option(
        None,
        envvar="PYODIDE_RECIPE_BUILD_DIR",
        help="The directory where build directories for packages are created. "
        "Default: recipe_dir.",
    ),
    install: bool = typer.Option(
        False,
        help="If true, install the built packages into the install_dir. "
        "If false, build packages without installing.",
    ),
    install_dir: str = typer.Option(
        None,
        help="Path to install built packages and pyodide-lock.json. "
        "If not specified, the default is ``./dist``.",
    ),
    metadata_files: bool = typer.Option(
        False,
        help="If true, extract the METADATA file from the built wheels "
        "to a matching ``*.whl.metadata`` file. "
        "If false, no ``*.whl.metadata`` file is produced.",
    ),
    no_deps: bool = typer.Option(
        False, help="Removed, use `pyodide build-recipes-no-deps` instead."
    ),
    cflags: str = typer.Option(
        None, help="Extra compiling flags. Default: SIDE_MODULE_CFLAGS"
    ),
    cxxflags: str = typer.Option(
        None, help="Extra compiling flags. Default: SIDE_MODULE_CXXFLAGS"
    ),
    ldflags: str = typer.Option(
        None, help="Extra linking flags. Default: SIDE_MODULE_LDFLAGS"
    ),
    target_install_dir: str = typer.Option(
        None,
        help="The path to the target Python installation. Default: TARGETINSTALLDIR",
    ),
    host_install_dir: str = typer.Option(
        None,
        help="Directory for installing built host packages. Default: HOSTINSTALLDIR",
    ),
    log_dir: str = typer.Option(None, help="Directory to place log files"),
    force_rebuild: bool = typer.Option(
        False,
        help="Force rebuild of all packages regardless of whether they appear to have been updated",
    ),
    n_jobs: int = typer.Option(
        None,
        help="Number of packages to build in parallel  (default: # of cores in the system)",
    ),
    compression_level: int = typer.Option(
        6,
        help="Level of zip compression to apply when installing. 0 means no compression.",
    ),
) -> None:
    if no_deps:
        logger.error(
            "--no-deps has been removed, use pyodide build-package-no-deps instead",
        )
        sys.exit(1)
    if metadata_files and not install:
        logger.warning(
            "WARNING: when --install is not set, the --metadata-files parameter is ignored",
        )

    install_options: InstallOptions | None = None
    if install:
        install_options = InstallOptions(
            metadata_files=metadata_files, compression_level=compression_level
        )

    init_environment()

    if build_env.in_xbuildenv():
        build_env.check_emscripten_version()

    build_args = BuildArgs(
        cflags=cflags,
        cxxflags=cxxflags,
        ldflags=ldflags,
        target_install_dir=target_install_dir,
        host_install_dir=host_install_dir,
    )
    build_args = buildall.set_default_build_args(build_args)
    args = Args(
        build_args=build_args,
        build_dir=build_dir,
        install_dir=install_dir,
        recipe_dir=recipe_dir,
        force_rebuild=force_rebuild,
        n_jobs=n_jobs,
    )
    log_dir_ = Path(log_dir).resolve() if log_dir else None
    build_recipes_impl(packages, args, log_dir_, install_options)

<<<<<<< HEAD
    if no_deps:
        if install or log_dir_ or metadata_files:
            logger.warning(
                "WARNING: when --no-deps is set, the --install, --log-dir, and --metadata-files parameters are ignored",
            )

        # TODO: use multiprocessing?
        for package in packages:
            package_path = recipe_dir_ / package
            builder = buildpkg.RecipeBuilder(
                package_path, build_args, build_dir_, force_rebuild, continue_
            )
            builder.build()
=======
>>>>>>> bd74ba5a

def build_recipes_impl(
    packages: list[str],
    args: Args,
    log_dir: Path | None,
    install_options: InstallOptions | None,
) -> None:
    if len(packages) == 1 and "," in packages[0]:
        # Handle packages passed with old comma separated syntax.
        # This is to support `PYODIDE_PACKAGES="pkg1,pkg2,..." make` syntax.
        targets = packages[0].replace(" ", "")
    else:
        targets = ",".join(packages)

    pkg_map = buildall.build_packages(
        args.recipe_dir,
        targets=targets,
        build_args=args.build_args,
        build_dir=args.build_dir,
        n_jobs=args.n_jobs,
        force_rebuild=args.force_rebuild,
    )

    if log_dir:
        buildall.copy_logs(pkg_map, log_dir)

    if install_options:
        buildall.install_packages(
            pkg_map,
            args.install_dir,
            compression_level=install_options.compression_level,
            metadata_files=install_options.metadata_files,
        )<|MERGE_RESOLUTION|>--- conflicted
+++ resolved
@@ -127,9 +127,10 @@
     # TODO: use multiprocessing?
     for package in packages:
         package_path = args.recipe_dir / package
-        buildpkg.build_package(
+        builder = buildpkg.RecipeBuilder(
             package_path, args.build_args, args.build_dir, args.force_rebuild, continue_
         )
+        builder.build()
 
 
 def build_recipes(
@@ -237,22 +238,6 @@
     log_dir_ = Path(log_dir).resolve() if log_dir else None
     build_recipes_impl(packages, args, log_dir_, install_options)
 
-<<<<<<< HEAD
-    if no_deps:
-        if install or log_dir_ or metadata_files:
-            logger.warning(
-                "WARNING: when --no-deps is set, the --install, --log-dir, and --metadata-files parameters are ignored",
-            )
-
-        # TODO: use multiprocessing?
-        for package in packages:
-            package_path = recipe_dir_ / package
-            builder = buildpkg.RecipeBuilder(
-                package_path, build_args, build_dir_, force_rebuild, continue_
-            )
-            builder.build()
-=======
->>>>>>> bd74ba5a
 
 def build_recipes_impl(
     packages: list[str],
