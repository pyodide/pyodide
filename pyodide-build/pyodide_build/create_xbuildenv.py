import argparse
import shutil
import subprocess
from pathlib import Path

from .common import (
    exit_with_stdio,
    get_make_flag,
    get_pyodide_root,
    get_unisolated_packages,
)
<<<<<<< HEAD
from .recipe import load_all_recipes
=======
from .io import MetaConfig
from .logger import logger
>>>>>>> eb7b80bb


def make_parser(parser: argparse.ArgumentParser) -> argparse.ArgumentParser:
    parser.description = (
        "Create xbuild env.\n\n"
        "Note: this is a private endpoint that should not be used "
        "outside of the Pyodide Makefile."
    )
    return parser


def copy_xbuild_files(xbuildenv_path: Path) -> None:
    PYODIDE_ROOT = get_pyodide_root()
    site_packages = Path(get_make_flag("HOSTSITEPACKAGES"))
    # Store package cross-build-files into site_packages_extras in the same tree
    # structure as they would appear in the real package.
    # In install_xbuildenv, we will use:
    # pip install -t $HOSTSITEPACKAGES -r requirements.txt
    # cp site-packages-extras $HOSTSITEPACKAGES
    site_packages_extras = xbuildenv_path / "site-packages-extras"
    recipes = load_all_recipes(PYODIDE_ROOT / "packages")
    for recipe in recipes.values():
        xbuild_files = recipe.build.cross_build_files
        for path in xbuild_files:
            target = site_packages_extras / path
            target.parent.mkdir(parents=True, exist_ok=True)
            shutil.copy(site_packages / path, target)


def get_relative_path(pyodide_root: Path, flag: str) -> Path:
    return Path(get_make_flag(flag)).relative_to(pyodide_root)


def copy_wasm_libs(xbuildenv_path: Path) -> None:
    pyodide_root = get_pyodide_root()
    pythoninclude = get_relative_path(pyodide_root, "PYTHONINCLUDE")
    wasm_lib_dir = get_relative_path(pyodide_root, "WASM_LIBRARY_DIR")
    sysconfig_dir = get_relative_path(pyodide_root, "SYSCONFIGDATA_DIR")
    xbuildenv_root = xbuildenv_path / "pyodide-root"
    xbuildenv_path.mkdir(exist_ok=True)
    to_copy: list[Path] = [
        pythoninclude,
        sysconfig_dir,
        Path("Makefile.envs"),
        wasm_lib_dir / "cmake",
        Path("dist/repodata.json"),
        Path("dist/pyodide_py.tar"),
        Path("dist/python"),
    ]
    to_copy.extend(
        x.relative_to(pyodide_root) for x in (pyodide_root / "dist").glob("pyodide.*")
    )
    # Some ad-hoc stuff here to moderate size. We'd like to include all of
    # wasm_lib_dir but there's 180mb of it. Better to leave out all the video
    # codecs and stuff.
    for pkg in ["ssl", "libcrypto", "zlib", "xml", "mpfr", "lapack", "blas", "f2c"]:
        to_copy.extend(
            x.relative_to(pyodide_root)
            for x in (pyodide_root / wasm_lib_dir / "include").glob(f"**/*{pkg}*")
            if "boost" not in str(x)
        )
        to_copy.extend(
            x.relative_to(pyodide_root)
            for x in (pyodide_root / wasm_lib_dir / "lib").glob(f"**/*{pkg}*")
        )

    for path in to_copy:
        if (pyodide_root / path).is_dir():
            shutil.copytree(
                pyodide_root / path, xbuildenv_root / path, dirs_exist_ok=True
            )
        else:
            (xbuildenv_root / path).parent.mkdir(exist_ok=True, parents=True)
            shutil.copy(pyodide_root / path, xbuildenv_root / path)


def main(args: argparse.Namespace) -> None:
    pyodide_root = get_pyodide_root()
    xbuildenv_path = pyodide_root / "xbuildenv"
    xbuildenv_root = xbuildenv_path / "pyodide-root"
    shutil.rmtree(xbuildenv_path, ignore_errors=True)

    copy_xbuild_files(xbuildenv_path)
    copy_wasm_libs(xbuildenv_path)

    (xbuildenv_root / "package.json").write_text("{}")
    res = subprocess.run(
        ["npm", "i", "node-fetch@2"],
        cwd=xbuildenv_root,
        capture_output=True,
        encoding="utf8",
    )
    if res.returncode != 0:
        logger.error("Failed to install node-fetch:")
        exit_with_stdio(res)

    res = subprocess.run(
        ["pip", "freeze", "--path", get_make_flag("HOSTSITEPACKAGES")],
        capture_output=True,
        encoding="utf8",
    )
    if res.returncode != 0:
        logger.error("Failed to run pip freeze:")
        exit_with_stdio(res)

    (xbuildenv_path / "requirements.txt").write_text(res.stdout)
    (xbuildenv_root / "unisolated.txt").write_text("\n".join(get_unisolated_packages()))<|MERGE_RESOLUTION|>--- conflicted
+++ resolved
@@ -9,12 +9,8 @@
     get_pyodide_root,
     get_unisolated_packages,
 )
-<<<<<<< HEAD
+from .logger import logger
 from .recipe import load_all_recipes
-=======
-from .io import MetaConfig
-from .logger import logger
->>>>>>> eb7b80bb
 
 
 def make_parser(parser: argparse.ArgumentParser) -> argparse.ArgumentParser:
