import argparse
import shutil
import subprocess
from pathlib import Path

from .common import get_make_flag, get_pyodide_root, get_unisolated_packages
from .io import MetaConfig


def make_parser(parser: argparse.ArgumentParser) -> argparse.ArgumentParser:
    parser.description = (
        "Create xbuild env.\n\n"
        "Note: this is a private endpoint that should not be used "
        "outside of the Pyodide Makefile."
    )
    return parser


def copy_xbuild_files(xbuildenv_path: Path) -> None:
    PYODIDE_ROOT = get_pyodide_root()
    site_packages = Path(get_make_flag("HOSTSITEPACKAGES"))
    # Store package cross-build-files into site_packages_extras in the same tree
    # structure as they would appear in the real package.
    # In install_xbuildenv, we will use:
    # pip install -t $HOSTSITEPACKAGES -r requirements.txt
    # cp site-packages-extras $HOSTSITEPACKAGES
    site_packages_extras = xbuildenv_path / "site-packages-extras"
    for pkg in (PYODIDE_ROOT / "packages").glob("**/meta.yaml"):
        config = MetaConfig.from_yaml(pkg)
        xbuild_files = config.build.cross_build_files
        for path in xbuild_files:
            target = site_packages_extras / path
            target.parent.mkdir(parents=True, exist_ok=True)
            shutil.copy(site_packages / path, target)


def get_relative_path(pyodide_root: Path, flag: str) -> Path:
    return Path(get_make_flag(flag)).relative_to(pyodide_root)


def copy_wasm_libs(xbuildenv_path: Path) -> None:
    pyodide_root = get_pyodide_root()
    pythoninclude = get_relative_path(pyodide_root, "PYTHONINCLUDE")
    wasm_lib_dir = get_relative_path(pyodide_root, "WASM_LIBRARY_DIR")
    sysconfig_dir = get_relative_path(pyodide_root, "SYSCONFIGDATA_DIR")
    xbuildenv_root = xbuildenv_path / "pyodide-root"
    xbuildenv_path.mkdir(exist_ok=True)
    to_copy: list[Path] = [
        pythoninclude,
        sysconfig_dir,
        Path("Makefile.envs"),
        wasm_lib_dir / "CLAPACK",
        wasm_lib_dir / "cmake",
        Path("tools/pyo3_config.ini"),
<<<<<<< HEAD
        Path("tools/cmake/Toolchain.cmake"),
=======
        Path("tools/python"),
        Path("dist/repodata.json"),
        Path("dist/pyodide_py.tar"),
>>>>>>> 4b2191eb
    ]
    to_copy.extend(
        x.relative_to(pyodide_root) for x in (pyodide_root / "dist").glob("pyodide.*")
    )
    # Some ad-hoc stuff here to moderate size. We'd like to include all of
    # wasm_lib_dir but there's 180mb of it. Better to leave out all the video
    # codecs and stuff.
    for pkg in ["ssl", "libcrypto", "zlib", "xml", "mpfr"]:
        to_copy.extend(
            x.relative_to(pyodide_root)
            for x in (pyodide_root / wasm_lib_dir / "include").glob(f"**/*{pkg}*")
            if "boost" not in str(x)
        )
        to_copy.extend(
            x.relative_to(pyodide_root)
            for x in (pyodide_root / wasm_lib_dir / "lib").glob(f"**/*{pkg}*")
        )

    for path in to_copy:
        if (pyodide_root / path).is_dir():
            shutil.copytree(
                pyodide_root / path, xbuildenv_root / path, dirs_exist_ok=True
            )
        else:
            (xbuildenv_root / path).parent.mkdir(exist_ok=True, parents=True)
            shutil.copy(pyodide_root / path, xbuildenv_root / path)


def main(args: argparse.Namespace) -> None:
    pyodide_root = get_pyodide_root()
    xbuildenv_path = pyodide_root / "xbuildenv"
    shutil.rmtree(xbuildenv_path, ignore_errors=True)

    copy_xbuild_files(xbuildenv_path)
    copy_wasm_libs(xbuildenv_path)

    res = subprocess.run(
        ["pip", "freeze", "--path", get_make_flag("HOSTSITEPACKAGES")],
        stdout=subprocess.PIPE,
    )
    (xbuildenv_path / "requirements.txt").write_bytes(res.stdout)
    (xbuildenv_path / "pyodide-root/unisolated.txt").write_text(
        "\n".join(get_unisolated_packages())
    )<|MERGE_RESOLUTION|>--- conflicted
+++ resolved
@@ -52,13 +52,10 @@
         wasm_lib_dir / "CLAPACK",
         wasm_lib_dir / "cmake",
         Path("tools/pyo3_config.ini"),
-<<<<<<< HEAD
-        Path("tools/cmake/Toolchain.cmake"),
-=======
         Path("tools/python"),
         Path("dist/repodata.json"),
         Path("dist/pyodide_py.tar"),
->>>>>>> 4b2191eb
+        Path("tools/cmake/Toolchain.cmake"),
     ]
     to_copy.extend(
         x.relative_to(pyodide_root) for x in (pyodide_root / "dist").glob("pyodide.*")
