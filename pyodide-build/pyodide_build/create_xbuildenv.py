import argparse
import shutil
import subprocess
from pathlib import Path

from .common import get_make_flag, get_pyodide_root
from .io import parse_package_config


def make_parser(parser: argparse.ArgumentParser) -> argparse.ArgumentParser:
    parser.description = (
        "Create xbuild env.\n\n"
        "Note: this is a private endpoint that should not be used "
        "outside of the Pyodide Makefile."
    )
    return parser


def copy_xbuild_files(xbuildenv_path: Path) -> None:
    PYODIDE_ROOT = get_pyodide_root()
    site_packages = Path(get_make_flag("HOSTSITEPACKAGES"))
    # Store package cross-build-files into site_packages_extras in the same tree
    # structure as they would appear in the real package.
    # In install_xbuildenv, we will use:
    # pip install -t $HOSTSITEPACKAGES -r requirements.txt
    # cp site-packages-extras $HOSTSITEPACKAGES
    site_packages_extras = xbuildenv_path / "site-packages-extras"
    for pkg in (PYODIDE_ROOT / "packages").glob("**/meta.yaml"):
        config = parse_package_config(pkg, check=False)
        xbuild_files = config.get("build", {}).get("cross-build-files", [])
        for path in xbuild_files:
            target = site_packages_extras / path
            target.parent.mkdir(parents=True, exist_ok=True)
            shutil.copy(site_packages / path, target)


<<<<<<< HEAD
def get_relative_path(pyodide_root: Path, flag: str) -> Path:
    return Path(get_make_flag(flag)).relative_to(pyodide_root)


def copy_wasm_libs(xbuildenv_path: Path) -> None:
    pyodide_root = get_pyodide_root()
    pythoninclude = get_relative_path(pyodide_root, "PYTHONINCLUDE")
    wasm_lib_dir = get_relative_path(pyodide_root, "WASM_LIBRARY_DIR")
    sysconfig_dir = get_relative_path(pyodide_root, "SYSCONFIGDATA_DIR")
    xbuildenv_root = xbuildenv_path / "pyodide-root"
    xbuildenv_path.mkdir()
    to_copy: list[Path] = [
        pythoninclude,
        sysconfig_dir,
        Path("Makefile.envs"),
        wasm_lib_dir / "CLAPACK",
        wasm_lib_dir / "cmake",
        Path("tools/pyo3_config.ini"),
    ]
    # Some ad-hoc stuff here to moderate size. We'd like to include all of
    # wasm_lib_dir but there's 180mb of it. Better to leave out all the video
    # codecs and stuff.
    for pkg in ["ssl", "libcrypto", "zlib", "xml", "mpfr"]:
        to_copy.extend(
            x.relative_to(pyodide_root)
            for x in (pyodide_root / wasm_lib_dir / "include").glob(f"**/*{pkg}*")
            if "boost" not in str(x)
        )
        to_copy.extend(
            x.relative_to(pyodide_root)
            for x in (pyodide_root / wasm_lib_dir / "lib").glob(f"**/*{pkg}*")
        )

    for path in to_copy:
        if (pyodide_root / path).is_dir():
            shutil.copytree(
                pyodide_root / path, xbuildenv_root / path, dirs_exist_ok=True
            )
        else:
            (xbuildenv_root / path).parent.mkdir(exist_ok=True, parents=True)
            shutil.copy(pyodide_root / path, xbuildenv_root / path)


def main(args):
=======
def main(args: argparse.Namespace) -> None:
>>>>>>> b485100b
    pyodide_root = get_pyodide_root()
    xbuildenv_path = pyodide_root / "xbuildenv"
    shutil.rmtree(xbuildenv_path, ignore_errors=True)

    copy_xbuild_files(xbuildenv_path)
    copy_wasm_libs(xbuildenv_path)
    res = subprocess.run(
        ["pip", "freeze", "--path", get_make_flag("HOSTSITEPACKAGES")],
        stdout=subprocess.PIPE,
    )
    (xbuildenv_path / "requirements.txt").write_bytes(res.stdout)<|MERGE_RESOLUTION|>--- conflicted
+++ resolved
@@ -34,7 +34,6 @@
             shutil.copy(site_packages / path, target)
 
 
-<<<<<<< HEAD
 def get_relative_path(pyodide_root: Path, flag: str) -> Path:
     return Path(get_make_flag(flag)).relative_to(pyodide_root)
 
@@ -78,10 +77,7 @@
             shutil.copy(pyodide_root / path, xbuildenv_root / path)
 
 
-def main(args):
-=======
 def main(args: argparse.Namespace) -> None:
->>>>>>> b485100b
     pyodide_root = get_pyodide_root()
     xbuildenv_path = pyodide_root / "xbuildenv"
     shutil.rmtree(xbuildenv_path, ignore_errors=True)
