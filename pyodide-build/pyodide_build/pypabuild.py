import json
import os
import shutil
import sys
import traceback
from collections.abc import Iterator, Mapping
from contextlib import contextmanager
from itertools import chain
from pathlib import Path
from tempfile import TemporaryDirectory

from build import BuildBackendException, ConfigSettingsType, ProjectBuilder
from build.__main__ import (
    _STYLES,
    _error,
    _handle_build_error,
    _IsolatedEnvBuilder,
    _ProjectBuilder,
)
from build.env import IsolatedEnv
from packaging.requirements import Requirement

from . import common, pywasmcross
from .common import (
    environment_substitute_args,
    get_hostsitepackages,
    get_pyversion,
    get_unisolated_packages,
    replace_env,
)
from .io import _BuildSpecExports

AVOIDED_REQUIREMENTS = [
    # We don't want to install cmake Python package inside the isolated env as it will shadow
    # the pywasmcross cmake wrapper.
    "cmake",
]


def symlink_unisolated_packages(env: IsolatedEnv) -> None:
    pyversion = get_pyversion()
    site_packages_path = f"lib/{pyversion}/site-packages"
    env_site_packages = Path(env.path) / site_packages_path  # type: ignore[attr-defined]
    sysconfigdata_name = os.environ["SYSCONFIG_NAME"]
    sysconfigdata_path = (
        Path(os.environ["TARGETINSTALLDIR"]) / f"sysconfigdata/{sysconfigdata_name}.py"
    )

    env_site_packages.mkdir(parents=True, exist_ok=True)
    shutil.copy(sysconfigdata_path, env_site_packages)
    host_site_packages = Path(get_hostsitepackages())
    for name in get_unisolated_packages():
        for path in chain(
            host_site_packages.glob(f"{name}*"), host_site_packages.glob(f"_{name}*")
        ):
            (env_site_packages / path.name).unlink(missing_ok=True)
            (env_site_packages / path.name).symlink_to(path)


def remove_avoided_requirements(
    requires: set[str], avoided_requirements: set[str] | list[str]
) -> set[str]:
    for reqstr in list(requires):
        req = Requirement(reqstr)
        for avoid_name in set(avoided_requirements):
            if avoid_name in req.name.lower():
                requires.remove(reqstr)
    return requires


def install_reqs(env: IsolatedEnv, reqs: set[str]) -> None:
    env.install(
        remove_avoided_requirements(
            reqs, get_unisolated_packages() + AVOIDED_REQUIREMENTS
        )
    )


def _build_in_isolated_env(
    build_env: Mapping[str, str],
    builder: ProjectBuilder,
    outdir: str,
    distribution: str,
    config_settings: ConfigSettingsType,
) -> str:
    # For debugging: The following line disables removal of the isolated venv.
    # It will be left in the /tmp folder and can be inspected or entered as
    # needed.
    # _IsolatedEnvBuilder.__exit__ = lambda *args: None
    with _IsolatedEnvBuilder() as env:
        builder.python_executable = env.executable
        builder.scripts_dir = env.scripts_dir
        # first install the build dependencies
        symlink_unisolated_packages(env)
        install_reqs(env, builder.build_system_requires)
        installed_requires_for_build = False
        try:
            build_reqs = builder.get_requires_for_build(
                distribution,
            )
        except BuildBackendException:
            pass
        else:
            install_reqs(env, build_reqs)
            installed_requires_for_build = True

        with replace_env(build_env):
            if not installed_requires_for_build:
                install_reqs(
                    env,
                    builder.get_requires_for_build(
                        distribution,
                    ),
                )
            return builder.build(distribution, outdir, config_settings)


def parse_backend_flags(backend_flags: str) -> ConfigSettingsType:
    config_settings: dict[str, str | list[str]] = {}
    for arg in backend_flags.split():
        setting, _, value = arg.partition("=")
        if setting not in config_settings:
            config_settings[setting] = value
            continue

        cur_value = config_settings[setting]
        if isinstance(cur_value, str):
            config_settings[setting] = [cur_value, value]
        else:
            cur_value.append(value)
    return config_settings


def make_command_wrapper_symlinks(symlink_dir: Path) -> dict[str, str]:
    """
    Create symlinks that make pywasmcross look like a compiler.

    Parameters
    ----------
    symlink_dir
        The directory where the symlinks will be created.

    Returns
    -------
    The dictionary of compiler environment variables that points to the symlinks.
    """

    pywasmcross_exe = symlink_dir / "pywasmcross.py"
    shutil.copy2(pywasmcross.__file__, pywasmcross_exe)
    pywasmcross_exe.chmod(0o755)

    env = {}
    for symlink in pywasmcross.SYMLINKS:
        symlink_path = symlink_dir / symlink
        if os.path.lexists(symlink_path) and not symlink_path.exists():
            # remove broken symlink so it can be re-created
            symlink_path.unlink()
<<<<<<< HEAD
        try:
            pywasmcross_exe = shutil.which("_pywasmcross")
            pywasmcross_exe_pyenv = None

            # pyenv creates a shim that eventually calls the real executable,
            # but it doesn't work well when a shim has a incorrect filename, which is our case.
            # Therefore, we need to find a real executable path...
            if "PYENV_ROOT" in os.environ and shutil.which("pyenv"):
                import subprocess

                try:
                    pywasmcross_exe_pyenv = subprocess.check_output(
                        ["pyenv", "which", "_pywasmcross"], text=True
                    ).strip()
                except subprocess.CalledProcessError:
                    pass

            if pywasmcross_exe_pyenv:
                symlink_path.symlink_to(pywasmcross_exe_pyenv)
            elif pywasmcross_exe:
                symlink_path.symlink_to(pywasmcross_exe)
            else:
                symlink_path.symlink_to(pywasmcross.__file__)
        except FileExistsError:
            pass
=======

        symlink_path.symlink_to(pywasmcross_exe)
>>>>>>> 5ad2dcf7
        if symlink == "c++":
            var = "CXX"
        else:
            var = symlink.upper()
        env[var] = symlink

    return env


@contextmanager
def get_build_env(
    env: dict[str, str],
    *,
    pkgname: str,
    cflags: str,
    cxxflags: str,
    ldflags: str,
    target_install_dir: str,
    exports: _BuildSpecExports | list[_BuildSpecExports],
) -> Iterator[dict[str, str]]:
    """
    Returns a dict of environment variables that should be used when building
    a package with pypa/build.
    """

    kwargs = dict(
        pkgname=pkgname,
        cflags=cflags,
        cxxflags=cxxflags,
        ldflags=ldflags,
        target_install_dir=target_install_dir,
    )

    args = environment_substitute_args(kwargs, env)
    args["builddir"] = str(Path(".").absolute())
    args["exports"] = exports
    env = env.copy()

    with TemporaryDirectory() as symlink_dir_str:
        symlink_dir = Path(symlink_dir_str)
        env.update(make_command_wrapper_symlinks(symlink_dir))

        sysconfig_dir = Path(os.environ["TARGETINSTALLDIR"]) / "sysconfigdata"
        args["PYTHONPATH"] = sys.path + [str(sysconfig_dir)]
        args["orig__name__"] = __name__
        args["pythoninclude"] = os.environ["PYTHONINCLUDE"]
        args["PATH"] = env["PATH"]

        pywasmcross_env = json.dumps(args)
        # Store into environment variable and to disk. In most cases we will
        # load from the environment variable but if some other tool filters
        # environment variables we will load from disk instead.
        env["PYWASMCROSS_ARGS"] = pywasmcross_env
        (symlink_dir / "pywasmcross_env.json").write_text(pywasmcross_env)

        env["PATH"] = f"{symlink_dir}:{env['PATH']}"
        env["_PYTHON_HOST_PLATFORM"] = common.platform()
        env["_PYTHON_SYSCONFIGDATA_NAME"] = os.environ["SYSCONFIG_NAME"]

        # Make sure that the isolated build environment can find pyodide-build
        pyodide_build_root = Path(__file__).parent.parent

        env["PYTHONPATH"] = f"{str(sysconfig_dir)}:{pyodide_build_root}"
        yield env


def build(
    build_env: Mapping[str, str], backend_flags: str, outdir: str | None = None
) -> str:
    srcdir = Path.cwd()
    if outdir is None:
        outdir = str(srcdir / "dist")
    builder = _ProjectBuilder(str(srcdir))
    distribution = "wheel"
    config_settings = parse_backend_flags(backend_flags)
    try:
        with _handle_build_error():
            built = _build_in_isolated_env(
                build_env, builder, outdir, distribution, config_settings
            )
            print("{bold}{green}Successfully built {}{reset}".format(built, **_STYLES))
            return built
    except Exception as e:  # pragma: no cover
        tb = traceback.format_exc().strip("\n")
        print("\n{dim}{}{reset}\n".format(tb, **_STYLES))
        _error(str(e))
        sys.exit(1)<|MERGE_RESOLUTION|>--- conflicted
+++ resolved
@@ -155,36 +155,8 @@
         if os.path.lexists(symlink_path) and not symlink_path.exists():
             # remove broken symlink so it can be re-created
             symlink_path.unlink()
-<<<<<<< HEAD
-        try:
-            pywasmcross_exe = shutil.which("_pywasmcross")
-            pywasmcross_exe_pyenv = None
-
-            # pyenv creates a shim that eventually calls the real executable,
-            # but it doesn't work well when a shim has a incorrect filename, which is our case.
-            # Therefore, we need to find a real executable path...
-            if "PYENV_ROOT" in os.environ and shutil.which("pyenv"):
-                import subprocess
-
-                try:
-                    pywasmcross_exe_pyenv = subprocess.check_output(
-                        ["pyenv", "which", "_pywasmcross"], text=True
-                    ).strip()
-                except subprocess.CalledProcessError:
-                    pass
-
-            if pywasmcross_exe_pyenv:
-                symlink_path.symlink_to(pywasmcross_exe_pyenv)
-            elif pywasmcross_exe:
-                symlink_path.symlink_to(pywasmcross_exe)
-            else:
-                symlink_path.symlink_to(pywasmcross.__file__)
-        except FileExistsError:
-            pass
-=======
 
         symlink_path.symlink_to(pywasmcross_exe)
->>>>>>> 5ad2dcf7
         if symlink == "c++":
             var = "CXX"
         else:
