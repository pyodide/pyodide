import contextlib
import os
import shutil
import sys
import traceback
from itertools import chain
from pathlib import Path
from typing import Generator, Mapping

from build import BuildBackendException, ProjectBuilder
from build.__main__ import (
    _STYLES,
    _error,
    _handle_build_error,
    _IsolatedEnvBuilder,
    _ProjectBuilder,
)
from build.env import IsolatedEnv
from packaging.requirements import Requirement

from .common import get_hostsitepackages, get_pyversion, get_unisolated_packages


def symlink_unisolated_packages(env: IsolatedEnv) -> None:
    pyversion = get_pyversion()
    site_packages_path = f"lib/{pyversion}/site-packages"
<<<<<<< HEAD
    env_site_packages = Path(env._path) / site_packages_path
    sysconfigdata_name = os.environ["SYSCONFIG_NAME"]
    sysconfigdata_path = (
        Path(os.environ["TARGETINSTALLDIR"]) / f"sysconfigdata/{sysconfigdata_name}.py"
    )
    shutil.copy(sysconfigdata_path, env_site_packages)
=======
    env_site_packages = Path(env.path) / site_packages_path  # type: ignore[attr-defined]
>>>>>>> 798da179
    host_site_packages = Path(get_hostsitepackages())
    for name in get_unisolated_packages():
        for path in chain(
            host_site_packages.glob(f"{name}*"), host_site_packages.glob(f"_{name}*")
        ):
            (env_site_packages / path.name).unlink(missing_ok=True)
            (env_site_packages / path.name).symlink_to(path)


def remove_unisolated_requirements(requires: set[str]) -> set[str]:
    for reqstr in list(requires):
        req = Requirement(reqstr)
        for avoid_name in get_unisolated_packages():
            if avoid_name in req.name.lower():
                requires.remove(reqstr)
    return requires


@contextlib.contextmanager
def replace_env(build_env: Mapping[str, str]) -> Generator[None, None, None]:
    old_environ = dict(os.environ)
    os.environ.clear()
    os.environ.update(build_env)
    try:
        yield
    finally:
        os.environ.clear()
        os.environ.update(old_environ)


def install_reqs(env: IsolatedEnv, reqs: set[str]) -> None:
    env.install(remove_unisolated_requirements(reqs))
    # Some packages (numcodecs) don't declare cython as a build dependency and
    # only recythonize if it is present. We need them to always recythonize so
    # we always install cython. If the reqs included some cython version already
    # then this won't do anything.
    env.install(["cython", "pythran"])


def _build_in_isolated_env(
    build_env: Mapping[str, str],
    builder: ProjectBuilder,
    outdir: str,
    distribution: str,
) -> str:
    # For debugging: The following line disables removal of the isolated venv.
    # It will be left in the /tmp folder and can be inspected or entered as
    # needed.
    # _IsolatedEnvBuilder.__exit__ = lambda *args: None
    with _IsolatedEnvBuilder() as env:
        builder.python_executable = env.executable
        builder.scripts_dir = env.scripts_dir
        # first install the build dependencies
        symlink_unisolated_packages(env)
        install_reqs(env, builder.build_system_requires)
        installed_requires_for_build = False
        try:
            build_reqs = builder.get_requires_for_build(distribution)
        except BuildBackendException:
            pass
        else:
            install_reqs(env, build_reqs)
            installed_requires_for_build = True

        with replace_env(build_env):
            if not installed_requires_for_build:
                install_reqs(env, builder.get_requires_for_build(distribution))
            return builder.build(distribution, outdir, {})


def build(build_env: Mapping[str, str]) -> None:
    srcdir = Path.cwd()
    outdir = srcdir / "dist"
    builder = _ProjectBuilder(str(srcdir))
    distribution = "wheel"
    try:
        with _handle_build_error():
            built = _build_in_isolated_env(
                build_env, builder, str(outdir), distribution
            )
            print("{bold}{green}Successfully built {}{reset}".format(built, **_STYLES))
    except Exception as e:  # pragma: no cover
        tb = traceback.format_exc().strip("\n")
        print("\n{dim}{}{reset}\n".format(tb, **_STYLES))
        _error(str(e))
        sys.exit(1)<|MERGE_RESOLUTION|>--- conflicted
+++ resolved
@@ -24,16 +24,12 @@
 def symlink_unisolated_packages(env: IsolatedEnv) -> None:
     pyversion = get_pyversion()
     site_packages_path = f"lib/{pyversion}/site-packages"
-<<<<<<< HEAD
-    env_site_packages = Path(env._path) / site_packages_path
+    env_site_packages = Path(env.path) / site_packages_path  # type: ignore[attr-defined]
     sysconfigdata_name = os.environ["SYSCONFIG_NAME"]
     sysconfigdata_path = (
         Path(os.environ["TARGETINSTALLDIR"]) / f"sysconfigdata/{sysconfigdata_name}.py"
     )
     shutil.copy(sysconfigdata_path, env_site_packages)
-=======
-    env_site_packages = Path(env.path) / site_packages_path  # type: ignore[attr-defined]
->>>>>>> 798da179
     host_site_packages = Path(get_hostsitepackages())
     for name in get_unisolated_packages():
         for path in chain(
