--- conflicted
+++ resolved
@@ -200,13 +200,9 @@
         (e.g. if it's a zip with no .py files)
     """
     if input_path.suffix not in [".whl", ".zip"]:
-<<<<<<< HEAD
-        raise ValueError(f"Error: only .whl files are supported, got {input_path.name}")
-=======
         raise ValueError(
             f"Error: only .whl or .zip files are supported, got {input_path.name}"
         )
->>>>>>> 8058cb67
 
     if not input_path.exists():
         raise FileNotFoundError(f"{input_path} does not exist!")
@@ -217,18 +213,10 @@
     path_out = input_path.parent / name_out
 
     _compile(input_path, path_out, keep=keep, verbose=verbose)
-<<<<<<< HEAD
 
     return path_out
-=======
->>>>>>> 8058cb67
-
-    return path_out
-
-<<<<<<< HEAD
-=======
-
->>>>>>> 8058cb67
+
+
 def _get_py_compiled_archive_name(path: Path) -> str | None:
     """Return the name of the py-compiled wheel or zip file
 
@@ -239,7 +227,6 @@
     >>> _get_py_compiled_archive_name(Path("snowballstemmer-2.2.0-py2.py3-none-any.whl"))
     'snowballstemmer-2.2.0-cp311-none-any.whl'
     >>> _get_py_compiled_archive_name(Path("test-1.0.0.zip"))
-<<<<<<< HEAD
     """
     # TODO: fix py-compilation of the following packages
     if path.name.startswith(("RobotRaconteur", "astropy-", "opencv_python-")):
@@ -272,46 +259,11 @@
 
     Also update the checksums of the updated wheels
     """
-=======
-    """
-    # TODO: fix py-compilation of the following packages
-    if path.name.startswith(("RobotRaconteur", "astropy-", "opencv_python-")):
-        return None
-
-    if path.suffix == ".whl":
-        try:
-            output_name = _py_compile_wheel_name(path.name)
-            return output_name
-        except Exception as e:
-            print(e)
-            return None
-    elif path.name == "test-1.0.0.zip":
-        # We don't want to py-compile the test package
-        return None
-    elif path.suffix == ".zip":
-        # If it's a zip file with .py files, keep the same name
-        with zipfile.ZipFile(path, "r") as zip_ref:
-            if any(file.endswith(".py") for file in zip_ref.namelist()):
-                return path.name
-        return None
-    else:
-        return None
-
-
-def _update_repodata(
-    input_dir: Path, repodata: dict[str, Any], name_mapping: dict[str, str]
-) -> dict[str, Any]:
-    """Update repodata.json with the new names of the py-compiled wheels.
-
-    Also update the checksums of the updated wheels
-    """
->>>>>>> 8058cb67
     for row in repodata["packages"].values():
         if row.get("file_name") in name_mapping:
             row["file_name"] = name_mapping[row["file_name"]]
             row["sha256"] = _get_sha256_checksum(input_dir / row["file_name"])
     return repodata
-<<<<<<< HEAD
 
 
 def _py_compile_archive_dir(
@@ -348,44 +300,6 @@
         mapping between old and new file names
     """
 
-=======
-
-
-def _py_compile_archive_dir(
-    input_dir: Path,
-    keep: bool = True,
-    verbose: bool = True,
-    compression_level: int = 6,
-) -> dict[str, str]:
-    """Py-compile all wheels or zip files in a directory.
-
-    All .py files in the wheels or zip files  are compiled to .pyc files. All
-    non Python files are kept unchanged.
-    For wheel the file names will be changed to include the Python version used
-    for the compilation following the PEP 425 convention.
-
-
-    Parameters
-    ----------
-    wheel_path
-        input wheel path
-    keep
-        if False, delete the input file. Otherwise, it will be either kept or
-        renamed with a suffix .whl.old (if the input path == computed output
-        path)
-    verbose
-        print logging information
-    compression_level
-        Level of zip compression to apply. 0 means no compression. If a strictly
-        positive integer is provided, ZIP_DEFLATED option is used.
-
-    Returns
-    -------
-    name_mapping
-        mapping between old and new file names
-    """
-
->>>>>>> 8058cb67
     name_mapping = {}
 
     for file_path in itertools.chain(
