#!/usr/bin/env python3

"""
Builds a Pyodide package.
"""

import argparse
import cgi
from datetime import datetime
import hashlib
import json
import os
from pathlib import Path
import shutil
import subprocess
import sys
from typing import Any, Dict
from urllib import request
import fnmatch
from contextlib import contextmanager


@contextmanager
def chdir(new_dir):
    orig_dir = Path.cwd()
    try:
        os.chdir(new_dir)
        yield
    finally:
        os.chdir(orig_dir)


from . import common
from .io import parse_package_config


def make_whlfile(*args, owner=None, group=None, **kwargs):
    return shutil._make_zipfile(*args, **kwargs)  # type: ignore


shutil.register_archive_format("whl", make_whlfile, description="Wheel file")
shutil.register_unpack_format(
    "whl", [".whl", ".wheel"], shutil._unpack_zipfile, description="Wheel file"  # type: ignore
)


class BashRunnerWithSharedEnvironment:
    """Run multiple bash scripts with persisent environment.

    Environment is stored to "env" member between runs. This can be updated
    directly to adjust the environment, or read to get variables.
    """

    def __init__(self, env=None):
        if env is None:
            env = dict(os.environ)
        self.env: Dict[str, str] = env
        self._fd_read, self._fd_write = os.pipe()
        self._reader = os.fdopen(self._fd_read, "r")

    def run(self, cmd, **opts):
        """Run a bash script. Any keyword arguments are passed on to subprocess.run."""
        write_env_pycode = ";".join(
            [
                "import os",
                "import json",
                f'os.write({self._fd_write}, json.dumps(dict(os.environ)).encode() + b"\\n")',
            ]
        )
        write_env_shell_cmd = f"{sys.executable} -c '{write_env_pycode}'"
        cmd += "\n" + write_env_shell_cmd
        result = subprocess.run(
            ["bash", "-ce", cmd], pass_fds=[self._fd_write], env=self.env, **opts
        )
        self.env = json.loads(self._reader.readline())
        return result

    def close(self):
        """Free the file descriptors."""
        if self._fd_read:
            os.close(self._fd_read)
            os.close(self._fd_write)
            self._fd_read = None
            self._fd_write = None


@contextmanager
def get_bash_runner():
    b = BashRunnerWithSharedEnvironment()
    try:
        yield b
    finally:
        b.close()


def _have_terser():
    try:
        # Check npm exists and terser is installed locally
        subprocess.run(
            [
                "npm",
                "list",
                "terser",
            ],
            stdout=subprocess.DEVNULL,
        )
    except subprocess.CalledProcessError:
        return False

    return True


def check_checksum(archive: Path, source_metadata: Dict[str, Any]):
    """
    Checks that an archive matches the checksum in the package metadata.

    archive -- the path to the archive we wish to checksum

    source_metadata -- The source section from meta.yaml.
    """
    checksum_keys = {"md5", "sha256"}.intersection(source_metadata)
    if not checksum_keys:
        return
    elif len(checksum_keys) != 1:
        raise ValueError(
            "Only one checksum should be included in a package "
            "setup; found {}.".format(checksum_keys)
        )
    checksum_algorithm = checksum_keys.pop()
    checksum = source_metadata[checksum_algorithm]
    CHUNK_SIZE = 1 << 16
    h = getattr(hashlib, checksum_algorithm)()
    with open(archive, "rb") as fd:
        while True:
            chunk = fd.read(CHUNK_SIZE)
            h.update(chunk)
            if len(chunk) < CHUNK_SIZE:
                break
    if h.hexdigest() != checksum:
        raise ValueError("Invalid {} checksum".format(checksum_algorithm))


def trim_archive_extension(tarballname):
    for extension in [
        ".tar.gz",
        ".tgz",
        ".tar",
        ".tar.bz2",
        ".tbz2",
        ".tar.xz",
        ".txz",
        ".zip",
    ]:
        if tarballname.endswith(extension):
            return tarballname[: -len(extension)]
    return tarballname


def download_and_extract(
    buildpath: Path, srcpath: Path, src_metadata: Dict[str, Any], args
) -> Path:
    """
    Download the source from specified in the meta data, then checksum it, then
    extract the archive into srcpath.

    buildpath -- The path to the build directory. Generally will be
    $(PYOIDE_ROOT)/packages/<package-name>/build/.

    srcpath -- The place we want the source to end up. Will generally be
    $(PYOIDE_ROOT)/packages/<package-name>/build/<package-name>-<package-version>.

    pkg -- The dictionary from parsing meta.yaml.
    """
    response = request.urlopen(src_metadata["url"])
    _, parameters = cgi.parse_header(response.headers.get("Content-Disposition", ""))
    if "filename" in parameters:
        tarballname = parameters["filename"]
    else:
        tarballname = Path(response.geturl()).name

    tarballpath = buildpath / tarballname
    if not tarballpath.is_file():
        os.makedirs(os.path.dirname(tarballpath), exist_ok=True)
        with open(tarballpath, "wb") as f:
            f.write(response.read())
        try:
            check_checksum(tarballpath, src_metadata)
        except Exception:
            tarballpath.unlink()
            raise

    if not srcpath.is_dir():
        shutil.unpack_archive(str(tarballpath), str(buildpath))

    extract_dir_name = src_metadata.get("extract_dir")
    if not extract_dir_name:
        extract_dir_name = trim_archive_extension(tarballname)
    return buildpath / extract_dir_name


def prepare_source(
    pkg_root: Path, buildpath: Path, srcpath: Path, src_metadata: Dict[str, Any], args
) -> Path:
    """
    Figure out from the "source" key in the package metadata where to get the source from,
    then get the source into srcpath.

    buildpath -- The path to the build directory. Generally will be
    $(PYOIDE_ROOT)/packages/<PACKAGE>/build/.

    srcpath -- The place we want the source to end up. Will generally be
    $(PYOIDE_ROOT)/packages/<package-name>/build/<package-name>-<package-version>.

<<<<<<< HEAD
        if not srcpath.is_dir():
            shutil.unpack_archive(str(tarballpath), str(buildpath))

        for extension in [
            ".tar.gz",
            ".tgz",
            ".tar",
            ".tar.bz2",
            ".tbz2",
            ".tar.xz",
            ".txz",
            ".zip",
            ".whl",
        ]:
            if tarballname.endswith(extension):
                tarballname = tarballname[: -len(extension)]
                break
        return buildpath / pkg["source"].get("extract_dir", tarballname)
=======
    pkg -- The dictionary from parsing meta.yaml.

    Returns: The location where the source ended up.
    """
    if not "url" in src_metadata and not "path" in src_metadata:
        raise ValueError("Incorrect source provided")

    if "url" in src_metadata:
        result = download_and_extract(buildpath, srcpath, src_metadata, args)
        patch(pkg_root, srcpath, src_metadata, args)
        return result
>>>>>>> 070164fc

    if "path" in src_metadata:
        srcdir = Path(src_metadata["path"])

        if not srcdir.is_dir():
            raise ValueError(f"path={srcdir} must point to a directory that exists")

        if not srcpath.is_dir():
            shutil.copytree(srcdir, srcpath)

        return srcpath

    assert False, "Unreachable"


def patch(pkg_root: Path, srcpath: Path, src_metadata: Dict[str, Any], args):
    """
    Apply patches to the source.

    meta_file -- the Path to the meta.yaml file

    srcpath -- The path to the source. We extract the source into the build
    directory, so it will be something like $(PYOIDE_ROOT)/packages/<PACKAGE>/build/<PACKAGE>-<VERSION>.

    src_metadata -- The "source" key from meta.yaml.

    args -- the command line args, currently ignored.
    """
    if (srcpath / ".patched").is_file():
        return

    patches = src_metadata.get("patches", [])
    if not patches:
        return

    # Apply all the patches
    with chdir(srcpath):
        for patch in patches:
            subprocess.run(
                ["patch", "-p1", "--binary", "-i", pkg_root / patch], check=True
            )

    # Add any extra files
    for src, dst in src_metadata.get("extras", []):
        shutil.copyfile(pkg_root / src, srcpath / dst)

    with open(srcpath / ".patched", "wb") as fd:
        fd.write(b"\n")


<<<<<<< HEAD
def unpack_wheel(path):
    cwd = Path.cwd()
    os.chdir(path.parent)
    subprocess.run([sys.executable, "-m", "wheel", "unpack", path.name], check=True)
    os.chdir(cwd)


def pack_wheel(path):
    cwd = Path.cwd()
    os.chdir(path.parent)
    subprocess.run([sys.executable, "-m", "wheel", "pack", path.name], check=True)
    os.chdir(cwd)


def compile(meta_file: Path, srcpath: Path, pkg: Dict[str, Any], args, bash_runner):
=======
def compile(pkg_root: Path, srcpath: Path, pkg: Dict[str, Any], args, bash_runner):
>>>>>>> 070164fc
    """
    Runs pywasmcross for the package. The effect of this is to first run setup.py
    with compiler wrappers subbed in, which don't actually build the package but
    write the compile commands to build.log. Then we walk over build log and invoke
    the same set of commands but with some flags munged around or removed to make it
    work with emcc.

    In any case, only works for Python packages, not libraries or shared libraries
    which don't have a setup.py.

    meta_file -- the Path to the meta.yaml file

    srcpath -- The path to the source. We extract the source into the build
    directory, so it will be something like $(PYOIDE_ROOT)/packages/<PACKAGE>/build/<PACKAGE>-<VERSION>.

    args -- the command line args that buildpkg was invoked with. Specifies compile
    flags and install directory.
    """
    if (srcpath / ".built").is_file():
        return

    if pkg.get("build", {}).get("skip_host", True):
        bash_runner.env["SKIP_HOST"] = ""

    with chdir(srcpath):
        subprocess.run(
            [
                sys.executable,
                "-m",
                "pyodide_build",
                "pywasmcross",
                "--cflags",
                args.cflags + " " + pkg.get("build", {}).get("cflags", ""),
                "--cxxflags",
                args.cxxflags + " " + pkg.get("build", {}).get("cxxflags", ""),
                "--ldflags",
                args.ldflags + " " + pkg.get("build", {}).get("ldflags", ""),
                "--target",
                args.target,
                "--install-dir",
                args.install_dir,
                "--replace-libs",
                ";".join(pkg.get("build", {}).get("replace-libs", [])),
            ],
            check=True,
            env=bash_runner.env,
        )
<<<<<<< HEAD
    finally:
        os.chdir(orig_dir)
    pkgdir = meta_file.parent.resolve()
    distdir = pkgdir / "dist"
    wheel_path = next(distdir.glob("*.whl"))
    print(wheel_path)
    unpack_wheel(wheel_path)
    wheel_dir = next(p for p in distdir.glob("*") if p.is_dir())
=======
>>>>>>> 070164fc

    post = pkg.get("build", {}).get("post")
    if post is not None:
        # use Python, 3.9 by default
        pyfolder = "".join(
            [
                "python",
                os.environ.get("PYMAJOR", "3"),
                ".",
                os.environ.get("PYMINOR", "9"),
            ]
        )
<<<<<<< HEAD

        bash_runner.env.update({"PKGDIR": str(pkgdir)})
=======
        site_packages_dir = srcpath / "install" / "lib" / pyfolder / "site-packages"
        bash_runner.env.update(
            {"SITEPACKAGES": str(site_packages_dir), "PKGDIR": str(pkg_root)}
        )
>>>>>>> 070164fc
        bash_runner.run(post, check=True)

    test_dir = distdir / "tests"
    nmoved = unvendor_tests(wheel_dir, test_dir)
    name = pkg["package"]["name"]
    if nmoved:
        os.chdir(distdir)
        shutil.make_archive(f"{name}-tests", "tar", test_dir)
        os.chdir(orig_dir)
    pack_wheel(wheel_dir)
    # Wheel_dir causes dangerous file tree contamination.
    # Important to get rid of it!
    # Question: Could we make pytest not look in build and dist directories?
    shutil.rmtree(wheel_dir)
    shutil.rmtree(test_dir, True)

    with open(srcpath / ".built", "wb") as fd:
        fd.write(b"\n")


def unvendor_tests(install_prefix: Path, test_install_prefix: Path) -> int:
    """Unvendor test files and folders

    This function recursively walks through install_prefix and moves anything
    that looks like a test folder under test_install_prefix.


    Parameters
    ----------
    install_prefix
        the folder where the package was installed
    test_install_prefix
        the folder where to move the tests. If it doesn't exist, it will be
        created.

    Returns
    -------
    n_moved
        number of files or folders moved
    """
    n_moved = 0
    out_files = []
    for root, dirs, files in os.walk(install_prefix):
        root_rel = Path(root).relative_to(install_prefix)
        if root_rel.name == "__pycache__" or root_rel.name.endswith(".egg_info"):
            continue
        if root_rel.name in ["test", "tests"]:
            # This is a test folder
            (test_install_prefix / root_rel).parent.mkdir(exist_ok=True, parents=True)
            shutil.move(install_prefix / root_rel, test_install_prefix / root_rel)
            n_moved += 1
            continue
        out_files.append(root)
        for fpath in files:
            if (
                fnmatch.fnmatchcase(fpath, "test_*.py")
                or fnmatch.fnmatchcase(fpath, "*_test.py")
                or fpath == "conftest.py"
            ):
                (test_install_prefix / root_rel).mkdir(exist_ok=True, parents=True)
                shutil.move(
                    install_prefix / root_rel / fpath,
                    test_install_prefix / root_rel / fpath,
                )
                n_moved += 1
    return n_moved


def run_script(buildpath: Path, srcpath: Path, pkg: Dict[str, Any], bash_runner):
    if pkg.get("build", {}).get("library"):
        # in libraries this  writes the packaged flag
        # We don't really do packaging, but needs_rebuild checks .packaged to
        # determine if it needs to rebuild
        if (buildpath / ".packaged").is_file():
            return

    with chdir(srcpath):
        bash_runner.run(pkg["build"]["script"], check=True)

    # If library, we're done so create .packaged file
    if pkg["build"].get("library") or pkg["build"].get("skip_build"):
        with open(buildpath / ".packaged", "wb") as fd:
            fd.write(b"\n")


def needs_rebuild(pkg: Dict[str, Any], pkg_root: Path, buildpath: Path) -> bool:
    """
    Determines if a package needs a rebuild because its meta.yaml, patches, or
    sources are newer than the `.packaged` thunk.
    """
    packaged_token = buildpath / ".packaged"
    if not packaged_token.is_file():
        return True

    package_time = packaged_token.stat().st_mtime

    def source_files():
        yield pkg_root / "meta.yaml"
        yield from pkg.get("source", {}).get("patches", [])
        yield from (x[0] for x in pkg.get("source", {}).get("extras", []))
        src_path = pkg.get("source", {}).get("path")
        if src_path:
            yield from Path(src_path).glob("**/*")

    for source_file in source_files():
        source_file = Path(source_file)
        if source_file.stat().st_mtime > package_time:
            return True
    return False


def build_package(pkg_root: Path, pkg: Dict, args):
    name = pkg["package"]["name"]
    build_dir = pkg_root / "build"
    src_dir_name: str = name + "-" + pkg["package"]["version"]
    src_path = build_dir / src_dir_name
    source_metadata = pkg.get("source", {})
    with chdir(pkg_root), get_bash_runner() as bash_runner:
        if not needs_rebuild(pkg, pkg_root, build_dir):
            return
        if source_metadata:
            if build_dir.resolve().is_dir():
                shutil.rmtree(build_dir)
            os.makedirs(build_dir)

        srcpath = prepare_source(pkg_root, build_dir, src_path, source_metadata, args)
        if pkg.get("build", {}).get("script"):
            run_script(build_dir, srcpath, pkg, bash_runner)
        if pkg.get("build", {}).get("library", False):
            return
        # shared libraries get built by the script and put into install
        # subfolder, then packaged into a pyodide module
        # i.e. they need package running, but not compile
        if not pkg.get("build", {}).get("sharedlibrary"):
<<<<<<< HEAD
            compile(meta_file, srcpath, pkg, args, bash_runner)
    finally:
        bash_runner.close()
        os.chdir(orig_path)
        t1 = datetime.now()
        print(
            "[{}] done building package {} in {:.1f} s.".format(
                t1.strftime("%Y-%m-%d %H:%M:%S"), name, (t1 - t0).total_seconds()
            )
        )
=======
            compile(pkg_root, srcpath, pkg, args, bash_runner)
        package_files(build_dir, srcpath, pkg, compress=args.compress_package)
>>>>>>> 070164fc


def make_parser(parser: argparse.ArgumentParser):
    parser.description = (
        "Build a pyodide package.\n\n"
        "Note: this is a private endpoint that should not be used "
        "outside of the Pyodide Makefile."
    )
    parser.add_argument(
        "package", type=str, nargs=1, help="Path to meta.yaml package description"
    )
    parser.add_argument(
        "--cflags",
        type=str,
        nargs="?",
        default=common.get_make_flag("SIDE_MODULE_CFLAGS"),
        help="Extra compiling flags",
    )
    parser.add_argument(
        "--cxxflags",
        type=str,
        nargs="?",
        default=common.get_make_flag("SIDE_MODULE_CXXFLAGS"),
        help="Extra C++ specific compiling flags",
    )
    parser.add_argument(
        "--ldflags",
        type=str,
        nargs="?",
        default=common.get_make_flag("SIDE_MODULE_LDFLAGS"),
        help="Extra linking flags",
    )
    parser.add_argument(
        "--target",
        type=str,
        nargs="?",
        default=common.get_make_flag("TARGETPYTHONROOT"),
        help="The path to the target Python installation",
    )
    parser.add_argument(
        "--install-dir",
        type=str,
        nargs="?",
        default="",
        help=(
            "Directory for installing built host packages. Defaults to setup.py "
            "default. Set to 'skip' to skip installation. Installation is "
            "needed if you want to build other packages that depend on this one."
        ),
    )
    parser.add_argument(
        "--no-compress-package",
        action="store_false",
        default=True,
        dest="compress_package",
        help="Do not compress built packages.",
    )
    return parser


def main(args):
    meta_file = Path(args.package[0]).resolve()
    if args.compress_package and not _have_terser():
        raise RuntimeError(
            "Terser is required to compress packages. Try `npm install -g terser` to install terser."
        )

    pkg_root = meta_file.parent
    pkg = parse_package_config(meta_file)
    name = pkg["package"]["name"]
    t0 = datetime.now()
    print("[{}] Building package {}...".format(t0.strftime("%Y-%m-%d %H:%M:%S"), name))
    success = True
    try:
        build_package(pkg_root, pkg, args)
    except:
        success = False
        raise
    finally:
        t1 = datetime.now()
        datestamp = "[{}]".format(t1.strftime("%Y-%m-%d %H:%M:%S"))
        total_seconds = "{:.1f}".format((t1 - t0).total_seconds())
        status = "Succeeded" if success else "Failed"
        print(
            f"{datestamp} {status} building package {name} in {total_seconds} seconds."
        )


if __name__ == "__main__":
    parser = make_parser(argparse.ArgumentParser())
    args = parser.parse_args()
    main(args)<|MERGE_RESOLUTION|>--- conflicted
+++ resolved
@@ -211,26 +211,6 @@
     srcpath -- The place we want the source to end up. Will generally be
     $(PYOIDE_ROOT)/packages/<package-name>/build/<package-name>-<package-version>.
 
-<<<<<<< HEAD
-        if not srcpath.is_dir():
-            shutil.unpack_archive(str(tarballpath), str(buildpath))
-
-        for extension in [
-            ".tar.gz",
-            ".tgz",
-            ".tar",
-            ".tar.bz2",
-            ".tbz2",
-            ".tar.xz",
-            ".txz",
-            ".zip",
-            ".whl",
-        ]:
-            if tarballname.endswith(extension):
-                tarballname = tarballname[: -len(extension)]
-                break
-        return buildpath / pkg["source"].get("extract_dir", tarballname)
-=======
     pkg -- The dictionary from parsing meta.yaml.
 
     Returns: The location where the source ended up.
@@ -242,7 +222,6 @@
         result = download_and_extract(buildpath, srcpath, src_metadata, args)
         patch(pkg_root, srcpath, src_metadata, args)
         return result
->>>>>>> 070164fc
 
     if "path" in src_metadata:
         srcdir = Path(src_metadata["path"])
@@ -293,7 +272,6 @@
         fd.write(b"\n")
 
 
-<<<<<<< HEAD
 def unpack_wheel(path):
     cwd = Path.cwd()
     os.chdir(path.parent)
@@ -309,9 +287,6 @@
 
 
 def compile(meta_file: Path, srcpath: Path, pkg: Dict[str, Any], args, bash_runner):
-=======
-def compile(pkg_root: Path, srcpath: Path, pkg: Dict[str, Any], args, bash_runner):
->>>>>>> 070164fc
     """
     Runs pywasmcross for the package. The effect of this is to first run setup.py
     with compiler wrappers subbed in, which don't actually build the package but
@@ -359,47 +334,24 @@
             check=True,
             env=bash_runner.env,
         )
-<<<<<<< HEAD
-    finally:
-        os.chdir(orig_dir)
+
     pkgdir = meta_file.parent.resolve()
-    distdir = pkgdir / "dist"
+    distdir = srcpath / "dist"
     wheel_path = next(distdir.glob("*.whl"))
-    print(wheel_path)
     unpack_wheel(wheel_path)
     wheel_dir = next(p for p in distdir.glob("*") if p.is_dir())
-=======
->>>>>>> 070164fc
 
     post = pkg.get("build", {}).get("post")
     if post is not None:
-        # use Python, 3.9 by default
-        pyfolder = "".join(
-            [
-                "python",
-                os.environ.get("PYMAJOR", "3"),
-                ".",
-                os.environ.get("PYMINOR", "9"),
-            ]
-        )
-<<<<<<< HEAD
-
         bash_runner.env.update({"PKGDIR": str(pkgdir)})
-=======
-        site_packages_dir = srcpath / "install" / "lib" / pyfolder / "site-packages"
-        bash_runner.env.update(
-            {"SITEPACKAGES": str(site_packages_dir), "PKGDIR": str(pkg_root)}
-        )
->>>>>>> 070164fc
         bash_runner.run(post, check=True)
 
     test_dir = distdir / "tests"
     nmoved = unvendor_tests(wheel_dir, test_dir)
     name = pkg["package"]["name"]
     if nmoved:
-        os.chdir(distdir)
-        shutil.make_archive(f"{name}-tests", "tar", test_dir)
-        os.chdir(orig_dir)
+        with chdir(distdir):
+            shutil.make_archive(f"{name}-tests", "tar", test_dir)
     pack_wheel(wheel_dir)
     # Wheel_dir causes dangerous file tree contamination.
     # Important to get rid of it!
@@ -525,21 +477,7 @@
         # subfolder, then packaged into a pyodide module
         # i.e. they need package running, but not compile
         if not pkg.get("build", {}).get("sharedlibrary"):
-<<<<<<< HEAD
-            compile(meta_file, srcpath, pkg, args, bash_runner)
-    finally:
-        bash_runner.close()
-        os.chdir(orig_path)
-        t1 = datetime.now()
-        print(
-            "[{}] done building package {} in {:.1f} s.".format(
-                t1.strftime("%Y-%m-%d %H:%M:%S"), name, (t1 - t0).total_seconds()
-            )
-        )
-=======
             compile(pkg_root, srcpath, pkg, args, bash_runner)
-        package_files(build_dir, srcpath, pkg, compress=args.compress_package)
->>>>>>> 070164fc
 
 
 def make_parser(parser: argparse.ArgumentParser):
