--- conflicted
+++ resolved
@@ -30,6 +30,7 @@
     get_build_flag,
     get_pyodide_root,
     pyodide_tags,
+    replace_so_abi_tags,
 )
 from .common import (
     _environment_substitute_str,
@@ -40,7 +41,6 @@
     find_missing_executables,
     make_zip_archive,
     modify_wheel,
-    replace_so_abi_tags,
 )
 from .io import MetaConfig, _BuildSpec, _SourceSpec
 from .logger import logger
@@ -439,21 +439,6 @@
         build(srcpath, outpath, build_env, backend_flags)
 
 
-<<<<<<< HEAD
-def replace_so_abi_tags(wheel_dir: Path) -> None:
-    """Replace native abi tag with emscripten abi tag in .so file names"""
-    build_soabi = sysconfig.get_config_var("SOABI")
-    assert build_soabi
-    ext_suffix = sysconfig.get_config_var("EXT_SUFFIX")
-    assert ext_suffix
-    build_triplet = "-".join(build_soabi.split("-")[2:])
-    host_triplet = get_build_flag("PLATFORM_TRIPLET")
-    for file in wheel_dir.glob(f"**/*{ext_suffix}"):
-        file.rename(file.with_name(file.name.replace(build_triplet, host_triplet)))
-
-
-=======
->>>>>>> 5fe0d2e3
 def copy_sharedlibs(
     wheel_file: Path, wheel_dir: Path, lib_dir: Path
 ) -> dict[str, Path]:
@@ -535,7 +520,7 @@
 
         vendor_sharedlib = build_metadata.vendor_sharedlib
         if vendor_sharedlib:
-            lib_dir = Path(common.get_build_flag("WASM_LIBRARY_DIR"))
+            lib_dir = Path(get_build_flag("WASM_LIBRARY_DIR"))
             copy_sharedlibs(wheel, wheel_dir, lib_dir)
 
         python_dir = f"python{sys.version_info.major}.{sys.version_info.minor}"
@@ -546,28 +531,10 @@
                 check=True,
             )
 
-<<<<<<< HEAD
-    bash_runner.env.update({"WHEELDIR": str(wheel_dir)})
-    post = build_metadata.post
-    bash_runner.run(post, script_name="post script")
-
-    vendor_sharedlib = build_metadata.vendor_sharedlib
-    if vendor_sharedlib:
-        lib_dir = Path(get_build_flag("WASM_LIBRARY_DIR"))
-        copy_sharedlibs(wheel, wheel_dir, lib_dir)
-
-    python_dir = f"python{sys.version_info.major}.{sys.version_info.minor}"
-    host_site_packages = Path(host_install_dir) / f"lib/{python_dir}/site-packages"
-    if build_metadata.cross_build_env:
-        subprocess.check_call(
-            ["pip", "install", "-t", str(host_site_packages), f"{name}=={ver}"]
-        )
-=======
         cross_build_files = build_metadata.cross_build_files
         if cross_build_files:
             for file_ in cross_build_files:
                 shutil.copy((wheel_dir / file_), host_site_packages / file_)
->>>>>>> 5fe0d2e3
 
         try:
             test_dir = distdir / "tests"
