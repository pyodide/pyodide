--- conflicted
+++ resolved
@@ -21,20 +21,12 @@
 from pathlib import Path
 from textwrap import dedent
 from types import TracebackType
-<<<<<<< HEAD
-from typing import Any, TextIO
+from typing import Any, TextIO, cast
 from urllib import request
 
-from . import pywasmcross
+from . import common, pywasmcross
 from .common import exit_with_stdio, find_matching_wheels
-=======
-from typing import Any, NoReturn, TextIO, cast
-from urllib import request
-
-from . import common, pywasmcross
-from .common import find_matching_wheels
 from .io import MetaConfig, _BuildSpec, _SourceSpec
->>>>>>> 5142869f
 
 
 @contextmanager
