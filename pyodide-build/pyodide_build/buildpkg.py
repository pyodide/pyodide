#!/usr/bin/env python3

"""
Builds a Pyodide package.
"""

import argparse
import cgi
import hashlib
import json
import os
import re
import shutil
import subprocess
import sys
import fnmatch

from contextlib import contextmanager
from datetime import datetime
from pathlib import Path
from textwrap import dedent
from typing import Any, Dict
from urllib import request

from . import pywasmcross


@contextmanager
def chdir(new_dir: Path):
    orig_dir = Path.cwd()
    try:
        os.chdir(new_dir)
        yield
    finally:
        os.chdir(orig_dir)


from . import common
from .io import parse_package_config


def make_whlfile(*args, owner=None, group=None, **kwargs):
    return shutil._make_zipfile(*args, **kwargs)  # type: ignore


shutil.register_archive_format("whl", make_whlfile, description="Wheel file")
shutil.register_unpack_format(
    "whl", [".whl", ".wheel"], shutil._unpack_zipfile, description="Wheel file"  # type: ignore
)


class BashRunnerWithSharedEnvironment:
    """Run multiple bash scripts with persisent environment.

    Environment is stored to "env" member between runs. This can be updated
    directly to adjust the environment, or read to get variables.
    """

    def __init__(self, env=None):
        if env is None:
            env = dict(os.environ)
        self.env: Dict[str, str] = env
        self._fd_read, self._fd_write = os.pipe()
        self._reader = os.fdopen(self._fd_read, "r")

    def run(self, cmd, **opts):
        """Run a bash script. Any keyword arguments are passed on to subprocess.run."""
        write_env_pycode = ";".join(
            [
                "import os",
                "import json",
                f'os.write({self._fd_write}, json.dumps(dict(os.environ)).encode() + b"\\n")',
            ]
        )
        write_env_shell_cmd = f"{sys.executable} -c '{write_env_pycode}'"
        cmd += "\n" + write_env_shell_cmd
        result = subprocess.run(
            ["bash", "-ce", cmd], pass_fds=[self._fd_write], env=self.env, **opts
        )
        self.env = json.loads(self._reader.readline())
        return result

    def close(self):
        """Free the file descriptors."""
        if self._fd_read:
            os.close(self._fd_read)
            os.close(self._fd_write)
            self._fd_read = None
            self._fd_write = None


@contextmanager
def get_bash_runner():
    PYODIDE_ROOT = os.environ["PYODIDE_ROOT"]
    env = {
        "PATH": os.environ["PATH"],
        "PYTHONPATH": os.environ["PYTHONPATH"],
        "PYODIDE_ROOT": PYODIDE_ROOT,
        "PYTHONINCLUDE": os.environ["PYTHONINCLUDE"],
        "NUMPY_LIB": os.environ["NUMPY_LIB"],
<<<<<<< HEAD
        "_PYTHON_HOST_PLATFORM": "emscripten_wasm32",
=======
        "PYODIDE": "1",
>>>>>>> f44f7b3d
    }
    if "PYODIDE_JOBS" in os.environ:
        env["PYODIDE_JOBS"] = os.environ["PYODIDE_JOBS"]
    b = BashRunnerWithSharedEnvironment(env=env)
    b.run(f"source {PYODIDE_ROOT}/emsdk/emsdk/emsdk_env.sh", stderr=subprocess.DEVNULL)
    try:
        yield b
    finally:
        b.close()


def check_checksum(archive: Path, source_metadata: Dict[str, Any]):
    """
    Checks that an archive matches the checksum in the package metadata.


    Parameters
    ----------
    archive
        the path to the archive we wish to checksum
    source_metadata
        The source section from meta.yaml.
    """
    checksum_keys = {"md5", "sha256"}.intersection(source_metadata)
    if not checksum_keys:
        return
    elif len(checksum_keys) != 1:
        raise ValueError(
            "Only one checksum should be included in a package "
            "setup; found {}.".format(checksum_keys)
        )
    checksum_algorithm = checksum_keys.pop()
    checksum = source_metadata[checksum_algorithm]
    CHUNK_SIZE = 1 << 16
    h = getattr(hashlib, checksum_algorithm)()
    with open(archive, "rb") as fd:
        while True:
            chunk = fd.read(CHUNK_SIZE)
            h.update(chunk)
            if len(chunk) < CHUNK_SIZE:
                break
    if h.hexdigest() != checksum:
        raise ValueError("Invalid {} checksum".format(checksum_algorithm))


def trim_archive_extension(tarballname):
    for extension in [
        ".tar.gz",
        ".tgz",
        ".tar",
        ".tar.bz2",
        ".tbz2",
        ".tar.xz",
        ".txz",
        ".zip",
    ]:
        if tarballname.endswith(extension):
            return tarballname[: -len(extension)]
    return tarballname


def download_and_extract(buildpath: Path, srcpath: Path, src_metadata: Dict[str, Any]):
    """
    Download the source from specified in the meta data, then checksum it, then
    extract the archive into srcpath.

    Parameters
    ----------

    buildpath
        The path to the build directory. Generally will be
        $(PYOIDE_ROOT)/packages/<package-name>/build/.

    srcpath
        The place we want the source to end up. Will generally be
        $(PYOIDE_ROOT)/packages/<package-name>/build/<package-name>-<package-version>.

    src_metadata
        The source section from meta.yaml.
    """
    response = request.urlopen(src_metadata["url"])
    _, parameters = cgi.parse_header(response.headers.get("Content-Disposition", ""))
    if "filename" in parameters:
        tarballname = parameters["filename"]
    else:
        tarballname = Path(response.geturl()).name

    tarballpath = buildpath / tarballname
    if not tarballpath.is_file():
        os.makedirs(tarballpath.parent, exist_ok=True)
        with open(tarballpath, "wb") as f:
            f.write(response.read())
        try:
            check_checksum(tarballpath, src_metadata)
        except Exception:
            tarballpath.unlink()
            raise

    if not srcpath.is_dir():
        shutil.unpack_archive(str(tarballpath), str(buildpath))

    extract_dir_name = src_metadata.get("extract_dir")
    if not extract_dir_name:
        extract_dir_name = trim_archive_extension(tarballname)
    shutil.move(buildpath / extract_dir_name, srcpath)


def prepare_source(
    pkg_root: Path, buildpath: Path, srcpath: Path, src_metadata: Dict[str, Any]
):
    """
    Figure out from the "source" key in the package metadata where to get the source
    from, then get the source into srcpath (or somewhere else, if it goes somewhere
    else, returns where it ended up).

    Parameters
    ----------
    pkg_root
        The path to the root directory for the package. Generally
        $PYODIDE_ROOT/packages/<PACKAGES>

    buildpath
        The path to the build directory. Generally will be
        $(PYOIDE_ROOT)/packages/<PACKAGE>/build/.

    srcpath
        The default place we want the source to end up. Will generally be
        $(PYOIDE_ROOT)/packages/<package-name>/build/<package-name>-<package-version>.

    src_metadata
        The source section from meta.yaml.

    Returns
    -------
        The location where the source ended up.
    """
    if buildpath.resolve().is_dir():
        shutil.rmtree(buildpath)
    os.makedirs(buildpath)

    if "url" in src_metadata:
        download_and_extract(buildpath, srcpath, src_metadata)
        patch(pkg_root, srcpath, src_metadata)
        return
    if "path" not in src_metadata:
        raise ValueError(
            "Incorrect source provided. Either a url or a path must be provided."
        )

    srcdir = Path(src_metadata["path"]).resolve()

    if not srcdir.is_dir():
        raise ValueError(f"path={srcdir} must point to a directory that exists")

    shutil.copytree(srcdir, srcpath)


def patch(pkg_root: Path, srcpath: Path, src_metadata: Dict[str, Any]):
    """
    Apply patches to the source.

    Parameters
    ----------
    pkg_root
        The path to the root directory for the package. Generally
        $PYODIDE_ROOT/packages/<PACKAGES>

    srcpath
        The path to the source. We extract the source into the build directory, so it
        will be something like
        $(PYOIDE_ROOT)/packages/<PACKAGE>/build/<PACKAGE>-<VERSION>.

    src_metadata
        The "source" key from meta.yaml.
    """
    if (srcpath / ".patched").is_file():
        return

    patches = src_metadata.get("patches", [])
    extras = src_metadata.get("extras", [])
    if not patches and not extras:
        return

    # Apply all the patches
    with chdir(srcpath):
        for patch in patches:
            subprocess.run(
                ["patch", "-p1", "--binary", "-i", pkg_root / patch], check=True
            )

    # Add any extra files
    for src, dst in extras:
        shutil.copyfile(pkg_root / src, srcpath / dst)

    with open(srcpath / ".patched", "wb") as fd:
        fd.write(b"\n")


def unpack_wheel(path):
    cwd = Path.cwd()
    os.chdir(path.parent)
    subprocess.run([sys.executable, "-m", "wheel", "unpack", path.name], check=True)
    os.chdir(cwd)


def pack_wheel(path):
    cwd = Path.cwd()
    os.chdir(path.parent)
    subprocess.run([sys.executable, "-m", "wheel", "pack", path.name], check=True)
    os.chdir(cwd)


def install_for_distribution():
    commands = [
        sys.executable,
        "setup.py",
        "bdist_wheel",
        "--skip-build",
    ]
    env = dict(os.environ)
    env["_PYTHON_HOST_PLATFORM"] = "emscripten_wasm32"
    subprocess.check_call(commands, env=env)


def compile(
    pkg_name: str,
    pkg_root: Path,
    srcpath: Path,
    build_metadata: Dict[str, Any],
    bash_runner: BashRunnerWithSharedEnvironment,
    *,
    target_install_dir: str,
    host_install_dir: str,
    should_capture_compile: bool,
    should_replay_compile: bool,
    replay_from: int = 0,
):
    """
    Runs pywasmcross for the package. The effect of this is to first run setup.py
    with compiler wrappers subbed in, which don't actually build the package but
    write the compile commands to build.log. Then we walk over build log and invoke
    the same set of commands but with some flags munged around or removed to make it
    work with emcc.

    In any case, only works for Python packages, not libraries or shared libraries
    which don't have a setup.py.

    Parameters
    ----------
    pkg_name
        The name of the package

    pkg_root
        The path to the root directory for the package. Generally
        $PYODIDE_ROOT/packages/<PACKAGES>

    srcpath
        The path to the source. We extract the source into the build directory, so it
        will be something like
        $(PYOIDE_ROOT)/packages/<PACKAGE>/build/<PACKAGE>-<VERSION>.

    build_metadata
        The build section from meta.yaml.

    bash_runner
        The runner we will use to execute our bash commands. Preserves environment
        variables from one invocation to the next.

    target_install_dir
        The path to the target Python installation

    host_install_dir
        Directory for installing built host packages. Defaults to setup.py
        default. Set to 'skip' to skip installation. Installation is
        needed if you want to build other packages that depend on this one.
    """
    # This function runs setup.py. library and sharedlibrary don't have setup.py
    if build_metadata.get("library") or build_metadata.get("sharedlibrary"):
        return

    if (srcpath / ".built").is_file():
        return

    skip_host = build_metadata.get("skip_host", True)

    replace_libs = ";".join(build_metadata.get("replace-libs", []))

    with chdir(srcpath):
        if should_capture_compile:
            pywasmcross.capture_compile(
                host_install_dir=host_install_dir,
                skip_host=skip_host,
                env=bash_runner.env,
            )
            prereplay = build_metadata.get("prereplay")
            if prereplay:
                bash_runner.run(prereplay)
        if should_replay_compile:
            pywasmcross.replay_compile(
                cflags=build_metadata["cflags"],
                cxxflags=build_metadata["cxxflags"],
                ldflags=build_metadata["ldflags"],
                target_install_dir=target_install_dir,
                host_install_dir=host_install_dir,
                replace_libs=replace_libs,
                replay_from=replay_from,
            )
        install_for_distribution()

    distdir = srcpath / "dist"
    wheel_path = next(distdir.glob("*.whl"))
    unpack_wheel(wheel_path)
    wheel_dir = Path(next(p for p in distdir.glob("*") if p.is_dir()))
    post = build_metadata.get("post")
    if post:
        bash_runner.env.update({"PKGDIR": str(pkg_root)})
        bash_runner.run(post, check=True)

    test_dir = distdir / "tests"
    nmoved = 0
    if build_metadata.get("unvendor-tests", True):
        nmoved = unvendor_tests(wheel_dir, test_dir)
    if nmoved:
        with chdir(distdir):
            shutil.make_archive(f"{pkg_name}-tests", "tar", test_dir)
    pack_wheel(wheel_dir)
    # wheel_dir causes pytest collection failures for in-tree packages like
    # micropip. To prevent these, we get rid of wheel_dir after repacking the
    # wheel.
    shutil.rmtree(wheel_dir)
    shutil.rmtree(test_dir, True)

    with open(srcpath / ".built", "wb") as fd:
        fd.write(b"\n")


def unvendor_tests(install_prefix: Path, test_install_prefix: Path) -> int:
    """Unvendor test files and folders

    This function recursively walks through install_prefix and moves anything
    that looks like a test folder under test_install_prefix.


    Parameters
    ----------
    install_prefix
        the folder where the package was installed
    test_install_prefix
        the folder where to move the tests. If it doesn't exist, it will be
        created.

    Returns
    -------
    n_moved
        number of files or folders moved
    """
    n_moved = 0
    out_files = []
    shutil.rmtree(test_install_prefix, ignore_errors=True)
    for root, dirs, files in os.walk(install_prefix):
        root_rel = Path(root).relative_to(install_prefix)
        if root_rel.name == "__pycache__" or root_rel.name.endswith(".egg_info"):
            continue
        if root_rel.name in ["test", "tests"]:
            # This is a test folder
            (test_install_prefix / root_rel).parent.mkdir(exist_ok=True, parents=True)
            shutil.move(install_prefix / root_rel, test_install_prefix / root_rel)
            n_moved += 1
            continue
        out_files.append(root)
        for fpath in files:
            if (
                fnmatch.fnmatchcase(fpath, "test_*.py")
                or fnmatch.fnmatchcase(fpath, "*_test.py")
                or fpath == "conftest.py"
            ):
                (test_install_prefix / root_rel).mkdir(exist_ok=True, parents=True)
                shutil.move(
                    install_prefix / root_rel / fpath,
                    test_install_prefix / root_rel / fpath,
                )
                n_moved += 1

    return n_moved


def create_packaged_token(buildpath: Path):
    (buildpath / ".packaged").write_text("\n")


def run_script(
    buildpath: Path,
    srcpath: Path,
    build_metadata: Dict[str, Any],
    bash_runner: BashRunnerWithSharedEnvironment,
):
    """
    Run the build script indicated in meta.yaml

    Parameters
    ----------
    buildpath
        the package build path. Usually `packages/<name>/build`

    srcpath
        the package source path. Usually
        `packages/<name>/build/<name>-<version>`.

    build_metadata
        The build section from meta.yaml.

    bash_runner
        The runner we will use to execute our bash commands. Preserves environment
        variables from one invocation to the next.
    """
    script = build_metadata.get("script")
    if not script:
        return

    with chdir(srcpath):
        bash_runner.run(script, check=True)


def needs_rebuild(
    pkg_root: Path, buildpath: Path, source_metadata: Dict[str, Any]
) -> bool:
    """
    Determines if a package needs a rebuild because its meta.yaml, patches, or
    sources are newer than the `.packaged` thunk.

    pkg_root
        The path to the root directory for the package. Generally
        $PYODIDE_ROOT/packages/<PACKAGES>

    buildpath
        The path to the build directory. Generally will be
        $(PYOIDE_ROOT)/packages/<PACKAGE>/build/.

    src_metadata
        The source section from meta.yaml.
    """
    packaged_token = buildpath / ".packaged"
    if not packaged_token.is_file():
        return True

    package_time = packaged_token.stat().st_mtime

    def source_files():
        yield pkg_root / "meta.yaml"
        yield from source_metadata.get("patches", [])
        yield from (x[0] for x in source_metadata.get("extras", []))
        src_path = source_metadata.get("path")
        if src_path:
            yield from Path(src_path).glob("**/*")

    for source_file in source_files():
        source_file = Path(source_file)
        if source_file.stat().st_mtime > package_time:
            return True
    return False


def build_package(
    pkg_root: Path,
    pkg: Dict[str, Any],
    *,
    target_install_dir: str,
    host_install_dir: str,
<<<<<<< HEAD
=======
    compress_package: bool,
    force_rebuild: bool,
    should_run_script: bool,
    should_prepare_source: bool,
    should_capture_compile: bool,
    should_replay_compile: bool,
    replay_from: int,
>>>>>>> f44f7b3d
):
    """
    Build the package. The main entrypoint in this module.

    pkg_root
        The path to the root directory for the package. Generally
        $PYODIDE_ROOT/packages/<PACKAGES>

    pkg
        The package metadata parsed from the meta.yaml file in pkg_root

    target_install_dir
        The path to the target Python installation

    host_install_dir
        Directory for installing built host packages.
    """
<<<<<<< HEAD
    pkg_name = pkg["package"]["name"]
    build_dir = pkg_root / "build"
    src_dir_name: str = pkg_name + "-" + pkg["package"]["version"]
    src_path = build_dir / src_dir_name
=======
    pkg_metadata = pkg["package"]
>>>>>>> f44f7b3d
    source_metadata = pkg["source"]
    build_metadata = pkg["build"]
    name = pkg_metadata["name"]
    build_dir = pkg_root / "build"
    src_dir_name: str = f"{pkg_metadata['name']}-{pkg_metadata['version']}"
    srcpath = build_dir / src_dir_name

    if not force_rebuild and not needs_rebuild(pkg_root, build_dir, source_metadata):
        return

    if not should_prepare_source and not srcpath.exists():
        raise IOError(
            "Cannot find source for rebuild. Expected to find the source "
            f"directory at the path {srcpath}, but that path does not exist."
        )

    with chdir(pkg_root), get_bash_runner() as bash_runner:
        if should_prepare_source:
            prepare_source(pkg_root, build_dir, srcpath, source_metadata)

        if should_run_script:
            run_script(build_dir, srcpath, build_metadata, bash_runner)
<<<<<<< HEAD
        if build_metadata.get("library") or build_metadata.get("skip_build"):
            create_packaged_token(build_dir)
            return
        # shared libraries get built by the script and put into install
        # subfolder, then packaged into a pyodide module
        # i.e. they need package running, but not compile
        if not build_metadata.get("sharedlibrary"):
            compile(
                pkg_name,
                pkg_root,
                srcpath,
                build_metadata,
                bash_runner,
                target_install_dir=target_install_dir,
                host_install_dir=host_install_dir,
            )
        shutil.rmtree(pkg_root / "dist", ignore_errors=True)
        shutil.copytree(srcpath / "dist", pkg_root / "dist")
=======

        if build_metadata.get("library"):
            create_packaged_token(build_dir)
            return

        compile(
            pkg_root,
            srcpath,
            build_metadata,
            bash_runner,
            target_install_dir=target_install_dir,
            host_install_dir=host_install_dir,
            should_capture_compile=should_capture_compile,
            should_replay_compile=should_replay_compile,
            replay_from=replay_from,
        )

        should_unvendor_tests = build_metadata.get("unvendor-tests", True)
        package_files(
            name,
            build_dir,
            srcpath,
            should_unvendor_tests=should_unvendor_tests,
            compress=compress_package,
        )
>>>>>>> f44f7b3d
        create_packaged_token(build_dir)


def make_parser(parser: argparse.ArgumentParser):
    parser.description = (
        "Build a pyodide package.\n\n"
        "Note: this is a private endpoint that should not be used "
        "outside of the Pyodide Makefile."
    )
    parser.add_argument(
        "package", type=str, nargs=1, help="Path to meta.yaml package description"
    )
    parser.add_argument(
        "--cflags",
        type=str,
        nargs="?",
        default=common.get_make_flag("SIDE_MODULE_CFLAGS"),
        help="Extra compiling flags",
    )
    parser.add_argument(
        "--cxxflags",
        type=str,
        nargs="?",
        default=common.get_make_flag("SIDE_MODULE_CXXFLAGS"),
        help="Extra C++ specific compiling flags",
    )
    parser.add_argument(
        "--ldflags",
        type=str,
        nargs="?",
        default=common.get_make_flag("SIDE_MODULE_LDFLAGS"),
        help="Extra linking flags",
    )
    parser.add_argument(
        "--target-install-dir",
        type=str,
        nargs="?",
        default=common.get_make_flag("TARGETINSTALLDIR"),
        help="The path to the target Python installation",
    )
    parser.add_argument(
        "--host-install-dir",
        type=str,
        nargs="?",
        default=common.get_make_flag("HOSTINSTALLDIR"),
        help=(
            "Directory for installing built host packages. Defaults to setup.py "
            "default. Set to 'skip' to skip installation. Installation is "
            "needed if you want to build other packages that depend on this one."
        ),
    )
<<<<<<< HEAD
=======
    parser.add_argument(
        "--force-rebuild",
        action="store_true",
        help=(
            "Force rebuild of package regardless of whether it appears to have been updated"
        ),
    )
    parser.add_argument(
        "--continue",
        type=str,
        nargs="?",
        dest="continue_from",
        default="None",
        const="script",
        help=(
            dedent(
                """
                Continue a build from the middle. For debugging. Implies
                "--force-rebuild". Possible arguments:

                    'script' : Don't prepare source, start with running script. `--continue` with no argument has the same effect.

                    'capture' : Start with capture step

                    'replay' : Start with replay step

                    'replay:15' : Replay the capture step starting with the 15th compile command (any integer works)
                """
            ).strip()
        ),
    )
    parser.add_argument(
        "--no-compress-package",
        action="store_false",
        default=True,
        dest="compress_package",
        help="Do not compress built packages.",
    )
>>>>>>> f44f7b3d
    return parser


def parse_continue_arg(continue_from: str) -> Dict[str, Any]:
    from itertools import accumulate

    is_none = continue_from == "None"
    is_script = continue_from == "script"
    is_capture = continue_from == "capture"
    is_replay = continue_from == "replay" or re.fullmatch(
        r"replay(:[0-9]+)?", continue_from
    )

    [
        should_prepare_source,
        should_run_script,
        should_capture_compile,
        should_replay_compile,
    ] = accumulate([is_none, is_script, is_capture, is_replay], lambda a, b: a or b)

    if not should_replay_compile:
        raise IOError(
            f"Unexpected --continue argument '{continue_from}', should have been 'script', 'capture', 'replay', or 'replay:##'"
        )

    result: Dict[str, Any] = {}
    result["should_prepare_source"] = should_prepare_source
    result["should_run_script"] = should_run_script
    result["should_capture_compile"] = should_capture_compile
    result["should_replay_compile"] = should_replay_compile
    result["replay_from"] = 1
    if continue_from.startswith("replay:"):
        result["replay_from"] = int(continue_from.removeprefix("replay:"))
    return result


def main(args):
<<<<<<< HEAD
    meta_file = Path(args.package[0]).resolve()
=======
    if args.compress_package and not _have_terser():
        raise RuntimeError(
            "Terser is required to compress packages. Try `npm install -g terser` to install terser."
        )
    step_controls = parse_continue_arg(args.continue_from)
    # --continue implies --force-rebuild
    force_rebuild = args.force_rebuild or not not args.continue_from

    meta_file = Path(args.package[0]).resolve()

>>>>>>> f44f7b3d
    pkg_root = meta_file.parent
    pkg = parse_package_config(meta_file)

    pkg["source"] = pkg.get("source", {})
    pkg["build"] = pkg.get("build", {})
    build_metadata = pkg["build"]
    build_metadata["cflags"] = build_metadata.get("cflags", "")
    build_metadata["cxxflags"] = build_metadata.get("cxxflags", "")
    build_metadata["ldflags"] = build_metadata.get("ldflags", "")

    build_metadata["cflags"] += f" {args.cflags}"
    build_metadata["cxxflags"] += f" {args.cxxflags}"
    build_metadata["ldflags"] += f" {args.ldflags}"

    name = pkg["package"]["name"]
    t0 = datetime.now()
    print("[{}] Building package {}...".format(t0.strftime("%Y-%m-%d %H:%M:%S"), name))
    success = True
    try:
        build_package(
            pkg_root,
            pkg,
            target_install_dir=args.target_install_dir,
            host_install_dir=args.host_install_dir,
<<<<<<< HEAD
=======
            compress_package=args.compress_package,
            force_rebuild=force_rebuild,
            **step_controls,
>>>>>>> f44f7b3d
        )

    except:
        success = False
        raise
    finally:
        t1 = datetime.now()
        datestamp = "[{}]".format(t1.strftime("%Y-%m-%d %H:%M:%S"))
        total_seconds = "{:.1f}".format((t1 - t0).total_seconds())
        status = "Succeeded" if success else "Failed"
        print(
            f"{datestamp} {status} building package {name} in {total_seconds} seconds."
        )


if __name__ == "__main__":
    parser = make_parser(argparse.ArgumentParser())
    args = parser.parse_args()
    main(args)<|MERGE_RESOLUTION|>--- conflicted
+++ resolved
@@ -98,11 +98,8 @@
         "PYODIDE_ROOT": PYODIDE_ROOT,
         "PYTHONINCLUDE": os.environ["PYTHONINCLUDE"],
         "NUMPY_LIB": os.environ["NUMPY_LIB"],
-<<<<<<< HEAD
         "_PYTHON_HOST_PLATFORM": "emscripten_wasm32",
-=======
         "PYODIDE": "1",
->>>>>>> f44f7b3d
     }
     if "PYODIDE_JOBS" in os.environ:
         env["PYODIDE_JOBS"] = os.environ["PYODIDE_JOBS"]
@@ -571,16 +568,12 @@
     *,
     target_install_dir: str,
     host_install_dir: str,
-<<<<<<< HEAD
-=======
-    compress_package: bool,
     force_rebuild: bool,
     should_run_script: bool,
     should_prepare_source: bool,
     should_capture_compile: bool,
     should_replay_compile: bool,
     replay_from: int,
->>>>>>> f44f7b3d
 ):
     """
     Build the package. The main entrypoint in this module.
@@ -598,19 +591,13 @@
     host_install_dir
         Directory for installing built host packages.
     """
-<<<<<<< HEAD
-    pkg_name = pkg["package"]["name"]
-    build_dir = pkg_root / "build"
-    src_dir_name: str = pkg_name + "-" + pkg["package"]["version"]
-    src_path = build_dir / src_dir_name
-=======
     pkg_metadata = pkg["package"]
->>>>>>> f44f7b3d
     source_metadata = pkg["source"]
     build_metadata = pkg["build"]
     name = pkg_metadata["name"]
+    version = pkg_metadata["version"]
     build_dir = pkg_root / "build"
-    src_dir_name: str = f"{pkg_metadata['name']}-{pkg_metadata['version']}"
+    src_dir_name: str = f"{name}-{version}"
     srcpath = build_dir / src_dir_name
 
     if not force_rebuild and not needs_rebuild(pkg_root, build_dir, source_metadata):
@@ -628,26 +615,6 @@
 
         if should_run_script:
             run_script(build_dir, srcpath, build_metadata, bash_runner)
-<<<<<<< HEAD
-        if build_metadata.get("library") or build_metadata.get("skip_build"):
-            create_packaged_token(build_dir)
-            return
-        # shared libraries get built by the script and put into install
-        # subfolder, then packaged into a pyodide module
-        # i.e. they need package running, but not compile
-        if not build_metadata.get("sharedlibrary"):
-            compile(
-                pkg_name,
-                pkg_root,
-                srcpath,
-                build_metadata,
-                bash_runner,
-                target_install_dir=target_install_dir,
-                host_install_dir=host_install_dir,
-            )
-        shutil.rmtree(pkg_root / "dist", ignore_errors=True)
-        shutil.copytree(srcpath / "dist", pkg_root / "dist")
-=======
 
         if build_metadata.get("library"):
             create_packaged_token(build_dir)
@@ -665,15 +632,6 @@
             replay_from=replay_from,
         )
 
-        should_unvendor_tests = build_metadata.get("unvendor-tests", True)
-        package_files(
-            name,
-            build_dir,
-            srcpath,
-            should_unvendor_tests=should_unvendor_tests,
-            compress=compress_package,
-        )
->>>>>>> f44f7b3d
         create_packaged_token(build_dir)
 
 
@@ -725,8 +683,6 @@
             "needed if you want to build other packages that depend on this one."
         ),
     )
-<<<<<<< HEAD
-=======
     parser.add_argument(
         "--force-rebuild",
         action="store_true",
@@ -758,14 +714,6 @@
             ).strip()
         ),
     )
-    parser.add_argument(
-        "--no-compress-package",
-        action="store_false",
-        default=True,
-        dest="compress_package",
-        help="Do not compress built packages.",
-    )
->>>>>>> f44f7b3d
     return parser
 
 
@@ -803,20 +751,12 @@
 
 
 def main(args):
-<<<<<<< HEAD
-    meta_file = Path(args.package[0]).resolve()
-=======
-    if args.compress_package and not _have_terser():
-        raise RuntimeError(
-            "Terser is required to compress packages. Try `npm install -g terser` to install terser."
-        )
     step_controls = parse_continue_arg(args.continue_from)
     # --continue implies --force-rebuild
     force_rebuild = args.force_rebuild or not not args.continue_from
 
     meta_file = Path(args.package[0]).resolve()
 
->>>>>>> f44f7b3d
     pkg_root = meta_file.parent
     pkg = parse_package_config(meta_file)
 
@@ -841,12 +781,8 @@
             pkg,
             target_install_dir=args.target_install_dir,
             host_install_dir=args.host_install_dir,
-<<<<<<< HEAD
-=======
-            compress_package=args.compress_package,
             force_rebuild=force_rebuild,
             **step_controls,
->>>>>>> f44f7b3d
         )
 
     except:
