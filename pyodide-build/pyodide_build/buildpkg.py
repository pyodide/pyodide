--- conflicted
+++ resolved
@@ -231,7 +231,6 @@
         fd.write(b"\n")
 
 
-<<<<<<< HEAD
 def unpack_wheel(path):
     cwd = Path.cwd()
     os.chdir(path.parent)
@@ -246,8 +245,6 @@
     os.chdir(cwd)
 
 
-def compile(path: Path, srcpath: Path, pkg: Dict[str, Any], args, bash_runner):
-=======
 def compile(meta_file: Path, srcpath: Path, pkg: Dict[str, Any], args, bash_runner):
     """
     Runs pywasmcross for the package. The effect of this is to first run setup.py
@@ -267,7 +264,6 @@
     args -- the command line args that buildpkg was invoked with. Specifies compile
     flags and install directory.
     """
->>>>>>> a51eac50
     if (srcpath / ".built").is_file():
         return
 
@@ -301,7 +297,7 @@
         )
     finally:
         os.chdir(orig_dir)
-    pkgdir = path.parent.resolve()
+    pkgdir = meta_file.parent.resolve()
     distdir = pkgdir / "dist"
     wheel_path = next(distdir.glob("*.whl"))
     print(wheel_path)
@@ -319,16 +315,8 @@
                 os.environ.get("PYMINOR", "9"),
             ]
         )
-<<<<<<< HEAD
 
         bash_runner.env.update({"PKGDIR": str(pkgdir)})
-=======
-        site_packages_dir = srcpath / "install" / "lib" / pyfolder / "site-packages"
-        pkgdir = meta_file.parent.resolve()
-        bash_runner.env.update(
-            {"SITEPACKAGES": str(site_packages_dir), "PKGDIR": str(pkgdir)}
-        )
->>>>>>> a51eac50
         bash_runner.run(post, check=True)
 
     test_dir = distdir / "tests"
@@ -466,18 +454,6 @@
         patch(meta_file, srcpath, pkg, args)
         if pkg.get("build", {}).get("script"):
             run_script(buildpath, srcpath, pkg, bash_runner)
-<<<<<<< HEAD
-        if pkg.get("build", {}).get("skip_build"):
-            return
-        if not pkg.get("build", {}).get("library", False):
-            # shared libraries get built by the script and put into install
-            # subfolder, then packaged into a pyodide module
-            # i.e. they need package running, but not compile
-            if not pkg.get("build", {}).get("sharedlibrary"):
-                compile(path, srcpath, pkg, args, bash_runner)
-                with open(buildpath / ".packaged", "wb") as fd:
-                    fd.write(b"\n")
-=======
         if pkg.get("build", {}).get("library", False):
             return
         # shared libraries get built by the script and put into install
@@ -485,8 +461,6 @@
         # i.e. they need package running, but not compile
         if not pkg.get("build", {}).get("sharedlibrary"):
             compile(meta_file, srcpath, pkg, args, bash_runner)
-        package_files(buildpath, srcpath, pkg, compress=args.compress_package)
->>>>>>> a51eac50
     finally:
         bash_runner.close()
         os.chdir(orig_path)
