--- conflicted
+++ resolved
@@ -93,15 +93,6 @@
 def get_bash_runner():
     PYODIDE_ROOT = os.environ["PYODIDE_ROOT"]
     env = {
-<<<<<<< HEAD
-        "PATH": os.environ["PATH"],
-        "PYTHONPATH": os.environ["PYTHONPATH"],
-        "PYODIDE_ROOT": PYODIDE_ROOT,
-        "PYTHONINCLUDE": os.environ["PYTHONINCLUDE"],
-        "NUMPY_LIB": os.environ["NUMPY_LIB"],
-        "_PYTHON_HOST_PLATFORM": "emscripten_wasm32",
-        "PYODIDE": "1",
-=======
         key: os.environ[key]
         for key in [
             "PATH",
@@ -111,9 +102,7 @@
             "NUMPY_LIB",
             "PYODIDE_PACKAGE_ABI",
         ]
->>>>>>> 9d515cc2
-    }
-    env["PYODIDE"] = "1"
+    } | {"PYODIDE": "1", "_PYTHON_HOST_PLATFORM": "emscripten_wasm32"}
     if "PYODIDE_JOBS" in os.environ:
         env["PYODIDE_JOBS"] = os.environ["PYODIDE_JOBS"]
     b = BashRunnerWithSharedEnvironment(env=env)
