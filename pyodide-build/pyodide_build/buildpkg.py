#!/usr/bin/env python3

"""
Builds a Pyodide package.
"""

import argparse
import cgi
import fnmatch
import hashlib
import json
import os
import re
import shutil
import subprocess
import sys
import textwrap
from contextlib import contextmanager
from datetime import datetime
from pathlib import Path
from textwrap import dedent
from types import TracebackType
from typing import Any, NoReturn, Optional, TextIO
from urllib import request

from . import pywasmcross


@contextmanager
def chdir(new_dir: Path):
    orig_dir = Path.cwd()
    try:
        os.chdir(new_dir)
        yield
    finally:
        os.chdir(orig_dir)


from . import common
from .io import parse_package_config


def _make_whlfile(*args, owner=None, group=None, **kwargs):
    return shutil._make_zipfile(*args, **kwargs)  # type: ignore


shutil.register_archive_format("whl", _make_whlfile, description="Wheel file")
shutil.register_unpack_format(
    "whl", [".whl", ".wheel"], shutil._unpack_zipfile, description="Wheel file"  # type: ignore
)

from fcntl import F_GETFL, F_SETFL, fcntl


def make_nonblocking(fd):
    return fcntl(fd, F_SETFL, fcntl(fd, F_GETFL) | os.O_NONBLOCK)


def exit_with_stdio(result: subprocess.CompletedProcess) -> NoReturn:
    if result.stdout:
        print("  stdout:")
        print(textwrap.indent(result.stdout, "    "))
    if result.stderr:
        print("  stderr:")
        print(textwrap.indent(result.stderr, "    "))
    raise SystemExit(result.returncode)


class BashRunnerWithSharedEnvironment:
    """Run multiple bash scripts with persistent environment.

    Environment is stored to "env" member between runs. This can be updated
    directly to adjust the environment, or read to get variables.
    """

    def __init__(self, env=None):
        if env is None:
            env = dict(os.environ)

        self._reader: Optional[TextIO]
        self._fd_write: Optional[int]
        self.env: dict[str, str] = env
<<<<<<< HEAD
        self._fd_read, self._fd_write = os.pipe()
        self._reader = os.fdopen(self._fd_read, "r")
        make_nonblocking(self._reader)
=======

    def __enter__(self) -> "BashRunnerWithSharedEnvironment":
        fd_read, self._fd_write = os.pipe()
        self._reader = os.fdopen(fd_read, "r")
        return self
>>>>>>> 36d0e153

    def run(self, cmd, **opts):
        """Run a bash script. Any keyword arguments are passed on to subprocess.run."""
        assert self._fd_write is not None
        assert self._reader is not None

        write_env_pycode = ";".join(
            [
                "import os",
                "import json",
                f'os.write({self._fd_write}, json.dumps(dict(os.environ)).encode() + b"\\n")',
            ]
        )
        write_env_shell_cmd = f"{sys.executable} -c '{write_env_pycode}'"
        full_cmd = f"{cmd}\n{write_env_shell_cmd}"
        result = subprocess.run(
            ["bash", "-ce", full_cmd], pass_fds=[self._fd_write], env=self.env, **opts
        )
<<<<<<< HEAD
        res = self._reader.readline()
        if res:
            self.env = json.loads(res)
=======
        if result.returncode != 0:
            print("ERROR: bash commmand failed")
            print(textwrap.indent(cmd, "    "))
            exit_with_stdio(result)

        self.env = json.loads(self._reader.readline())
>>>>>>> 36d0e153
        return result

    def __exit__(
        self,
        exc_type: Optional[type[BaseException]],
        exc_val: Optional[BaseException],
        exc_tb: Optional[TracebackType],
    ) -> None:
        """Free the file descriptors."""

        if self._fd_write:
            os.close(self._fd_write)
            self._fd_write = None
        if self._reader:
            self._reader.close()
            self._reader = None


@contextmanager
def get_bash_runner():
    PYODIDE_ROOT = os.environ["PYODIDE_ROOT"]
    env = {
        key: os.environ[key]
        for key in [
            "PATH",
            "PYTHONPATH",
            "PYODIDE_ROOT",
            "PYTHONINCLUDE",
            "NUMPY_LIB",
            "PYODIDE_PACKAGE_ABI",
            "HOSTINSTALLDIR",
            "PYMAJOR",
            "PYMINOR",
        ]
    } | {"PYODIDE": "1"}
    if "PYODIDE_JOBS" in os.environ:
        env["PYODIDE_JOBS"] = os.environ["PYODIDE_JOBS"]
    with BashRunnerWithSharedEnvironment(env=env) as b:
        b.run(
            f"source {PYODIDE_ROOT}/emsdk/emsdk/emsdk_env.sh", stderr=subprocess.DEVNULL
        )
        yield b


def check_checksum(archive: Path, source_metadata: dict[str, Any]):
    """
    Checks that an archive matches the checksum in the package metadata.


    Parameters
    ----------
    archive
        the path to the archive we wish to checksum
    source_metadata
        The source section from meta.yaml.
    """
    checksum_keys = {"md5", "sha256"}.intersection(source_metadata)
    if not checksum_keys:
        return
    elif len(checksum_keys) != 1:
        raise ValueError(
            "Only one checksum should be included in a package "
            "setup; found {}.".format(checksum_keys)
        )
    checksum_algorithm = checksum_keys.pop()
    checksum = source_metadata[checksum_algorithm]
    CHUNK_SIZE = 1 << 16
    h = getattr(hashlib, checksum_algorithm)()
    with open(archive, "rb") as fd:
        while True:
            chunk = fd.read(CHUNK_SIZE)
            h.update(chunk)
            if len(chunk) < CHUNK_SIZE:
                break
    if h.hexdigest() != checksum:
        raise ValueError(f"Invalid {checksum_algorithm} checksum")


def trim_archive_extension(tarballname):
    for extension in [
        ".tar.gz",
        ".tgz",
        ".tar",
        ".tar.bz2",
        ".tbz2",
        ".tar.xz",
        ".txz",
        ".zip",
        ".whl",
    ]:
        if tarballname.endswith(extension):
            return tarballname[: -len(extension)]
    return tarballname


def download_and_extract(buildpath: Path, srcpath: Path, src_metadata: dict[str, Any]):
    """
    Download the source from specified in the meta data, then checksum it, then
    extract the archive into srcpath.

    Parameters
    ----------

    buildpath
        The path to the build directory. Generally will be
        $(PYOIDE_ROOT)/packages/<package-name>/build/.

    srcpath
        The place we want the source to end up. Will generally be
        $(PYOIDE_ROOT)/packages/<package-name>/build/<package-name>-<package-version>.

    src_metadata
        The source section from meta.yaml.
    """
    response = request.urlopen(src_metadata["url"])
    _, parameters = cgi.parse_header(response.headers.get("Content-Disposition", ""))
    if "filename" in parameters:
        tarballname = parameters["filename"]
    else:
        tarballname = Path(response.geturl()).name

    tarballpath = buildpath / tarballname
    if not tarballpath.is_file():
        os.makedirs(tarballpath.parent, exist_ok=True)
        with open(tarballpath, "wb") as f:
            f.write(response.read())
        try:
            check_checksum(tarballpath, src_metadata)
        except Exception:
            tarballpath.unlink()
            raise

    if tarballpath.suffix == ".whl":
        os.makedirs(srcpath / "dist")
        shutil.copy(tarballpath, srcpath / "dist")
        return

    if not srcpath.is_dir():
        shutil.unpack_archive(tarballpath, buildpath)

    extract_dir_name = src_metadata.get("extract_dir")
    if not extract_dir_name:
        extract_dir_name = trim_archive_extension(tarballname)

    shutil.move(buildpath / extract_dir_name, srcpath)


def prepare_source(
    pkg_root: Path, buildpath: Path, srcpath: Path, src_metadata: dict[str, Any]
):
    """
    Figure out from the "source" key in the package metadata where to get the source
    from, then get the source into srcpath (or somewhere else, if it goes somewhere
    else, returns where it ended up).

    Parameters
    ----------
    pkg_root
        The path to the root directory for the package. Generally
        $PYODIDE_ROOT/packages/<PACKAGES>

    buildpath
        The path to the build directory. Generally will be
        $(PYOIDE_ROOT)/packages/<PACKAGE>/build/.

    srcpath
        The default place we want the source to end up. Will generally be
        $(PYOIDE_ROOT)/packages/<package-name>/build/<package-name>-<package-version>.

    src_metadata
        The source section from meta.yaml.

    Returns
    -------
        The location where the source ended up.
    """
    if buildpath.resolve().is_dir():
        shutil.rmtree(buildpath)
    os.makedirs(buildpath)

    if "url" in src_metadata:
        download_and_extract(buildpath, srcpath, src_metadata)
        patch(pkg_root, srcpath, src_metadata)
        return
    if "path" not in src_metadata:
        raise ValueError(
            "Incorrect source provided. Either a url or a path must be provided."
        )

    srcdir = Path(src_metadata["path"]).resolve()

    if not srcdir.is_dir():
        raise ValueError(f"path={srcdir} must point to a directory that exists")

    shutil.copytree(srcdir, srcpath)


def patch(pkg_root: Path, srcpath: Path, src_metadata: dict[str, Any]):
    """
    Apply patches to the source.

    Parameters
    ----------
    pkg_root
        The path to the root directory for the package. Generally
        $PYODIDE_ROOT/packages/<PACKAGES>

    srcpath
        The path to the source. We extract the source into the build directory, so it
        will be something like
        $(PYOIDE_ROOT)/packages/<PACKAGE>/build/<PACKAGE>-<VERSION>.

    src_metadata
        The "source" key from meta.yaml.
    """
    if (srcpath / ".patched").is_file():
        return

    patches = src_metadata.get("patches", [])
    extras = src_metadata.get("extras", [])
    if not patches and not extras:
        return

    # Apply all the patches
    with chdir(srcpath):
        for patch in patches:
            result = subprocess.run(
                ["patch", "-p1", "--binary", "--verbose", "-i", pkg_root / patch],
                check=False,
            )
            if result.returncode != 0:
                print(f"ERROR: Patch {pkg_root/patch} failed")
                exit_with_stdio(result)

    # Add any extra files
    for src, dst in extras:
        shutil.copyfile(pkg_root / src, srcpath / dst)

    with open(srcpath / ".patched", "wb") as fd:
        fd.write(b"\n")


def unpack_wheel(path):
    with chdir(path.parent):
        result = subprocess.run(
            [sys.executable, "-m", "wheel", "unpack", path.name], check=False
        )
        if result.returncode != 0:
            print(f"ERROR: Unpacking wheel {path.name} failed")
            exit_with_stdio(result)


def pack_wheel(path):
    with chdir(path.parent):
        result = subprocess.run(
            [sys.executable, "-m", "wheel", "pack", path.name], check=False
        )
        if result.returncode != 0:
            print(f"ERROR: Packing wheel {path} failed")
            exit_with_stdio(result)


<<<<<<< HEAD
=======
def install_for_distribution():
    commands = [
        sys.executable,
        "setup.py",
        "bdist_wheel",
        "--skip-build",
    ]
    env = dict(os.environ)
    env["_PYTHON_HOST_PLATFORM"] = "emscripten_wasm32"
    result = subprocess.run(commands, env=env, check=False)
    if result.returncode != 0:
        print("ERROR: Running bdist_wheel failed")
        exit_with_stdio(result)


>>>>>>> 36d0e153
def compile(
    srcpath: Path,
    build_metadata: dict[str, Any],
    bash_runner: BashRunnerWithSharedEnvironment,
    *,
    target_install_dir: str,
    host_install_dir: str,
    should_capture_compile: bool,
    should_replay_compile: bool,
    replay_from: int = 0,
):
    """
    Runs pywasmcross for the package. The effect of this is to first run setup.py
    with compiler wrappers subbed in, which don't actually build the package but
    write the compile commands to build.log. Then we walk over build log and invoke
    the same set of commands but with some flags munged around or removed to make it
    work with emcc.

    In any case, only works for Python packages, not libraries or shared libraries
    which don't have a setup.py.

    Parameters
    ----------
    srcpath
        The path to the source. We extract the source into the build directory, so it
        will be something like
        $(PYOIDE_ROOT)/packages/<PACKAGE>/build/<PACKAGE>-<VERSION>.

    build_metadata
        The build section from meta.yaml.

    bash_runner
        The runner we will use to execute our bash commands. Preserves environment
        variables from one invocation to the next.

    target_install_dir
        The path to the target Python installation

    host_install_dir
        Directory for installing built host packages. Defaults to setup.py
        default. Set to 'skip' to skip installation. Installation is
        needed if you want to build other packages that depend on this one.
    """
    # This function runs setup.py. library and sharedlibrary don't have setup.py
    if build_metadata.get("sharedlibrary"):
        return

    skip_host = build_metadata.get("skip_host", True)

    replace_libs = ";".join(build_metadata.get("replace-libs", []))
    with chdir(srcpath):
        if should_capture_compile:
            pywasmcross.capture_compile(
                host_install_dir=host_install_dir,
                skip_host=skip_host,
                env=bash_runner.env,
            )
            prereplay = build_metadata.get("prereplay")
            if prereplay:
                result = bash_runner.run(prereplay)
                if result.returncode != 0:
                    print("ERROR: prereplay failed")
                    exit_with_stdio(result)
        if should_replay_compile:
            pywasmcross.replay_compile(
                cflags=build_metadata["cflags"],
                cxxflags=build_metadata["cxxflags"],
                ldflags=build_metadata["ldflags"],
                target_install_dir=target_install_dir,
                host_install_dir=host_install_dir,
                replace_libs=replace_libs,
                replay_from=replay_from,
            )


def set_host_platform(wheel_dir: Path, platform: str):
    dist_info = next(wheel_dir.glob("*.dist-info"))
    WHEEL = dist_info / "WHEEL"
    lines = WHEEL.read_text().splitlines()
    result_lines = []
    for line in lines:
        if line.startswith("Tag:"):
            line = line.rpartition("-")[0] + "-" + platform
        result_lines.append(line)
    WHEEL.write_text("\n".join(result_lines))


def update_wheel_platform(build_dir: Path, wheel_dir: Path):
    import distutils.dir_util

    # for some reason the .so name and the wheel name swap order of architecture
    # and OS?
    set_host_platform(wheel_dir, "emscripten_wasm32")
    pywasmcross.clean_out_native_artifacts(wheel_dir)
    lib_dir = next(build_dir.glob("lib*"))
    distutils.dir_util.copy_tree(str(lib_dir), str(wheel_dir))
    # TODO: Platform tag the .so files.
    # Currently we leave the platform triplet unset so if we set a platform tag
    # the files will fail to load.
    # for file in wheel_dir.glob("**/*.so"):
    #     file.rename(file.with_suffix(".cpython-39-wasm32-emscripten.so"))


def package_wheel(
    pkg_name: str,
    pkg_root: Path,
    srcpath: Path,
    build_metadata: dict[str, Any],
    bash_runner: BashRunnerWithSharedEnvironment,
):
    """Package a wheel

    This unpacks the wheel, unvendors tests if necessary, runs and "build.post"
    script, and then repacks the wheel.

    Parameters
    ----------
    pkg_name
        The name of the package

    pkg_root
        The path to the root directory for the package. Generally
        $PYODIDE_ROOT/packages/<PACKAGES>

    srcpath
        The path to the source. We extract the source into the build directory,
        so it will be something like
        $(PYOIDE_ROOT)/packages/<PACKAGE>/build/<PACKAGE>-<VERSION>.

    build_metadata
        The build section from meta.yaml.

    bash_runner
        The runner we will use to execute our bash commands. Preserves
        environment variables from one invocation to the next.
    """
    if build_metadata.get("sharedlibrary"):
        return

    distdir = srcpath / "dist"
    build_dir = srcpath / "build"
    wheel_paths = list(distdir.glob("*.whl"))
    assert len(wheel_paths) == 1
    unpack_wheel(wheel_paths[0])
    wheel_paths[0].unlink()
    wheel_dir = next(p for p in distdir.glob("*") if p.is_dir())
    if not wheel_paths[0].name.endswith("any.whl"):
        update_wheel_platform(build_dir, wheel_dir)

    post = build_metadata.get("post")
    if post:
        bash_runner.env.update({"PKGDIR": str(pkg_root)})
        result = bash_runner.run(post)
        if result.returncode != 0:
            print("ERROR: post failed")
            exit_with_stdio(result)

    test_dir = distdir / "tests"
    nmoved = 0
    if build_metadata.get("unvendor-tests", True):
        nmoved = unvendor_tests(wheel_dir, test_dir)
    if nmoved:
        with chdir(distdir):
            shutil.make_archive(f"{pkg_name}-tests", "tar", test_dir)
    pack_wheel(wheel_dir)
    # wheel_dir causes pytest collection failures for in-tree packages like
    # micropip. To prevent these, we get rid of wheel_dir after repacking the
    # wheel.
    shutil.rmtree(wheel_dir)
    shutil.rmtree(test_dir, ignore_errors=True)


def unvendor_tests(install_prefix: Path, test_install_prefix: Path) -> int:
    """Unvendor test files and folders

    This function recursively walks through install_prefix and moves anything
    that looks like a test folder under test_install_prefix.


    Parameters
    ----------
    install_prefix
        the folder where the package was installed
    test_install_prefix
        the folder where to move the tests. If it doesn't exist, it will be
        created.

    Returns
    -------
    n_moved
        number of files or folders moved
    """
    n_moved = 0
    out_files = []
    shutil.rmtree(test_install_prefix, ignore_errors=True)
    for root, _dirs, files in os.walk(install_prefix):
        root_rel = Path(root).relative_to(install_prefix)
        if root_rel.name == "__pycache__" or root_rel.name.endswith(".egg_info"):
            continue
        if root_rel.name in ["test", "tests"]:
            # This is a test folder
            (test_install_prefix / root_rel).parent.mkdir(exist_ok=True, parents=True)
            shutil.move(install_prefix / root_rel, test_install_prefix / root_rel)
            n_moved += 1
            continue
        out_files.append(root)
        for fpath in files:
            if (
                fnmatch.fnmatchcase(fpath, "test_*.py")
                or fnmatch.fnmatchcase(fpath, "*_test.py")
                or fpath == "conftest.py"
            ):
                (test_install_prefix / root_rel).mkdir(exist_ok=True, parents=True)
                shutil.move(
                    install_prefix / root_rel / fpath,
                    test_install_prefix / root_rel / fpath,
                )
                n_moved += 1

    return n_moved


def create_packaged_token(buildpath: Path):
    (buildpath / ".packaged").write_text("\n")


def run_script(
    buildpath: Path,
    srcpath: Path,
    build_metadata: dict[str, Any],
    bash_runner: BashRunnerWithSharedEnvironment,
):
    """
    Run the build script indicated in meta.yaml

    Parameters
    ----------
    buildpath
        the package build path. Usually `packages/<name>/build`

    srcpath
        the package source path. Usually
        `packages/<name>/build/<name>-<version>`.

    build_metadata
        The build section from meta.yaml.

    bash_runner
        The runner we will use to execute our bash commands. Preserves environment
        variables from one invocation to the next.
    """
    script = build_metadata.get("script")
    if not script:
        return

    with chdir(srcpath):
        result = bash_runner.run(script)
        if result.returncode != 0:
            print("ERROR: script failed")
            exit_with_stdio(result)


def needs_rebuild(
    pkg_root: Path, buildpath: Path, source_metadata: dict[str, Any]
) -> bool:
    """
    Determines if a package needs a rebuild because its meta.yaml, patches, or
    sources are newer than the `.packaged` thunk.

    pkg_root
        The path to the root directory for the package. Generally
        $PYODIDE_ROOT/packages/<PACKAGES>

    buildpath
        The path to the build directory. Generally will be
        $(PYOIDE_ROOT)/packages/<PACKAGE>/build/.

    src_metadata
        The source section from meta.yaml.
    """
    packaged_token = buildpath / ".packaged"
    if not packaged_token.is_file():
        return True

    package_time = packaged_token.stat().st_mtime

    def source_files():
        yield pkg_root / "meta.yaml"
        yield from source_metadata.get("patches", [])
        yield from (x[0] for x in source_metadata.get("extras", []))
        src_path = source_metadata.get("path")
        if src_path:
            yield from Path(src_path).glob("**/*")

    for source_file in source_files():
        source_file = Path(source_file)
        if source_file.stat().st_mtime > package_time:
            return True
    return False


def build_package(
    pkg_root: Path,
    pkg: dict[str, Any],
    *,
    target_install_dir: str,
    host_install_dir: str,
    force_rebuild: bool,
    should_run_script: bool,
    should_prepare_source: bool,
    should_capture_compile: bool,
    should_replay_compile: bool,
    replay_from: int,
):
    """
    Build the package. The main entrypoint in this module.

    pkg_root
        The path to the root directory for the package. Generally
        $PYODIDE_ROOT/packages/<PACKAGES>

    pkg
        The package metadata parsed from the meta.yaml file in pkg_root

    target_install_dir
        The path to the target Python installation

    host_install_dir
        Directory for installing built host packages.
    """
    pkg_metadata = pkg["package"]
    source_metadata = pkg["source"]
    build_metadata = pkg["build"]
    name = pkg_metadata["name"]
    version = pkg_metadata["version"]
    build_dir = pkg_root / "build"
    src_dir_name: str = f"{name}-{version}"
    srcpath = build_dir / src_dir_name

    if not force_rebuild and not needs_rebuild(pkg_root, build_dir, source_metadata):
        return

    if not should_prepare_source and not srcpath.exists():
        raise OSError(
            "Cannot find source for rebuild. Expected to find the source "
            f"directory at the path {srcpath}, but that path does not exist."
        )

    with chdir(pkg_root), get_bash_runner() as bash_runner:
        if should_prepare_source:
            prepare_source(pkg_root, build_dir, srcpath, source_metadata)

        if should_run_script:
            run_script(build_dir, srcpath, build_metadata, bash_runner)

        if build_metadata.get("library"):
            create_packaged_token(build_dir)
            return

        url = source_metadata.get("url")
        finished_wheel = url and url.endswith(".whl")
        if not build_metadata.get("sharedlibrary") and not finished_wheel:
            compile(
                srcpath,
                build_metadata,
                bash_runner,
                target_install_dir=target_install_dir,
                host_install_dir=host_install_dir,
                should_capture_compile=should_capture_compile,
                should_replay_compile=should_replay_compile,
                replay_from=replay_from,
            )
        if not build_metadata.get("sharedlibrary"):
            package_wheel(
                name,
                pkg_root,
                srcpath,
                build_metadata,
                bash_runner,
            )

        shutil.rmtree(pkg_root / "dist", ignore_errors=True)
        shutil.copytree(srcpath / "dist", pkg_root / "dist")

        create_packaged_token(build_dir)


def make_parser(parser: argparse.ArgumentParser):
    parser.description = (
        "Build a pyodide package.\n\n"
        "Note: this is a private endpoint that should not be used "
        "outside of the Pyodide Makefile."
    )
    parser.add_argument(
        "package", type=str, nargs=1, help="Path to meta.yaml package description"
    )
    parser.add_argument(
        "--cflags",
        type=str,
        nargs="?",
        default=common.get_make_flag("SIDE_MODULE_CFLAGS"),
        help="Extra compiling flags",
    )
    parser.add_argument(
        "--cxxflags",
        type=str,
        nargs="?",
        default=common.get_make_flag("SIDE_MODULE_CXXFLAGS"),
        help="Extra C++ specific compiling flags",
    )
    parser.add_argument(
        "--ldflags",
        type=str,
        nargs="?",
        default=common.get_make_flag("SIDE_MODULE_LDFLAGS"),
        help="Extra linking flags",
    )
    parser.add_argument(
        "--target-install-dir",
        type=str,
        nargs="?",
        default=common.get_make_flag("TARGETINSTALLDIR"),
        help="The path to the target Python installation",
    )
    parser.add_argument(
        "--host-install-dir",
        type=str,
        nargs="?",
        default=common.get_make_flag("HOSTINSTALLDIR"),
        help=(
            "Directory for installing built host packages. Defaults to setup.py "
            "default. Set to 'skip' to skip installation. Installation is "
            "needed if you want to build other packages that depend on this one."
        ),
    )
    parser.add_argument(
        "--force-rebuild",
        action="store_true",
        help=(
            "Force rebuild of package regardless of whether it appears to have been updated"
        ),
    )
    parser.add_argument(
        "--continue",
        type=str,
        nargs="?",
        dest="continue_from",
        default="None",
        const="script",
        help=(
            dedent(
                """
                Continue a build from the middle. For debugging. Implies
                "--force-rebuild". Possible arguments:

                    'script' : Don't prepare source, start with running script. `--continue` with no argument has the same effect.

                    'capture' : Start with capture step

                    'replay' : Start with replay step

                    'replay:15' : Replay the capture step starting with the 15th compile command (any integer works)
                """
            ).strip()
        ),
    )
    return parser


def parse_continue_arg(continue_from: str) -> dict[str, Any]:
    from itertools import accumulate

    is_none = continue_from == "None"
    is_script = continue_from == "script"
    is_capture = continue_from == "capture"
    is_replay = continue_from == "replay" or re.fullmatch(
        r"replay(:[0-9]+)?", continue_from
    )

    [
        should_prepare_source,
        should_run_script,
        should_capture_compile,
        should_replay_compile,
    ] = accumulate([is_none, is_script, is_capture, is_replay], lambda a, b: a or b)

    if not should_replay_compile:
        raise OSError(
            f"Unexpected --continue argument '{continue_from}', should have been 'script', 'capture', 'replay', or 'replay:##'"
        )

    result: dict[str, Any] = {}
    result["should_prepare_source"] = should_prepare_source
    result["should_run_script"] = should_run_script
    result["should_capture_compile"] = should_capture_compile
    result["should_replay_compile"] = should_replay_compile
    result["replay_from"] = 1
    if continue_from.startswith("replay:"):
        result["replay_from"] = int(continue_from.removeprefix("replay:"))
    return result


def main(args):
    step_controls = parse_continue_arg(args.continue_from)
    # --continue implies --force-rebuild
    force_rebuild = args.force_rebuild or not not args.continue_from

    meta_file = Path(args.package[0]).resolve()

    pkg_root = meta_file.parent
    pkg = parse_package_config(meta_file)

    pkg["source"] = pkg.get("source", {})
    pkg["build"] = pkg.get("build", {})
    build_metadata = pkg["build"]
    build_metadata["cflags"] = build_metadata.get("cflags", "")
    build_metadata["cxxflags"] = build_metadata.get("cxxflags", "")
    build_metadata["ldflags"] = build_metadata.get("ldflags", "")

    build_metadata["cflags"] += f" {args.cflags}"
    build_metadata["cxxflags"] += f" {args.cxxflags}"
    build_metadata["ldflags"] += f" {args.ldflags}"

    name = pkg["package"]["name"]
    t0 = datetime.now()
    print("[{}] Building package {}...".format(t0.strftime("%Y-%m-%d %H:%M:%S"), name))
    success = True
    try:
        build_package(
            pkg_root,
            pkg,
            target_install_dir=args.target_install_dir,
            host_install_dir=args.host_install_dir,
            force_rebuild=force_rebuild,
            **step_controls,
        )

    except Exception:
        success = False
        raise
    finally:
        t1 = datetime.now()
        datestamp = "[{}]".format(t1.strftime("%Y-%m-%d %H:%M:%S"))
        total_seconds = f"{(t1 - t0).total_seconds():.1f}"
        status = "Succeeded" if success else "Failed"
        print(
            f"{datestamp} {status} building package {name} in {total_seconds} seconds."
        )


if __name__ == "__main__":
    parser = make_parser(argparse.ArgumentParser())
    args = parser.parse_args()
    main(args)<|MERGE_RESOLUTION|>--- conflicted
+++ resolved
@@ -49,12 +49,6 @@
     "whl", [".whl", ".wheel"], shutil._unpack_zipfile, description="Wheel file"  # type: ignore
 )
 
-from fcntl import F_GETFL, F_SETFL, fcntl
-
-
-def make_nonblocking(fd):
-    return fcntl(fd, F_SETFL, fcntl(fd, F_GETFL) | os.O_NONBLOCK)
-
 
 def exit_with_stdio(result: subprocess.CompletedProcess) -> NoReturn:
     if result.stdout:
@@ -80,17 +74,11 @@
         self._reader: Optional[TextIO]
         self._fd_write: Optional[int]
         self.env: dict[str, str] = env
-<<<<<<< HEAD
-        self._fd_read, self._fd_write = os.pipe()
-        self._reader = os.fdopen(self._fd_read, "r")
-        make_nonblocking(self._reader)
-=======
 
     def __enter__(self) -> "BashRunnerWithSharedEnvironment":
         fd_read, self._fd_write = os.pipe()
         self._reader = os.fdopen(fd_read, "r")
         return self
->>>>>>> 36d0e153
 
     def run(self, cmd, **opts):
         """Run a bash script. Any keyword arguments are passed on to subprocess.run."""
@@ -109,18 +97,12 @@
         result = subprocess.run(
             ["bash", "-ce", full_cmd], pass_fds=[self._fd_write], env=self.env, **opts
         )
-<<<<<<< HEAD
-        res = self._reader.readline()
-        if res:
-            self.env = json.loads(res)
-=======
         if result.returncode != 0:
             print("ERROR: bash commmand failed")
             print(textwrap.indent(cmd, "    "))
             exit_with_stdio(result)
 
         self.env = json.loads(self._reader.readline())
->>>>>>> 36d0e153
         return result
 
     def __exit__(
@@ -383,24 +365,6 @@
             exit_with_stdio(result)
 
 
-<<<<<<< HEAD
-=======
-def install_for_distribution():
-    commands = [
-        sys.executable,
-        "setup.py",
-        "bdist_wheel",
-        "--skip-build",
-    ]
-    env = dict(os.environ)
-    env["_PYTHON_HOST_PLATFORM"] = "emscripten_wasm32"
-    result = subprocess.run(commands, env=env, check=False)
-    if result.returncode != 0:
-        print("ERROR: Running bdist_wheel failed")
-        exit_with_stdio(result)
-
-
->>>>>>> 36d0e153
 def compile(
     srcpath: Path,
     build_metadata: dict[str, Any],
