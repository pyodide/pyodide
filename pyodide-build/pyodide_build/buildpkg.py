#!/usr/bin/env python3

"""
Builds a Pyodide package.
"""

import argparse
import cgi
import fnmatch
import hashlib
import json
import os
import shutil
import subprocess
import sys
import sysconfig
import textwrap
import urllib
from collections.abc import Generator, Iterator
from contextlib import contextmanager
from datetime import datetime
from pathlib import Path
from textwrap import dedent
from types import TracebackType
from typing import Any, TextIO, cast
from urllib import request

from . import common, pywasmcross
from .common import (
    BUILD_VARS,
    exit_with_stdio,
    find_matching_wheels,
    find_missing_executables,
)
from .io import MetaConfig, _BuildSpec, _SourceSpec


@contextmanager
def chdir(new_dir: Path) -> Generator[None, None, None]:
    orig_dir = Path.cwd()
    try:
        os.chdir(new_dir)
        yield
    finally:
        os.chdir(orig_dir)


def _make_whlfile(
    *args: Any, owner: int | None = None, group: int | None = None, **kwargs: Any
) -> str:
    return shutil._make_zipfile(*args, **kwargs)  # type: ignore[attr-defined]


shutil.register_archive_format("whl", _make_whlfile, description="Wheel file")
shutil.register_unpack_format(
    "whl", [".whl", ".wheel"], shutil._unpack_zipfile, description="Wheel file"  # type: ignore[attr-defined]
)


class BashRunnerWithSharedEnvironment:
    """Run multiple bash scripts with persistent environment.

    Environment is stored to "env" member between runs. This can be updated
    directly to adjust the environment, or read to get variables.
    """

    def __init__(self, env: dict[str, str] | None = None) -> None:
        if env is None:
            env = dict(os.environ)

        self._reader: TextIO | None
        self._fd_write: int | None
        self.env: dict[str, str] = env

    def __enter__(self) -> "BashRunnerWithSharedEnvironment":
        fd_read, self._fd_write = os.pipe()
        self._reader = os.fdopen(fd_read, "r")
        return self

    def run(self, cmd: str, **opts: Any) -> subprocess.CompletedProcess[str]:
        """Run a bash script. Any keyword arguments are passed on to subprocess.run."""
        assert self._fd_write is not None
        assert self._reader is not None

        write_env_pycode = ";".join(
            [
                "import os",
                "import json",
                f'os.write({self._fd_write}, json.dumps(dict(os.environ)).encode() + b"\\n")',
            ]
        )
        write_env_shell_cmd = f"{sys.executable} -c '{write_env_pycode}'"
        full_cmd = f"{cmd}\n{write_env_shell_cmd}"
        result = subprocess.run(
            ["bash", "-ce", full_cmd],
            pass_fds=[self._fd_write],
            env=self.env,
            encoding="utf8",
            **opts,
        )
        if result.returncode != 0:
            print("ERROR: bash command failed")
            print(textwrap.indent(cmd, "    "))
            exit_with_stdio(result)

        self.env = json.loads(self._reader.readline())
        return result

    def __exit__(
        self,
        exc_type: type[BaseException] | None,
        exc_val: BaseException | None,
        exc_tb: TracebackType | None,
    ) -> None:
        """Free the file descriptors."""

        if self._fd_write:
            os.close(self._fd_write)
            self._fd_write = None
        if self._reader:
            self._reader.close()
            self._reader = None


@contextmanager
def get_bash_runner() -> Iterator[BashRunnerWithSharedEnvironment]:
    PYODIDE_ROOT = os.environ["PYODIDE_ROOT"]
<<<<<<< HEAD
    env = {
        key: os.environ[key]
        for key in [
            # TODO: Stabilize and document more of these in meta-yaml.md
            "PATH",
            "PYTHONPATH",
            "PYODIDE_ROOT",
            "PYTHONINCLUDE",
            "NUMPY_LIB",
            "PYODIDE_PACKAGE_ABI",
            "HOME",
            "HOSTINSTALLDIR",
            "TARGETINSTALLDIR",
            "SYSCONFIG_NAME",
            "HOSTSITEPACKAGES",
            "PYMAJOR",
            "PYMINOR",
            "PYMICRO",
            "CPYTHONBUILD",
            "CPYTHONLIB",
            "SIDE_MODULE_CFLAGS",
            "SIDE_MODULE_LDFLAGS",
            "STDLIB_MODULE_CFLAGS",
            "UNISOLATED_PACKAGES",
            "WASM_LIBRARY_DIR",
            "WASM_PKG_CONFIG_PATH",
            "CARGO_BUILD_TARGET",
            "CARGO_TARGET_WASM32_UNKNOWN_EMSCRIPTEN_LINKER",
            "CARGO_HOME",
            "RUSTFLAGS",
        ]
    } | {"PYODIDE": "1"}
=======
    env = {key: os.environ[key] for key in BUILD_VARS} | {"PYODIDE": "1"}
>>>>>>> 158376f7
    if "PYODIDE_JOBS" in os.environ:
        env["PYODIDE_JOBS"] = os.environ["PYODIDE_JOBS"]

    env["PKG_CONFIG_PATH"] = env["WASM_PKG_CONFIG_PATH"]
    if "PKG_CONFIG_PATH" in os.environ:
        env["PKG_CONFIG_PATH"] += f":{os.environ['PKG_CONFIG_PATH']}"

    tools_dir = Path(__file__).parent / "tools"

    env["CMAKE_TOOLCHAIN_FILE"] = str(
        tools_dir / "cmake/Modules/Platform/Emscripten.cmake"
    )
    env["PYO3_CONFIG_FILE"] = str(tools_dir / "pyo3_config.ini")

    with BashRunnerWithSharedEnvironment(env=env) as b:
        b.run(f"source {PYODIDE_ROOT}/pyodide_env.sh", stderr=subprocess.DEVNULL)
        yield b


def check_checksum(archive: Path, source_metadata: _SourceSpec) -> None:
    """
    Checks that an archive matches the checksum in the package metadata.


    Parameters
    ----------
    archive
        the path to the archive we wish to checksum
    source_metadata
        The source section from meta.yaml.
    """
    if source_metadata.sha256 is None:
        return
    checksum = source_metadata.sha256
    CHUNK_SIZE = 1 << 16
    h = hashlib.sha256()
    with open(archive, "rb") as fd:
        while True:
            chunk = fd.read(CHUNK_SIZE)
            h.update(chunk)
            if len(chunk) < CHUNK_SIZE:
                break
    if h.hexdigest() != checksum:
        raise ValueError(f"Invalid sha256 checksum: {h.hexdigest()}")


def trim_archive_extension(tarballname: str) -> str:
    for extension in [
        ".tar.gz",
        ".tgz",
        ".tar",
        ".tar.bz2",
        ".tbz2",
        ".tar.xz",
        ".txz",
        ".zip",
        ".whl",
    ]:
        if tarballname.endswith(extension):
            return tarballname[: -len(extension)]
    return tarballname


def download_and_extract(
    buildpath: Path, srcpath: Path, src_metadata: _SourceSpec
) -> None:
    """
    Download the source from specified in the meta data, then checksum it, then
    extract the archive into srcpath.

    Parameters
    ----------

    buildpath
        The path to the build directory. Generally will be
        $(PYOIDE_ROOT)/packages/<package-name>/build/.

    srcpath
        The place we want the source to end up. Will generally be
        $(PYOIDE_ROOT)/packages/<package-name>/build/<package-name>-<package-version>.

    src_metadata
        The source section from meta.yaml.
    """
    # We only call this function when the URL is defined
    url = cast(str, src_metadata.url)
    max_retry = 3
    for retry_cnt in range(max_retry):
        try:
            response = request.urlopen(url)
        except urllib.error.URLError as e:
            if retry_cnt == max_retry - 1:
                raise RuntimeError(
                    f"Failed to download {url} after {max_retry} trials"
                ) from e

            continue

        break

    _, parameters = cgi.parse_header(response.headers.get("Content-Disposition", ""))
    if "filename" in parameters:
        tarballname = parameters["filename"]
    else:
        tarballname = Path(response.geturl()).name

    tarballpath = buildpath / tarballname
    if not tarballpath.is_file():
        os.makedirs(tarballpath.parent, exist_ok=True)
        with open(tarballpath, "wb") as f:
            f.write(response.read())
        try:
            check_checksum(tarballpath, src_metadata)
        except Exception:
            tarballpath.unlink()
            raise

    if tarballpath.suffix == ".whl":
        os.makedirs(srcpath / "dist")
        shutil.copy(tarballpath, srcpath / "dist")
        return

    if not srcpath.is_dir():
        shutil.unpack_archive(tarballpath, buildpath)

    extract_dir_name = src_metadata.extract_dir
    if extract_dir_name is None:
        extract_dir_name = trim_archive_extension(tarballname)

    shutil.move(buildpath / extract_dir_name, srcpath)


def prepare_source(
    buildpath: Path, srcpath: Path, src_metadata: _SourceSpec, clear_only: bool = False
) -> None:
    """
    Figure out from the "source" key in the package metadata where to get the source
    from, then get the source into srcpath (or somewhere else, if it goes somewhere
    else, returns where it ended up).

    Parameters
    ----------
    buildpath
        The path to the build directory. Generally will be
        $(PYOIDE_ROOT)/packages/<PACKAGE>/build/.

    srcpath
        The default place we want the source to end up. Will generally be
        $(PYOIDE_ROOT)/packages/<package-name>/build/<package-name>-<package-version>.

    src_metadata
        The source section from meta.yaml.

    clear_only
        Clear the source directory only, do not download or extract the source.
        Set this to True if the source collected from external source.

    Returns
    -------
        The location where the source ended up. TODO: None, actually?
    """
    if buildpath.resolve().is_dir():
        shutil.rmtree(buildpath)
    os.makedirs(buildpath)

    if clear_only:
        srcpath.mkdir(parents=True, exist_ok=True)
        return

    if src_metadata.url is not None:
        download_and_extract(buildpath, srcpath, src_metadata)
        return

    if src_metadata.path is None:
        raise ValueError(
            "Incorrect source provided. Either a url or a path must be provided."
        )

    srcdir = src_metadata.path.resolve()

    if not srcdir.is_dir():
        raise ValueError(f"path={srcdir} must point to a directory that exists")

    shutil.copytree(srcdir, srcpath)


def patch(pkg_root: Path, srcpath: Path, src_metadata: _SourceSpec) -> None:
    """
    Apply patches to the source.

    Parameters
    ----------
    pkg_root
        The path to the root directory for the package. Generally
        $PYODIDE_ROOT/packages/<PACKAGES>

    srcpath
        The path to the source. We extract the source into the build directory, so it
        will be something like
        $(PYOIDE_ROOT)/packages/<PACKAGE>/build/<PACKAGE>-<VERSION>.

    src_metadata
        The "source" key from meta.yaml.
    """
    if (srcpath / ".patched").is_file():
        return

    patches = src_metadata.patches
    extras = src_metadata.extras
    if not patches and not extras:
        return

    # We checked these in check_package_config.
    assert src_metadata.url is not None
    assert not src_metadata.url.endswith(".whl")

    # Apply all the patches
    with chdir(srcpath):
        for patch in patches:
            result = subprocess.run(
                ["patch", "-p1", "--binary", "--verbose", "-i", pkg_root / patch],
                check=False,
                encoding="utf-8",
            )
            if result.returncode != 0:
                print(f"ERROR: Patch {pkg_root/patch} failed")
                exit_with_stdio(result)

    # Add any extra files
    for src, dst in extras:
        shutil.copyfile(pkg_root / src, srcpath / dst)

    with open(srcpath / ".patched", "wb") as fd:
        fd.write(b"\n")


def unpack_wheel(path: Path) -> None:
    with chdir(path.parent):
        result = subprocess.run(
            [sys.executable, "-m", "wheel", "unpack", path.name],
            check=False,
            encoding="utf-8",
        )
        if result.returncode != 0:
            print(f"ERROR: Unpacking wheel {path.name} failed")
            exit_with_stdio(result)


def pack_wheel(path: Path) -> None:
    with chdir(path.parent):
        result = subprocess.run(
            [sys.executable, "-m", "wheel", "pack", path.name],
            check=False,
            encoding="utf-8",
        )
        if result.returncode != 0:
            print(f"ERROR: Packing wheel {path} failed")
            exit_with_stdio(result)


def compile(
    name: str,
    srcpath: Path,
    build_metadata: _BuildSpec,
    bash_runner: BashRunnerWithSharedEnvironment,
    *,
    target_install_dir: str,
) -> None:
    """
    Runs pywasmcross for the package. The effect of this is to first run setup.py
    with compiler wrappers subbed in, which don't actually build the package but
    write the compile commands to build.log. Then we walk over build log and invoke
    the same set of commands but with some flags munged around or removed to make it
    work with emcc.

    In any case, only works for Python packages, not libraries or shared libraries
    which don't have a setup.py.

    Parameters
    ----------
    srcpath
        The path to the source. We extract the source into the build directory, so it
        will be something like
        $(PYOIDE_ROOT)/packages/<PACKAGE>/build/<PACKAGE>-<VERSION>.

    build_metadata
        The build section from meta.yaml.

    bash_runner
        The runner we will use to execute our bash commands. Preserves environment
        variables from one invocation to the next.

    target_install_dir
        The path to the target Python installation

    """
    # This function runs pypa/build. libraries don't need to do this.
    if build_metadata.package_type != "package":
        return

    build_env_ctx = pywasmcross.get_build_env(
        env=bash_runner.env,
        pkgname=name,
        cflags=build_metadata.cflags,
        cxxflags=build_metadata.cxxflags,
        ldflags=build_metadata.ldflags,
        target_install_dir=target_install_dir,
        exports=build_metadata.exports,
    )
    backend_flags = build_metadata.backend_flags

    with chdir(srcpath), build_env_ctx as build_env:
        if build_metadata.cross_script is not None:
            with BashRunnerWithSharedEnvironment(build_env) as runner:
                runner.run(build_metadata.cross_script)
                build_env = runner.env

        from .pypabuild import build

        try:
            build(build_env, backend_flags)
        except BaseException:
            build_log_path = Path("build.log")
            if build_log_path.exists():
                build_log_path.unlink()
            raise


def replace_so_abi_tags(wheel_dir: Path) -> None:
    """Replace native abi tag with emscripten abi tag in .so file names"""
    build_soabi = sysconfig.get_config_var("SOABI")
    assert build_soabi
    ext_suffix = sysconfig.get_config_var("EXT_SUFFIX")
    assert ext_suffix
    build_triplet = "-".join(build_soabi.split("-")[2:])
    host_triplet = common.get_make_flag("PLATFORM_TRIPLET")
    for file in wheel_dir.glob(f"**/*{ext_suffix}"):
        file.rename(file.with_name(file.name.replace(build_triplet, host_triplet)))


def copy_sharedlibs(
    wheel_file: Path, wheel_dir: Path, lib_dir: Path
) -> dict[str, Path]:
    from auditwheel_emscripten import copylib, resolve_sharedlib  # type: ignore[import]
    from auditwheel_emscripten.wheel_utils import WHEEL_INFO_RE  # type: ignore[import]

    match = WHEEL_INFO_RE.match(wheel_file.name)
    if match is None:
        raise RuntimeError(f"Failed to parse wheel file name: {wheel_file.name}")

    dep_map: dict[str, Path] = resolve_sharedlib(
        wheel_dir,
        lib_dir,
    )
    lib_sdir: str = match.group("name") + ".libs"

    if dep_map:
        dep_map_new = copylib(wheel_dir, dep_map, lib_sdir)
        print("Copied shared libraries:")
        for lib, path in dep_map_new.items():
            original_path = dep_map[lib]
            print(f"  {original_path} -> {path}")

        return dep_map_new

    return {}


def package_wheel(
    pkg_name: str,
    srcpath: Path,
    build_metadata: _BuildSpec,
    bash_runner: BashRunnerWithSharedEnvironment,
    host_install_dir: str,
) -> None:
    """Package a wheel

    This unpacks the wheel, unvendors tests if necessary, runs and "build.post"
    script, and then repacks the wheel.

    Parameters
    ----------
    pkg_name
        The name of the package

    srcpath
        The path to the source. We extract the source into the build directory,
        so it will be something like
        $(PYOIDE_ROOT)/packages/<PACKAGE>/build/<PACKAGE>-<VERSION>.

    build_metadata
        The build section from meta.yaml.

    bash_runner
        The runner we will use to execute our bash commands. Preserves
        environment variables from one invocation to the next.
    """
    if build_metadata.package_type != "package":
        return

    distdir = srcpath / "dist"
    wheel, *rest = find_matching_wheels(distdir.glob("*.whl"))
    if rest:
        raise Exception(
            f"Unexpected number of wheels {len(rest) + 1} when building {pkg_name}"
        )
    print(f"Unpacking wheel to {str(wheel)}")
    unpack_wheel(wheel)
    wheel.unlink()
    name, ver, _ = wheel.name.split("-", 2)
    wheel_dir_name = f"{name}-{ver}"
    wheel_dir = distdir / wheel_dir_name

    # update so abi tags after build is complete but before running post script
    # to maximize sanity.
    replace_so_abi_tags(wheel_dir)

    post = build_metadata.post
    if post:
        print("Running post script in ", str(Path.cwd().absolute()))
        bash_runner.env.update({"WHEELDIR": str(wheel_dir)})
        result = bash_runner.run(post)
        if result.returncode != 0:
            print("ERROR: post failed")
            exit_with_stdio(result)

    vendor_sharedlib = build_metadata.vendor_sharedlib
    if vendor_sharedlib:
        lib_dir = Path(common.get_make_flag("WASM_LIBRARY_DIR"))
        copy_sharedlibs(wheel, wheel_dir, lib_dir)

    python_dir = f"python{sys.version_info.major}.{sys.version_info.minor}"
    host_site_packages = Path(host_install_dir) / f"lib/{python_dir}/site-packages"
    if build_metadata.cross_build_env:
        subprocess.check_call(
            ["pip", "install", "-t", str(host_site_packages), f"{name}=={ver}"]
        )

    cross_build_files = build_metadata.cross_build_files
    if cross_build_files:
        for file_ in cross_build_files:
            shutil.copy((wheel_dir / file_), host_site_packages / file_)

    test_dir = distdir / "tests"
    nmoved = 0
    if build_metadata.unvendor_tests:
        nmoved = unvendor_tests(wheel_dir, test_dir)
    if nmoved:
        with chdir(distdir):
            shutil.make_archive(f"{pkg_name}-tests", "tar", test_dir)
    pack_wheel(wheel_dir)
    # wheel_dir causes pytest collection failures for in-tree packages like
    # micropip. To prevent these, we get rid of wheel_dir after repacking the
    # wheel.
    shutil.rmtree(wheel_dir)
    shutil.rmtree(test_dir, ignore_errors=True)


def unvendor_tests(install_prefix: Path, test_install_prefix: Path) -> int:
    """Unvendor test files and folders

    This function recursively walks through install_prefix and moves anything
    that looks like a test folder under test_install_prefix.


    Parameters
    ----------
    install_prefix
        the folder where the package was installed
    test_install_prefix
        the folder where to move the tests. If it doesn't exist, it will be
        created.

    Returns
    -------
    n_moved
        number of files or folders moved
    """
    n_moved = 0
    out_files = []
    shutil.rmtree(test_install_prefix, ignore_errors=True)
    for root, _dirs, files in os.walk(install_prefix):
        root_rel = Path(root).relative_to(install_prefix)
        if root_rel.name == "__pycache__" or root_rel.name.endswith(".egg_info"):
            continue
        if root_rel.name in ["test", "tests"]:
            # This is a test folder
            (test_install_prefix / root_rel).parent.mkdir(exist_ok=True, parents=True)
            shutil.move(install_prefix / root_rel, test_install_prefix / root_rel)
            n_moved += 1
            continue
        out_files.append(root)
        for fpath in files:
            if (
                fnmatch.fnmatchcase(fpath, "test_*.py")
                or fnmatch.fnmatchcase(fpath, "*_test.py")
                or fpath == "conftest.py"
            ):
                (test_install_prefix / root_rel).mkdir(exist_ok=True, parents=True)
                shutil.move(
                    install_prefix / root_rel / fpath,
                    test_install_prefix / root_rel / fpath,
                )
                n_moved += 1

    return n_moved


def create_packaged_token(buildpath: Path) -> None:
    (buildpath / ".packaged").write_text("\n")


def run_script(
    buildpath: Path,
    srcpath: Path,
    build_metadata: _BuildSpec,
    bash_runner: BashRunnerWithSharedEnvironment,
) -> None:
    """
    Run the build script indicated in meta.yaml

    Parameters
    ----------
    buildpath
        the package build path. Usually `packages/<name>/build`

    srcpath
        the package source path. Usually
        `packages/<name>/build/<name>-<version>`.

    build_metadata
        The build section from meta.yaml.

    bash_runner
        The runner we will use to execute our bash commands. Preserves environment
        variables from one invocation to the next.
    """
    script = build_metadata.script
    if not script:
        return

    with chdir(srcpath):
        result = bash_runner.run(script)
        if result.returncode != 0:
            print("ERROR: script failed")
            exit_with_stdio(result)


def needs_rebuild(
    pkg_root: Path, buildpath: Path, source_metadata: _SourceSpec
) -> bool:
    """
    Determines if a package needs a rebuild because its meta.yaml, patches, or
    sources are newer than the `.packaged` thunk.

    pkg_root
        The path to the root directory for the package. Generally
        $PYODIDE_ROOT/packages/<PACKAGES>

    buildpath
        The path to the build directory. Generally will be
        $(PYOIDE_ROOT)/packages/<PACKAGE>/build/.

    src_metadata
        The source section from meta.yaml.
    """
    packaged_token = buildpath / ".packaged"
    if not packaged_token.is_file():
        return True

    package_time = packaged_token.stat().st_mtime

    def source_files() -> Iterator[Path]:
        yield pkg_root / "meta.yaml"
        yield from (pkg_root / patch_path for patch_path in source_metadata.patches)
        yield from (pkg_root / patch_path for [patch_path, _] in source_metadata.extras)
        src_path = source_metadata.path
        if src_path:
            yield from (pkg_root / src_path).resolve().glob("**/*")

    for source_file in source_files():
        source_file = Path(source_file)
        if source_file.stat().st_mtime > package_time:
            return True
    return False


def build_package(
    pkg_root: Path,
    pkg: MetaConfig,
    *,
    target_install_dir: str,
    host_install_dir: str,
    force_rebuild: bool,
    continue_: bool,
) -> None:
    """
    Build the package. The main entrypoint in this module.

    pkg_root
        The path to the root directory for the package. Generally
        $PYODIDE_ROOT/packages/<PACKAGES>

    pkg
        The package metadata parsed from the meta.yaml file in pkg_root

    target_install_dir
        The path to the target Python installation

    host_install_dir
        Directory for installing built host packages.
    """
    source_metadata = pkg.source
    build_metadata = pkg.build
    name = pkg.package.name
    version = pkg.package.version
    build_dir = pkg_root / "build"
    dist_dir = pkg_root / "dist"
    src_dir_name: str = f"{name}-{version}"
    srcpath = build_dir / src_dir_name
    src_dist_dir = srcpath / "dist"
    # Python produces output .whl or .so files in src_dist_dir.
    # We copy them to dist_dir later

    url = source_metadata.url
    finished_wheel = url and url.endswith(".whl")
    post = build_metadata.post
    package_type = build_metadata.package_type

    # These are validated in io.check_package_config
    # If any of these assertions fail, the code path through here might get a
    # bit weird
    if finished_wheel:
        assert not build_metadata.script
        assert package_type == "package"
    if post:
        assert package_type == "package"

    if not force_rebuild and not needs_rebuild(pkg_root, build_dir, source_metadata):
        return

    if continue_ and not srcpath.exists():
        raise OSError(
            "Cannot find source for rebuild. Expected to find the source "
            f"directory at the path {srcpath}, but that path does not exist."
        )

    import os
    import subprocess
    import sys

    tee = subprocess.Popen(["tee", pkg_root / "build.log"], stdin=subprocess.PIPE)
    # Cause tee's stdin to get a copy of our stdin/stdout (as well as that
    # of any child processes we spawn)
    os.dup2(tee.stdin.fileno(), sys.stdout.fileno())  # type: ignore[union-attr]
    os.dup2(tee.stdin.fileno(), sys.stderr.fileno())  # type: ignore[union-attr]

    with chdir(pkg_root), get_bash_runner() as bash_runner:
        bash_runner.env["PKGDIR"] = str(pkg_root)
        bash_runner.env["PKG_VERSION"] = version
        bash_runner.env["PKG_BUILD_DIR"] = str(srcpath)
        if not continue_:
            clear_only = package_type == "cpython_module"
            prepare_source(build_dir, srcpath, source_metadata, clear_only=clear_only)
            patch(pkg_root, srcpath, source_metadata)

        run_script(build_dir, srcpath, build_metadata, bash_runner)

        if package_type == "static_library":
            # Nothing needs to be done for a static library
            pass
        elif package_type in ("shared_library", "cpython_module"):
            # If shared library, we copy .so files to dist_dir
            # and create a zip archive of the .so files
            shutil.rmtree(dist_dir, ignore_errors=True)
            dist_dir.mkdir(parents=True)
            shutil.make_archive(str(dist_dir / src_dir_name), "zip", src_dist_dir)
        else:  # wheel
            if not finished_wheel:
                compile(
                    name,
                    srcpath,
                    build_metadata,
                    bash_runner,
                    target_install_dir=target_install_dir,
                )

            package_wheel(name, srcpath, build_metadata, bash_runner, host_install_dir)
            shutil.rmtree(dist_dir, ignore_errors=True)
            shutil.copytree(src_dist_dir, dist_dir)

        create_packaged_token(build_dir)


def make_parser(parser: argparse.ArgumentParser) -> argparse.ArgumentParser:
    parser.description = (
        "Build a pyodide package.\n\n"
        "Note: this is a private endpoint that should not be used "
        "outside of the Pyodide Makefile."
    )
    parser.add_argument(
        "package", type=str, nargs=1, help="Path to meta.yaml package description"
    )
    parser.add_argument(
        "--cflags",
        type=str,
        nargs="?",
        default=common.get_make_flag("SIDE_MODULE_CFLAGS"),
        help="Extra compiling flags",
    )
    parser.add_argument(
        "--cxxflags",
        type=str,
        nargs="?",
        default=common.get_make_flag("SIDE_MODULE_CXXFLAGS"),
        help="Extra C++ specific compiling flags",
    )
    parser.add_argument(
        "--ldflags",
        type=str,
        nargs="?",
        default=common.get_make_flag("SIDE_MODULE_LDFLAGS"),
        help="Extra linking flags",
    )
    parser.add_argument(
        "--target-install-dir",
        type=str,
        nargs="?",
        default=common.get_make_flag("TARGETINSTALLDIR"),
        help="The path to the target Python installation",
    )
    parser.add_argument(
        "--host-install-dir",
        type=str,
        nargs="?",
        default=common.get_make_flag("HOSTINSTALLDIR"),
        help=(
            "Directory for installing built host packages. Defaults to setup.py "
            "default. Set to 'skip' to skip installation. Installation is "
            "needed if you want to build other packages that depend on this one."
        ),
    )
    parser.add_argument(
        "--force-rebuild",
        action="store_true",
        help=(
            "Force rebuild of package regardless of whether it appears to have been updated"
        ),
    )
    parser.add_argument(
        "--continue",
        dest="continue_",
        action="store_true",
        help=(
            dedent(
                """
                Continue a build from the middle. For debugging. Implies "--force-rebuild".
                """
            ).strip()
        ),
    )
    return parser


def main(args: argparse.Namespace) -> None:
    continue_ = not not args.continue_
    # --continue implies --force-rebuild
    force_rebuild = args.force_rebuild or continue_

    meta_file = Path(args.package[0]).resolve()

    pkg_root = meta_file.parent
    pkg = MetaConfig.from_yaml(meta_file)

    pkg.build.cflags += f" {args.cflags}"
    pkg.build.cxxflags += f" {args.cxxflags}"
    pkg.build.ldflags += f" {args.ldflags}"

    missing_executables = find_missing_executables(pkg.requirements.executable)
    if missing_executables:
        missing_string = ", ".join(missing_executables)
        error_msg = (
            "The following executables are required but missing in the host system: "
            + missing_string
        )
        raise RuntimeError(error_msg)

    name = pkg.package.name
    t0 = datetime.now()
    print("[{}] Building package {}...".format(t0.strftime("%Y-%m-%d %H:%M:%S"), name))
    success = True
    try:
        build_package(
            pkg_root,
            pkg,
            target_install_dir=args.target_install_dir,
            host_install_dir=args.host_install_dir,
            force_rebuild=force_rebuild,
            continue_=continue_,
        )

    except Exception:
        success = False
        raise
    finally:
        t1 = datetime.now()
        datestamp = "[{}]".format(t1.strftime("%Y-%m-%d %H:%M:%S"))
        total_seconds = f"{(t1 - t0).total_seconds():.1f}"
        status = "Succeeded" if success else "Failed"
        print(
            f"{datestamp} {status} building package {name} in {total_seconds} seconds."
        )


if __name__ == "__main__":
    parser = make_parser(argparse.ArgumentParser())
    args = parser.parse_args()
    main(args)<|MERGE_RESOLUTION|>--- conflicted
+++ resolved
@@ -125,42 +125,7 @@
 @contextmanager
 def get_bash_runner() -> Iterator[BashRunnerWithSharedEnvironment]:
     PYODIDE_ROOT = os.environ["PYODIDE_ROOT"]
-<<<<<<< HEAD
-    env = {
-        key: os.environ[key]
-        for key in [
-            # TODO: Stabilize and document more of these in meta-yaml.md
-            "PATH",
-            "PYTHONPATH",
-            "PYODIDE_ROOT",
-            "PYTHONINCLUDE",
-            "NUMPY_LIB",
-            "PYODIDE_PACKAGE_ABI",
-            "HOME",
-            "HOSTINSTALLDIR",
-            "TARGETINSTALLDIR",
-            "SYSCONFIG_NAME",
-            "HOSTSITEPACKAGES",
-            "PYMAJOR",
-            "PYMINOR",
-            "PYMICRO",
-            "CPYTHONBUILD",
-            "CPYTHONLIB",
-            "SIDE_MODULE_CFLAGS",
-            "SIDE_MODULE_LDFLAGS",
-            "STDLIB_MODULE_CFLAGS",
-            "UNISOLATED_PACKAGES",
-            "WASM_LIBRARY_DIR",
-            "WASM_PKG_CONFIG_PATH",
-            "CARGO_BUILD_TARGET",
-            "CARGO_TARGET_WASM32_UNKNOWN_EMSCRIPTEN_LINKER",
-            "CARGO_HOME",
-            "RUSTFLAGS",
-        ]
-    } | {"PYODIDE": "1"}
-=======
     env = {key: os.environ[key] for key in BUILD_VARS} | {"PYODIDE": "1"}
->>>>>>> 158376f7
     if "PYODIDE_JOBS" in os.environ:
         env["PYODIDE_JOBS"] = os.environ["PYODIDE_JOBS"]
 
