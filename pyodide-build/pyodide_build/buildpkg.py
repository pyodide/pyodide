#!/usr/bin/env python3

"""
Builds a Pyodide package.
"""

import argparse
import cgi
from datetime import datetime
import hashlib
import json
import os
from pathlib import Path
import shutil
import subprocess
import sys
from typing import Any, Dict
from urllib import request
import fnmatch
from contextlib import contextmanager


@contextmanager
def chdir(new_dir):
    orig_dir = Path.cwd()
    try:
        os.chdir(new_dir)
        yield
    finally:
        os.chdir(orig_dir)


from . import common
from .io import parse_package_config


def make_whlfile(*args, owner=None, group=None, **kwargs):
    return shutil._make_zipfile(*args, **kwargs)  # type: ignore


shutil.register_archive_format("whl", make_whlfile, description="Wheel file")
shutil.register_unpack_format(
    "whl", [".whl", ".wheel"], shutil._unpack_zipfile, description="Wheel file"  # type: ignore
)


class BashRunnerWithSharedEnvironment:
    """Run multiple bash scripts with persisent environment.

    Environment is stored to "env" member between runs. This can be updated
    directly to adjust the environment, or read to get variables.
    """

    def __init__(self, env=None):
        if env is None:
            env = dict(os.environ)
        self.env: Dict[str, str] = env
        self._fd_read, self._fd_write = os.pipe()
        self._reader = os.fdopen(self._fd_read, "r")

    def run(self, cmd, **opts):
        """Run a bash script. Any keyword arguments are passed on to subprocess.run."""
        write_env_pycode = ";".join(
            [
                "import os",
                "import json",
                f'os.write({self._fd_write}, json.dumps(dict(os.environ)).encode() + b"\\n")',
            ]
        )
        write_env_shell_cmd = f"{sys.executable} -c '{write_env_pycode}'"
        cmd += "\n" + write_env_shell_cmd
        result = subprocess.run(
            ["bash", "-ce", cmd], pass_fds=[self._fd_write], env=self.env, **opts
        )
        self.env = json.loads(self._reader.readline())
        return result

    def close(self):
        """Free the file descriptors."""
        if self._fd_read:
            os.close(self._fd_read)
            os.close(self._fd_write)
            self._fd_read = None
            self._fd_write = None


@contextmanager
def get_bash_runner():
    b = BashRunnerWithSharedEnvironment()
    try:
        yield b
    finally:
        b.close()


def _have_terser():
    try:
        # Check npm exists and terser is installed locally
        subprocess.run(
            [
                "npm",
                "list",
                "terser",
            ],
            stdout=subprocess.DEVNULL,
        )
    except subprocess.CalledProcessError:
        return False

    return True


def check_checksum(archive: Path, source_metadata: Dict[str, Any]):
    """
    Checks that an archive matches the checksum in the package metadata.


    Parameters
    ----------
    archive
        the path to the archive we wish to checksum
    source_metadata
        The source section from meta.yaml.
    """
    checksum_keys = {"md5", "sha256"}.intersection(source_metadata)
    if not checksum_keys:
        return
    elif len(checksum_keys) != 1:
        raise ValueError(
            "Only one checksum should be included in a package "
            "setup; found {}.".format(checksum_keys)
        )
    checksum_algorithm = checksum_keys.pop()
    checksum = source_metadata[checksum_algorithm]
    CHUNK_SIZE = 1 << 16
    h = getattr(hashlib, checksum_algorithm)()
    with open(archive, "rb") as fd:
        while True:
            chunk = fd.read(CHUNK_SIZE)
            h.update(chunk)
            if len(chunk) < CHUNK_SIZE:
                break
    if h.hexdigest() != checksum:
        raise ValueError("Invalid {} checksum".format(checksum_algorithm))


def trim_archive_extension(tarballname):
    for extension in [
        ".tar.gz",
        ".tgz",
        ".tar",
        ".tar.bz2",
        ".tbz2",
        ".tar.xz",
        ".txz",
        ".zip",
    ]:
        if tarballname.endswith(extension):
            return tarballname[: -len(extension)]
    return tarballname


def download_and_extract(
    buildpath: Path, srcpath: Path, src_metadata: Dict[str, Any]
) -> Path:
    """
    Download the source from specified in the meta data, then checksum it, then
    extract the archive into srcpath.

    Arguments
    ---------

    buildpath
        The path to the build directory. Generally will be
        $(PYOIDE_ROOT)/packages/<package-name>/build/.

    srcpath
        The place we want the source to end up. Will generally be
        $(PYOIDE_ROOT)/packages/<package-name>/build/<package-name>-<package-version>.

    src_metadata
        The source section from meta.yaml.
    """
    response = request.urlopen(src_metadata["url"])
    _, parameters = cgi.parse_header(response.headers.get("Content-Disposition", ""))
    if "filename" in parameters:
        tarballname = parameters["filename"]
    else:
        tarballname = Path(response.geturl()).name

    tarballpath = buildpath / tarballname
    if not tarballpath.is_file():
        os.makedirs(tarballpath.parent, exist_ok=True)
        with open(tarballpath, "wb") as f:
            f.write(response.read())
        try:
            check_checksum(tarballpath, src_metadata)
        except Exception:
            tarballpath.unlink()
            raise

    if not srcpath.is_dir():
        shutil.unpack_archive(str(tarballpath), str(buildpath))

    extract_dir_name = src_metadata.get("extract_dir")
    if not extract_dir_name:
        extract_dir_name = trim_archive_extension(tarballname)
    return buildpath / extract_dir_name


def prepare_source(
    pkg_root: Path, buildpath: Path, srcpath: Path, src_metadata: Dict[str, Any]
) -> Path:
    """
    Figure out from the "source" key in the package metadata where to get the source
    from, then get the source into srcpath (or somewhere else, if it goes somewhere
    else, returns where it ended up).

    Arguments
    ---------
    pkg_root
        The path to the root directory for the package. Generally
        $PYODIDE_ROOT/packages/<PACKAGES>

    buildpath
        The path to the build directory. Generally will be
        $(PYOIDE_ROOT)/packages/<PACKAGE>/build/.

    srcpath
        The default place we want the source to end up. Will generally be
        $(PYOIDE_ROOT)/packages/<package-name>/build/<package-name>-<package-version>.

    src_metadata
        The source section from meta.yaml.

    Returns
    -------
        The location where the source ended up.
    """
    if "url" in src_metadata:
        srcpath = download_and_extract(buildpath, srcpath, src_metadata)
        patch(pkg_root, srcpath, src_metadata)
        return srcpath

    if "path" not in src_metadata:
        raise ValueError(
            "Incorrect source provided. Either a url or a path must be provided."
        )

    srcdir = Path(src_metadata["path"])

    if not srcdir.is_dir():
        raise ValueError(f"path={srcdir} must point to a directory that exists")

    if not srcpath.is_dir():
        shutil.copytree(srcdir, srcpath)

    return srcpath


def patch(pkg_root: Path, srcpath: Path, src_metadata: Dict[str, Any]):
    """
    Apply patches to the source.

    Parameters
    ----------
    pkg_root
        The path to the root directory for the package. Generally
        $PYODIDE_ROOT/packages/<PACKAGES>

    srcpath
        The path to the source. We extract the source into the build directory, so it
        will be something like
        $(PYOIDE_ROOT)/packages/<PACKAGE>/build/<PACKAGE>-<VERSION>.

    src_metadata
        The "source" key from meta.yaml.
    """
    if (srcpath / ".patched").is_file():
        return

    patches = src_metadata.get("patches", [])
    extras = src_metadata.get("extras", [])
    if not patches and not extras:
        return

    # Apply all the patches
    with chdir(srcpath):
        for patch in patches:
            subprocess.run(
                ["patch", "-p1", "--binary", "-i", pkg_root / patch], check=True
            )

    # Add any extra files
    for src, dst in extras:
        shutil.copyfile(pkg_root / src, srcpath / dst)

    with open(srcpath / ".patched", "wb") as fd:
        fd.write(b"\n")


def unpack_wheel(path):
    cwd = Path.cwd()
    os.chdir(path.parent)
    subprocess.run([sys.executable, "-m", "wheel", "unpack", path.name], check=True)
    os.chdir(cwd)


def pack_wheel(path):
    cwd = Path.cwd()
    os.chdir(path.parent)
    subprocess.run([sys.executable, "-m", "wheel", "pack", path.name], check=True)
    os.chdir(cwd)


def compile(
    pkg_name: str,
    pkg_root: Path,
    srcpath: Path,
    build_metadata: Dict[str, Any],
    bash_runner: BashRunnerWithSharedEnvironment,
    *,
    target: str,
    install_dir: str,
):
    """
    Runs pywasmcross for the package. The effect of this is to first run setup.py
    with compiler wrappers subbed in, which don't actually build the package but
    write the compile commands to build.log. Then we walk over build log and invoke
    the same set of commands but with some flags munged around or removed to make it
    work with emcc.

    In any case, only works for Python packages, not libraries or shared libraries
    which don't have a setup.py.

    Parameters
    ----------
    pkg_root
        The path to the root directory for the package. Generally
        $PYODIDE_ROOT/packages/<PACKAGES>

    srcpath
        The path to the source. We extract the source into the build directory, so it
        will be something like
        $(PYOIDE_ROOT)/packages/<PACKAGE>/build/<PACKAGE>-<VERSION>.

    build_metadata
        The build section from meta.yaml.

    bash_runner
        The runner we will use to execute our bash commands. Preserves environment
        variables from one invocation to the next.

    target
        The path to the target Python installation

    install_dir
        Directory for installing built host packages. Defaults to setup.py
        default. Set to 'skip' to skip installation. Installation is
        needed if you want to build other packages that depend on this one.
    """
    if (srcpath / ".built").is_file():
        return

    if build_metadata.get("skip_host", True):
        bash_runner.env["SKIP_HOST"] = ""

    replace_libs = ";".join(build_metadata.get("replace-libs", []))

    with chdir(srcpath):
        subprocess.run(
            [
                sys.executable,
                "-m",
                "pyodide_build",
                "pywasmcross",
                "--cflags",
                build_metadata["cflags"],
                "--cxxflags",
                build_metadata["cxxflags"],
                "--ldflags",
                build_metadata["ldflags"],
                "--target",
                target,
                "--install-dir",
                install_dir,
                "--replace-libs",
                replace_libs,
            ],
            check=True,
            env=bash_runner.env,
        )

    distdir = srcpath / "dist"
    wheel_path = next(distdir.glob("*.whl"))
    unpack_wheel(wheel_path)
    wheel_dir = Path(next(p for p in distdir.glob("*") if p.is_dir()))
    post = build_metadata.get("post")
    if post:
        bash_runner.env.update({"PKGDIR": str(pkg_root)})
        bash_runner.run(post, check=True)

    test_dir = distdir / "tests"
    nmoved = unvendor_tests(wheel_dir, test_dir)
    pkg_name
    if nmoved:
        with chdir(distdir):
            shutil.make_archive(f"{pkg_name}-tests", "tar", test_dir)
    pack_wheel(wheel_dir)
    # Wheel_dir causes dangerous file tree contamination.
    # Important to get rid of it!
    # Question: Could we make pytest not look in build and dist directories?
    shutil.rmtree(wheel_dir)
    shutil.rmtree(test_dir, True)

    with open(srcpath / ".built", "wb") as fd:
        fd.write(b"\n")


def unvendor_tests(install_prefix: Path, test_install_prefix: Path) -> int:
    """Unvendor test files and folders

    This function recursively walks through install_prefix and moves anything
    that looks like a test folder under test_install_prefix.


    Parameters
    ----------
    install_prefix
        the folder where the package was installed
    test_install_prefix
        the folder where to move the tests. If it doesn't exist, it will be
        created.

    Returns
    -------
    n_moved
        number of files or folders moved
    """
    n_moved = 0
    out_files = []
    for root, dirs, files in os.walk(install_prefix):
        root_rel = Path(root).relative_to(install_prefix)
        if root_rel.name == "__pycache__" or root_rel.name.endswith(".egg_info"):
            continue
        if root_rel.name in ["test", "tests"]:
            # This is a test folder
            (test_install_prefix / root_rel).parent.mkdir(exist_ok=True, parents=True)
            shutil.move(install_prefix / root_rel, test_install_prefix / root_rel)
            n_moved += 1
            continue
        out_files.append(root)
        for fpath in files:
            if (
                fnmatch.fnmatchcase(fpath, "test_*.py")
                or fnmatch.fnmatchcase(fpath, "*_test.py")
                or fpath == "conftest.py"
            ):
                (test_install_prefix / root_rel).mkdir(exist_ok=True, parents=True)
                shutil.move(
                    install_prefix / root_rel / fpath,
                    test_install_prefix / root_rel / fpath,
                )
                n_moved += 1
    return n_moved


<<<<<<< HEAD
=======
def package_files(
    pkg_name: str,
    buildpath: Path,
    srcpath: Path,
    *,
    should_unvendor_tests: bool = True,
    compress: bool = False,
) -> None:
    """Package the installation folder into .data and .js files

    Parameters
    ----------
    buildpath
        the package build path. Usually `packages/<name>/build`

    srcpath
        the package source path. Usually
        `packages/<name>/build/<name>-<version>`.
    pkg
        package JSON definition

    Notes
    -----
    The files to packages are located under the `install_prefix` corresponding
    to `srcpath / 'install'`.

    """
    if (buildpath / ".packaged").is_file():
        return

    install_prefix = (srcpath / "install").resolve()
    test_install_prefix = (srcpath / "install-test").resolve()

    if should_unvendor_tests:
        n_unvendored = unvendor_tests(install_prefix, test_install_prefix)
    else:
        n_unvendored = 0

    # Package the package except for tests
    subprocess.run(
        [
            str(common.file_packager_path()),
            f"{pkg_name}.data",
            f"--js-output={pkg_name}.js",
            "--preload",
            f"{install_prefix}@/",
        ],
        cwd=buildpath,
        check=True,
    )

    if compress:
        subprocess.run(
            [
                "npx",
                "--no-install",
                "terser",
                buildpath / f"{pkg_name}.js",
                "-o",
                buildpath / f"{pkg_name}.js",
            ],
            check=True,
        )

    # Package tests
    if n_unvendored > 0:
        subprocess.run(
            [
                str(common.file_packager_path()),
                f"{pkg_name}-tests.data",
                f"--js-output={pkg_name}-tests.js",
                "--preload",
                f"{test_install_prefix}@/",
            ],
            cwd=buildpath,
            check=True,
        )

        if compress:
            subprocess.run(
                [
                    "npx",
                    "--no-install",
                    "terser",
                    buildpath / f"{pkg_name}-tests.js",
                    "-o",
                    buildpath / f"{pkg_name}-tests.js",
                ],
                check=True,
            )


>>>>>>> f07c3699
def create_packaged_token(buildpath: Path):
    (buildpath / ".packaged").write_text("\n")


def run_script(buildpath: Path, srcpath: Path, pkg: Dict[str, Any], bash_runner):
    if pkg.get("build", {}).get("library"):
        # in libraries this  writes the packaged flag
        # We don't really do packaging, but needs_rebuild checks .packaged to
        # determine if it needs to rebuild
        if (buildpath / ".packaged").is_file():
            return

    with chdir(srcpath):
        bash_runner.run(pkg["build"]["script"], check=True)


def needs_rebuild(pkg: Dict[str, Any], pkg_root: Path, buildpath: Path) -> bool:
    """
    Determines if a package needs a rebuild because its meta.yaml, patches, or
    sources are newer than the `.packaged` thunk.
    """
    packaged_token = buildpath / ".packaged"
    if not packaged_token.is_file():
        return True

    package_time = packaged_token.stat().st_mtime

    def source_files():
        yield pkg_root / "meta.yaml"
        yield from pkg.get("source", {}).get("patches", [])
        yield from (x[0] for x in pkg.get("source", {}).get("extras", []))
        src_path = pkg.get("source", {}).get("path")
        if src_path:
            yield from Path(src_path).glob("**/*")

    for source_file in source_files():
        source_file = Path(source_file)
        if source_file.stat().st_mtime > package_time:
            return True
    return False


<<<<<<< HEAD
def build_package(pkg_root: Path, pkg: Dict, args):
    pkg_name = pkg["package"]["name"]
=======
def build_package(pkg_root: Path, pkg: Dict, *, target: str, install_dir: str):
    name = pkg["package"]["name"]
>>>>>>> f07c3699
    build_dir = pkg_root / "build"
    src_dir_name: str = pkg_name + "-" + pkg["package"]["version"]
    src_path = build_dir / src_dir_name
    source_metadata = pkg.get("source", {})
    build_metadata = pkg.get("build", {})
    with chdir(pkg_root), get_bash_runner() as bash_runner:
        if not needs_rebuild(pkg, pkg_root, build_dir):
            return
        if source_metadata:
            if build_dir.resolve().is_dir():
                shutil.rmtree(build_dir)
            os.makedirs(build_dir)

        srcpath = prepare_source(pkg_root, build_dir, src_path, source_metadata)
        if build_metadata.get("script"):
            run_script(build_dir, srcpath, pkg, bash_runner)
        if build_metadata.get("library") or build_metadata.get("skip_build"):
            create_packaged_token(build_dir)
            return
        # shared libraries get built by the script and put into install
        # subfolder, then packaged into a pyodide module
        # i.e. they need package running, but not compile
        if not build_metadata.get("sharedlibrary"):
            compile(
                pkg_name,
                pkg_root,
                srcpath,
                build_metadata,
                bash_runner,
                target=target,
                install_dir=install_dir,
            )
<<<<<<< HEAD
        shutil.rmtree(pkg_root / "dist", ignore_errors=True)
        shutil.copytree(srcpath / "dist", pkg_root / "dist")
=======
        should_unvendor_tests = build_metadata.get("unvendor_tests", False)
        package_files(
            name,
            build_dir,
            srcpath,
            should_unvendor_tests=should_unvendor_tests,
            compress=args.compress_package,
        )
>>>>>>> f07c3699
        create_packaged_token(build_dir)


def make_parser(parser: argparse.ArgumentParser):
    parser.description = (
        "Build a pyodide package.\n\n"
        "Note: this is a private endpoint that should not be used "
        "outside of the Pyodide Makefile."
    )
    parser.add_argument(
        "package", type=str, nargs=1, help="Path to meta.yaml package description"
    )
    parser.add_argument(
        "--cflags",
        type=str,
        nargs="?",
        default=common.get_make_flag("SIDE_MODULE_CFLAGS"),
        help="Extra compiling flags",
    )
    parser.add_argument(
        "--cxxflags",
        type=str,
        nargs="?",
        default=common.get_make_flag("SIDE_MODULE_CXXFLAGS"),
        help="Extra C++ specific compiling flags",
    )
    parser.add_argument(
        "--ldflags",
        type=str,
        nargs="?",
        default=common.get_make_flag("SIDE_MODULE_LDFLAGS"),
        help="Extra linking flags",
    )
    parser.add_argument(
        "--target",
        type=str,
        nargs="?",
        default=common.get_make_flag("TARGETPYTHONROOT"),
        help="The path to the target Python installation",
    )
    parser.add_argument(
        "--install-dir",
        type=str,
        nargs="?",
        default="",
        help=(
            "Directory for installing built host packages. Defaults to setup.py "
            "default. Set to 'skip' to skip installation. Installation is "
            "needed if you want to build other packages that depend on this one."
        ),
    )
    parser.add_argument(
        "--no-compress-package",
        action="store_false",
        default=True,
        dest="compress_package",
        help="Do not compress built packages.",
    )
    return parser


def main(args):
    meta_file = Path(args.package[0]).resolve()
    if args.compress_package and not _have_terser():
        raise RuntimeError(
            "Terser is required to compress packages. Try `npm install -g terser` to install terser."
        )

    pkg_root = meta_file.parent
    pkg = parse_package_config(meta_file)
    name = pkg["package"]["name"]
    t0 = datetime.now()
    print("[{}] Building package {}...".format(t0.strftime("%Y-%m-%d %H:%M:%S"), name))
    success = True
    try:
        build_metadata = pkg.get("build", {})
        pkg["build"] = build_metadata
        build_metadata["cflags"] = build_metadata.get("cflags", "") + " " + args.cflags
        build_metadata["cxxflags"] = (
            build_metadata.get("cxxflags", "") + " " + args.cxxflags
        )
        build_metadata["ldflags"] += (
            build_metadata.get("ldflags", "") + " " + args.ldflags
        )
        build_package(pkg_root, pkg, target=args.target, install_dir=args.install_dir)
    except:
        success = False
        raise
    finally:
        t1 = datetime.now()
        datestamp = "[{}]".format(t1.strftime("%Y-%m-%d %H:%M:%S"))
        total_seconds = "{:.1f}".format((t1 - t0).total_seconds())
        status = "Succeeded" if success else "Failed"
        print(
            f"{datestamp} {status} building package {name} in {total_seconds} seconds."
        )


if __name__ == "__main__":
    parser = make_parser(argparse.ArgumentParser())
    args = parser.parse_args()
    main(args)<|MERGE_RESOLUTION|>--- conflicted
+++ resolved
@@ -401,8 +401,9 @@
         bash_runner.run(post, check=True)
 
     test_dir = distdir / "tests"
-    nmoved = unvendor_tests(wheel_dir, test_dir)
-    pkg_name
+    nmoved = 0
+    if build_metadata.get("unvendor_tests"):
+        nmoved = unvendor_tests(wheel_dir, test_dir)
     if nmoved:
         with chdir(distdir):
             shutil.make_archive(f"{pkg_name}-tests", "tar", test_dir)
@@ -465,101 +466,6 @@
     return n_moved
 
 
-<<<<<<< HEAD
-=======
-def package_files(
-    pkg_name: str,
-    buildpath: Path,
-    srcpath: Path,
-    *,
-    should_unvendor_tests: bool = True,
-    compress: bool = False,
-) -> None:
-    """Package the installation folder into .data and .js files
-
-    Parameters
-    ----------
-    buildpath
-        the package build path. Usually `packages/<name>/build`
-
-    srcpath
-        the package source path. Usually
-        `packages/<name>/build/<name>-<version>`.
-    pkg
-        package JSON definition
-
-    Notes
-    -----
-    The files to packages are located under the `install_prefix` corresponding
-    to `srcpath / 'install'`.
-
-    """
-    if (buildpath / ".packaged").is_file():
-        return
-
-    install_prefix = (srcpath / "install").resolve()
-    test_install_prefix = (srcpath / "install-test").resolve()
-
-    if should_unvendor_tests:
-        n_unvendored = unvendor_tests(install_prefix, test_install_prefix)
-    else:
-        n_unvendored = 0
-
-    # Package the package except for tests
-    subprocess.run(
-        [
-            str(common.file_packager_path()),
-            f"{pkg_name}.data",
-            f"--js-output={pkg_name}.js",
-            "--preload",
-            f"{install_prefix}@/",
-        ],
-        cwd=buildpath,
-        check=True,
-    )
-
-    if compress:
-        subprocess.run(
-            [
-                "npx",
-                "--no-install",
-                "terser",
-                buildpath / f"{pkg_name}.js",
-                "-o",
-                buildpath / f"{pkg_name}.js",
-            ],
-            check=True,
-        )
-
-    # Package tests
-    if n_unvendored > 0:
-        subprocess.run(
-            [
-                str(common.file_packager_path()),
-                f"{pkg_name}-tests.data",
-                f"--js-output={pkg_name}-tests.js",
-                "--preload",
-                f"{test_install_prefix}@/",
-            ],
-            cwd=buildpath,
-            check=True,
-        )
-
-        if compress:
-            subprocess.run(
-                [
-                    "npx",
-                    "--no-install",
-                    "terser",
-                    buildpath / f"{pkg_name}-tests.js",
-                    "-o",
-                    buildpath / f"{pkg_name}-tests.js",
-                ],
-                check=True,
-            )
-
-
->>>>>>> f07c3699
 def create_packaged_token(buildpath: Path):
     (buildpath / ".packaged").write_text("\n")
 
@@ -602,13 +508,8 @@
     return False
 
 
-<<<<<<< HEAD
-def build_package(pkg_root: Path, pkg: Dict, args):
+def build_package(pkg_root: Path, pkg: Dict, *, target: str, install_dir: str):
     pkg_name = pkg["package"]["name"]
-=======
-def build_package(pkg_root: Path, pkg: Dict, *, target: str, install_dir: str):
-    name = pkg["package"]["name"]
->>>>>>> f07c3699
     build_dir = pkg_root / "build"
     src_dir_name: str = pkg_name + "-" + pkg["package"]["version"]
     src_path = build_dir / src_dir_name
@@ -641,19 +542,8 @@
                 target=target,
                 install_dir=install_dir,
             )
-<<<<<<< HEAD
         shutil.rmtree(pkg_root / "dist", ignore_errors=True)
         shutil.copytree(srcpath / "dist", pkg_root / "dist")
-=======
-        should_unvendor_tests = build_metadata.get("unvendor_tests", False)
-        package_files(
-            name,
-            build_dir,
-            srcpath,
-            should_unvendor_tests=should_unvendor_tests,
-            compress=args.compress_package,
-        )
->>>>>>> f07c3699
         create_packaged_token(build_dir)
 
 
