#!/usr/bin/env python3

"""
Builds a Pyodide package.
"""

import argparse
import cgi
from datetime import datetime
import hashlib
import json
import os
from pathlib import Path
import shutil
import subprocess
import sys
from typing import Any, Dict
from urllib import request
import fnmatch
from contextlib import contextmanager


@contextmanager
def chdir(new_dir):
    orig_dir = Path.cwd()
    try:
        os.chdir(new_dir)
        yield
    finally:
        os.chdir(orig_dir)


from . import common
from .io import parse_package_config


def make_whlfile(*args, owner=None, group=None, **kwargs):
    return shutil._make_zipfile(*args, **kwargs)  # type: ignore


shutil.register_archive_format("whl", make_whlfile, description="Wheel file")
shutil.register_unpack_format(
    "whl", [".whl", ".wheel"], shutil._unpack_zipfile, description="Wheel file"  # type: ignore
)


class BashRunnerWithSharedEnvironment:
    """Run multiple bash scripts with persisent environment.

    Environment is stored to "env" member between runs. This can be updated
    directly to adjust the environment, or read to get variables.
    """

    def __init__(self, env=None):
        if env is None:
            env = dict(os.environ)
        self.env: Dict[str, str] = env
        self._fd_read, self._fd_write = os.pipe()
        self._reader = os.fdopen(self._fd_read, "r")

    def run(self, cmd, **opts):
        """Run a bash script. Any keyword arguments are passed on to subprocess.run."""
        write_env_pycode = ";".join(
            [
                "import os",
                "import json",
                f'os.write({self._fd_write}, json.dumps(dict(os.environ)).encode() + b"\\n")',
            ]
        )
        write_env_shell_cmd = f"{sys.executable} -c '{write_env_pycode}'"
        cmd += "\n" + write_env_shell_cmd
        result = subprocess.run(
            ["bash", "-ce", cmd], pass_fds=[self._fd_write], env=self.env, **opts
        )
        self.env = json.loads(self._reader.readline())
        return result

    def close(self):
        """Free the file descriptors."""
        if self._fd_read:
            os.close(self._fd_read)
            os.close(self._fd_write)
            self._fd_read = None
            self._fd_write = None


@contextmanager
def get_bash_runner():
    b = BashRunnerWithSharedEnvironment()
    try:
        yield b
    finally:
        b.close()


def _have_terser():
    try:
        # Check npm exists and terser is installed locally
        subprocess.run(
            [
                "npm",
                "list",
                "terser",
            ],
            stdout=subprocess.DEVNULL,
        )
    except subprocess.CalledProcessError:
        return False

    return True


def check_checksum(archive: Path, source_metadata: Dict[str, Any]):
    """
    Checks that an archive matches the checksum in the package metadata.


    Parameters
    ----------
    archive
        the path to the archive we wish to checksum
    source_metadata
        The source section from meta.yaml.
    """
    checksum_keys = {"md5", "sha256"}.intersection(source_metadata)
    if not checksum_keys:
        return
    elif len(checksum_keys) != 1:
        raise ValueError(
            "Only one checksum should be included in a package "
            "setup; found {}.".format(checksum_keys)
        )
    checksum_algorithm = checksum_keys.pop()
    checksum = source_metadata[checksum_algorithm]
    CHUNK_SIZE = 1 << 16
    h = getattr(hashlib, checksum_algorithm)()
    with open(archive, "rb") as fd:
        while True:
            chunk = fd.read(CHUNK_SIZE)
            h.update(chunk)
            if len(chunk) < CHUNK_SIZE:
                break
    if h.hexdigest() != checksum:
        raise ValueError("Invalid {} checksum".format(checksum_algorithm))


def trim_archive_extension(tarballname):
    for extension in [
        ".tar.gz",
        ".tgz",
        ".tar",
        ".tar.bz2",
        ".tbz2",
        ".tar.xz",
        ".txz",
        ".zip",
    ]:
        if tarballname.endswith(extension):
            return tarballname[: -len(extension)]
    return tarballname


def download_and_extract(
    buildpath: Path, srcpath: Path, src_metadata: Dict[str, Any]
) -> Path:
    """
    Download the source from specified in the meta data, then checksum it, then
    extract the archive into srcpath.

    Arguments
    ---------

    buildpath
        The path to the build directory. Generally will be
        $(PYOIDE_ROOT)/packages/<package-name>/build/.

    srcpath
        The place we want the source to end up. Will generally be
        $(PYOIDE_ROOT)/packages/<package-name>/build/<package-name>-<package-version>.

    src_metadata
        The source section from meta.yaml.
    """
    response = request.urlopen(src_metadata["url"])
    _, parameters = cgi.parse_header(response.headers.get("Content-Disposition", ""))
    if "filename" in parameters:
        tarballname = parameters["filename"]
    else:
        tarballname = Path(response.geturl()).name

    tarballpath = buildpath / tarballname
    if not tarballpath.is_file():
        os.makedirs(tarballpath.parent, exist_ok=True)
        with open(tarballpath, "wb") as f:
            f.write(response.read())
        try:
            check_checksum(tarballpath, src_metadata)
        except Exception:
            tarballpath.unlink()
            raise

    if not srcpath.is_dir():
        shutil.unpack_archive(str(tarballpath), str(buildpath))

    extract_dir_name = src_metadata.get("extract_dir")
    if not extract_dir_name:
        extract_dir_name = trim_archive_extension(tarballname)
    return buildpath / extract_dir_name


def prepare_source(
    pkg_root: Path, buildpath: Path, srcpath: Path, src_metadata: Dict[str, Any]
) -> Path:
    """
    Figure out from the "source" key in the package metadata where to get the source
    from, then get the source into srcpath (or somewhere else, if it goes somewhere
    else, returns where it ended up).

    Arguments
    ---------
    pkg_root
        The path to the root directory for the package. Generally
        $PYODIDE_ROOT/packages/<PACKAGES>

    buildpath
        The path to the build directory. Generally will be
        $(PYOIDE_ROOT)/packages/<PACKAGE>/build/.

    srcpath
        The default place we want the source to end up. Will generally be
        $(PYOIDE_ROOT)/packages/<package-name>/build/<package-name>-<package-version>.

    src_metadata
        The source section from meta.yaml.

    Returns
    -------
        The location where the source ended up.
    """
    if "url" in src_metadata:
        srcpath = download_and_extract(buildpath, srcpath, src_metadata)
        patch(pkg_root, srcpath, src_metadata)
        return srcpath

    if "path" not in src_metadata:
        raise ValueError(
            "Incorrect source provided. Either a url or a path must be provided."
        )

    srcdir = Path(src_metadata["path"])

    if not srcdir.is_dir():
        raise ValueError(f"path={srcdir} must point to a directory that exists")

    if not srcpath.is_dir():
        shutil.copytree(srcdir, srcpath)

    return srcpath


def patch(pkg_root: Path, srcpath: Path, src_metadata: Dict[str, Any]):
    """
    Apply patches to the source.

    Parameters
    ----------
    pkg_root
        The path to the root directory for the package. Generally
        $PYODIDE_ROOT/packages/<PACKAGES>

    srcpath
        The path to the source. We extract the source into the build directory, so it
        will be something like
        $(PYOIDE_ROOT)/packages/<PACKAGE>/build/<PACKAGE>-<VERSION>.

    src_metadata
        The "source" key from meta.yaml.
    """
    if (srcpath / ".patched").is_file():
        return

    patches = src_metadata.get("patches", [])
    extras = src_metadata.get("extras", [])
    if not patches and not extras:
        return

    # Apply all the patches
    with chdir(srcpath):
        for patch in patches:
            subprocess.run(
                ["patch", "-p1", "--binary", "-i", pkg_root / patch], check=True
            )

    # Add any extra files
    for src, dst in extras:
        shutil.copyfile(pkg_root / src, srcpath / dst)

    with open(srcpath / ".patched", "wb") as fd:
        fd.write(b"\n")


def unpack_wheel(path):
    cwd = Path.cwd()
    os.chdir(path.parent)
    subprocess.run([sys.executable, "-m", "wheel", "unpack", path.name], check=True)
    os.chdir(cwd)


def pack_wheel(path):
    cwd = Path.cwd()
    os.chdir(path.parent)
    subprocess.run([sys.executable, "-m", "wheel", "pack", path.name], check=True)
    os.chdir(cwd)


def compile(
    pkg_name: str,
    pkg_root: Path,
    srcpath: Path,
    build_metadata: Dict[str, Any],
    bash_runner: BashRunnerWithSharedEnvironment,
    *,
    target: str,
    install_dir: str,
):
    """
    Runs pywasmcross for the package. The effect of this is to first run setup.py
    with compiler wrappers subbed in, which don't actually build the package but
    write the compile commands to build.log. Then we walk over build log and invoke
    the same set of commands but with some flags munged around or removed to make it
    work with emcc.

    In any case, only works for Python packages, not libraries or shared libraries
    which don't have a setup.py.

    Parameters
    ----------
    pkg_root
        The path to the root directory for the package. Generally
        $PYODIDE_ROOT/packages/<PACKAGES>

    srcpath
        The path to the source. We extract the source into the build directory, so it
        will be something like
        $(PYOIDE_ROOT)/packages/<PACKAGE>/build/<PACKAGE>-<VERSION>.

    build_metadata
        The command line args that buildpkg was invoked with. Specifies compile flags
        and install directory.

    bash_runner
        The runner we will use to execute our bash commands. Preserves environment
        variables from one invocation to the next.

    target
        The path to the target Python installation

    install_dir
        Directory for installing built host packages. Defaults to setup.py
        default. Set to 'skip' to skip installation. Installation is
        needed if you want to build other packages that depend on this one.
    """
    if (srcpath / ".built").is_file():
        return

    if build_metadata.get("skip_host", True):
        bash_runner.env["SKIP_HOST"] = ""

    replace_libs = ";".join(build_metadata.get("replace-libs", []))

    with chdir(srcpath):
        subprocess.run(
            [
                sys.executable,
                "-m",
                "pyodide_build",
                "pywasmcross",
                "--cflags",
                build_metadata["cflags"],
                "--cxxflags",
                build_metadata["cxxflags"],
                "--ldflags",
                build_metadata["ldflags"],
                "--target",
                target,
                "--install-dir",
                install_dir,
                "--replace-libs",
                replace_libs,
            ],
            check=True,
            env=bash_runner.env,
        )

    distdir = srcpath / "dist"
    wheel_path = next(distdir.glob("*.whl"))
    unpack_wheel(wheel_path)
    wheel_dir = Path(next(p for p in distdir.glob("*") if p.is_dir()))
    post = build_metadata.get("post")
    if post:
        bash_runner.env.update({"PKGDIR": str(pkg_root)})
        bash_runner.run(post, check=True)

    test_dir = distdir / "tests"
    nmoved = unvendor_tests(wheel_dir, test_dir)
    pkg_name
    if nmoved:
        with chdir(distdir):
            shutil.make_archive(f"{pkg_name}-tests", "tar", test_dir)
    pack_wheel(wheel_dir)
    # Wheel_dir causes dangerous file tree contamination.
    # Important to get rid of it!
    # Question: Could we make pytest not look in build and dist directories?
    shutil.rmtree(wheel_dir)
    shutil.rmtree(test_dir, True)

    with open(srcpath / ".built", "wb") as fd:
        fd.write(b"\n")


def unvendor_tests(install_prefix: Path, test_install_prefix: Path) -> int:
    """Unvendor test files and folders

    This function recursively walks through install_prefix and moves anything
    that looks like a test folder under test_install_prefix.


    Parameters
    ----------
    install_prefix
        the folder where the package was installed
    test_install_prefix
        the folder where to move the tests. If it doesn't exist, it will be
        created.

    Returns
    -------
    n_moved
        number of files or folders moved
    """
    n_moved = 0
    out_files = []
    for root, dirs, files in os.walk(install_prefix):
        root_rel = Path(root).relative_to(install_prefix)
        if root_rel.name == "__pycache__" or root_rel.name.endswith(".egg_info"):
            continue
        if root_rel.name in ["test", "tests"]:
            # This is a test folder
            (test_install_prefix / root_rel).parent.mkdir(exist_ok=True, parents=True)
            shutil.move(install_prefix / root_rel, test_install_prefix / root_rel)
            n_moved += 1
            continue
        out_files.append(root)
        for fpath in files:
            if (
                fnmatch.fnmatchcase(fpath, "test_*.py")
                or fnmatch.fnmatchcase(fpath, "*_test.py")
                or fpath == "conftest.py"
            ):
                (test_install_prefix / root_rel).mkdir(exist_ok=True, parents=True)
                shutil.move(
                    install_prefix / root_rel / fpath,
                    test_install_prefix / root_rel / fpath,
                )
                n_moved += 1
    return n_moved


def create_packaged_token(buildpath: Path):
    (buildpath / ".packaged").write_text("\n")


def run_script(buildpath: Path, srcpath: Path, pkg: Dict[str, Any], bash_runner):
    if pkg.get("build", {}).get("library"):
        # in libraries this  writes the packaged flag
        # We don't really do packaging, but needs_rebuild checks .packaged to
        # determine if it needs to rebuild
        if (buildpath / ".packaged").is_file():
            return

    with chdir(srcpath):
        bash_runner.run(pkg["build"]["script"], check=True)


def needs_rebuild(pkg: Dict[str, Any], pkg_root: Path, buildpath: Path) -> bool:
    """
    Determines if a package needs a rebuild because its meta.yaml, patches, or
    sources are newer than the `.packaged` thunk.
    """
    packaged_token = buildpath / ".packaged"
    if not packaged_token.is_file():
        return True

    package_time = packaged_token.stat().st_mtime

    def source_files():
        yield pkg_root / "meta.yaml"
        yield from pkg.get("source", {}).get("patches", [])
        yield from (x[0] for x in pkg.get("source", {}).get("extras", []))
        src_path = pkg.get("source", {}).get("path")
        if src_path:
            yield from Path(src_path).glob("**/*")

    for source_file in source_files():
        source_file = Path(source_file)
        if source_file.stat().st_mtime > package_time:
            return True
    return False


def build_package(pkg_root: Path, pkg: Dict, args):
    pkg_name = pkg["package"]["name"]
    build_dir = pkg_root / "build"
    src_dir_name: str = pkg_name + "-" + pkg["package"]["version"]
    src_path = build_dir / src_dir_name
    source_metadata = pkg.get("source", {})
    build_metadata = pkg.get("build", {})
    with chdir(pkg_root), get_bash_runner() as bash_runner:
        if not needs_rebuild(pkg, pkg_root, build_dir):
            return
        if source_metadata:
            if build_dir.resolve().is_dir():
                shutil.rmtree(build_dir)
            os.makedirs(build_dir)

        srcpath = prepare_source(pkg_root, build_dir, src_path, source_metadata)
        if build_metadata.get("script"):
            run_script(build_dir, srcpath, pkg, bash_runner)
<<<<<<< HEAD
        if build_metadata.get("library") or build_metadata.get("skip_build"):
=======
        if build_metadata.get("library", False):
>>>>>>> 4fd44d17
            create_packaged_token(build_dir)
            return
        # shared libraries get built by the script and put into install
        # subfolder, then packaged into a pyodide module
        # i.e. they need package running, but not compile
        if not build_metadata.get("sharedlibrary"):
            build_metadata["cflags"] += " " + args.cflags
            build_metadata["cxxflags"] += " " + args.cxxflags
            build_metadata["ldflags"] += " " + args.ldflags
            compile(
                pkg_name,
                pkg_root,
                srcpath,
                build_metadata,
                bash_runner,
                target=args.target,
                install_dir=args.install_dir,
            )
        shutil.rmtree(pkg_root / "dist", ignore_errors=True)
        shutil.copytree(srcpath / "dist", pkg_root / "dist")
        create_packaged_token(build_dir)


def make_parser(parser: argparse.ArgumentParser):
    parser.description = (
        "Build a pyodide package.\n\n"
        "Note: this is a private endpoint that should not be used "
        "outside of the Pyodide Makefile."
    )
    parser.add_argument(
        "package", type=str, nargs=1, help="Path to meta.yaml package description"
    )
    parser.add_argument(
        "--cflags",
        type=str,
        nargs="?",
        default=common.get_make_flag("SIDE_MODULE_CFLAGS"),
        help="Extra compiling flags",
    )
    parser.add_argument(
        "--cxxflags",
        type=str,
        nargs="?",
        default=common.get_make_flag("SIDE_MODULE_CXXFLAGS"),
        help="Extra C++ specific compiling flags",
    )
    parser.add_argument(
        "--ldflags",
        type=str,
        nargs="?",
        default=common.get_make_flag("SIDE_MODULE_LDFLAGS"),
        help="Extra linking flags",
    )
    parser.add_argument(
        "--target",
        type=str,
        nargs="?",
        default=common.get_make_flag("TARGETPYTHONROOT"),
        help="The path to the target Python installation",
    )
    parser.add_argument(
        "--install-dir",
        type=str,
        nargs="?",
        default="",
        help=(
            "Directory for installing built host packages. Defaults to setup.py "
            "default. Set to 'skip' to skip installation. Installation is "
            "needed if you want to build other packages that depend on this one."
        ),
    )
    parser.add_argument(
        "--no-compress-package",
        action="store_false",
        default=True,
        dest="compress_package",
        help="Do not compress built packages.",
    )
    return parser


def main(args):
    meta_file = Path(args.package[0]).resolve()
    if args.compress_package and not _have_terser():
        raise RuntimeError(
            "Terser is required to compress packages. Try `npm install -g terser` to install terser."
        )

    pkg_root = meta_file.parent
    pkg = parse_package_config(meta_file)
    name = pkg["package"]["name"]
    t0 = datetime.now()
    print("[{}] Building package {}...".format(t0.strftime("%Y-%m-%d %H:%M:%S"), name))
    success = True
    try:
        build_package(pkg_root, pkg, args)
    except:
        success = False
        raise
    finally:
        t1 = datetime.now()
        datestamp = "[{}]".format(t1.strftime("%Y-%m-%d %H:%M:%S"))
        total_seconds = "{:.1f}".format((t1 - t0).total_seconds())
        status = "Succeeded" if success else "Failed"
        print(
            f"{datestamp} {status} building package {name} in {total_seconds} seconds."
        )


if __name__ == "__main__":
    parser = make_parser(argparse.ArgumentParser())
    args = parser.parse_args()
    main(args)<|MERGE_RESOLUTION|>--- conflicted
+++ resolved
@@ -526,11 +526,7 @@
         srcpath = prepare_source(pkg_root, build_dir, src_path, source_metadata)
         if build_metadata.get("script"):
             run_script(build_dir, srcpath, pkg, bash_runner)
-<<<<<<< HEAD
         if build_metadata.get("library") or build_metadata.get("skip_build"):
-=======
-        if build_metadata.get("library", False):
->>>>>>> 4fd44d17
             create_packaged_token(build_dir)
             return
         # shared libraries get built by the script and put into install
