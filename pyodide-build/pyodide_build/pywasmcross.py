#!/usr/bin/env python3
"""Helper for cross-compiling distutils-based Python extensions.

distutils has never had a proper cross-compilation story. This is a hack, which
miraculously works, to get around that.

The gist is we compile the package replacing calls to the compiler and linker
with wrappers that adjusting include paths and flags as necessary for
cross-compiling and then pass the command long to emscripten.
"""
import json
import os
import sys

IS_MAIN = __name__ == "__main__"
if IS_MAIN:
    PYWASMCROSS_ARGS = json.loads(os.environ["PYWASMCROSS_ARGS"])
    # restore __name__ so that relative imports work as we expect
    __name__ = PYWASMCROSS_ARGS.pop("orig__name__")
    sys.path = PYWASMCROSS_ARGS.pop("PYTHONPATH")

    PYWASMCROSS_ARGS["pythoninclude"] = os.environ["PYTHONINCLUDE"]

import re
import subprocess
from collections import namedtuple
from pathlib import Path, PurePosixPath
from typing import Any, MutableMapping, NoReturn

from pyodide_build import common
from pyodide_build._f2c_fixes import fix_f2c_input, fix_f2c_output, scipy_fixes

symlinks = {"cc", "c++", "ld", "ar", "gcc", "gfortran"}


def symlink_dir():
    return Path(common.get_make_flag("TOOLSDIR")) / "symlinks"


ReplayArgs = namedtuple(
    "ReplayArgs",
    [
        "pkgname",
        "cflags",
        "cxxflags",
        "ldflags",
        "host_install_dir",
        "target_install_dir",
        "replace_libs",
        "builddir",
        "pythoninclude",
    ],
)


def make_command_wrapper_symlinks(env: MutableMapping[str, str]) -> None:
    """
    Makes sure all the symlinks that make this script look like a compiler
    exist.
    """
    exec_path = Path(__file__).resolve()
    SYMLINKDIR = symlink_dir()
    for symlink in symlinks:
        symlink_path = SYMLINKDIR / symlink
        if os.path.lexists(symlink_path) and not symlink_path.exists():
            # remove broken symlink so it can be re-created
            symlink_path.unlink()
        try:
            symlink_path.symlink_to(exec_path)
        except FileExistsError:
            pass
        if symlink == "c++":
            var = "CXX"
        else:
            var = symlink.upper()
        env[var] = symlink


def compile(
    env: dict[str, str],
    *,
    pkgname: str,
    cflags: str,
    cxxflags: str,
    ldflags: str,
    host_install_dir: str,
    target_install_dir: str,
    replace_libs: str,
) -> None:
    kwargs = dict(
        pkgname=pkgname,
        cflags=cflags,
        cxxflags=cxxflags,
        ldflags=ldflags,
        host_install_dir=host_install_dir,
        target_install_dir=target_install_dir,
        replace_libs=replace_libs,
    )

    args = environment_substitute_args(kwargs, env)
    args["builddir"] = str(Path(".").absolute())

    env = dict(env)
    SYMLINKDIR = symlink_dir()
    env["PATH"] = f"{SYMLINKDIR}:{env['PATH']}"
    sysconfig_dir = Path(os.environ["TARGETINSTALLDIR"]) / "sysconfigdata"
    args["PYTHONPATH"] = sys.path + [str(sysconfig_dir)]
    args["orig__name__"] = __name__
    make_command_wrapper_symlinks(env)
    env["PYWASMCROSS_ARGS"] = json.dumps(args)
<<<<<<< HEAD
    env["_PYTHON_HOST_PLATFORM"] = common.PLATFORM
    env["_PYTHON_SYSCONFIGDATA_NAME"] = os.environ["SYSCONFIG_NAME"]
=======
    env["_PYTHON_HOST_PLATFORM"] = common.platform()
>>>>>>> 798da179

    from pyodide_build.pypabuild import build

    try:
        build(env)
    except BaseException:
        build_log_path = Path("build.log")
        if build_log_path.exists():
            build_log_path.unlink()
        raise


def replay_f2c(args: list[str], dryrun: bool = False) -> list[str] | None:
    """Apply f2c to compilation arguments

    Parameters
    ----------
    args
       input compiler arguments
    dryrun
       if False run f2c on detected fortran files

    Returns
    -------
    new_args
       output compiler arguments


    Examples
    --------

    >>> replay_f2c(['gfortran', 'test.f'], dryrun=True)
    ['gcc', 'test.c']
    """
    new_args = ["gcc"]
    found_source = False
    for arg in args[1:]:
        if arg.endswith(".f") or arg.endswith(".F"):
            filepath = Path(arg).resolve()
            if not dryrun:
                fix_f2c_input(arg)
                if arg.endswith(".F"):
                    # .F files apparently expect to be run through the C
                    # preprocessor (they have #ifdef's in them)
                    subprocess.check_call(
                        [
                            "gcc",
                            "-E",
                            "-C",
                            "-P",
                            filepath,
                            "-o",
                            filepath.with_suffix(".f"),
                        ]
                    )
                    filepath = filepath.with_suffix(".f")
                subprocess.check_call(["f2c", filepath.name], cwd=filepath.parent)
                fix_f2c_output(arg[:-2] + ".c")
            new_args.append(arg[:-2] + ".c")
            found_source = True
        else:
            new_args.append(arg)

    new_args_str = " ".join(args)
    if ".so" in new_args_str and "libgfortran.so" not in new_args_str:
        found_source = True

    if not found_source:
        print(f"f2c: source not found, skipping: {new_args_str}")
        return None
    return new_args


def get_library_output(line: list[str]) -> str | None:
    """
    Check if the command is a linker invocation. If so, return the name of the
    output file.
    """
    for arg in line:
        if arg.endswith(".so") and not arg.startswith("-"):
            return arg
    return None


def parse_replace_libs(replace_libs: str) -> dict[str, str]:
    """
    Parameters
    ----------
    replace_libs
        The `--replace-libs` argument, should be a string like "a=b;c=d".

    Returns
    -------
        The input string converted to a dictionary

    Examples
    --------
    >>> parse_replace_libs("a=b;c=d;e=f")
    {'a': 'b', 'c': 'd', 'e': 'f'}
    """
    result = {}
    for l in replace_libs.split(";"):
        if not l:
            continue
        from_lib, to_lib = l.split("=")
        if to_lib:
            result[from_lib] = to_lib
    return result


def replay_genargs_handle_dashl(
    arg: str, replace_libs: dict[str, str], used_libs: set[str]
) -> str | None:
    """
    Figure out how to replace a `-lsomelib` argument.

    Parameters
    ----------
    arg
        The argument we are replacing. Must start with `-l`.

    replace_libs
        The dictionary of libraries we are replacing

    used_libs
        The libraries we've used so far in this command. emcc fails out if `-lsomelib`
        occurs twice, so we have to track this.

    Returns
    -------
        The new argument, or None to delete the argument.
    """
    assert arg.startswith("-l")
    for lib_name in replace_libs.keys():
        # this enables glob style **/* matching
        if PurePosixPath(arg[2:]).match(lib_name):
            arg = "-l" + replace_libs[lib_name]

    if arg == "-lffi":
        return None

    # See https://github.com/emscripten-core/emscripten/issues/8650
    if arg in ["-lfreetype", "-lz", "-lpng", "-lgfortran"]:
        return None

    # WASM link doesn't like libraries being included twice
    # skip second one
    if arg in used_libs:
        return None
    used_libs.add(arg)
    return arg


def replay_genargs_handle_dashI(arg: str, target_install_dir: str) -> str | None:
    """
    Figure out how to replace a `-Iincludepath` argument.

    Parameters
    ----------
    arg
        The argument we are replacing. Must start with `-I`.

    target_install_dir
        The target_install_dir argument.

    Returns
    -------
        The new argument, or None to delete the argument.
    """
    assert arg.startswith("-I")
    if (
        str(Path(arg[2:]).resolve()).startswith(sys.prefix + "/include/python")
        and "site-packages" not in arg
    ):
        return arg.replace("-I" + sys.prefix, "-I" + target_install_dir)
    # Don't include any system directories
    if arg[2:].startswith("/usr"):
        return None
    return arg


def replay_genargs_handle_linker_opts(arg):
    """
    ignore some link flags
    it should not check if `arg == "-Wl,-xxx"` and ignore directly here,
    because arg may be something like "-Wl,-xxx,-yyy" where we only want
    to ignore "-xxx" but not "-yyy".
    """

    assert arg.startswith("-Wl")
    link_opts = arg.split(",")[1:]
    new_link_opts = ["-Wl"]
    for opt in link_opts:
        if opt in [
            "-Bsymbolic-functions",
            # breaks emscripten see https://github.com/emscripten-core/emscripten/issues/14460
            "--strip-all",
            "-strip-all",
            # wasm-ld does not regconize some link flags
            "--sort-common",
            "--as-needed",
        ]:
            continue
        # ignore unsupported --sysroot compile argument used in conda
        if opt.startswith("--sysroot="):
            continue
        if opt.startswith("--version-script="):
            continue
        new_link_opts.append(opt)
    if len(new_link_opts) > 1:
        return ",".join(new_link_opts)
    else:
        return None


def replay_genargs_handle_argument(arg: str) -> str | None:
    """
    Figure out how to replace a general argument.

    Parameters
    ----------
    arg
        The argument we are replacing. Must not start with `-I` or `-l`.

    Returns
    -------
        The new argument, or None to delete the argument.
    """
    assert not arg.startswith("-I")  # should be handled by other functions
    assert not arg.startswith("-l")
    assert not arg.startswith("-Wl,")

    # Don't include any system directories
    if arg.startswith("-L/usr"):
        return None

    # fmt: off
    if arg in [
        # don't use -shared, SIDE_MODULE is already used
        # and -shared breaks it
        "-shared",
        # threading is disabled for now
        "-pthread",
        # this only applies to compiling fortran code, but we already f2c'd
        "-ffixed-form",
        # On Mac, we need to omit some darwin-specific arguments
        "-bundle", "-undefined", "dynamic_lookup",
        # This flag is needed to build numpy with SIMD optimization which we currently disable
        "-mpopcnt",
        # gcc flag that clang does not support
        "-Bsymbolic-functions",
        '-fno-second-underscore',
    ]:
        return None
    # fmt: on
    return arg


def handle_command_generate_args(
    line: list[str], args: ReplayArgs, is_link_command: bool
) -> list[str]:
    """
    A helper command for `handle_command` that generates the new arguments for
    the compilation.

    Unlike `handle_command` this avoids I/O: it doesn't sys.exit, it doesn't run
    subprocesses, it doesn't create any files, and it doesn't write to stdout.

    Parameters
    ----------
    line The original compilation command as a list e.g., ["gcc", "-c",
        "input.c", "-o", "output.c"]

    args The arguments that pywasmcross was invoked with

    is_link_command Is this a linker invocation?

    Returns
    -------
        An updated argument list suitable for use with emscripten.


    Examples
    --------

    >>> from collections import namedtuple
    >>> Args = namedtuple('args', ['cflags', 'cxxflags', 'ldflags', 'host_install_dir','replace_libs','target_install_dir'])
    >>> args = Args(cflags='', cxxflags='', ldflags='', host_install_dir='',replace_libs='',target_install_dir='')
    >>> handle_command_generate_args(['gcc', 'test.c'], args, False)
    ['emcc', '-Werror=implicit-function-declaration', '-Werror=mismatched-parameter-types', '-Werror=return-type', 'test.c']
    """
    if "-print-multiarch" in line:
        return ["echo", "wasm32-emscripten"]
    for arg in line:
        if arg.startswith("-print-file-name"):
            return line

    cmd = line[0]
    if cmd == "ar":
        line[0] = "emar"
        return line
    elif cmd == "c++" or cmd == "g++":
        new_args = ["em++"]
    elif cmd == "cc" or cmd == "gcc" or cmd == "ld":
        new_args = ["emcc"]
        # distutils doesn't use the c++ compiler when compiling c++ <sigh>
        if any(arg.endswith((".cpp", ".cc")) for arg in line):
            new_args = ["em++"]
    else:
        return line

    # set linker and C flags to error on anything to do with function declarations being wrong.
    # In webassembly, any conflicts mean that a randomly selected 50% of calls to the function
    # will fail. Better to fail at compile or link time.
    if is_link_command:
        new_args.append("-Wl,--fatal-warnings")
    new_args.extend(
        [
            "-Werror=implicit-function-declaration",
            "-Werror=mismatched-parameter-types",
            "-Werror=return-type",
        ]
    )

    if is_link_command:
        new_args.extend(args.ldflags.split())
    if "-c" in line:
        if new_args[0] == "emcc":
            new_args.extend(args.cflags.split())
        elif new_args[0] == "em++":
            new_args.extend(args.cflags.split() + args.cxxflags.split())
        new_args.extend(["-I", args.pythoninclude])

    optflags_valid = [f"-O{tok}" for tok in "01234sz"]
    optflag = None
    # Identify the optflag (e.g. -O3) in cflags/cxxflags/ldflags. Last one has
    # priority.
    for arg in reversed(new_args):
        if arg in optflags_valid:
            optflag = arg
            break
    debugflag = None
    # Identify the debug flag (e.g. -g0) in cflags/cxxflags/ldflags. Last one has
    # priority.
    for arg in reversed(new_args):
        if arg.startswith("-g"):
            debugflag = arg
            break

    used_libs: set[str] = set()
    # Go through and adjust arguments
    for arg in line[1:]:
        # The native build is possibly multithreaded, but the emscripten one
        # definitely isn't
        arg = re.sub(r"/python([0-9]\.[0-9]+)m", r"/python\1", arg)
        if arg in optflags_valid and optflag is not None:
            # There are multiple contradictory optflags provided, use the one
            # from cflags/cxxflags/ldflags
            continue
        if arg.startswith("-g") and debugflag is not None:
            continue
        if new_args[-1].startswith("-B") and "compiler_compat" in arg:
            # conda uses custom compiler search paths with the compiler_compat folder.
            # Ignore it.
            del new_args[-1]
            continue

        # don't include libraries from native builds
        if args.host_install_dir and (
            arg.startswith("-L" + args.host_install_dir)
            or arg.startswith("-l" + args.host_install_dir)
        ):
            continue

        replace_libs = parse_replace_libs(args.replace_libs)
        if arg.startswith("-l"):
            result = replay_genargs_handle_dashl(arg, replace_libs, used_libs)
        elif arg.startswith("-I"):
            result = replay_genargs_handle_dashI(arg, args.target_install_dir)
        elif arg.startswith("-Wl"):
            result = replay_genargs_handle_linker_opts(arg)
        else:
            result = replay_genargs_handle_argument(arg)

        if result:
            new_args.append(result)

    return new_args


def handle_command(
    line: list[str],
    args: ReplayArgs,
) -> NoReturn:
    """Handle a compilation command. Exit with an appropriate exit code when done.

    Parameters
    ----------
    line : iterable
       an iterable with the compilation arguments
    args : {object, namedtuple}
       an container with additional compilation options, in particular
       containing ``args.cflags``, ``args.cxxflags``, and ``args.ldflags``
    """
    # some libraries have different names on wasm e.g. png16 = png
    is_link_cmd = get_library_output(line) is not None

    if line[0] == "gfortran":
        if "-dumpversion" in line:
            sys.exit(subprocess.run(line).returncode)
        tmp = replay_f2c(line)
        if tmp is None:
            sys.exit(0)
        line = tmp

    new_args = handle_command_generate_args(line, args, is_link_cmd)

    if args.pkgname == "scipy":
        scipy_fixes(new_args)

    # FIXME: For some unknown reason,
    #        opencv-python tries to link a same library (libopencv_world.a) multiple times,
    #        which leads to 'duplicated symbols' error.
    if args.pkgname == "opencv-python":
        duplicated_lib = "libopencv_world.a"
        _new_args = []
        for arg in new_args:
            if duplicated_lib in arg and arg in _new_args:
                continue
            _new_args.append(arg)

        new_args = _new_args

    returncode = subprocess.run(new_args).returncode
    if returncode != 0:
        sys.exit(returncode)

    sys.exit(returncode)


def environment_substitute_args(
    args: dict[str, str], env: dict[str, str] | None = None
) -> dict[str, Any]:
    if env is None:
        env = dict(os.environ)
    subbed_args = {}
    for arg, value in args.items():
        if isinstance(value, str):
            for e_name, e_value in env.items():
                value = value.replace(f"$({e_name})", e_value)
        subbed_args[arg] = value
    return subbed_args


if IS_MAIN:
    path = os.environ["PATH"]
    SYMLINKDIR = symlink_dir()
    while f"{SYMLINKDIR}:" in path:
        path = path.replace(f"{SYMLINKDIR}:", "")
    os.environ["PATH"] = path

    REPLAY_ARGS = ReplayArgs(**PYWASMCROSS_ARGS)

    basename = Path(sys.argv[0]).name
    args = list(sys.argv)
    args[0] = basename
    if basename in symlinks:
        sys.exit(handle_command(args, REPLAY_ARGS))
    else:
        raise Exception(f"Unexpected invocation '{basename}'")<|MERGE_RESOLUTION|>--- conflicted
+++ resolved
@@ -108,12 +108,8 @@
     args["orig__name__"] = __name__
     make_command_wrapper_symlinks(env)
     env["PYWASMCROSS_ARGS"] = json.dumps(args)
-<<<<<<< HEAD
-    env["_PYTHON_HOST_PLATFORM"] = common.PLATFORM
+    env["_PYTHON_HOST_PLATFORM"] = common.platform()
     env["_PYTHON_SYSCONFIGDATA_NAME"] = os.environ["SYSCONFIG_NAME"]
-=======
-    env["_PYTHON_HOST_PLATFORM"] = common.platform()
->>>>>>> 798da179
 
     from pyodide_build.pypabuild import build
 
