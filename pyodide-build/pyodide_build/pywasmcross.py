--- conflicted
+++ resolved
@@ -30,13 +30,8 @@
 
 # absolute import is necessary as this file will be symlinked
 # under tools
-<<<<<<< HEAD
-from pyodide_build import common
-from pyodide_build._f2c_fixes import fix_f2c_input, fix_f2c_output, scipy_fixes
-=======
 from . import common
-from ._f2c_fixes import fix_f2c_output, scipy_fixes
->>>>>>> 9b3d72b0
+from ._f2c_fixes import fix_f2c_input, fix_f2c_output, scipy_fixes
 
 symlinks = {"cc", "c++", "ld", "ar", "gcc", "gfortran"}
 
