#!/usr/bin/env python3
"""Helper for cross-compiling distutils-based Python extensions.

distutils has never had a proper cross-compilation story. This is a hack, which
miraculously works, to get around that.

The gist is we compile the package replacing calls to the compiler and linker
with wrappers that adjusting include paths and flags as necessary for
cross-compiling and then pass the command long to emscripten.
"""
import json
import os
import sys
<<<<<<< HEAD
from pathlib import Path
=======
from pathlib import Path, PurePosixPath
from typing import Any
>>>>>>> b0a28579

from __main__ import __file__ as INVOKED_PATH_STR

INVOKED_PATH = Path(INVOKED_PATH_STR)

SYMLINKS = {"cc", "c++", "ld", "ar", "gcc", "gfortran", "cargo"}
IS_COMPILER_INVOCATION = INVOKED_PATH.name in SYMLINKS

if IS_COMPILER_INVOCATION:
    # If possible load from environment variable, if necessary load from disk.
    if "PYWASMCROSS_ARGS" in os.environ:
        PYWASMCROSS_ARGS = json.loads(os.environ["PYWASMCROSS_ARGS"])
    try:
        with open(INVOKED_PATH.parent / "pywasmcross_env.json") as f:
            PYWASMCROSS_ARGS = json.load(f)
    except FileNotFoundError:
        raise RuntimeError(
            "Invalid invocation: can't find PYWASMCROSS_ARGS."
            f" Invoked from {INVOKED_PATH}."
        )

    sys.path = PYWASMCROSS_ARGS.pop("PYTHONPATH")
    os.environ["PATH"] = PYWASMCROSS_ARGS.pop("PATH")
    # restore __name__ so that relative imports work as we expect
    __name__ = PYWASMCROSS_ARGS.pop("orig__name__")


import re
import shutil
import subprocess
from collections import namedtuple
from contextlib import contextmanager
from tempfile import TemporaryDirectory
from typing import Iterator, Literal, MutableMapping, NoReturn

from pyodide_build import common
from pyodide_build._f2c_fixes import fix_f2c_input, fix_f2c_output, scipy_fixes


def symlink_dir() -> Path:
    return Path(common.get_make_flag("TOOLSDIR")) / "symlinks"


ReplayArgs = namedtuple(
    "ReplayArgs",
    [
        "pkgname",
        "cflags",
        "cxxflags",
        "ldflags",
        "target_install_dir",
        "builddir",
        "pythoninclude",
        "exports",
    ],
)


def make_command_wrapper_symlinks(
    symlink_dir: Path, env: MutableMapping[str, str]
) -> None:
    """
    Makes sure all the symlinks that make this script look like a compiler
    exist.
    """
    exec_path = Path(__file__).resolve()
    for symlink in SYMLINKS:
        symlink_path = symlink_dir / symlink
        if os.path.lexists(symlink_path) and not symlink_path.exists():
            # remove broken symlink so it can be re-created
            symlink_path.unlink()
        try:
            pywasmcross_exe = shutil.which("_pywasmcross")
            if pywasmcross_exe:
                symlink_path.symlink_to(pywasmcross_exe)
            else:
                symlink_path.symlink_to(exec_path)
        except FileExistsError:
            pass
        if symlink == "c++":
            var = "CXX"
        else:
            var = symlink.upper()
        env[var] = symlink


@contextmanager
def get_build_env(
    env: dict[str, str],
    *,
    pkgname: str,
    cflags: str,
    cxxflags: str,
    ldflags: str,
    target_install_dir: str,
    exports: str | list[str],
) -> Iterator[dict[str, str]]:
    kwargs = dict(
        pkgname=pkgname,
        cflags=cflags,
        cxxflags=cxxflags,
        ldflags=ldflags,
        target_install_dir=target_install_dir,
    )

    args = environment_substitute_args(kwargs, env)
    args["builddir"] = str(Path(".").absolute())
    args["exports"] = exports

    with TemporaryDirectory() as symlink_dir_str:
        symlink_dir = Path(symlink_dir_str)
        env = dict(env)
        make_command_wrapper_symlinks(symlink_dir, env)

        sysconfig_dir = Path(os.environ["TARGETINSTALLDIR"]) / "sysconfigdata"
        args["PYTHONPATH"] = sys.path + [str(sysconfig_dir)]
        args["orig__name__"] = __name__
        args["pythoninclude"] = os.environ["PYTHONINCLUDE"]
        args["PATH"] = env["PATH"]

        pywasmcross_env = json.dumps(args)
        # Store into environment variable and to disk. In most cases we will
        # load from the environment variable but if some other tool filters
        # environment variables we will load from disk instead.
        env["PYWASMCROSS_ARGS"] = pywasmcross_env
        (symlink_dir / "pywasmcross_env.json").write_text(pywasmcross_env)

        env["PATH"] = f"{symlink_dir}:{env['PATH']}"
        env["_PYTHON_HOST_PLATFORM"] = common.platform()
        env["_PYTHON_SYSCONFIGDATA_NAME"] = os.environ["SYSCONFIG_NAME"]
        env["PYTHONPATH"] = str(sysconfig_dir)
        yield env


def replay_f2c(args: list[str], dryrun: bool = False) -> list[str] | None:
    """Apply f2c to compilation arguments

    Parameters
    ----------
    args
       input compiler arguments
    dryrun
       if False run f2c on detected fortran files

    Returns
    -------
    new_args
       output compiler arguments


    Examples
    --------

    >>> replay_f2c(['gfortran', 'test.f'], dryrun=True)
    ['gcc', 'test.c']
    """
    new_args = ["gcc"]
    found_source = False
    for arg in args[1:]:
        if arg.endswith(".f") or arg.endswith(".F"):
            filepath = Path(arg).resolve()
            if not dryrun:
                fix_f2c_input(arg)
                if arg.endswith(".F"):
                    # .F files apparently expect to be run through the C
                    # preprocessor (they have #ifdef's in them)
                    subprocess.check_call(
                        [
                            "gcc",
                            "-E",
                            "-C",
                            "-P",
                            filepath,
                            "-o",
                            filepath.with_suffix(".f"),
                        ]
                    )
                    filepath = filepath.with_suffix(".f")
                subprocess.check_call(["f2c", filepath.name], cwd=filepath.parent)
                fix_f2c_output(arg[:-2] + ".c")
            new_args.append(arg[:-2] + ".c")
            found_source = True
        else:
            new_args.append(arg)

    new_args_str = " ".join(args)
    if ".so" in new_args_str and "libgfortran.so" not in new_args_str:
        found_source = True

    if not found_source:
        print(f"f2c: source not found, skipping: {new_args_str}")
        return None
    return new_args


def get_library_output(line: list[str]) -> str | None:
    """
    Check if the command is a linker invocation. If so, return the name of the
    output file.
    """
    for arg in line:
        if arg.endswith(".so") and not arg.startswith("-"):
            return arg
    return None


def replay_genargs_handle_dashl(arg: str, used_libs: set[str]) -> str | None:
    """
    Figure out how to replace a `-lsomelib` argument.

    Parameters
    ----------
    arg
        The argument we are replacing. Must start with `-l`.

    used_libs
        The libraries we've used so far in this command. emcc fails out if `-lsomelib`
        occurs twice, so we have to track this.

    Returns
    -------
        The new argument, or None to delete the argument.
    """
    assert arg.startswith("-l")

    if arg == "-lffi":
        return None

    # See https://github.com/emscripten-core/emscripten/issues/8650
    if arg in ["-lfreetype", "-lz", "-lpng", "-lgfortran"]:
        return None

    # WASM link doesn't like libraries being included twice
    # skip second one
    if arg in used_libs:
        return None
    used_libs.add(arg)
    return arg


def replay_genargs_handle_dashI(arg: str, target_install_dir: str) -> str | None:
    """
    Figure out how to replace a `-Iincludepath` argument.

    Parameters
    ----------
    arg
        The argument we are replacing. Must start with `-I`.

    target_install_dir
        The target_install_dir argument.

    Returns
    -------
        The new argument, or None to delete the argument.
    """
    assert arg.startswith("-I")
    if (
        str(Path(arg[2:]).resolve()).startswith(sys.prefix + "/include/python")
        and "site-packages" not in arg
    ):
        return arg.replace("-I" + sys.prefix, "-I" + target_install_dir)
    # Don't include any system directories
    if arg[2:].startswith("/usr"):
        return None
    return arg


def replay_genargs_handle_linker_opts(arg: str) -> str | None:
    """
    ignore some link flags
    it should not check if `arg == "-Wl,-xxx"` and ignore directly here,
    because arg may be something like "-Wl,-xxx,-yyy" where we only want
    to ignore "-xxx" but not "-yyy".
    """

    assert arg.startswith("-Wl")
    link_opts = arg.split(",")[1:]
    new_link_opts = ["-Wl"]
    for opt in link_opts:
        if opt in [
            "-Bsymbolic-functions",
            # breaks emscripten see https://github.com/emscripten-core/emscripten/issues/14460
            "--strip-all",
            "-strip-all",
            # wasm-ld does not regconize some link flags
            "--sort-common",
            "--as-needed",
        ]:
            continue
        # ignore unsupported --sysroot compile argument used in conda
        if opt.startswith("--sysroot="):
            continue
        if opt.startswith("--version-script="):
            continue
        new_link_opts.append(opt)
    if len(new_link_opts) > 1:
        return ",".join(new_link_opts)
    else:
        return None


def replay_genargs_handle_argument(arg: str) -> str | None:
    """
    Figure out how to replace a general argument.

    Parameters
    ----------
    arg
        The argument we are replacing. Must not start with `-I` or `-l`.

    Returns
    -------
        The new argument, or None to delete the argument.
    """
    assert not arg.startswith("-I")  # should be handled by other functions
    assert not arg.startswith("-l")
    assert not arg.startswith("-Wl,")

    # Don't include any system directories
    if arg.startswith("-L/usr"):
        return None

    # fmt: off
    if arg in [
        # don't use -shared, SIDE_MODULE is already used
        # and -shared breaks it
        "-shared",
        # threading is disabled for now
        "-pthread",
        # this only applies to compiling fortran code, but we already f2c'd
        "-ffixed-form",
        # On Mac, we need to omit some darwin-specific arguments
        "-bundle", "-undefined", "dynamic_lookup",
        # This flag is needed to build numpy with SIMD optimization which we currently disable
        "-mpopcnt",
        # gcc flag that clang does not support
        "-Bsymbolic-functions",
        '-fno-second-underscore',
    ]:
        return None
    # fmt: on
    return arg


def calculate_exports(line: list[str], export_all: bool) -> Iterator[str]:
    """
    Collect up all the object files and archive files being linked and list out
    symbols in them that are marked as public. If ``export_all`` is ``True``,
    then return all public symbols. If not, return only the public symbols that
    begin with `PyInit`.
    """
    objects = [arg for arg in line if arg.endswith(".a") or arg.endswith(".o")]
    args = ["emnm", "-j", "--export-symbols"] + objects
    result = subprocess.run(
        args, encoding="utf8", capture_output=True, env={"PATH": os.environ["PATH"]}
    )
    if result.returncode:
        print(f"Command '{' '.join(args)}' failed. Output to stderr was:")
        print(result.stderr)
        sys.exit(result.returncode)

    condition = (lambda x: True) if export_all else (lambda x: x.startswith("PyInit"))
    return (x for x in result.stdout.splitlines() if condition(x))


def get_export_flags(
    line: list[str],
    exports: Literal["whole_archive", "requested", "pyinit"] | list[str],
) -> Iterator[str]:
    """
    If "whole_archive" was requested, no action is needed. Otherwise, add
    `-sSIDE_MODULE=2` and the appropriate export list.
    """
    if exports == "whole_archive":
        return
    yield "-sSIDE_MODULE=2"
    if isinstance(exports, str):
        export_list = calculate_exports(line, exports == "requested")
    else:
        export_list = iter(exports)
    prefixed_exports = ["_" + x for x in export_list]
    yield f"-sEXPORTED_FUNCTIONS={prefixed_exports!r}"


def handle_command_generate_args(
    line: list[str], args: ReplayArgs, is_link_command: bool
) -> list[str]:
    """
    A helper command for `handle_command` that generates the new arguments for
    the compilation.

    Unlike `handle_command` this avoids I/O: it doesn't sys.exit, it doesn't run
    subprocesses, it doesn't create any files, and it doesn't write to stdout.

    Parameters
    ----------
    line The original compilation command as a list e.g., ["gcc", "-c",
        "input.c", "-o", "output.c"]

    args The arguments that pywasmcross was invoked with

    is_link_command Is this a linker invocation?

    Returns
    -------
        An updated argument list suitable for use with emscripten.


    Examples
    --------

    >>> from collections import namedtuple
    >>> Args = namedtuple('args', ['cflags', 'cxxflags', 'ldflags', 'target_install_dir'])
    >>> args = Args(cflags='', cxxflags='', ldflags='', target_install_dir='')
    >>> handle_command_generate_args(['gcc', 'test.c'], args, False)
    ['emcc', '-Werror=implicit-function-declaration', '-Werror=mismatched-parameter-types', '-Werror=return-type', 'test.c']
    """
    if "-print-multiarch" in line:
        return ["echo", "wasm32-emscripten"]
    for arg in line:
        if arg.startswith("-print-file-name"):
            return line

    cmd = line[0]
    if cmd == "ar":
        line[0] = "emar"
        return line
    elif cmd == "c++" or cmd == "g++":
        new_args = ["em++"]
    elif cmd == "cc" or cmd == "gcc" or cmd == "ld":
        new_args = ["emcc"]
        # distutils doesn't use the c++ compiler when compiling c++ <sigh>
        if any(arg.endswith((".cpp", ".cc")) for arg in line):
            new_args = ["em++"]
    else:
        return line

    # set linker and C flags to error on anything to do with function declarations being wrong.
    # In webassembly, any conflicts mean that a randomly selected 50% of calls to the function
    # will fail. Better to fail at compile or link time.
    if is_link_command:
        new_args.append("-Wl,--fatal-warnings")
    new_args.extend(
        [
            "-Werror=implicit-function-declaration",
            "-Werror=mismatched-parameter-types",
            "-Werror=return-type",
        ]
    )

    if is_link_command:
        new_args.extend(args.ldflags.split())
        new_args.extend(get_export_flags(line, args.exports))

    if "-c" in line:
        if new_args[0] == "emcc":
            new_args.extend(args.cflags.split())
        elif new_args[0] == "em++":
            new_args.extend(args.cflags.split() + args.cxxflags.split())
        new_args.extend(["-I", args.pythoninclude])

    optflags_valid = [f"-O{tok}" for tok in "01234sz"]
    optflag = None
    # Identify the optflag (e.g. -O3) in cflags/cxxflags/ldflags. Last one has
    # priority.
    for arg in reversed(new_args):
        if arg in optflags_valid:
            optflag = arg
            break
    debugflag = None
    # Identify the debug flag (e.g. -g0) in cflags/cxxflags/ldflags. Last one has
    # priority.
    for arg in reversed(new_args):
        if arg.startswith("-g"):
            debugflag = arg
            break

    used_libs: set[str] = set()
    # Go through and adjust arguments
    for arg in line[1:]:
        # The native build is possibly multithreaded, but the emscripten one
        # definitely isn't
        arg = re.sub(r"/python([0-9]\.[0-9]+)m", r"/python\1", arg)
        if arg in optflags_valid and optflag is not None:
            # There are multiple contradictory optflags provided, use the one
            # from cflags/cxxflags/ldflags
            continue
        if arg.startswith("-g") and debugflag is not None:
            continue
        if new_args[-1].startswith("-B") and "compiler_compat" in arg:
            # conda uses custom compiler search paths with the compiler_compat folder.
            # Ignore it.
            del new_args[-1]
            continue

        if arg.startswith("-l"):
            result = replay_genargs_handle_dashl(arg, used_libs)
        elif arg.startswith("-I"):
            result = replay_genargs_handle_dashI(arg, args.target_install_dir)
        elif arg.startswith("-Wl"):
            result = replay_genargs_handle_linker_opts(arg)
        else:
            result = replay_genargs_handle_argument(arg)

        if result:
            new_args.append(result)

    return new_args


def handle_command(
    line: list[str],
    args: ReplayArgs,
) -> NoReturn:
    """Handle a compilation command. Exit with an appropriate exit code when done.

    Parameters
    ----------
    line : iterable
       an iterable with the compilation arguments
    args : {object, namedtuple}
       an container with additional compilation options, in particular
       containing ``args.cflags``, ``args.cxxflags``, and ``args.ldflags``
    """
    # some libraries have different names on wasm e.g. png16 = png
    is_link_cmd = get_library_output(line) is not None

    if line[0] == "gfortran":
        if "-dumpversion" in line:
            sys.exit(subprocess.run(line).returncode)
        tmp = replay_f2c(line)
        if tmp is None:
            sys.exit(0)
        line = tmp

    new_args = handle_command_generate_args(line, args, is_link_cmd)

    if args.pkgname == "scipy":
        scipy_fixes(new_args)

    # FIXME: For some unknown reason,
    #        opencv-python tries to link a same library (libopencv_world.a) multiple times,
    #        which leads to 'duplicated symbols' error.
    if args.pkgname == "opencv-python":
        duplicated_lib = "libopencv_world.a"
        _new_args = []
        for arg in new_args:
            if duplicated_lib in arg and arg in _new_args:
                continue
            _new_args.append(arg)

        new_args = _new_args

    returncode = subprocess.run(new_args).returncode

    sys.exit(returncode)


def environment_substitute_args(
    args: dict[str, str], env: dict[str, str] | None = None
) -> dict[str, Any]:
    if env is None:
        env = dict(os.environ)
    subbed_args = {}
    for arg, value in args.items():
        if isinstance(value, str):
            for e_name, e_value in env.items():
                value = value.replace(f"$({e_name})", e_value)
        subbed_args[arg] = value
    return subbed_args


def compiler_main():
    replay_args = ReplayArgs(**PYWASMCROSS_ARGS)
    basename = Path(sys.argv[0]).name
    args = list(sys.argv)
    args[0] = basename
    sys.exit(handle_command(args, replay_args))


if IS_COMPILER_INVOCATION:
    compiler_main()<|MERGE_RESOLUTION|>--- conflicted
+++ resolved
@@ -11,12 +11,8 @@
 import json
 import os
 import sys
-<<<<<<< HEAD
 from pathlib import Path
-=======
-from pathlib import Path, PurePosixPath
 from typing import Any
->>>>>>> b0a28579
 
 from __main__ import __file__ as INVOKED_PATH_STR
 
