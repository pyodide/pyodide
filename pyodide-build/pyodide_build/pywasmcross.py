#!/usr/bin/env python3
"""Helper for cross-compiling distutils-based Python extensions.

distutils has never had a proper cross-compilation story. This is a hack, which
miraculously works, to get around that.

The gist is we compile the package replacing calls to the compiler and linker
with wrappers that adjusting include paths and flags as necessary for
cross-compiling and then pass the command long to emscripten.
"""
import json
import os
import sys
from pathlib import Path

from __main__ import __file__ as INVOKED_PATH_STR

INVOKED_PATH = Path(INVOKED_PATH_STR)

SYMLINKS = {"cc", "c++", "ld", "ar", "gcc", "gfortran", "cargo"}
IS_COMPILER_INVOCATION = INVOKED_PATH.name in SYMLINKS

if IS_COMPILER_INVOCATION:
    # If possible load from environment variable, if necessary load from disk.
    if "PYWASMCROSS_ARGS" in os.environ:
        PYWASMCROSS_ARGS = json.loads(os.environ["PYWASMCROSS_ARGS"])
    try:
        with open(INVOKED_PATH.parent / "pywasmcross_env.json") as f:
            PYWASMCROSS_ARGS = json.load(f)
    except FileNotFoundError:
        raise RuntimeError(
            "Invalid invocation: can't find PYWASMCROSS_ARGS."
            f" Invoked from {INVOKED_PATH}."
        )

    sys.path = PYWASMCROSS_ARGS.pop("PYTHONPATH")
    os.environ["PATH"] = PYWASMCROSS_ARGS.pop("PATH")
    # restore __name__ so that relative imports work as we expect
    __name__ = PYWASMCROSS_ARGS.pop("orig__name__")


import re
import shutil
import subprocess
from collections import namedtuple
from contextlib import contextmanager
from tempfile import TemporaryDirectory
<<<<<<< HEAD
from typing import Iterable, Iterator, Literal, MutableMapping, NoReturn
=======
from typing import Any, Iterable, Iterator, Literal, MutableMapping, NoReturn
>>>>>>> 84b37cec

from pyodide_build import common
from pyodide_build._f2c_fixes import fix_f2c_input, fix_f2c_output, scipy_fixes


def symlink_dir() -> Path:
    return Path(common.get_make_flag("TOOLSDIR")) / "symlinks"


ReplayArgs = namedtuple(
    "ReplayArgs",
    [
        "pkgname",
        "cflags",
        "cxxflags",
        "ldflags",
        "target_install_dir",
        "builddir",
        "pythoninclude",
        "exports",
    ],
)


def make_command_wrapper_symlinks(
    symlink_dir: Path, env: MutableMapping[str, str]
) -> None:
    """
    Makes sure all the symlinks that make this script look like a compiler
    exist.
    """
    exec_path = Path(__file__).resolve()
    for symlink in SYMLINKS:
        symlink_path = symlink_dir / symlink
        if os.path.lexists(symlink_path) and not symlink_path.exists():
            # remove broken symlink so it can be re-created
            symlink_path.unlink()
        try:
            pywasmcross_exe = shutil.which("_pywasmcross")
            if pywasmcross_exe:
                symlink_path.symlink_to(pywasmcross_exe)
            else:
                symlink_path.symlink_to(exec_path)
        except FileExistsError:
            pass
        if symlink == "c++":
            var = "CXX"
        else:
            var = symlink.upper()
        env[var] = symlink


@contextmanager
def get_build_env(
    env: dict[str, str],
    *,
    pkgname: str,
    cflags: str,
    cxxflags: str,
    ldflags: str,
    target_install_dir: str,
    exports: str | list[str],
) -> Iterator[dict[str, str]]:
    kwargs = dict(
        pkgname=pkgname,
        cflags=cflags,
        cxxflags=cxxflags,
        ldflags=ldflags,
        target_install_dir=target_install_dir,
    )

    args = environment_substitute_args(kwargs, env)
    args["builddir"] = str(Path(".").absolute())
    args["exports"] = exports

    with TemporaryDirectory() as symlink_dir_str:
        symlink_dir_str = ".pyodide_build_env"
        symlink_dir = Path(symlink_dir_str)
        symlink_dir.mkdir(exist_ok=True)
        env = dict(env)
        make_command_wrapper_symlinks(symlink_dir, env)

        sysconfig_dir = Path(os.environ["SYSCONFIGDATA_DIR"])
        args["PYTHONPATH"] = sys.path + [str(sysconfig_dir)]
        args["orig__name__"] = __name__
        args["pythoninclude"] = os.environ["PYTHONINCLUDE"]
        args["PATH"] = env["PATH"]

        pywasmcross_env = json.dumps(args)
        # Store into environment variable and to disk. In most cases we will
        # load from the environment variable but if some other tool filters
        # environment variables we will load from disk instead.
        env["PYWASMCROSS_ARGS"] = pywasmcross_env
        (symlink_dir / "pywasmcross_env.json").write_text(pywasmcross_env)

        env["PATH"] = f"{symlink_dir}:{env['PATH']}"
        env["_PYTHON_HOST_PLATFORM"] = common.platform()
        env["_PYTHON_SYSCONFIGDATA_NAME"] = os.environ["SYSCONFIG_NAME"]
        env["PYTHONPATH"] = str(sysconfig_dir)
        yield env


def replay_f2c(args: list[str], dryrun: bool = False) -> list[str] | None:
    """Apply f2c to compilation arguments

    Parameters
    ----------
    args
       input compiler arguments
    dryrun
       if False run f2c on detected fortran files

    Returns
    -------
    new_args
       output compiler arguments


    Examples
    --------

    >>> replay_f2c(['gfortran', 'test.f'], dryrun=True)
    ['gcc', 'test.c']
    """
    new_args = ["gcc"]
    found_source = False
    for arg in args[1:]:
        if arg.endswith(".f") or arg.endswith(".F"):
            filepath = Path(arg).resolve()
            if not dryrun:
                fix_f2c_input(arg)
                if arg.endswith(".F"):
                    # .F files apparently expect to be run through the C
                    # preprocessor (they have #ifdef's in them)
                    subprocess.check_call(
                        [
                            "gcc",
                            "-E",
                            "-C",
                            "-P",
                            filepath,
                            "-o",
                            filepath.with_suffix(".f"),
                        ]
                    )
                    filepath = filepath.with_suffix(".f")
                subprocess.check_call(["f2c", filepath.name], cwd=filepath.parent)
                fix_f2c_output(arg[:-2] + ".c")
            new_args.append(arg[:-2] + ".c")
            found_source = True
        else:
            new_args.append(arg)

    new_args_str = " ".join(args)
    if ".so" in new_args_str and "libgfortran.so" not in new_args_str:
        found_source = True

    if not found_source:
        print(f"f2c: source not found, skipping: {new_args_str}")
        return None
    return new_args


def get_library_output(line: list[str]) -> str | None:
    """
    Check if the command is a linker invocation. If so, return the name of the
    output file.
    """
    for arg in line:
        if arg.endswith(".so") and not arg.startswith("-"):
            return arg
    return None


def replay_genargs_handle_dashl(arg: str, used_libs: set[str]) -> str | None:
    """
    Figure out how to replace a `-lsomelib` argument.

    Parameters
    ----------
    arg
        The argument we are replacing. Must start with `-l`.

    used_libs
        The libraries we've used so far in this command. emcc fails out if `-lsomelib`
        occurs twice, so we have to track this.

    Returns
    -------
        The new argument, or None to delete the argument.
    """
    assert arg.startswith("-l")

    if arg == "-lffi":
        return None

    # See https://github.com/emscripten-core/emscripten/issues/8650
    if arg in ["-lfreetype", "-lz", "-lpng", "-lgfortran"]:
        return None

    # WASM link doesn't like libraries being included twice
    # skip second one
    if arg in used_libs:
        return None
    used_libs.add(arg)
    return arg


def replay_genargs_handle_dashI(arg: str, target_install_dir: str) -> str | None:
    """
    Figure out how to replace a `-Iincludepath` argument.

    Parameters
    ----------
    arg
        The argument we are replacing. Must start with `-I`.

    target_install_dir
        The target_install_dir argument.

    Returns
    -------
        The new argument, or None to delete the argument.
    """
    assert arg.startswith("-I")
    if (
        str(Path(arg[2:]).resolve()).startswith(sys.prefix + "/include/python")
        and "site-packages" not in arg
    ):
        return arg.replace("-I" + sys.prefix, "-I" + target_install_dir)
    # Don't include any system directories
    if arg[2:].startswith("/usr"):
        return None
    return arg


def replay_genargs_handle_linker_opts(arg: str) -> str | None:
    """
    ignore some link flags
    it should not check if `arg == "-Wl,-xxx"` and ignore directly here,
    because arg may be something like "-Wl,-xxx,-yyy" where we only want
    to ignore "-xxx" but not "-yyy".
    """

    assert arg.startswith("-Wl")
    link_opts = arg.split(",")[1:]
    new_link_opts = ["-Wl"]
    for opt in link_opts:
        if opt in [
            "-Bsymbolic-functions",
            # breaks emscripten see https://github.com/emscripten-core/emscripten/issues/14460
            "--strip-all",
            "-strip-all",
            # wasm-ld does not regconize some link flags
            "--sort-common",
            "--as-needed",
        ]:
            continue
        # ignore unsupported --sysroot compile argument used in conda
        if opt.startswith("--sysroot="):
            continue
        if opt.startswith("--version-script="):
            continue
        new_link_opts.append(opt)
    if len(new_link_opts) > 1:
        return ",".join(new_link_opts)
    else:
        return None


def replay_genargs_handle_argument(arg: str) -> str | None:
    """
    Figure out how to replace a general argument.

    Parameters
    ----------
    arg
        The argument we are replacing. Must not start with `-I` or `-l`.

    Returns
    -------
        The new argument, or None to delete the argument.
    """
    assert not arg.startswith("-I")  # should be handled by other functions
    assert not arg.startswith("-l")
    assert not arg.startswith("-Wl,")

    # Don't include any system directories
    if arg.startswith("-L/usr"):
        return None

    # fmt: off
    if arg in [
        # don't use -shared, SIDE_MODULE is already used
        # and -shared breaks it
        "-shared",
        # threading is disabled for now
        "-pthread",
        # this only applies to compiling fortran code, but we already f2c'd
        "-ffixed-form",
        # On Mac, we need to omit some darwin-specific arguments
        "-bundle", "-undefined", "dynamic_lookup",
        # This flag is needed to build numpy with SIMD optimization which we currently disable
        "-mpopcnt",
        # gcc flag that clang does not support
        "-Bsymbolic-functions",
        '-fno-second-underscore',
    ]:
        return None
    # fmt: on
    return arg


def calculate_object_exports_readobj(objects: list[str]) -> list[str] | None:
    which_emcc = shutil.which("emcc")
    assert which_emcc
    emcc = Path(which_emcc)
    args = [
        str((emcc / "../../bin/llvm-readobj").resolve()),
        "--section-details",
        "-st",
    ] + objects
    completedprocess = subprocess.run(
        args, encoding="utf8", capture_output=True, env={"PATH": os.environ["PATH"]}
    )
    if completedprocess.returncode:
        print(f"Command '{' '.join(args)}' failed. Output to stderr was:")
        print(completedprocess.stderr)
        sys.exit(completedprocess.returncode)

    if "bitcode files are not supported" in completedprocess.stderr:
        return None

    result = []
    insymbol = False
    for line in completedprocess.stdout.split("\n"):
        line = line.strip()
        if line == "Symbol {":
            insymbol = True
            export = True
            name = None
            symbol_lines = [line]
            continue
        if not insymbol:
            continue
        symbol_lines.append(line)
        if line.startswith("Name:"):
            name = line.removeprefix("Name:").strip()
        if (
            line.startswith("BINDING_LOCAL")
            or line.startswith("UNDEFINED")
            or line.startswith("VISIBILITY_HIDDEN")
        ):
            export = False
        if line == "}":
            insymbol = False
            if export:
                if not name:
                    raise RuntimeError(
                        "Didn't find symbol's name:\n" + "\n".join(symbol_lines)
                    )
                result.append(name)
    return result


def calculate_object_exports_nm(objects: list[str]) -> list[str]:
    args = ["emnm", "-j", "--export-symbols"] + objects
    result = subprocess.run(
        args, encoding="utf8", capture_output=True, env={"PATH": os.environ["PATH"]}
    )
    if result.returncode:
        print(f"Command '{' '.join(args)}' failed. Output to stderr was:")
        print(result.stderr)
        sys.exit(result.returncode)
    return result.stdout.splitlines()


def calculate_exports(line: list[str], export_all: bool) -> Iterable[str]:
    """
    Collect up all the object files and archive files being linked and list out
    symbols in them that are marked as public. If ``export_all`` is ``True``,
    then return all public symbols. If not, return only the public symbols that
    begin with `PyInit`.
    """
    objects = [arg for arg in line if arg.endswith(".a") or arg.endswith(".o")]
    exports = None
    # Using emnm is simpler but it cannot handle bitcode. If we're only
    # exporting the PyInit symbols, save effort by using nm.
    if export_all:
        exports = calculate_object_exports_readobj(objects)
    if exports is None:
        # Either export_all is false or we are linking at least one bitcode
        # object. Fall back to a more conservative estimate of the symbols
        # exported. This can export things with `__visibility__("hidden")`
        exports = calculate_object_exports_nm(objects)
    if export_all:
        return exports
    return (x for x in exports if x.startswith("PyInit"))


def get_export_flags(
    line: list[str],
    exports: Literal["whole_archive", "requested", "pyinit"] | list[str],
) -> Iterator[str]:
    """
    If "whole_archive" was requested, no action is needed. Otherwise, add
    `-sSIDE_MODULE=2` and the appropriate export list.
    """
    if exports == "whole_archive":
        return
    yield "-sSIDE_MODULE=2"
    if isinstance(exports, str):
        export_list = calculate_exports(line, exports == "requested")
    else:
        export_list = exports
    prefixed_exports = ["_" + x for x in export_list]
    yield f"-sEXPORTED_FUNCTIONS={prefixed_exports!r}"


def handle_command_generate_args(
    line: list[str], args: ReplayArgs, is_link_command: bool
) -> list[str]:
    """
    A helper command for `handle_command` that generates the new arguments for
    the compilation.

    Unlike `handle_command` this avoids I/O: it doesn't sys.exit, it doesn't run
    subprocesses, it doesn't create any files, and it doesn't write to stdout.

    Parameters
    ----------
    line The original compilation command as a list e.g., ["gcc", "-c",
        "input.c", "-o", "output.c"]

    args The arguments that pywasmcross was invoked with

    is_link_command Is this a linker invocation?

    Returns
    -------
        An updated argument list suitable for use with emscripten.


    Examples
    --------

    >>> from collections import namedtuple
    >>> Args = namedtuple('args', ['cflags', 'cxxflags', 'ldflags', 'target_install_dir'])
    >>> args = Args(cflags='', cxxflags='', ldflags='', target_install_dir='')
    >>> handle_command_generate_args(['gcc', 'test.c'], args, False)
    ['emcc', '-Werror=implicit-function-declaration', '-Werror=mismatched-parameter-types', '-Werror=return-type', 'test.c']
    """
    if "-print-multiarch" in line:
        return ["echo", "wasm32-emscripten"]
    for arg in line:
        if arg.startswith("-print-file-name"):
            return line

    cmd = line[0]
    if cmd == "ar":
        line[0] = "emar"
        return line
    elif cmd == "c++" or cmd == "g++":
        new_args = ["em++"]
    elif cmd == "cc" or cmd == "gcc" or cmd == "ld":
        new_args = ["emcc"]
        # distutils doesn't use the c++ compiler when compiling c++ <sigh>
        if any(arg.endswith((".cpp", ".cc")) for arg in line):
            new_args = ["em++"]
    else:
        return line

    # set linker and C flags to error on anything to do with function declarations being wrong.
    # In webassembly, any conflicts mean that a randomly selected 50% of calls to the function
    # will fail. Better to fail at compile or link time.
    if is_link_command:
        new_args.append("-Wl,--fatal-warnings")
    new_args.extend(
        [
            "-Werror=implicit-function-declaration",
            "-Werror=mismatched-parameter-types",
            "-Werror=return-type",
        ]
    )

    if is_link_command:
        new_args.extend(args.ldflags.split())
        new_args.extend(get_export_flags(line, args.exports))

    if "-c" in line:
        if new_args[0] == "emcc":
            new_args.extend(args.cflags.split())
        elif new_args[0] == "em++":
            new_args.extend(args.cflags.split() + args.cxxflags.split())
        new_args.extend(["-I", args.pythoninclude])

    optflags_valid = [f"-O{tok}" for tok in "01234sz"]
    optflag = None
    # Identify the optflag (e.g. -O3) in cflags/cxxflags/ldflags. Last one has
    # priority.
    for arg in reversed(new_args):
        if arg in optflags_valid:
            optflag = arg
            break
    debugflag = None
    # Identify the debug flag (e.g. -g0) in cflags/cxxflags/ldflags. Last one has
    # priority.
    for arg in reversed(new_args):
        if arg.startswith("-g"):
            debugflag = arg
            break

    used_libs: set[str] = set()
    # Go through and adjust arguments
    for arg in line[1:]:
        # The native build is possibly multithreaded, but the emscripten one
        # definitely isn't
        arg = re.sub(r"/python([0-9]\.[0-9]+)m", r"/python\1", arg)
        if arg in optflags_valid and optflag is not None:
            # There are multiple contradictory optflags provided, use the one
            # from cflags/cxxflags/ldflags
            continue
        if arg.startswith("-g") and debugflag is not None:
            continue
        if new_args[-1].startswith("-B") and "compiler_compat" in arg:
            # conda uses custom compiler search paths with the compiler_compat folder.
            # Ignore it.
            del new_args[-1]
            continue

        if arg.startswith("-l"):
            result = replay_genargs_handle_dashl(arg, used_libs)
        elif arg.startswith("-I"):
            result = replay_genargs_handle_dashI(arg, args.target_install_dir)
        elif arg.startswith("-Wl"):
            result = replay_genargs_handle_linker_opts(arg)
        else:
            result = replay_genargs_handle_argument(arg)

        if result:
            new_args.append(result)

    return new_args


def handle_command(
    line: list[str],
    args: ReplayArgs,
) -> NoReturn:
    """Handle a compilation command. Exit with an appropriate exit code when done.

    Parameters
    ----------
    line : iterable
       an iterable with the compilation arguments
    args : {object, namedtuple}
       an container with additional compilation options, in particular
       containing ``args.cflags``, ``args.cxxflags``, and ``args.ldflags``
    """
    # some libraries have different names on wasm e.g. png16 = png
    is_link_cmd = get_library_output(line) is not None

    if line[0] == "gfortran":
        if "-dumpversion" in line:
            sys.exit(subprocess.run(line).returncode)
        tmp = replay_f2c(line)
        if tmp is None:
            sys.exit(0)
        line = tmp

    new_args = handle_command_generate_args(line, args, is_link_cmd)

    if args.pkgname == "scipy":
        scipy_fixes(new_args)

    # FIXME: For some unknown reason,
    #        opencv-python tries to link a same library (libopencv_world.a) multiple times,
    #        which leads to 'duplicated symbols' error.
    if args.pkgname == "opencv-python":
        duplicated_lib = "libopencv_world.a"
        _new_args = []
        for arg in new_args:
            if duplicated_lib in arg and arg in _new_args:
                continue
            _new_args.append(arg)

        new_args = _new_args

    returncode = subprocess.run(new_args).returncode

    sys.exit(returncode)


def environment_substitute_args(
    args: dict[str, str], env: dict[str, str] | None = None
) -> dict[str, Any]:
    if env is None:
        env = dict(os.environ)
    subbed_args = {}
    for arg, value in args.items():
        if isinstance(value, str):
            for e_name, e_value in env.items():
                value = value.replace(f"$({e_name})", e_value)
        subbed_args[arg] = value
    return subbed_args


def compiler_main():
    replay_args = ReplayArgs(**PYWASMCROSS_ARGS)
    basename = Path(sys.argv[0]).name
    args = list(sys.argv)
    args[0] = basename
    sys.exit(handle_command(args, replay_args))


if IS_COMPILER_INVOCATION:
    compiler_main()<|MERGE_RESOLUTION|>--- conflicted
+++ resolved
@@ -45,11 +45,7 @@
 from collections import namedtuple
 from contextlib import contextmanager
 from tempfile import TemporaryDirectory
-<<<<<<< HEAD
-from typing import Iterable, Iterator, Literal, MutableMapping, NoReturn
-=======
 from typing import Any, Iterable, Iterator, Literal, MutableMapping, NoReturn
->>>>>>> 84b37cec
 
 from pyodide_build import common
 from pyodide_build._f2c_fixes import fix_f2c_input, fix_f2c_output, scipy_fixes
@@ -126,9 +122,7 @@
     args["exports"] = exports
 
     with TemporaryDirectory() as symlink_dir_str:
-        symlink_dir_str = ".pyodide_build_env"
         symlink_dir = Path(symlink_dir_str)
-        symlink_dir.mkdir(exist_ok=True)
         env = dict(env)
         make_command_wrapper_symlinks(symlink_dir, env)
 
