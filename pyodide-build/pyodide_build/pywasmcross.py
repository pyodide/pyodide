#!/usr/bin/env python3
"""Helper for cross-compiling distutils-based Python extensions.

distutils has never had a proper cross-compilation story. This is a hack, which
miraculously works, to get around that.

The gist is we compile the package replacing calls to the compiler and linker
with wrappers that adjusting include paths and flags as necessary for
cross-compiling and then pass the command long to emscripten.
"""
import json
import os
import sys
from pathlib import Path, PurePosixPath

IS_MAIN = __name__ == "__main__"
if IS_MAIN:
    # If possible load from environment variable, if necessary load from disk.
    if "PYWASMCROSS_ARGS" in os.environ:
        PYWASMCROSS_ARGS = json.loads(os.environ["PYWASMCROSS_ARGS"])
    else:
        with open(Path(__file__).parent / "pywasmcross_env.json") as f:
            PYWASMCROSS_ARGS = json.load(f)

    # restore __name__ so that relative imports work as we expect
    __name__ = PYWASMCROSS_ARGS.pop("orig__name__")
    sys.path = PYWASMCROSS_ARGS.pop("PYTHONPATH")
    os.environ["PATH"] = PYWASMCROSS_ARGS.pop("PATH")

import re
import subprocess
from collections import namedtuple
<<<<<<< HEAD
from pathlib import Path, PurePosixPath
from typing import Any, Iterator, Literal, MutableMapping, NoReturn
=======
from contextlib import contextmanager
from tempfile import TemporaryDirectory
from typing import Any, Iterator, MutableMapping, NoReturn
>>>>>>> 207bd925

from pyodide_build import common
from pyodide_build._f2c_fixes import fix_f2c_input, fix_f2c_output, scipy_fixes

symlinks = {"cc", "c++", "ld", "ar", "gcc", "gfortran", "cargo"}


def symlink_dir() -> Path:
    return Path(common.get_make_flag("TOOLSDIR")) / "symlinks"


ReplayArgs = namedtuple(
    "ReplayArgs",
    [
        "pkgname",
        "cflags",
        "cxxflags",
        "ldflags",
        "target_install_dir",
        "replace_libs",
        "builddir",
        "pythoninclude",
        "exports",
    ],
)


def make_command_wrapper_symlinks(
    symlink_dir: Path, env: MutableMapping[str, str]
) -> None:
    """
    Makes sure all the symlinks that make this script look like a compiler
    exist.
    """
    exec_path = Path(__file__).resolve()
    for symlink in symlinks:
        symlink_path = symlink_dir / symlink
        if os.path.lexists(symlink_path) and not symlink_path.exists():
            # remove broken symlink so it can be re-created
            symlink_path.unlink()
        try:
            symlink_path.symlink_to(exec_path)
        except FileExistsError:
            pass
        if symlink == "c++":
            var = "CXX"
        else:
            var = symlink.upper()
        env[var] = symlink


@contextmanager
def get_build_env(
    env: dict[str, str],
    *,
    pkgname: str,
    cflags: str,
    cxxflags: str,
    ldflags: str,
    target_install_dir: str,
    replace_libs: str,
    exports: str | list[str],
) -> Iterator[dict[str, str]]:
    kwargs = dict(
        pkgname=pkgname,
        cflags=cflags,
        cxxflags=cxxflags,
        ldflags=ldflags,
        target_install_dir=target_install_dir,
        replace_libs=replace_libs,
    )

    args = environment_substitute_args(kwargs, env)
    args["builddir"] = str(Path(".").absolute())
    args["exports"] = exports

    with TemporaryDirectory() as symlink_dir_str:
        symlink_dir = Path(symlink_dir_str)
        env = dict(env)
        make_command_wrapper_symlinks(symlink_dir, env)

        sysconfig_dir = Path(os.environ["TARGETINSTALLDIR"]) / "sysconfigdata"
        args["PYTHONPATH"] = sys.path + [str(sysconfig_dir)]
        args["orig__name__"] = __name__
        args["pythoninclude"] = os.environ["PYTHONINCLUDE"]
        args["PATH"] = env["PATH"]

        pywasmcross_env = json.dumps(args)
        # Store into environment variable and to disk. In most cases we will
        # load from the environment variable but if some other tool filters
        # environment variables we will load from disk instead.
        env["PYWASMCROSS_ARGS"] = pywasmcross_env
        (symlink_dir / "pywasmcross_env.json").write_text(pywasmcross_env)

        env["PATH"] = f"{symlink_dir}:{env['PATH']}"
        env["_PYTHON_HOST_PLATFORM"] = common.platform()
        env["_PYTHON_SYSCONFIGDATA_NAME"] = os.environ["SYSCONFIG_NAME"]
        env["PYTHONPATH"] = str(sysconfig_dir)
        yield env


def replay_f2c(args: list[str], dryrun: bool = False) -> list[str] | None:
    """Apply f2c to compilation arguments

    Parameters
    ----------
    args
       input compiler arguments
    dryrun
       if False run f2c on detected fortran files

    Returns
    -------
    new_args
       output compiler arguments


    Examples
    --------

    >>> replay_f2c(['gfortran', 'test.f'], dryrun=True)
    ['gcc', 'test.c']
    """
    new_args = ["gcc"]
    found_source = False
    for arg in args[1:]:
        if arg.endswith(".f") or arg.endswith(".F"):
            filepath = Path(arg).resolve()
            if not dryrun:
                fix_f2c_input(arg)
                if arg.endswith(".F"):
                    # .F files apparently expect to be run through the C
                    # preprocessor (they have #ifdef's in them)
                    subprocess.check_call(
                        [
                            "gcc",
                            "-E",
                            "-C",
                            "-P",
                            filepath,
                            "-o",
                            filepath.with_suffix(".f"),
                        ]
                    )
                    filepath = filepath.with_suffix(".f")
                subprocess.check_call(["f2c", filepath.name], cwd=filepath.parent)
                fix_f2c_output(arg[:-2] + ".c")
            new_args.append(arg[:-2] + ".c")
            found_source = True
        else:
            new_args.append(arg)

    new_args_str = " ".join(args)
    if ".so" in new_args_str and "libgfortran.so" not in new_args_str:
        found_source = True

    if not found_source:
        print(f"f2c: source not found, skipping: {new_args_str}")
        return None
    return new_args


def get_library_output(line: list[str]) -> str | None:
    """
    Check if the command is a linker invocation. If so, return the name of the
    output file.
    """
    for arg in line:
        if arg.endswith(".so") and not arg.startswith("-"):
            return arg
    return None


def parse_replace_libs(replace_libs: str) -> dict[str, str]:
    """
    Parameters
    ----------
    replace_libs
        The `--replace-libs` argument, should be a string like "a=b;c=d".

    Returns
    -------
        The input string converted to a dictionary

    Examples
    --------
    >>> parse_replace_libs("a=b;c=d;e=f")
    {'a': 'b', 'c': 'd', 'e': 'f'}
    """
    result = {}
    for l in replace_libs.split(";"):
        if not l:
            continue
        from_lib, to_lib = l.split("=")
        if to_lib:
            result[from_lib] = to_lib
    return result


def replay_genargs_handle_dashl(
    arg: str, replace_libs: dict[str, str], used_libs: set[str]
) -> str | None:
    """
    Figure out how to replace a `-lsomelib` argument.

    Parameters
    ----------
    arg
        The argument we are replacing. Must start with `-l`.

    replace_libs
        The dictionary of libraries we are replacing

    used_libs
        The libraries we've used so far in this command. emcc fails out if `-lsomelib`
        occurs twice, so we have to track this.

    Returns
    -------
        The new argument, or None to delete the argument.
    """
    assert arg.startswith("-l")
    for lib_name in replace_libs.keys():
        # this enables glob style **/* matching
        if PurePosixPath(arg[2:]).match(lib_name):
            arg = "-l" + replace_libs[lib_name]

    if arg == "-lffi":
        return None

    # See https://github.com/emscripten-core/emscripten/issues/8650
    if arg in ["-lfreetype", "-lz", "-lpng", "-lgfortran"]:
        return None

    # WASM link doesn't like libraries being included twice
    # skip second one
    if arg in used_libs:
        return None
    used_libs.add(arg)
    return arg


def replay_genargs_handle_dashI(arg: str, target_install_dir: str) -> str | None:
    """
    Figure out how to replace a `-Iincludepath` argument.

    Parameters
    ----------
    arg
        The argument we are replacing. Must start with `-I`.

    target_install_dir
        The target_install_dir argument.

    Returns
    -------
        The new argument, or None to delete the argument.
    """
    assert arg.startswith("-I")
    if (
        str(Path(arg[2:]).resolve()).startswith(sys.prefix + "/include/python")
        and "site-packages" not in arg
    ):
        return arg.replace("-I" + sys.prefix, "-I" + target_install_dir)
    # Don't include any system directories
    if arg[2:].startswith("/usr"):
        return None
    return arg


def replay_genargs_handle_linker_opts(arg: str) -> str | None:
    """
    ignore some link flags
    it should not check if `arg == "-Wl,-xxx"` and ignore directly here,
    because arg may be something like "-Wl,-xxx,-yyy" where we only want
    to ignore "-xxx" but not "-yyy".
    """

    assert arg.startswith("-Wl")
    link_opts = arg.split(",")[1:]
    new_link_opts = ["-Wl"]
    for opt in link_opts:
        if opt in [
            "-Bsymbolic-functions",
            # breaks emscripten see https://github.com/emscripten-core/emscripten/issues/14460
            "--strip-all",
            "-strip-all",
            # wasm-ld does not regconize some link flags
            "--sort-common",
            "--as-needed",
        ]:
            continue
        # ignore unsupported --sysroot compile argument used in conda
        if opt.startswith("--sysroot="):
            continue
        if opt.startswith("--version-script="):
            continue
        new_link_opts.append(opt)
    if len(new_link_opts) > 1:
        return ",".join(new_link_opts)
    else:
        return None


def replay_genargs_handle_argument(arg: str) -> str | None:
    """
    Figure out how to replace a general argument.

    Parameters
    ----------
    arg
        The argument we are replacing. Must not start with `-I` or `-l`.

    Returns
    -------
        The new argument, or None to delete the argument.
    """
    assert not arg.startswith("-I")  # should be handled by other functions
    assert not arg.startswith("-l")
    assert not arg.startswith("-Wl,")

    # Don't include any system directories
    if arg.startswith("-L/usr"):
        return None

    # fmt: off
    if arg in [
        # don't use -shared, SIDE_MODULE is already used
        # and -shared breaks it
        "-shared",
        # threading is disabled for now
        "-pthread",
        # this only applies to compiling fortran code, but we already f2c'd
        "-ffixed-form",
        # On Mac, we need to omit some darwin-specific arguments
        "-bundle", "-undefined", "dynamic_lookup",
        # This flag is needed to build numpy with SIMD optimization which we currently disable
        "-mpopcnt",
        # gcc flag that clang does not support
        "-Bsymbolic-functions",
        '-fno-second-underscore',
    ]:
        return None
    # fmt: on
    return arg


def calculate_exports(line: list[str], export_all: bool) -> Iterator[str]:
    """
    Collect up all the object files and archive files being linked and list out
    symbols in them that are marked as public. If ``export_all`` is ``True``,
    then return all public symbols. If not, return only the public symbols that
    begin with `PyInit`.
    """
    objects = [arg for arg in line if arg.endswith(".a") or arg.endswith(".o")]
    args = ["emnm", "-j", "--export-symbols"] + objects
    result = subprocess.run(
        args, encoding="utf8", capture_output=True, env={"PATH": os.environ["PATH"]}
    )
    if result.returncode:
        print(f"Command '{' '.join(args)}' failed. Output to stderr was:")
        print(result.stderr)
        sys.exit(result.returncode)

    condition = (lambda x: True) if export_all else (lambda x: x.startswith("PyInit"))
    return (x for x in result.stdout.splitlines() if condition(x))


def get_export_flags(
    line: list[str],
    exports: Literal["whole_archive", "explicit", "requested"] | list[str],
) -> Iterator[str]:
    """
    If "whole_archive" was requested, no action is needed. Otherwise, add
    `-sSIDE_MODULE=2` and the appropriate export list.
    """
    if exports == "whole_archive":
        return
    yield "-sSIDE_MODULE=2"
    if isinstance(exports, str):
        export_list = calculate_exports(line, exports == "requested")
    else:
        export_list = iter(exports)
    prefixed_exports = ["_" + x for x in export_list]
    yield f"-sEXPORTED_FUNCTIONS={prefixed_exports!r}"


def handle_command_generate_args(
    line: list[str], args: ReplayArgs, is_link_command: bool
) -> list[str]:
    """
    A helper command for `handle_command` that generates the new arguments for
    the compilation.

    Unlike `handle_command` this avoids I/O: it doesn't sys.exit, it doesn't run
    subprocesses, it doesn't create any files, and it doesn't write to stdout.

    Parameters
    ----------
    line The original compilation command as a list e.g., ["gcc", "-c",
        "input.c", "-o", "output.c"]

    args The arguments that pywasmcross was invoked with

    is_link_command Is this a linker invocation?

    Returns
    -------
        An updated argument list suitable for use with emscripten.


    Examples
    --------

    >>> from collections import namedtuple
    >>> Args = namedtuple('args', ['cflags', 'cxxflags', 'ldflags', 'replace_libs','target_install_dir'])
    >>> args = Args(cflags='', cxxflags='', ldflags='', replace_libs='',target_install_dir='')
    >>> handle_command_generate_args(['gcc', 'test.c'], args, False)
    ['emcc', '-Werror=implicit-function-declaration', '-Werror=mismatched-parameter-types', '-Werror=return-type', 'test.c']
    """
    if "-print-multiarch" in line:
        return ["echo", "wasm32-emscripten"]
    for arg in line:
        if arg.startswith("-print-file-name"):
            return line

    cmd = line[0]
    if cmd == "ar":
        line[0] = "emar"
        return line
    elif cmd == "c++" or cmd == "g++":
        new_args = ["em++"]
    elif cmd == "cc" or cmd == "gcc" or cmd == "ld":
        new_args = ["emcc"]
        # distutils doesn't use the c++ compiler when compiling c++ <sigh>
        if any(arg.endswith((".cpp", ".cc")) for arg in line):
            new_args = ["em++"]
    else:
        return line

    # set linker and C flags to error on anything to do with function declarations being wrong.
    # In webassembly, any conflicts mean that a randomly selected 50% of calls to the function
    # will fail. Better to fail at compile or link time.
    if is_link_command:
        new_args.append("-Wl,--fatal-warnings")
    new_args.extend(
        [
            "-Werror=implicit-function-declaration",
            "-Werror=mismatched-parameter-types",
            "-Werror=return-type",
        ]
    )

    if is_link_command:
        new_args.extend(args.ldflags.split())
        new_args.extend(get_export_flags(line, args.exports))

    if "-c" in line:
        if new_args[0] == "emcc":
            new_args.extend(args.cflags.split())
        elif new_args[0] == "em++":
            new_args.extend(args.cflags.split() + args.cxxflags.split())
        new_args.extend(["-I", args.pythoninclude])

    optflags_valid = [f"-O{tok}" for tok in "01234sz"]
    optflag = None
    # Identify the optflag (e.g. -O3) in cflags/cxxflags/ldflags. Last one has
    # priority.
    for arg in reversed(new_args):
        if arg in optflags_valid:
            optflag = arg
            break
    debugflag = None
    # Identify the debug flag (e.g. -g0) in cflags/cxxflags/ldflags. Last one has
    # priority.
    for arg in reversed(new_args):
        if arg.startswith("-g"):
            debugflag = arg
            break

    used_libs: set[str] = set()
    # Go through and adjust arguments
    for arg in line[1:]:
        # The native build is possibly multithreaded, but the emscripten one
        # definitely isn't
        arg = re.sub(r"/python([0-9]\.[0-9]+)m", r"/python\1", arg)
        if arg in optflags_valid and optflag is not None:
            # There are multiple contradictory optflags provided, use the one
            # from cflags/cxxflags/ldflags
            continue
        if arg.startswith("-g") and debugflag is not None:
            continue
        if new_args[-1].startswith("-B") and "compiler_compat" in arg:
            # conda uses custom compiler search paths with the compiler_compat folder.
            # Ignore it.
            del new_args[-1]
            continue

        replace_libs = parse_replace_libs(args.replace_libs)
        if arg.startswith("-l"):
            result = replay_genargs_handle_dashl(arg, replace_libs, used_libs)
        elif arg.startswith("-I"):
            result = replay_genargs_handle_dashI(arg, args.target_install_dir)
        elif arg.startswith("-Wl"):
            result = replay_genargs_handle_linker_opts(arg)
        else:
            result = replay_genargs_handle_argument(arg)

        if result:
            new_args.append(result)

    return new_args


def handle_command(
    line: list[str],
    args: ReplayArgs,
) -> NoReturn:
    """Handle a compilation command. Exit with an appropriate exit code when done.

    Parameters
    ----------
    line : iterable
       an iterable with the compilation arguments
    args : {object, namedtuple}
       an container with additional compilation options, in particular
       containing ``args.cflags``, ``args.cxxflags``, and ``args.ldflags``
    """
    # some libraries have different names on wasm e.g. png16 = png
    is_link_cmd = get_library_output(line) is not None

    if line[0] == "gfortran":
        if "-dumpversion" in line:
            sys.exit(subprocess.run(line).returncode)
        tmp = replay_f2c(line)
        if tmp is None:
            sys.exit(0)
        line = tmp

    new_args = handle_command_generate_args(line, args, is_link_cmd)

    if args.pkgname == "scipy":
        scipy_fixes(new_args)

    # FIXME: For some unknown reason,
    #        opencv-python tries to link a same library (libopencv_world.a) multiple times,
    #        which leads to 'duplicated symbols' error.
    if args.pkgname == "opencv-python":
        duplicated_lib = "libopencv_world.a"
        _new_args = []
        for arg in new_args:
            if duplicated_lib in arg and arg in _new_args:
                continue
            _new_args.append(arg)

        new_args = _new_args

    returncode = subprocess.run(new_args).returncode

    sys.exit(returncode)


def environment_substitute_args(
    args: dict[str, str], env: dict[str, str] | None = None
) -> dict[str, Any]:
    if env is None:
        env = dict(os.environ)
    subbed_args = {}
    for arg, value in args.items():
        if isinstance(value, str):
            for e_name, e_value in env.items():
                value = value.replace(f"$({e_name})", e_value)
        subbed_args[arg] = value
    return subbed_args


if IS_MAIN:
    REPLAY_ARGS = ReplayArgs(**PYWASMCROSS_ARGS)

    basename = Path(sys.argv[0]).name
    args = list(sys.argv)
    args[0] = basename
    if basename in symlinks:
        sys.exit(handle_command(args, REPLAY_ARGS))
    else:
        raise Exception(f"Unexpected invocation '{basename}'")<|MERGE_RESOLUTION|>--- conflicted
+++ resolved
@@ -30,14 +30,9 @@
 import re
 import subprocess
 from collections import namedtuple
-<<<<<<< HEAD
-from pathlib import Path, PurePosixPath
-from typing import Any, Iterator, Literal, MutableMapping, NoReturn
-=======
 from contextlib import contextmanager
 from tempfile import TemporaryDirectory
-from typing import Any, Iterator, MutableMapping, NoReturn
->>>>>>> 207bd925
+from typing import Any, Iterator, Literal, MutableMapping, NoReturn
 
 from pyodide_build import common
 from pyodide_build._f2c_fixes import fix_f2c_input, fix_f2c_output, scipy_fixes
