#!/usr/bin/env python3
"""Helper for cross-compiling distutils-based Python extensions.

distutils has never had a proper cross-compilation story. This is a hack, which
miraculously works, to get around that.

The gist is we compile the package replacing calls to the compiler and linker
with wrappers that adjusting include paths and flags as necessary for
cross-compiling and then pass the command long to emscripten.
"""
import json
import os
import sys
from pathlib import Path

from __main__ import __file__ as INVOKED_PATH_STR

INVOKED_PATH = Path(INVOKED_PATH_STR)

SYMLINKS = {"cc", "c++", "ld", "ar", "gcc", "gfortran", "cargo"}
IS_COMPILER_INVOCATION = INVOKED_PATH.name in SYMLINKS

if IS_COMPILER_INVOCATION:
    # If possible load from environment variable, if necessary load from disk.
    if "PYWASMCROSS_ARGS" in os.environ:
        PYWASMCROSS_ARGS = json.loads(os.environ["PYWASMCROSS_ARGS"])
    try:
        with open(INVOKED_PATH.parent / "pywasmcross_env.json") as f:
            PYWASMCROSS_ARGS = json.load(f)
    except FileNotFoundError:
        raise RuntimeError(
            "Invalid invocation: can't find PYWASMCROSS_ARGS."
            f" Invoked from {INVOKED_PATH}."
        )

    sys.path = PYWASMCROSS_ARGS.pop("PYTHONPATH")
    os.environ["PATH"] = PYWASMCROSS_ARGS.pop("PATH")
    # restore __name__ so that relative imports work as we expect
    __name__ = PYWASMCROSS_ARGS.pop("orig__name__")


import re
import shutil
import subprocess
from collections import namedtuple
from contextlib import contextmanager
from tempfile import TemporaryDirectory
from typing import Any, Iterable, Iterator, Literal, MutableMapping, NoReturn

from pyodide_build import common
from pyodide_build._f2c_fixes import fix_f2c_input, fix_f2c_output, scipy_fixes


def symlink_dir() -> Path:
    return Path(common.get_make_flag("TOOLSDIR")) / "symlinks"


ReplayArgs = namedtuple(
    "ReplayArgs",
    [
        "pkgname",
        "cflags",
        "cxxflags",
        "ldflags",
        "target_install_dir",
        "builddir",
        "pythoninclude",
        "exports",
    ],
)


def make_command_wrapper_symlinks(
    symlink_dir: Path, env: MutableMapping[str, str]
) -> None:
    """
    Makes sure all the symlinks that make this script look like a compiler
    exist.
    """
    exec_path = Path(__file__).resolve()
    for symlink in SYMLINKS:
        symlink_path = symlink_dir / symlink
        if os.path.lexists(symlink_path) and not symlink_path.exists():
            # remove broken symlink so it can be re-created
            symlink_path.unlink()
        try:
            pywasmcross_exe = shutil.which("_pywasmcross")
            if pywasmcross_exe:
                symlink_path.symlink_to(pywasmcross_exe)
            else:
                symlink_path.symlink_to(exec_path)
        except FileExistsError:
            pass
        if symlink == "c++":
            var = "CXX"
        else:
            var = symlink.upper()
        env[var] = symlink


@contextmanager
def get_build_env(
    env: dict[str, str],
    *,
    pkgname: str,
    cflags: str,
    cxxflags: str,
    ldflags: str,
    target_install_dir: str,
    exports: str | list[str],
) -> Iterator[dict[str, str]]:
    kwargs = dict(
        pkgname=pkgname,
        cflags=cflags,
        cxxflags=cxxflags,
        ldflags=ldflags,
        target_install_dir=target_install_dir,
    )

    args = environment_substitute_args(kwargs, env)
    args["builddir"] = str(Path(".").absolute())
    args["exports"] = exports

    with TemporaryDirectory() as symlink_dir_str:
        symlink_dir = Path(symlink_dir_str)
        env = dict(env)
        make_command_wrapper_symlinks(symlink_dir, env)

        sysconfig_dir = Path(os.environ["SYSCONFIGDATA_DIR"])
        args["PYTHONPATH"] = sys.path + [str(sysconfig_dir)]
        args["orig__name__"] = __name__
        args["pythoninclude"] = os.environ["PYTHONINCLUDE"]
        args["PATH"] = env["PATH"]

        pywasmcross_env = json.dumps(args)
        # Store into environment variable and to disk. In most cases we will
        # load from the environment variable but if some other tool filters
        # environment variables we will load from disk instead.
        env["PYWASMCROSS_ARGS"] = pywasmcross_env
        (symlink_dir / "pywasmcross_env.json").write_text(pywasmcross_env)

        env["PATH"] = f"{symlink_dir}:{env['PATH']}"
        env["_PYTHON_HOST_PLATFORM"] = common.platform()
        env["_PYTHON_SYSCONFIGDATA_NAME"] = os.environ["SYSCONFIG_NAME"]
        env["PYTHONPATH"] = str(sysconfig_dir)
        yield env


def replay_f2c(args: list[str], dryrun: bool = False) -> list[str] | None:
    """Apply f2c to compilation arguments

    Parameters
    ----------
    args
       input compiler arguments
    dryrun
       if False run f2c on detected fortran files

    Returns
    -------
    new_args
       output compiler arguments


    Examples
    --------

    >>> replay_f2c(['gfortran', 'test.f'], dryrun=True)
    ['gcc', 'test.c']
    """
    new_args = ["gcc"]
    found_source = False
    for arg in args[1:]:
        if arg.endswith(".f") or arg.endswith(".F"):
            filepath = Path(arg).resolve()
            if not dryrun:
                fix_f2c_input(arg)
                if arg.endswith(".F"):
                    # .F files apparently expect to be run through the C
                    # preprocessor (they have #ifdef's in them)
                    subprocess.check_call(
                        [
                            "gcc",
                            "-E",
                            "-C",
                            "-P",
                            filepath,
                            "-o",
                            filepath.with_suffix(".f"),
                        ]
                    )
                    filepath = filepath.with_suffix(".f")
                subprocess.check_call(["f2c", filepath.name], cwd=filepath.parent)
                fix_f2c_output(arg[:-2] + ".c")
            new_args.append(arg[:-2] + ".c")
            found_source = True
        else:
            new_args.append(arg)

    new_args_str = " ".join(args)
    if ".so" in new_args_str and "libgfortran.so" not in new_args_str:
        found_source = True

    if not found_source:
        print(f"f2c: source not found, skipping: {new_args_str}")
        return None
    return new_args


def get_library_output(line: list[str]) -> str | None:
    """
    Check if the command is a linker invocation. If so, return the name of the
    output file.
    """
    for arg in line:
        if arg.endswith(".so") and not arg.startswith("-"):
            return arg
    return None


def replay_genargs_handle_dashl(arg: str, used_libs: set[str]) -> str | None:
    """
    Figure out how to replace a `-lsomelib` argument.

    Parameters
    ----------
    arg
        The argument we are replacing. Must start with `-l`.

    used_libs
        The libraries we've used so far in this command. emcc fails out if `-lsomelib`
        occurs twice, so we have to track this.

    Returns
    -------
        The new argument, or None to delete the argument.
    """
    assert arg.startswith("-l")

    if arg == "-lffi":
        return None

    if arg == "-lgfortran":
        return None

    # WASM link doesn't like libraries being included twice
    # skip second one
    if arg in used_libs:
        return None
    used_libs.add(arg)
    return arg


def replay_genargs_handle_dashI(arg: str, target_install_dir: str) -> str | None:
    """
    Figure out how to replace a `-Iincludepath` argument.

    Parameters
    ----------
    arg
        The argument we are replacing. Must start with `-I`.

    target_install_dir
        The target_install_dir argument.

    Returns
    -------
        The new argument, or None to delete the argument.
    """
    assert arg.startswith("-I")
    if (
        str(Path(arg[2:]).resolve()).startswith(sys.prefix + "/include/python")
        and "site-packages" not in arg
    ):
        return arg.replace("-I" + sys.prefix, "-I" + target_install_dir)
    # Don't include any system directories
    if arg[2:].startswith("/usr"):
        return None
    return arg


def replay_genargs_handle_linker_opts(arg: str) -> str | None:
    """
    ignore some link flags
    it should not check if `arg == "-Wl,-xxx"` and ignore directly here,
    because arg may be something like "-Wl,-xxx,-yyy" where we only want
    to ignore "-xxx" but not "-yyy".
    """

    assert arg.startswith("-Wl")
    link_opts = arg.split(",")[1:]
    new_link_opts = ["-Wl"]
    for opt in link_opts:
        if opt in [
            "-Bsymbolic-functions",
            # breaks emscripten see https://github.com/emscripten-core/emscripten/issues/14460
            "--strip-all",
            "-strip-all",
            # wasm-ld does not regconize some link flags
            "--sort-common",
            "--as-needed",
        ]:
            continue
        # ignore unsupported --sysroot compile argument used in conda
        if opt.startswith("--sysroot="):
            continue
        if opt.startswith("--version-script="):
            continue
        new_link_opts.append(opt)
    if len(new_link_opts) > 1:
        return ",".join(new_link_opts)
    else:
        return None


def replay_genargs_handle_argument(arg: str) -> str | None:
    """
    Figure out how to replace a general argument.

    Parameters
    ----------
    arg
        The argument we are replacing. Must not start with `-I` or `-l`.

    Returns
    -------
        The new argument, or None to delete the argument.
    """
    assert not arg.startswith("-I")  # should be handled by other functions
    assert not arg.startswith("-l")
    assert not arg.startswith("-Wl,")

    # Don't include any system directories
    if arg.startswith("-L/usr"):
        return None

    # fmt: off
    if arg in [
        # don't use -shared, SIDE_MODULE is already used
        # and -shared breaks it
        "-shared",
        # threading is disabled for now
        "-pthread",
        # this only applies to compiling fortran code, but we already f2c'd
        "-ffixed-form",
        # On Mac, we need to omit some darwin-specific arguments
        "-bundle", "-undefined", "dynamic_lookup",
        # This flag is needed to build numpy with SIMD optimization which we currently disable
        "-mpopcnt",
        # gcc flag that clang does not support
        "-Bsymbolic-functions",
        '-fno-second-underscore',
    ]:
        return None
    # fmt: on
    return arg


<<<<<<< HEAD
def calculate_object_exports_readobj(objects: list[str]) -> list[str] | None:
    which_emcc = shutil.which("emcc")
    assert which_emcc
    emcc = Path(which_emcc)
    args = [
        str((emcc / "../../bin/llvm-readobj").resolve()),
        "--section-details",
        "-st",
    ] + objects
    completedprocess = subprocess.run(
        args, encoding="utf8", capture_output=True, env={"PATH": os.environ["PATH"]}
    )
    if completedprocess.returncode:
        print(f"Command '{' '.join(args)}' failed. Output to stderr was:")
        print(completedprocess.stderr)
        sys.exit(completedprocess.returncode)

    if "bitcode files are not supported" in completedprocess.stderr:
        return None

    result = []
    insymbol = False
    for line in completedprocess.stdout.split("\n"):
=======
def _calculate_object_exports_readobj_parse(output: str) -> list[str]:
    """
    >>> _calculate_object_exports_readobj_parse(
    ...     '''
    ...     Format: WASM \\n Arch: wasm32 \\n AddressSize: 32bit
    ...     Sections [
    ...         Section { \\n Type: TYPE (0x1)   \\n Size: 5  \\n Offset: 8  \\n }
    ...         Section { \\n Type: IMPORT (0x2) \\n Size: 32 \\n Offset: 19 \\n }
    ...     ]
    ...     Symbol {
    ...         Name: g2 \\n Type: FUNCTION (0x0) \\n
    ...         Flags [ (0x0) \\n ]
    ...         ElementIndex: 0x2
    ...     }
    ...     Symbol {
    ...         Name: f2 \\n Type: FUNCTION (0x0) \\n
    ...         Flags [ (0x4) \\n VISIBILITY_HIDDEN (0x4) \\n ]
    ...         ElementIndex: 0x1
    ...     }
    ...     Symbol {
    ...         Name: l  \\n Type: FUNCTION (0x0)
    ...         Flags [ (0x10)\\n UNDEFINED (0x10) \\n ]
    ...         ImportModule: env
    ...         ElementIndex: 0x0
    ...     }
    ...     '''
    ... )
    ['g2']
    """
    result = []
    insymbol = False
    for line in output.split("\n"):
>>>>>>> 686426ab
        line = line.strip()
        if line == "Symbol {":
            insymbol = True
            export = True
            name = None
            symbol_lines = [line]
            continue
        if not insymbol:
            continue
        symbol_lines.append(line)
        if line.startswith("Name:"):
            name = line.removeprefix("Name:").strip()
<<<<<<< HEAD
        if (
            line.startswith("BINDING_LOCAL")
            or line.startswith("UNDEFINED")
            or line.startswith("VISIBILITY_HIDDEN")
        ):
=======
        if line.startswith(("BINDING_LOCAL", "UNDEFINED", "VISIBILITY_HIDDEN")):
>>>>>>> 686426ab
            export = False
        if line == "}":
            insymbol = False
            if export:
                if not name:
                    raise RuntimeError(
                        "Didn't find symbol's name:\n" + "\n".join(symbol_lines)
                    )
                result.append(name)
    return result


<<<<<<< HEAD
=======
def calculate_object_exports_readobj(objects: list[str]) -> list[str] | None:
    which_emcc = shutil.which("emcc")
    assert which_emcc
    emcc = Path(which_emcc)
    args = [
        str((emcc / "../../bin/llvm-readobj").resolve()),
        "--section-details",
        "-st",
    ] + objects
    completedprocess = subprocess.run(
        args, encoding="utf8", capture_output=True, env={"PATH": os.environ["PATH"]}
    )
    if completedprocess.returncode:
        print(f"Command '{' '.join(args)}' failed. Output to stderr was:")
        print(completedprocess.stderr)
        sys.exit(completedprocess.returncode)

    if "bitcode files are not supported" in completedprocess.stderr:
        return None

    return _calculate_object_exports_readobj_parse(completedprocess.stdout)


>>>>>>> 686426ab
def calculate_object_exports_nm(objects: list[str]) -> list[str]:
    args = ["emnm", "-j", "--export-symbols"] + objects
    result = subprocess.run(
        args, encoding="utf8", capture_output=True, env={"PATH": os.environ["PATH"]}
    )
    if result.returncode:
        print(f"Command '{' '.join(args)}' failed. Output to stderr was:")
        print(result.stderr)
        sys.exit(result.returncode)
    return result.stdout.splitlines()


def calculate_exports(line: list[str], export_all: bool) -> Iterable[str]:
    """
    Collect up all the object files and archive files being linked and list out
    symbols in them that are marked as public. If ``export_all`` is ``True``,
    then return all public symbols. If not, return only the public symbols that
    begin with `PyInit`.
    """
<<<<<<< HEAD
    objects = [arg for arg in line if arg.endswith(".a") or arg.endswith(".o")]
=======
    objects = [arg for arg in line if arg.endswith((".a", ".o"))]
>>>>>>> 686426ab
    exports = None
    # Using emnm is simpler but it cannot handle bitcode. If we're only
    # exporting the PyInit symbols, save effort by using nm.
    if export_all:
        exports = calculate_object_exports_readobj(objects)
    if exports is None:
        # Either export_all is false or we are linking at least one bitcode
        # object. Fall back to a more conservative estimate of the symbols
        # exported. This can export things with `__visibility__("hidden")`
        exports = calculate_object_exports_nm(objects)
    if export_all:
        return exports
    return (x for x in exports if x.startswith("PyInit"))


def get_export_flags(
    line: list[str],
    exports: Literal["whole_archive", "requested", "pyinit"] | list[str],
) -> Iterator[str]:
    """
    If "whole_archive" was requested, no action is needed. Otherwise, add
    `-sSIDE_MODULE=2` and the appropriate export list.
    """
    if exports == "whole_archive":
        return
    yield "-sSIDE_MODULE=2"
    if isinstance(exports, str):
        export_list = calculate_exports(line, exports == "requested")
    else:
        export_list = exports
    prefixed_exports = ["_" + x for x in export_list]
    yield f"-sEXPORTED_FUNCTIONS={prefixed_exports!r}"


def handle_command_generate_args(
    line: list[str], args: ReplayArgs, is_link_command: bool
) -> list[str]:
    """
    A helper command for `handle_command` that generates the new arguments for
    the compilation.

    Unlike `handle_command` this avoids I/O: it doesn't sys.exit, it doesn't run
    subprocesses, it doesn't create any files, and it doesn't write to stdout.

    Parameters
    ----------
    line The original compilation command as a list e.g., ["gcc", "-c",
        "input.c", "-o", "output.c"]

    args The arguments that pywasmcross was invoked with

    is_link_command Is this a linker invocation?

    Returns
    -------
        An updated argument list suitable for use with emscripten.


    Examples
    --------

    >>> from collections import namedtuple
    >>> Args = namedtuple('args', ['cflags', 'cxxflags', 'ldflags', 'target_install_dir'])
    >>> args = Args(cflags='', cxxflags='', ldflags='', target_install_dir='')
    >>> handle_command_generate_args(['gcc', 'test.c'], args, False)
    ['emcc', '-Werror=implicit-function-declaration', '-Werror=mismatched-parameter-types', '-Werror=return-type', 'test.c']
    """
    if "-print-multiarch" in line:
        return ["echo", "wasm32-emscripten"]
    for arg in line:
        if arg.startswith("-print-file-name"):
            return line

    cmd = line[0]
    if cmd == "ar":
        line[0] = "emar"
        return line
    elif cmd == "c++" or cmd == "g++":
        new_args = ["em++"]
    elif cmd == "cc" or cmd == "gcc" or cmd == "ld":
        new_args = ["emcc"]
        # distutils doesn't use the c++ compiler when compiling c++ <sigh>
        if any(arg.endswith((".cpp", ".cc")) for arg in line):
            new_args = ["em++"]
    else:
        return line

    # set linker and C flags to error on anything to do with function declarations being wrong.
    # In webassembly, any conflicts mean that a randomly selected 50% of calls to the function
    # will fail. Better to fail at compile or link time.
    if is_link_command:
        new_args.append("-Wl,--fatal-warnings")
    new_args.extend(
        [
            "-Werror=implicit-function-declaration",
            "-Werror=mismatched-parameter-types",
            "-Werror=return-type",
        ]
    )

    if is_link_command:
        new_args.extend(args.ldflags.split())
        new_args.extend(get_export_flags(line, args.exports))

    if "-c" in line:
        if new_args[0] == "emcc":
            new_args.extend(args.cflags.split())
        elif new_args[0] == "em++":
            new_args.extend(args.cflags.split() + args.cxxflags.split())
        new_args.extend(["-I", args.pythoninclude])

    optflags_valid = [f"-O{tok}" for tok in "01234sz"]
    optflag = None
    # Identify the optflag (e.g. -O3) in cflags/cxxflags/ldflags. Last one has
    # priority.
    for arg in reversed(new_args):
        if arg in optflags_valid:
            optflag = arg
            break
    debugflag = None
    # Identify the debug flag (e.g. -g0) in cflags/cxxflags/ldflags. Last one has
    # priority.
    for arg in reversed(new_args):
        if arg.startswith("-g"):
            debugflag = arg
            break

    used_libs: set[str] = set()
    # Go through and adjust arguments
    for arg in line[1:]:
        # The native build is possibly multithreaded, but the emscripten one
        # definitely isn't
        arg = re.sub(r"/python([0-9]\.[0-9]+)m", r"/python\1", arg)
        if arg in optflags_valid and optflag is not None:
            # There are multiple contradictory optflags provided, use the one
            # from cflags/cxxflags/ldflags
            continue
        if arg.startswith("-g") and debugflag is not None:
            continue
        if new_args[-1].startswith("-B") and "compiler_compat" in arg:
            # conda uses custom compiler search paths with the compiler_compat folder.
            # Ignore it.
            del new_args[-1]
            continue

        if arg.startswith("-l"):
            result = replay_genargs_handle_dashl(arg, used_libs)
        elif arg.startswith("-I"):
            result = replay_genargs_handle_dashI(arg, args.target_install_dir)
        elif arg.startswith("-Wl"):
            result = replay_genargs_handle_linker_opts(arg)
        else:
            result = replay_genargs_handle_argument(arg)

        if result:
            new_args.append(result)

    return new_args


def handle_command(
    line: list[str],
    args: ReplayArgs,
) -> NoReturn:
    """Handle a compilation command. Exit with an appropriate exit code when done.

    Parameters
    ----------
    line : iterable
       an iterable with the compilation arguments
    args : {object, namedtuple}
       an container with additional compilation options, in particular
       containing ``args.cflags``, ``args.cxxflags``, and ``args.ldflags``
    """
    # some libraries have different names on wasm e.g. png16 = png
    is_link_cmd = get_library_output(line) is not None

    if line[0] == "gfortran":
        if "-dumpversion" in line:
            sys.exit(subprocess.run(line).returncode)
        tmp = replay_f2c(line)
        if tmp is None:
            sys.exit(0)
        line = tmp

    new_args = handle_command_generate_args(line, args, is_link_cmd)

    if args.pkgname == "scipy":
        scipy_fixes(new_args)

    # FIXME: For some unknown reason,
    #        opencv-python tries to link a same library (libopencv_world.a) multiple times,
    #        which leads to 'duplicated symbols' error.
    if args.pkgname == "opencv-python":
        duplicated_lib = "libopencv_world.a"
        _new_args = []
        for arg in new_args:
            if duplicated_lib in arg and arg in _new_args:
                continue
            _new_args.append(arg)

        new_args = _new_args

    returncode = subprocess.run(new_args).returncode

    sys.exit(returncode)


def environment_substitute_args(
    args: dict[str, str], env: dict[str, str] | None = None
) -> dict[str, Any]:
    if env is None:
        env = dict(os.environ)
    subbed_args = {}
    for arg, value in args.items():
        if isinstance(value, str):
            for e_name, e_value in env.items():
                value = value.replace(f"$({e_name})", e_value)
        subbed_args[arg] = value
    return subbed_args


def compiler_main():
    replay_args = ReplayArgs(**PYWASMCROSS_ARGS)
    basename = Path(sys.argv[0]).name
    args = list(sys.argv)
    args[0] = basename
    sys.exit(handle_command(args, replay_args))


if IS_COMPILER_INVOCATION:
    compiler_main()<|MERGE_RESOLUTION|>--- conflicted
+++ resolved
@@ -356,31 +356,6 @@
     return arg
 
 
-<<<<<<< HEAD
-def calculate_object_exports_readobj(objects: list[str]) -> list[str] | None:
-    which_emcc = shutil.which("emcc")
-    assert which_emcc
-    emcc = Path(which_emcc)
-    args = [
-        str((emcc / "../../bin/llvm-readobj").resolve()),
-        "--section-details",
-        "-st",
-    ] + objects
-    completedprocess = subprocess.run(
-        args, encoding="utf8", capture_output=True, env={"PATH": os.environ["PATH"]}
-    )
-    if completedprocess.returncode:
-        print(f"Command '{' '.join(args)}' failed. Output to stderr was:")
-        print(completedprocess.stderr)
-        sys.exit(completedprocess.returncode)
-
-    if "bitcode files are not supported" in completedprocess.stderr:
-        return None
-
-    result = []
-    insymbol = False
-    for line in completedprocess.stdout.split("\n"):
-=======
 def _calculate_object_exports_readobj_parse(output: str) -> list[str]:
     """
     >>> _calculate_object_exports_readobj_parse(
@@ -413,7 +388,6 @@
     result = []
     insymbol = False
     for line in output.split("\n"):
->>>>>>> 686426ab
         line = line.strip()
         if line == "Symbol {":
             insymbol = True
@@ -426,15 +400,7 @@
         symbol_lines.append(line)
         if line.startswith("Name:"):
             name = line.removeprefix("Name:").strip()
-<<<<<<< HEAD
-        if (
-            line.startswith("BINDING_LOCAL")
-            or line.startswith("UNDEFINED")
-            or line.startswith("VISIBILITY_HIDDEN")
-        ):
-=======
         if line.startswith(("BINDING_LOCAL", "UNDEFINED", "VISIBILITY_HIDDEN")):
->>>>>>> 686426ab
             export = False
         if line == "}":
             insymbol = False
@@ -447,8 +413,6 @@
     return result
 
 
-<<<<<<< HEAD
-=======
 def calculate_object_exports_readobj(objects: list[str]) -> list[str] | None:
     which_emcc = shutil.which("emcc")
     assert which_emcc
@@ -472,7 +436,6 @@
     return _calculate_object_exports_readobj_parse(completedprocess.stdout)
 
 
->>>>>>> 686426ab
 def calculate_object_exports_nm(objects: list[str]) -> list[str]:
     args = ["emnm", "-j", "--export-symbols"] + objects
     result = subprocess.run(
@@ -492,11 +455,7 @@
     then return all public symbols. If not, return only the public symbols that
     begin with `PyInit`.
     """
-<<<<<<< HEAD
-    objects = [arg for arg in line if arg.endswith(".a") or arg.endswith(".o")]
-=======
     objects = [arg for arg in line if arg.endswith((".a", ".o"))]
->>>>>>> 686426ab
     exports = None
     # Using emnm is simpler but it cannot handle bitcode. If we're only
     # exporting the PyInit symbols, save effort by using nm.
