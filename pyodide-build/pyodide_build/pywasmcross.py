--- conflicted
+++ resolved
@@ -85,12 +85,8 @@
     ldflags: str,
     target_install_dir: str,
     replace_libs: str,
-<<<<<<< HEAD
+    exports: str | list[str],
 ) -> dict[str, str]:
-=======
-    exports: str | list[str],
-) -> None:
->>>>>>> deb344cd
     kwargs = dict(
         pkgname=pkgname,
         cflags=cflags,
