--- conflicted
+++ resolved
@@ -596,11 +596,7 @@
     host_install_dir: str,
     target_install_dir: str,
     replace_libs: str,
-<<<<<<< HEAD
-    continue_from: int = 0,
-=======
     replay_from: int = 1,
->>>>>>> f44f7b3d
 ):
     ...
 
@@ -610,11 +606,7 @@
     ...
 
 
-<<<<<<< HEAD
-def replay_compile(continue_from: int = 0, **kwargs):
-=======
 def replay_compile(replay_from: int = 1, **kwargs):
->>>>>>> f44f7b3d
     args = ReplayArgs(**environment_substitute_args(kwargs))
     # If pure Python, there will be no build.log file, which is fine -- just do
     # nothing
@@ -632,11 +624,7 @@
         num_lines = sum(1 for _1 in fd)  # type: ignore
         fd.seek(0)
         for idx, line_str in enumerate(fd):
-<<<<<<< HEAD
-            if idx < continue_from - 1:
-=======
             if idx < replay_from - 1:
->>>>>>> f44f7b3d
                 continue
             line = json.loads(line_str)
             print(f"[line {idx + 1} of {num_lines}]")
