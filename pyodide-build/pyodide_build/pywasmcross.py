--- conflicted
+++ resolved
@@ -46,11 +46,7 @@
 from collections import namedtuple
 from contextlib import contextmanager
 from tempfile import TemporaryDirectory
-<<<<<<< HEAD
-from typing import Iterator, Literal, MutableMapping, NoReturn
-=======
-from typing import Any, Iterable, Iterator, Literal, MutableMapping, NoReturn
->>>>>>> 6e163a2e
+from typing import Iterable, Iterator, Literal, MutableMapping, NoReturn
 
 from pyodide_build import common
 from pyodide_build._f2c_fixes import fix_f2c_input, fix_f2c_output, scipy_fixes
