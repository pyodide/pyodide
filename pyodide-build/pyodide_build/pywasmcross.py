#!/usr/bin/env python3
"""Helper for cross-compiling distutils-based Python extensions.

distutils has never had a proper cross-compilation story. This is a hack, which
miraculously works, to get around that.

The gist is we compile the package replacing calls to the compiler and linker
with wrappers that adjusting include paths and flags as necessary for
cross-compiling and then pass the command long to emscripten.
"""
import json
import os
import sys
from pathlib import Path, PurePosixPath

IS_MAIN = __name__ == "__main__"
if IS_MAIN:
    with open(Path(__file__).parent / "pywasmcross_env.json") as f:
        PYWASMCROSS_ARGS = json.load(f)

    # restore __name__ so that relative imports work as we expect
    __name__ = PYWASMCROSS_ARGS.pop("orig__name__")
    sys.path = PYWASMCROSS_ARGS.pop("PYTHONPATH")
    os.environ["PATH"] = PYWASMCROSS_ARGS.pop("PATH")

import re
import shutil
import subprocess
from collections import namedtuple
<<<<<<< HEAD
from contextlib import contextmanager
from tempfile import TemporaryDirectory
=======
from pathlib import Path, PurePosixPath
>>>>>>> 516364e4
from typing import Any, Iterator, MutableMapping, NoReturn

from pyodide_build import common
from pyodide_build._f2c_fixes import fix_f2c_input, fix_f2c_output, scipy_fixes

symlinks = {"cc", "c++", "ld", "ar", "gcc", "gfortran", "cargo"}


def symlink_dir():
    return Path(common.get_make_flag("TOOLSDIR")) / "symlinks"


ReplayArgs = namedtuple(
    "ReplayArgs",
    [
        "pkgname",
        "cflags",
        "cxxflags",
        "ldflags",
        "target_install_dir",
        "replace_libs",
        "builddir",
        "pythoninclude",
        "exports",
    ],
)


def make_command_wrapper_symlinks(
    symlink_dir: Path, env: MutableMapping[str, str]
) -> None:
    """
    Makes sure all the symlinks that make this script look like a compiler
    exist.
    """
    exec_path = Path(__file__).resolve()
    for symlink in symlinks:
        symlink_path = symlink_dir / symlink
        if os.path.lexists(symlink_path) and not symlink_path.exists():
            # remove broken symlink so it can be re-created
            symlink_path.unlink()
        try:
            symlink_path.symlink_to(exec_path)
        except FileExistsError:
            pass
        if symlink == "c++":
            var = "CXX"
        else:
            var = symlink.upper()
        env[var] = symlink


<<<<<<< HEAD
@contextmanager
=======
>>>>>>> 516364e4
def get_build_env(
    env: dict[str, str],
    *,
    pkgname: str,
    cflags: str,
    cxxflags: str,
    ldflags: str,
    target_install_dir: str,
    replace_libs: str,
<<<<<<< HEAD
) -> Iterator[dict[str, str]]:
=======
    exports: str | list[str],
) -> dict[str, str]:
>>>>>>> 516364e4
    kwargs = dict(
        pkgname=pkgname,
        cflags=cflags,
        cxxflags=cxxflags,
        ldflags=ldflags,
        target_install_dir=target_install_dir,
        replace_libs=replace_libs,
    )

    args = environment_substitute_args(kwargs, env)
    args["builddir"] = str(Path(".").absolute())
    args["exports"] = exports

<<<<<<< HEAD
    with TemporaryDirectory() as symlink_dir_str:
        symlink_dir = Path(symlink_dir_str)
        env = dict(env)
        make_command_wrapper_symlinks(symlink_dir, env)

        sysconfig_dir = Path(os.environ["TARGETINSTALLDIR"]) / "sysconfigdata"
        args["PYTHONPATH"] = sys.path + [str(sysconfig_dir)]
        args["orig__name__"] = __name__
        args["pythoninclude"] = os.environ["PYTHONINCLUDE"]
        args["PATH"] = env["PATH"]

        with open(symlink_dir / "pywasmcross_env.json", "w") as f:
            json.dump(args, f)

        env["PATH"] = f"{symlink_dir}:{env['PATH']}"
        env["_PYTHON_HOST_PLATFORM"] = common.platform()
        env["_PYTHON_SYSCONFIGDATA_NAME"] = os.environ["SYSCONFIG_NAME"]
        env["PYTHONPATH"] = str(sysconfig_dir)
        yield env
=======
    env = dict(env)
    SYMLINKDIR = symlink_dir()
    env["PATH"] = f"{SYMLINKDIR}:{env['PATH']}"
    sysconfig_dir = Path(os.environ["TARGETINSTALLDIR"]) / "sysconfigdata"
    args["PYTHONPATH"] = sys.path + [str(sysconfig_dir)]
    args["orig__name__"] = __name__
    make_command_wrapper_symlinks(env)
    env["PYWASMCROSS_ARGS"] = json.dumps(args)
    env["_PYTHON_HOST_PLATFORM"] = common.platform()
    env["_PYTHON_SYSCONFIGDATA_NAME"] = os.environ["SYSCONFIG_NAME"]
    env["PYTHONPATH"] = str(sysconfig_dir)
    return env
>>>>>>> 516364e4


def replay_f2c(args: list[str], dryrun: bool = False) -> list[str] | None:
    """Apply f2c to compilation arguments

    Parameters
    ----------
    args
       input compiler arguments
    dryrun
       if False run f2c on detected fortran files

    Returns
    -------
    new_args
       output compiler arguments


    Examples
    --------

    >>> replay_f2c(['gfortran', 'test.f'], dryrun=True)
    ['gcc', 'test.c']
    """
    new_args = ["gcc"]
    found_source = False
    for arg in args[1:]:
        if arg.endswith(".f") or arg.endswith(".F"):
            filepath = Path(arg).resolve()
            if not dryrun:
                fix_f2c_input(arg)
                if arg.endswith(".F"):
                    # .F files apparently expect to be run through the C
                    # preprocessor (they have #ifdef's in them)
                    subprocess.check_call(
                        [
                            "gcc",
                            "-E",
                            "-C",
                            "-P",
                            filepath,
                            "-o",
                            filepath.with_suffix(".f"),
                        ]
                    )
                    filepath = filepath.with_suffix(".f")
                subprocess.check_call(["f2c", filepath.name], cwd=filepath.parent)
                fix_f2c_output(arg[:-2] + ".c")
            new_args.append(arg[:-2] + ".c")
            found_source = True
        else:
            new_args.append(arg)

    new_args_str = " ".join(args)
    if ".so" in new_args_str and "libgfortran.so" not in new_args_str:
        found_source = True

    if not found_source:
        print(f"f2c: source not found, skipping: {new_args_str}")
        return None
    return new_args


def get_library_output(line: list[str]) -> str | None:
    """
    Check if the command is a linker invocation. If so, return the name of the
    output file.
    """
    for arg in line:
        if arg.endswith(".so") and not arg.startswith("-"):
            return arg
    return None


def parse_replace_libs(replace_libs: str) -> dict[str, str]:
    """
    Parameters
    ----------
    replace_libs
        The `--replace-libs` argument, should be a string like "a=b;c=d".

    Returns
    -------
        The input string converted to a dictionary

    Examples
    --------
    >>> parse_replace_libs("a=b;c=d;e=f")
    {'a': 'b', 'c': 'd', 'e': 'f'}
    """
    result = {}
    for l in replace_libs.split(";"):
        if not l:
            continue
        from_lib, to_lib = l.split("=")
        if to_lib:
            result[from_lib] = to_lib
    return result


def replay_genargs_handle_dashl(
    arg: str, replace_libs: dict[str, str], used_libs: set[str]
) -> str | None:
    """
    Figure out how to replace a `-lsomelib` argument.

    Parameters
    ----------
    arg
        The argument we are replacing. Must start with `-l`.

    replace_libs
        The dictionary of libraries we are replacing

    used_libs
        The libraries we've used so far in this command. emcc fails out if `-lsomelib`
        occurs twice, so we have to track this.

    Returns
    -------
        The new argument, or None to delete the argument.
    """
    assert arg.startswith("-l")
    for lib_name in replace_libs.keys():
        # this enables glob style **/* matching
        if PurePosixPath(arg[2:]).match(lib_name):
            arg = "-l" + replace_libs[lib_name]

    if arg == "-lffi":
        return None

    # See https://github.com/emscripten-core/emscripten/issues/8650
    if arg in ["-lfreetype", "-lz", "-lpng", "-lgfortran"]:
        return None

    # WASM link doesn't like libraries being included twice
    # skip second one
    if arg in used_libs:
        return None
    used_libs.add(arg)
    return arg


def replay_genargs_handle_dashI(arg: str, target_install_dir: str) -> str | None:
    """
    Figure out how to replace a `-Iincludepath` argument.

    Parameters
    ----------
    arg
        The argument we are replacing. Must start with `-I`.

    target_install_dir
        The target_install_dir argument.

    Returns
    -------
        The new argument, or None to delete the argument.
    """
    assert arg.startswith("-I")
    if (
        str(Path(arg[2:]).resolve()).startswith(sys.prefix + "/include/python")
        and "site-packages" not in arg
    ):
        return arg.replace("-I" + sys.prefix, "-I" + target_install_dir)
    # Don't include any system directories
    if arg[2:].startswith("/usr"):
        return None
    return arg


def replay_genargs_handle_linker_opts(arg):
    """
    ignore some link flags
    it should not check if `arg == "-Wl,-xxx"` and ignore directly here,
    because arg may be something like "-Wl,-xxx,-yyy" where we only want
    to ignore "-xxx" but not "-yyy".
    """

    assert arg.startswith("-Wl")
    link_opts = arg.split(",")[1:]
    new_link_opts = ["-Wl"]
    for opt in link_opts:
        if opt in [
            "-Bsymbolic-functions",
            # breaks emscripten see https://github.com/emscripten-core/emscripten/issues/14460
            "--strip-all",
            "-strip-all",
            # wasm-ld does not regconize some link flags
            "--sort-common",
            "--as-needed",
        ]:
            continue
        # ignore unsupported --sysroot compile argument used in conda
        if opt.startswith("--sysroot="):
            continue
        if opt.startswith("--version-script="):
            continue
        new_link_opts.append(opt)
    if len(new_link_opts) > 1:
        return ",".join(new_link_opts)
    else:
        return None


def replay_genargs_handle_argument(arg: str) -> str | None:
    """
    Figure out how to replace a general argument.

    Parameters
    ----------
    arg
        The argument we are replacing. Must not start with `-I` or `-l`.

    Returns
    -------
        The new argument, or None to delete the argument.
    """
    assert not arg.startswith("-I")  # should be handled by other functions
    assert not arg.startswith("-l")
    assert not arg.startswith("-Wl,")

    # Don't include any system directories
    if arg.startswith("-L/usr"):
        return None

    # fmt: off
    if arg in [
        # don't use -shared, SIDE_MODULE is already used
        # and -shared breaks it
        "-shared",
        # threading is disabled for now
        "-pthread",
        # this only applies to compiling fortran code, but we already f2c'd
        "-ffixed-form",
        # On Mac, we need to omit some darwin-specific arguments
        "-bundle", "-undefined", "dynamic_lookup",
        # This flag is needed to build numpy with SIMD optimization which we currently disable
        "-mpopcnt",
        # gcc flag that clang does not support
        "-Bsymbolic-functions",
        '-fno-second-underscore',
    ]:
        return None
    # fmt: on
    return arg


def calculate_exports(line: list[str], export_all: bool) -> Iterator[str]:
    """
    Collect up all the object files and archive files being linked and list out
    symbols in them that are marked as public. If ``export_all`` is ``True``,
    then return all public symbols. If not, return only the public symbols that
    begin with `PyInit`.
    """
    objects = [arg for arg in line if arg.endswith(".a") or arg.endswith(".o")]
    args = ["emnm", "-j", "--export-symbols"] + objects
    result = subprocess.run(
        args, encoding="utf8", capture_output=True, env={"PATH": os.environ["PATH"]}
    )
    if result.returncode:
        print(f"Command '{' '.join(args)}' failed. Output to stderr was:")
        print(result.stderr)
        sys.exit(result.returncode)

    condition = (lambda x: True) if export_all else (lambda x: x.startswith("PyInit"))
    return (x for x in result.stdout.splitlines() if condition(x))


def get_export_flags(line, exports):
    """
    If "whole_archive" was requested, no action is needed. Otherwise, add
    `-sSIDE_MODULE=2` and the appropriate export list.
    """
    if exports == "whole_archive":
        return
    yield "-sSIDE_MODULE=2"
    if isinstance(exports, str):
        export_list = calculate_exports(line, exports == "requested")
    else:
        export_list = exports
    prefixed_exports = ["_" + x for x in export_list]
    yield f"-sEXPORTED_FUNCTIONS={prefixed_exports!r}"


def handle_command_generate_args(
    line: list[str], args: ReplayArgs, is_link_command: bool
) -> list[str]:
    """
    A helper command for `handle_command` that generates the new arguments for
    the compilation.

    Unlike `handle_command` this avoids I/O: it doesn't sys.exit, it doesn't run
    subprocesses, it doesn't create any files, and it doesn't write to stdout.

    Parameters
    ----------
    line The original compilation command as a list e.g., ["gcc", "-c",
        "input.c", "-o", "output.c"]

    args The arguments that pywasmcross was invoked with

    is_link_command Is this a linker invocation?

    Returns
    -------
        An updated argument list suitable for use with emscripten.


    Examples
    --------

    >>> from collections import namedtuple
    >>> Args = namedtuple('args', ['cflags', 'cxxflags', 'ldflags', 'replace_libs','target_install_dir'])
    >>> args = Args(cflags='', cxxflags='', ldflags='', replace_libs='',target_install_dir='')
    >>> handle_command_generate_args(['gcc', 'test.c'], args, False)
    ['emcc', '-Werror=implicit-function-declaration', '-Werror=mismatched-parameter-types', '-Werror=return-type', 'test.c']
    """
    if "-print-multiarch" in line:
        return ["echo", "wasm32-emscripten"]
    for arg in line:
        if arg.startswith("-print-file-name"):
            return line

    cmd = line[0]
    if cmd == "ar":
        line[0] = "emar"
        return line
    elif cmd == "c++" or cmd == "g++":
        new_args = ["em++"]
    elif cmd == "cc" or cmd == "gcc" or cmd == "ld":
        new_args = ["emcc"]
        # distutils doesn't use the c++ compiler when compiling c++ <sigh>
        if any(arg.endswith((".cpp", ".cc")) for arg in line):
            new_args = ["em++"]
    else:
        return line

    # set linker and C flags to error on anything to do with function declarations being wrong.
    # In webassembly, any conflicts mean that a randomly selected 50% of calls to the function
    # will fail. Better to fail at compile or link time.
    if is_link_command:
        new_args.append("-Wl,--fatal-warnings")
    new_args.extend(
        [
            "-Werror=implicit-function-declaration",
            "-Werror=mismatched-parameter-types",
            "-Werror=return-type",
        ]
    )

    if is_link_command:
        new_args.extend(args.ldflags.split())
        new_args.extend(get_export_flags(line, args.exports))

    if "-c" in line:
        if new_args[0] == "emcc":
            new_args.extend(args.cflags.split())
        elif new_args[0] == "em++":
            new_args.extend(args.cflags.split() + args.cxxflags.split())
        new_args.extend(["-I", args.pythoninclude])

    optflags_valid = [f"-O{tok}" for tok in "01234sz"]
    optflag = None
    # Identify the optflag (e.g. -O3) in cflags/cxxflags/ldflags. Last one has
    # priority.
    for arg in reversed(new_args):
        if arg in optflags_valid:
            optflag = arg
            break
    debugflag = None
    # Identify the debug flag (e.g. -g0) in cflags/cxxflags/ldflags. Last one has
    # priority.
    for arg in reversed(new_args):
        if arg.startswith("-g"):
            debugflag = arg
            break

    used_libs: set[str] = set()
    # Go through and adjust arguments
    for arg in line[1:]:
        # The native build is possibly multithreaded, but the emscripten one
        # definitely isn't
        arg = re.sub(r"/python([0-9]\.[0-9]+)m", r"/python\1", arg)
        if arg in optflags_valid and optflag is not None:
            # There are multiple contradictory optflags provided, use the one
            # from cflags/cxxflags/ldflags
            continue
        if arg.startswith("-g") and debugflag is not None:
            continue
        if new_args[-1].startswith("-B") and "compiler_compat" in arg:
            # conda uses custom compiler search paths with the compiler_compat folder.
            # Ignore it.
            del new_args[-1]
            continue

        replace_libs = parse_replace_libs(args.replace_libs)
        if arg.startswith("-l"):
            result = replay_genargs_handle_dashl(arg, replace_libs, used_libs)
        elif arg.startswith("-I"):
            result = replay_genargs_handle_dashI(arg, args.target_install_dir)
        elif arg.startswith("-Wl"):
            result = replay_genargs_handle_linker_opts(arg)
        else:
            result = replay_genargs_handle_argument(arg)

        if result:
            new_args.append(result)

    return new_args


def handle_command(
    line: list[str],
    args: ReplayArgs,
) -> NoReturn:
    """Handle a compilation command. Exit with an appropriate exit code when done.

    Parameters
    ----------
    line : iterable
       an iterable with the compilation arguments
    args : {object, namedtuple}
       an container with additional compilation options, in particular
       containing ``args.cflags``, ``args.cxxflags``, and ``args.ldflags``
    """
    # some libraries have different names on wasm e.g. png16 = png
    is_link_cmd = get_library_output(line) is not None

    if line[0] == "gfortran":
        if "-dumpversion" in line:
            sys.exit(subprocess.run(line).returncode)
        tmp = replay_f2c(line)
        if tmp is None:
            sys.exit(0)
        line = tmp

    new_args = handle_command_generate_args(line, args, is_link_cmd)

    if args.pkgname == "scipy":
        scipy_fixes(new_args)

    # FIXME: For some unknown reason,
    #        opencv-python tries to link a same library (libopencv_world.a) multiple times,
    #        which leads to 'duplicated symbols' error.
    if args.pkgname == "opencv-python":
        duplicated_lib = "libopencv_world.a"
        _new_args = []
        for arg in new_args:
            if duplicated_lib in arg and arg in _new_args:
                continue
            _new_args.append(arg)

        new_args = _new_args

    returncode = subprocess.run(new_args).returncode

    sys.exit(returncode)


def environment_substitute_args(
    args: dict[str, str], env: dict[str, str] | None = None
) -> dict[str, Any]:
    if env is None:
        env = dict(os.environ)
    subbed_args = {}
    for arg, value in args.items():
        if isinstance(value, str):
            for e_name, e_value in env.items():
                value = value.replace(f"$({e_name})", e_value)
        subbed_args[arg] = value
    return subbed_args


if IS_MAIN:
    REPLAY_ARGS = ReplayArgs(**PYWASMCROSS_ARGS)

    basename = Path(sys.argv[0]).name
    args = list(sys.argv)
    args[0] = basename
    if basename in symlinks:
        sys.exit(handle_command(args, REPLAY_ARGS))
    else:
        raise Exception(f"Unexpected invocation '{basename}'")<|MERGE_RESOLUTION|>--- conflicted
+++ resolved
@@ -24,15 +24,10 @@
     os.environ["PATH"] = PYWASMCROSS_ARGS.pop("PATH")
 
 import re
-import shutil
 import subprocess
 from collections import namedtuple
-<<<<<<< HEAD
 from contextlib import contextmanager
 from tempfile import TemporaryDirectory
-=======
-from pathlib import Path, PurePosixPath
->>>>>>> 516364e4
 from typing import Any, Iterator, MutableMapping, NoReturn
 
 from pyodide_build import common
@@ -85,10 +80,7 @@
         env[var] = symlink
 
 
-<<<<<<< HEAD
 @contextmanager
-=======
->>>>>>> 516364e4
 def get_build_env(
     env: dict[str, str],
     *,
@@ -98,12 +90,8 @@
     ldflags: str,
     target_install_dir: str,
     replace_libs: str,
-<<<<<<< HEAD
+    exports: str | list[str],
 ) -> Iterator[dict[str, str]]:
-=======
-    exports: str | list[str],
-) -> dict[str, str]:
->>>>>>> 516364e4
     kwargs = dict(
         pkgname=pkgname,
         cflags=cflags,
@@ -117,7 +105,6 @@
     args["builddir"] = str(Path(".").absolute())
     args["exports"] = exports
 
-<<<<<<< HEAD
     with TemporaryDirectory() as symlink_dir_str:
         symlink_dir = Path(symlink_dir_str)
         env = dict(env)
@@ -137,20 +124,6 @@
         env["_PYTHON_SYSCONFIGDATA_NAME"] = os.environ["SYSCONFIG_NAME"]
         env["PYTHONPATH"] = str(sysconfig_dir)
         yield env
-=======
-    env = dict(env)
-    SYMLINKDIR = symlink_dir()
-    env["PATH"] = f"{SYMLINKDIR}:{env['PATH']}"
-    sysconfig_dir = Path(os.environ["TARGETINSTALLDIR"]) / "sysconfigdata"
-    args["PYTHONPATH"] = sys.path + [str(sysconfig_dir)]
-    args["orig__name__"] = __name__
-    make_command_wrapper_symlinks(env)
-    env["PYWASMCROSS_ARGS"] = json.dumps(args)
-    env["_PYTHON_HOST_PLATFORM"] = common.platform()
-    env["_PYTHON_SYSCONFIGDATA_NAME"] = os.environ["SYSCONFIG_NAME"]
-    env["PYTHONPATH"] = str(sysconfig_dir)
-    return env
->>>>>>> 516364e4
 
 
 def replay_f2c(args: list[str], dryrun: bool = False) -> list[str] | None:
