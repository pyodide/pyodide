--- conflicted
+++ resolved
@@ -90,8 +90,6 @@
 
 
 def install(path: Path, *, download: bool = False, url: str | None = None) -> None:
-<<<<<<< HEAD
-=======
     """
     Install cross-build environment.
 
@@ -111,7 +109,6 @@
         as the current version of pyodide-build, make sure that the cross-build
         environment is compatible with the current version of Pyodide.
     """
->>>>>>> 3147cc32
     from . import __version__
 
     version = __version__
