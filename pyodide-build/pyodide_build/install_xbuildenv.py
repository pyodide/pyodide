--- conflicted
+++ resolved
@@ -5,14 +5,10 @@
 from urllib.error import HTTPError
 from urllib.request import urlopen, urlretrieve
 
-<<<<<<< HEAD
 from pyodide_lock import PyodideLockSpec
 
-from .common import _get_make_environment_vars, exit_with_stdio
-=======
 from . import build_env
 from .common import exit_with_stdio
->>>>>>> 1eaa80da
 from .create_pypa_index import create_pypa_index
 from .logger import logger
 
