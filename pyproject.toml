--- conflicted
+++ resolved
@@ -37,11 +37,8 @@
   "tomllib",
   "tomli",
   "typer",
-<<<<<<< HEAD
   "pytest_pyodide",
-=======
   "loky",
->>>>>>> 0d5bd851
 ]
 ignore_missing_imports = true
 
