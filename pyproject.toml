[tool.mypy]
python_version = "3.10"
mypy_path = ["src/py", "pyodide-build"]
show_error_codes = true
warn_unreachable = true
enable_error_code = ["ignore-without-code", "redundant-expr", "truthy-bool"]
plugins = ["pydantic.mypy"]

# Strict checks
warn_unused_configs = true
check_untyped_defs = true
disallow_any_generics = true
disallow_subclassing_any = false
disallow_untyped_calls = false
disallow_untyped_defs = false
disallow_incomplete_defs = true
disallow_untyped_decorators = true
no_implicit_optional = true
warn_redundant_casts = true
warn_unused_ignores = true
warn_return_any = false
no_implicit_reexport = true
strict_equality = true

[[tool.mypy.overrides]]
module = [
  "_pyodide_core",
  "docutils.parsers.rst",
  "js",
  "pyodide_js",
  "ruamel.yaml",
  "matplotlib.*",
  "PIL.*",
  "virtualenv",
  "termcolor",
  "test",
<<<<<<< HEAD
  "tomllib",
=======
  "typer",
>>>>>>> 485e8063
]
ignore_missing_imports = true

[tool.pycln]
all = true

[tool.isort]
profile = "black"
known_first_party = [
  "pyodide",
  "pyodide_js",
  "micropip",
  "pyodide_build",
  "_pyodide",
  "js",
]
known_third_party = [
  "build",
]

[tool.pyodide]<|MERGE_RESOLUTION|>--- conflicted
+++ resolved
@@ -34,11 +34,8 @@
   "virtualenv",
   "termcolor",
   "test",
-<<<<<<< HEAD
   "tomllib",
-=======
   "typer",
->>>>>>> 485e8063
 ]
 ignore_missing_imports = true
 
