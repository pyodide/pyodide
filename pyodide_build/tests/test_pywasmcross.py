--- conflicted
+++ resolved
@@ -51,12 +51,7 @@
 
 
 def test_handle_command():
-<<<<<<< HEAD
-    Args = namedtuple("args", ARG_FIELDS, defaults=("",) * len(ARG_FIELDS))
-    args = Args()
-=======
     args = BuildArgs()
->>>>>>> 1fb2df4e
     assert handle_command_wrap("gcc -print-multiarch", args) is None
     assert handle_command_wrap("gcc test.c", args) == "emcc test.c"
     assert (
@@ -85,11 +80,7 @@
     )
 
     # check library replacement and removal of double libraries
-<<<<<<< HEAD
-    args = Args(
-=======
     args = BuildArgs(
->>>>>>> 1fb2df4e
         replace_libs="bob=fred",
     )
     assert (
@@ -112,13 +103,7 @@
 def test_handle_command_optflags(in_ext, out_ext, executable, flag_name):
     # Make sure that when multiple optflags are present those in cflags,
     # cxxflags, or ldflags has priority
-
-<<<<<<< HEAD
-    Args = namedtuple("args", ARG_FIELDS, defaults=("",) * len(ARG_FIELDS))
-    args = Args(**{flag_name: "-Oz"})
-=======
     args = BuildArgs(**{flag_name: "-Oz"})
->>>>>>> 1fb2df4e
     assert (
         handle_command_wrap(f"gcc -O3 test.{in_ext} -o test.{out_ext}", args)
         == f"{executable} -Oz test.{in_ext} -o test.{out_ext}"
