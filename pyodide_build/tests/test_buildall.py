from collections import namedtuple
from time import sleep

from pathlib import Path

from pyodide_build import buildall
import pytest

PACKAGES_DIR = (Path(__file__) / ".." / ".." / ".." / "packages").resolve()


def test_generate_dependency_graph():
    pkg_map = buildall.generate_dependency_graph(PACKAGES_DIR, "beautifulsoup4")

<<<<<<< HEAD
    assert set(pkg_map.keys()) == {"distlib", "soupsieve", "beautifulsoup4", "micropip"}
    assert pkg_map["soupsieve"].dependencies == ["beautifulsoup4"]
=======
    assert set(pkg_map.keys()) == {
        "packaging",
        "pyparsing",
        "soupsieve",
        "beautifulsoup4",
        "micropip",
    }
    assert pkg_map["soupsieve"].dependencies == []
>>>>>>> 62829f45
    assert pkg_map["soupsieve"].dependents == {"beautifulsoup4"}
    assert pkg_map["beautifulsoup4"].dependencies == ["soupsieve"]
    assert pkg_map["beautifulsoup4"].dependents == {"soupsieve"}


@pytest.mark.parametrize("n_jobs", [1, 4])
def test_build_dependencies(n_jobs, monkeypatch):
    build_list = []

    class MockPackage(buildall.Package):
        def build(self, outputdir: Path, args) -> None:
            build_list.append(self.name)

    monkeypatch.setattr(buildall, "Package", MockPackage)

    pkg_map = buildall.generate_dependency_graph(PACKAGES_DIR, "lxml")

    Args = namedtuple("args", ["n_jobs"])
    buildall.build_from_graph(pkg_map, Path("."), Args(n_jobs=n_jobs))

    assert set(build_list) == {
        "packaging",
        "pyparsing",
        "soupsieve",
        "beautifulsoup4",
        "micropip",
        "webencodings",
        "html5lib",
        "cssselect",
        "lxml",
        "libxslt",
        "libxml",
        "zlib",
        "libiconv",
        "six",
    }
    assert build_list.index("pyparsing") < build_list.index("packaging")
    assert build_list.index("packaging") < build_list.index("micropip")
    assert build_list.index("soupsieve") < build_list.index("beautifulsoup4")


@pytest.mark.parametrize("n_jobs", [1, 4])
def test_build_all_dependencies(n_jobs, monkeypatch):
    """Try building all the dependency graph, without the actual build operations"""

    class MockPackage(buildall.Package):
        n_builds = 0

        def build(self, outputdir: Path, args) -> None:
            sleep(0.005)
            self.n_builds += 1
            # check that each build is only run once
            assert self.n_builds == 1

    monkeypatch.setattr(buildall, "Package", MockPackage)

    pkg_map = buildall.generate_dependency_graph(PACKAGES_DIR, package_list=None)

    Args = namedtuple("args", ["n_jobs"])
    buildall.build_from_graph(pkg_map, Path("."), Args(n_jobs=n_jobs))


@pytest.mark.parametrize("n_jobs", [1, 4])
def test_build_error(n_jobs, monkeypatch):
    """Try building all the dependency graph, without the actual build operations"""

    class MockPackage(buildall.Package):
        def build(self, outputdir: Path, args) -> None:
            raise ValueError("Failed build")

    monkeypatch.setattr(buildall, "Package", MockPackage)

    pkg_map = buildall.generate_dependency_graph(PACKAGES_DIR, "lxml")

    with pytest.raises(ValueError, match="Failed build"):
        Args = namedtuple("args", ["n_jobs"])
        buildall.build_from_graph(pkg_map, Path("."), Args(n_jobs=n_jobs))<|MERGE_RESOLUTION|>--- conflicted
+++ resolved
@@ -12,10 +12,6 @@
 def test_generate_dependency_graph():
     pkg_map = buildall.generate_dependency_graph(PACKAGES_DIR, "beautifulsoup4")
 
-<<<<<<< HEAD
-    assert set(pkg_map.keys()) == {"distlib", "soupsieve", "beautifulsoup4", "micropip"}
-    assert pkg_map["soupsieve"].dependencies == ["beautifulsoup4"]
-=======
     assert set(pkg_map.keys()) == {
         "packaging",
         "pyparsing",
@@ -23,8 +19,7 @@
         "beautifulsoup4",
         "micropip",
     }
-    assert pkg_map["soupsieve"].dependencies == []
->>>>>>> 62829f45
+    assert pkg_map["soupsieve"].dependencies == ["beautifulsoup4"]
     assert pkg_map["soupsieve"].dependents == {"beautifulsoup4"}
     assert pkg_map["beautifulsoup4"].dependencies == ["soupsieve"]
     assert pkg_map["beautifulsoup4"].dependents == {"soupsieve"}
