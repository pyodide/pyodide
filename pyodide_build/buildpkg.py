#!/usr/bin/env python3

"""
Builds a Pyodide package.
"""

import argparse
import hashlib
import os
from pathlib import Path
import shutil
import subprocess
from datetime import datetime


from . import common


def check_checksum(path, pkg):
    """
    Checks that a tarball matches the checksum in the package metadata.
    """
    checksum_keys = {"md5", "sha256"}.intersection(pkg["source"])
    if not checksum_keys:
        return
    elif len(checksum_keys) != 1:
        raise ValueError(
            "Only one checksum should be included in a package "
            "setup; found {}.".format(checksum_keys)
        )
    checksum_algorithm = checksum_keys.pop()
    checksum = pkg["source"][checksum_algorithm]
    CHUNK_SIZE = 1 << 16
    h = getattr(hashlib, checksum_algorithm)()
    with open(path, "rb") as fd:
        while True:
            chunk = fd.read(CHUNK_SIZE)
            h.update(chunk)
            if len(chunk) < CHUNK_SIZE:
                break
    if h.hexdigest() != checksum:
        raise ValueError("Invalid {} checksum".format(checksum_algorithm))


def download_and_extract(buildpath, packagedir, pkg, args):
    srcpath = buildpath / packagedir

    if "source" not in pkg:
        return srcpath

<<<<<<< HEAD
    if 'url' in pkg['source']:
        tarballname = Path(pkg['source']['url']).name
        tarballpath = buildpath / tarballname
=======
    if "url" in pkg["source"]:
        tarballpath = buildpath / Path(pkg["source"]["url"]).name
>>>>>>> 76efcacc
        if not tarballpath.is_file():
            try:
                subprocess.run(
                    ["wget", "-q", "-O", str(tarballpath), pkg["source"]["url"]],
                    check=True,
                )
                check_checksum(tarballpath, pkg)
            except Exception:
                tarballpath.unlink()
                raise

        if not srcpath.is_dir():
            shutil.unpack_archive(str(tarballpath), str(buildpath))

<<<<<<< HEAD
        for extension in [
            '.tar.gz',
            '.tgz',
            '.tar',
            '.tar.bz2',
            '.tbz2',
            '.tar.xz',
            '.txz',
            '.zip'
        ]:
            if tarballname.endswith(extension):
                tarballname = tarballname[:-len(extension)]
                break

        return buildpath / tarballname
    elif 'path' in pkg['source']:
        srcdir = Path(pkg['source']['path'])
=======
    elif "path" in pkg["source"]:
        srcdir = Path(pkg["source"]["path"])
>>>>>>> 76efcacc

        if not srcdir.is_dir():
            raise ValueError("'path' must point to a path")

        if not srcpath.is_dir():
            shutil.copytree(srcdir, srcpath)

        return srcpath
    else:
        raise ValueError("Incorrect source provided")


def patch(path, srcpath, pkg, args):
    if (srcpath / ".patched").is_file():
        return

    # Apply all of the patches
    orig_dir = Path.cwd()
    pkgdir = path.parent.resolve()
    os.chdir(srcpath)
    try:
        for patch in pkg.get("source", {}).get("patches", []):
            subprocess.run(
                ["patch", "-p1", "--binary", "-i", pkgdir / patch], check=True
            )
    finally:
        os.chdir(orig_dir)

    # Add any extra files
    for src, dst in pkg.get("source", {}).get("extras", []):
        shutil.copyfile(pkgdir / src, srcpath / dst)

    with open(srcpath / ".patched", "wb") as fd:
        fd.write(b"\n")


def compile(path, srcpath, pkg, args):
    if (srcpath / ".built").is_file():
        return

    orig_dir = Path.cwd()
    os.chdir(srcpath)
    env = dict(os.environ)
    if pkg.get("build", {}).get("skip_host", True):
        env["SKIP_HOST"] = ""

    try:
        subprocess.run(
            [
                str(Path(args.host) / "bin" / "python3"),
                "-m",
                "pyodide_build",
                "pywasmcross",
                "--cflags",
                args.cflags + " " + pkg.get("build", {}).get("cflags", ""),
                "--ldflags",
                args.ldflags + " " + pkg.get("build", {}).get("ldflags", ""),
                "--host",
                args.host,
                "--target",
                args.target,
            ],
            env=env,
            check=True,
        )
    finally:
        os.chdir(orig_dir)

    post = pkg.get("build", {}).get("post")
    if post is not None:
        site_packages_dir = srcpath / "install" / "lib" / "python3.7" / "site-packages"
        pkgdir = path.parent.resolve()
        env = {"SITEPACKAGES": site_packages_dir, "PKGDIR": pkgdir}
        subprocess.run(["bash", "-c", post], env=env, check=True)

    with open(srcpath / ".built", "wb") as fd:
        fd.write(b"\n")


def package_files(buildpath, srcpath, pkg, args):
    if (buildpath / ".packaged").is_file():
        return

    name = pkg["package"]["name"]
    install_prefix = (srcpath / "install").resolve()
    subprocess.run(
        [
            "python",
            common.ROOTDIR / "file_packager.py",
            name + ".data",
            "--abi={0}".format(args.package_abi),
            "--lz4",
            "--preload",
            "{}@/".format(install_prefix),
            "--js-output={}".format(name + ".js"),
            "--export-name=pyodide._module",
            "--exclude",
            "*.wasm.pre",
            "--exclude",
            "*__pycache__*",
            "--use-preload-plugins",
        ],
        cwd=buildpath,
        check=True,
    )
    subprocess.run(
        ["uglifyjs", buildpath / (name + ".js"), "-o", buildpath / (name + ".js")],
        check=True,
    )

    with open(buildpath / ".packaged", "wb") as fd:
        fd.write(b"\n")


def needs_rebuild(pkg, path, buildpath):
    """
    Determines if a package needs a rebuild because its meta.yaml, patches, or
    sources are newer than the `.packaged` thunk.
    """
    packaged_token = buildpath / ".packaged"
    if not packaged_token.is_file():
        return True

    package_time = packaged_token.stat().st_mtime

    def source_files():
        yield path
        yield from pkg.get("source", {}).get("patches", [])
        yield from (x[0] for x in pkg.get("source", {}).get("extras", []))

    for source_file in source_files():
        source_file = Path(source_file)
        if source_file.stat().st_mtime > package_time:
            return True


def build_package(path, args):
    pkg = common.parse_package(path)
    name = pkg["package"]["name"]
    t0 = datetime.now()
    print("[{}] Building package {}...".format(t0.strftime("%Y-%m-%d %H:%M:%S"), name))
    packagedir = name + "-" + pkg["package"]["version"]
    dirpath = path.parent
    orig_path = Path.cwd()
    os.chdir(dirpath)
    buildpath = dirpath / "build"
    try:
        if not needs_rebuild(pkg, path, buildpath):
            return
        if "source" in pkg:
            if buildpath.resolve().is_dir():
                shutil.rmtree(buildpath)
            os.makedirs(buildpath)
        srcpath = download_and_extract(buildpath, packagedir, pkg, args)
        patch(path, srcpath, pkg, args)
        compile(path, srcpath, pkg, args)
        package_files(buildpath, srcpath, pkg, args)
    finally:
        os.chdir(orig_path)
        t1 = datetime.now()
        print(
            "[{}] done building package {} in {:.1f} s.".format(
                t1.strftime("%Y-%m-%d %H:%M:%S"), name, (t1 - t0).total_seconds()
            )
        )


def make_parser(parser):
    parser.description = "Build a pyodide package."
    parser.add_argument(
        "package", type=str, nargs=1, help="Path to meta.yaml package description"
    )
    parser.add_argument(
        "--package_abi",
        type=int,
        required=True,
        help="The ABI number for the package to be built",
    )
    parser.add_argument(
        "--cflags",
        type=str,
        nargs="?",
        default=common.DEFAULTCFLAGS,
        help="Extra compiling flags",
    )
    parser.add_argument(
        "--ldflags",
        type=str,
        nargs="?",
        default=common.DEFAULTLDFLAGS,
        help="Extra linking flags",
    )
    parser.add_argument(
        "--host",
        type=str,
        nargs="?",
        default=common.HOSTPYTHON,
        help="The path to the host Python installation",
    )
    parser.add_argument(
        "--target",
        type=str,
        nargs="?",
        default=common.TARGETPYTHON,
        help="The path to the target Python installation",
    )
    return parser


def main(args):
    path = Path(args.package[0]).resolve()
    build_package(path, args)


if __name__ == "__main__":
    parser = make_parser(argparse.ArgumentParser())
    args = parser.parse_args()
    main(args)<|MERGE_RESOLUTION|>--- conflicted
+++ resolved
@@ -48,14 +48,9 @@
     if "source" not in pkg:
         return srcpath
 
-<<<<<<< HEAD
-    if 'url' in pkg['source']:
-        tarballname = Path(pkg['source']['url']).name
+    if "url" in pkg["source"]:
+        tarballname = Path(pkg["source"]["url"]).name
         tarballpath = buildpath / tarballname
-=======
-    if "url" in pkg["source"]:
-        tarballpath = buildpath / Path(pkg["source"]["url"]).name
->>>>>>> 76efcacc
         if not tarballpath.is_file():
             try:
                 subprocess.run(
@@ -70,28 +65,23 @@
         if not srcpath.is_dir():
             shutil.unpack_archive(str(tarballpath), str(buildpath))
 
-<<<<<<< HEAD
         for extension in [
-            '.tar.gz',
-            '.tgz',
-            '.tar',
-            '.tar.bz2',
-            '.tbz2',
-            '.tar.xz',
-            '.txz',
-            '.zip'
+            ".tar.gz",
+            ".tgz",
+            ".tar",
+            ".tar.bz2",
+            ".tbz2",
+            ".tar.xz",
+            ".txz",
+            ".zip",
         ]:
             if tarballname.endswith(extension):
-                tarballname = tarballname[:-len(extension)]
+                tarballname = tarballname[: -len(extension)]
                 break
 
         return buildpath / tarballname
-    elif 'path' in pkg['source']:
-        srcdir = Path(pkg['source']['path'])
-=======
     elif "path" in pkg["source"]:
         srcdir = Path(pkg["source"]["path"])
->>>>>>> 76efcacc
 
         if not srcdir.is_dir():
             raise ValueError("'path' must point to a path")
