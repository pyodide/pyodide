<<<<<<< HEAD
From e49b376a286659cbdd25f1f13272f236c61716a4 Mon Sep 17 00:00:00 2001
=======
From 3f67ed75d007f3b5917c0d0da6ba83f6d2ef9258 Mon Sep 17 00:00:00 2001
>>>>>>> 48309e65
From: Hood Chatham <roberthoodchatham@gmail.com>
Date: Sun, 17 Jul 2022 14:40:39 +0100
Subject: [PATCH 13/14] Public pymain_run_python

---
 Modules/main.c | 2 +-
 1 file changed, 1 insertion(+), 1 deletion(-)

diff --git a/Modules/main.c b/Modules/main.c
index 2684d23067..e7c33106c5 100644
--- a/Modules/main.c
+++ b/Modules/main.c
@@ -530,7 +530,7 @@ pymain_repl(PyConfig *config, int *exitcode)
 }
 
 
-static void
+void
 pymain_run_python(int *exitcode)
 {
     PyInterpreterState *interp = _PyInterpreterState_GET();
-- 
2.25.1
<|MERGE_RESOLUTION|>--- conflicted
+++ resolved
@@ -1,8 +1,4 @@
-<<<<<<< HEAD
 From e49b376a286659cbdd25f1f13272f236c61716a4 Mon Sep 17 00:00:00 2001
-=======
-From 3f67ed75d007f3b5917c0d0da6ba83f6d2ef9258 Mon Sep 17 00:00:00 2001
->>>>>>> 48309e65
 From: Hood Chatham <roberthoodchatham@gmail.com>
 Date: Sun, 17 Jul 2022 14:40:39 +0100
 Subject: [PATCH 13/14] Public pymain_run_python
