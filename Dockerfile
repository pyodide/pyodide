FROM node:20.11-bookworm-slim AS node-image
FROM python:3.13.2-slim-bookworm

# Requirements for building packages
RUN apt-get update \
  && apt-get install -y --no-install-recommends \
        bzip2 ccache f2c g++ gfortran git make \
        patch pkg-config swig unzip wget xz-utils \
        autoconf autotools-dev automake texinfo dejagnu \
        build-essential libtool libltdl-dev \
<<<<<<< HEAD
        gnupg2 libdbus-glib-1-2 sudo sqlite3 cmake \
        ninja-build jq xxd \
=======
        gnupg2 libdbus-glib-1-2 sudo sqlite3 \
        ninja-build jq \
>>>>>>> 0200e869
  && rm -rf /var/lib/apt/lists/*

# install autoconf 2.71, required by upstream libffi
RUN wget https://mirrors.ocf.berkeley.edu/gnu/autoconf/autoconf-2.71.tar.xz \
    && tar -xf autoconf-2.71.tar.xz \
    && cd autoconf-2.71 \
    && ./configure \
    && make install \
    && cp /usr/local/bin/autoconf /usr/bin/autoconf \
    && rm -rf autoconf-2.71

ADD requirements.txt docs/requirements-doc.txt /

WORKDIR /
RUN pip3 --no-cache-dir install -r requirements.txt \
    && pip3 --no-cache-dir install -r requirements-doc.txt \
    && rm -rf requirements.txt requirements-doc.txt

RUN cd / \
    && git clone --recursive https://github.com/WebAssembly/wabt \
    && cd wabt \
    && git submodule update --init \
    && make install-gcc-release-no-tests \
    && cd ~  \
    && rm -rf /wabt

COPY --from=node-image /usr/local/bin/node /usr/local/bin/
COPY --from=node-image /usr/local/lib/node_modules /usr/local/lib/node_modules
RUN ln -s ../lib/node_modules/npm/bin/npm-cli.js /usr/local/bin/npm \
    && ln -s ../lib/node_modules/npm/bin/npx-cli.js /usr/local/bin/npx

RUN npm install -g \
  jsdoc \
  prettier \
  rollup \
  rollup-plugin-terser

# Normally, it is a bad idea to install rustup and cargo in
# system directories (it should not be shared between users),
# but this docker image is only for building packages, so I hope it is ok.
# Setting RUSTUP_UPDATE_ROOT gives us a beta rustup.
# TODO: Remove when Rustup 1.28.0 is released.
RUN wget -q -O  -  https://sh.rustup.rs | \
  RUSTUP_UPDATE_ROOT=https://dev-static.rust-lang.org/rustup \
  RUSTUP_HOME=/usr CARGO_HOME=/usr \
  sh -s -- -y --profile minimal --no-modify-path

# Get Chrome and Firefox (borrowed from https://github.com/SeleniumHQ/docker-selenium)

ARG CHROME_VERSION="latest"
ARG FIREFOX_VERSION="latest"
# Note: geckodriver version needs to be updated manually
ARG GECKODRIVER_VERSION="0.34.0"

#============================================
# Firefox & geckodriver
#============================================
# can specify Firefox version by FIREFOX_VERSION;
#  e.g. latest
#       95
#       96
#
# can specify Firefox geckodriver version by GECKODRIVER_VERSION;
#============================================

RUN if [ $FIREFOX_VERSION = "latest" ] || [ $FIREFOX_VERSION = "nightly-latest" ] || [ $FIREFOX_VERSION = "devedition-latest" ] || [ $FIREFOX_VERSION = "esr-latest" ]; \
  then FIREFOX_DOWNLOAD_URL="https://download.mozilla.org/?product=firefox-$FIREFOX_VERSION-ssl&os=linux64&lang=en-US"; \
  else FIREFOX_VERSION_FULL="${FIREFOX_VERSION}.0" && FIREFOX_DOWNLOAD_URL="https://download-installer.cdn.mozilla.net/pub/firefox/releases/$FIREFOX_VERSION_FULL/linux-x86_64/en-US/firefox-$FIREFOX_VERSION_FULL.tar.bz2"; \
  fi \
  && wget --no-verbose -O /tmp/firefox.tar.bz2 $FIREFOX_DOWNLOAD_URL \
  && tar -C /opt -xjf /tmp/firefox.tar.bz2 \
  && rm /tmp/firefox.tar.bz2 \
  && mv /opt/firefox /opt/firefox-$FIREFOX_VERSION \
  && ln -fs /opt/firefox-$FIREFOX_VERSION/firefox /usr/local/bin/firefox \
  && wget --no-verbose -O /tmp/geckodriver.tar.gz https://github.com/mozilla/geckodriver/releases/download/v$GECKODRIVER_VERSION/geckodriver-v$GECKODRIVER_VERSION-linux64.tar.gz \
  && rm -rf /opt/geckodriver \
  && tar -C /opt -zxf /tmp/geckodriver.tar.gz \
  && rm /tmp/geckodriver.tar.gz \
  && mv /opt/geckodriver /opt/geckodriver-$GECKODRIVER_VERSION \
  && chmod 755 /opt/geckodriver-$GECKODRIVER_VERSION \
  && ln -fs /opt/geckodriver-$GECKODRIVER_VERSION /usr/local/bin/geckodriver \
  && echo "Using Firefox version: $(firefox --version)" \
  && echo "Using GeckoDriver version: "$GECKODRIVER_VERSION


#============================================
# Google Chrome & Chrome webdriver
#============================================
# can specify Chrome version by CHROME_VERSION;
#  e.g. latest
#       96
#       97
#============================================

RUN if [ $CHROME_VERSION = "latest" ]; \
  then CHROME_VERSION_FULL=$(wget --no-verbose -O - "https://googlechromelabs.github.io/chrome-for-testing/LATEST_RELEASE_STABLE"); \
  else CHROME_VERSION_FULL=$(wget --no-verbose -O - "https://googlechromelabs.github.io/chrome-for-testing/LATEST_RELEASE_${CHROME_VERSION}"); \
  fi \
  && CHROME_DOWNLOAD_URL="https://dl.google.com/linux/direct/google-chrome-stable_current_amd64.deb" \
  && CHROMEDRIVER_DOWNLOAD_URL="https://storage.googleapis.com/chrome-for-testing-public/${CHROME_VERSION_FULL}/linux64/chromedriver-linux64.zip" \
  && wget --no-verbose -O /tmp/google-chrome.deb ${CHROME_DOWNLOAD_URL} \
  && apt-get update \
  && apt install -qqy /tmp/google-chrome.deb \
  && rm -f /tmp/google-chrome.deb \
  && rm -rf /var/lib/apt/lists/* \
  && wget --no-verbose -O /tmp/chromedriver-linux64.zip ${CHROMEDRIVER_DOWNLOAD_URL} \
  && unzip /tmp/chromedriver-linux64.zip -d /opt/ \
  && rm /tmp/chromedriver-linux64.zip \
  && ln -fs /opt/chromedriver-linux64/chromedriver /usr/local/bin/chromedriver \
  && echo "Using Chrome version: $(google-chrome --version)" \
  && echo "Using Chrome Driver version: $(chromedriver --version)"

CMD ["/bin/sh"]
WORKDIR /src<|MERGE_RESOLUTION|>--- conflicted
+++ resolved
@@ -8,13 +8,8 @@
         patch pkg-config swig unzip wget xz-utils \
         autoconf autotools-dev automake texinfo dejagnu \
         build-essential libtool libltdl-dev \
-<<<<<<< HEAD
         gnupg2 libdbus-glib-1-2 sudo sqlite3 cmake \
-        ninja-build jq xxd \
-=======
-        gnupg2 libdbus-glib-1-2 sudo sqlite3 \
         ninja-build jq \
->>>>>>> 0200e869
   && rm -rf /var/lib/apt/lists/*
 
 # install autoconf 2.71, required by upstream libffi
