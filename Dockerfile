--- conflicted
+++ resolved
@@ -18,13 +18,6 @@
 RUN wget -q -O - https://sh.rustup.rs | \
     RUSTUP_HOME=/usr CARGO_HOME=/usr sh -s -- -y --profile minimal --no-modify-path
 
-<<<<<<< HEAD
-RUN pip3 --no-cache-dir install -r /requirements.txt \
-  && pip3 --no-cache-dir install -r /requirements-doc.txt \
-  && sed -i -e "182a\ \ \ \ new_node.end_lineno = 2" -e "393d" \
-    /usr/local/lib/python3.11/site-packages/pytest_pyodide/decorator.py
-
-=======
 ADD requirements.txt docs/requirements-doc.txt /
 ADD pyodide-build /pyodide-build
 
@@ -32,7 +25,6 @@
 RUN pip3 --no-cache-dir install -r requirements.txt \
     && pip3 --no-cache-dir install -r requirements-doc.txt \
     && rm -rf requirements.txt requirements-doc.txt pyodide-build
->>>>>>> 485e8063
 
 # Get Chrome and Firefox (borrowed from https://github.com/SeleniumHQ/docker-selenium)
 
