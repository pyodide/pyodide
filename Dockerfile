FROM node:14.16.1-buster-slim AS node-image
FROM python:3.10.2-slim-buster

# Requirements for building packages
RUN apt-get update \
  && apt-get install -y --no-install-recommends \
        bzip2 ccache f2c g++ gfortran git make \
        patch pkg-config swig unzip wget xz-utils \
        autoconf autotools-dev automake texinfo dejagnu \
        build-essential prelink autoconf libtool libltdl-dev \
<<<<<<< HEAD
        gnupg2 libdbus-glib-1-2 sudo sqlite3 jq \
=======
        gnupg2 libdbus-glib-1-2 sudo sqlite3 \
        ninja-build \
>>>>>>> 71115e23
  && rm -rf /var/lib/apt/lists/*

ADD docs/requirements-doc.txt requirements.txt /

RUN pip3 --no-cache-dir install -r /requirements.txt \
  && pip3 --no-cache-dir install -r /requirements-doc.txt

# Get Chrome and Firefox (borrowed from https://github.com/SeleniumHQ/docker-selenium)

ARG CHROME_VERSION="latest"
ARG FIREFOX_VERSION="latest"
# Note: geckodriver version needs to be updated manually
ARG GECKODRIVER_VERSION="0.30.0"

#============================================
# Firefox & gekcodriver
#============================================
# can specify Firefox version by FIREFOX_VERSION;
#  e.g. latest
#       95
#       96
#
# can specify Firefox geckodriver version by GECKODRIVER_VERSION;
#============================================

RUN if [ $FIREFOX_VERSION = "latest" ] || [ $FIREFOX_VERSION = "nightly-latest" ] || [ $FIREFOX_VERSION = "devedition-latest" ] || [ $FIREFOX_VERSION = "esr-latest" ]; \
  then FIREFOX_DOWNLOAD_URL="https://download.mozilla.org/?product=firefox-$FIREFOX_VERSION-ssl&os=linux64&lang=en-US"; \
  else FIREFOX_VERSION_FULL="${FIREFOX_VERSION}.0" && FIREFOX_DOWNLOAD_URL="https://download-installer.cdn.mozilla.net/pub/firefox/releases/$FIREFOX_VERSION_FULL/linux-x86_64/en-US/firefox-$FIREFOX_VERSION_FULL.tar.bz2"; \
  fi \
  && wget --no-verbose -O /tmp/firefox.tar.bz2 $FIREFOX_DOWNLOAD_URL \
  && tar -C /opt -xjf /tmp/firefox.tar.bz2 \
  && rm /tmp/firefox.tar.bz2 \
  && mv /opt/firefox /opt/firefox-$FIREFOX_VERSION \
  && ln -fs /opt/firefox-$FIREFOX_VERSION/firefox /usr/local/bin/firefox \
  && wget --no-verbose -O /tmp/geckodriver.tar.gz https://github.com/mozilla/geckodriver/releases/download/v$GECKODRIVER_VERSION/geckodriver-v$GECKODRIVER_VERSION-linux64.tar.gz \
  && rm -rf /opt/geckodriver \
  && tar -C /opt -zxf /tmp/geckodriver.tar.gz \
  && rm /tmp/geckodriver.tar.gz \
  && mv /opt/geckodriver /opt/geckodriver-$GECKODRIVER_VERSION \
  && chmod 755 /opt/geckodriver-$GECKODRIVER_VERSION \
  && ln -fs /opt/geckodriver-$GECKODRIVER_VERSION /usr/local/bin/geckodriver \
  && echo "Using Firefox version: $(firefox --version)" \
  && echo "Using GeckoDriver version: "$GECKODRIVER_VERSION


#============================================
# Google Chrome & Chrome webdriver
#============================================
# can specify Chrome version by CHROME_VERSION;
#  e.g. latest
#       96
#       97
#============================================

RUN if [ $CHROME_VERSION = "latest" ]; \
  then CHROMEDRIVER_VERSION_FULL=$(wget --no-verbose -O - "https://chromedriver.storage.googleapis.com/LATEST_RELEASE"); \
  else CHROMEDRIVER_VERSION_FULL=$(wget --no-verbose -O - "https://chromedriver.storage.googleapis.com/LATEST_RELEASE_${CHROME_VERSION}"); \
  fi \
  && CHROME_VERSION_MAJOR=$(echo $CHROMEDRIVER_VERSION_FULL | cut -d '.' -f 1) \
  && CHROME_VERSION_FULL=$(wget --no-verbose -O - "https://versionhistory.googleapis.com/v1/chrome/platforms/linux/channels/stable/versions" | jq -r '.versions[] | .version' | grep "^${CHROME_VERSION_MAJOR}" | head -n 1) \
  && CHROME_DOWNLOAD_URL="https://dl.google.com/linux/chrome/deb/pool/main/g/google-chrome-stable/google-chrome-stable_${CHROME_VERSION_FULL}-1_amd64.deb" \
  && wget --no-verbose -O /tmp/google-chrome.deb ${CHROME_DOWNLOAD_URL} \
  && apt-get update \
  && apt install -qqy /tmp/google-chrome.deb \
  && rm -f /tmp/google-chrome.deb \
  && rm -rf /var/lib/apt/lists/* \
  && wget --no-verbose -O /tmp/chromedriver_linux64.zip https://chromedriver.storage.googleapis.com/$CHROMEDRIVER_VERSION_FULL/chromedriver_linux64.zip \
  && rm -rf /opt/selenium/chromedriver \
  && unzip /tmp/chromedriver_linux64.zip -d /opt/selenium \
  && rm /tmp/chromedriver_linux64.zip \
  && mv /opt/selenium/chromedriver /opt/selenium/chromedriver-$CHROMEDRIVER_VERSION_FULL \
  && chmod 755 /opt/selenium/chromedriver-$CHROMEDRIVER_VERSION_FULL \
  && ln -fs /opt/selenium/chromedriver-$CHROMEDRIVER_VERSION_FULL /usr/local/bin/chromedriver \
  && echo "Using Chrome version: $(google-chrome --version)" \
  && echo "Using Chromedriver version: "$CHROMEDRIVER_VERSION_FULL

COPY --from=node-image /usr/local/bin/node /usr/local/bin/
COPY --from=node-image /usr/local/lib/node_modules /usr/local/lib/node_modules
RUN ln -s ../lib/node_modules/npm/bin/npm-cli.js /usr/local/bin/npm \
    && ln -s ../lib/node_modules/npm/bin/npx-cli.js /usr/local/bin/npx

RUN npm install -g \
  jsdoc \
  prettier \
  rollup \
  rollup-plugin-terser

RUN cd / \
    && git clone --recursive https://github.com/WebAssembly/wabt \
    && cd wabt \
    && git submodule update --init \
    && make install-gcc-release-no-tests \
    && cd ~  \
    && rm -rf /wabt

CMD ["/bin/sh"]
WORKDIR /src<|MERGE_RESOLUTION|>--- conflicted
+++ resolved
@@ -8,12 +8,8 @@
         patch pkg-config swig unzip wget xz-utils \
         autoconf autotools-dev automake texinfo dejagnu \
         build-essential prelink autoconf libtool libltdl-dev \
-<<<<<<< HEAD
-        gnupg2 libdbus-glib-1-2 sudo sqlite3 jq \
-=======
         gnupg2 libdbus-glib-1-2 sudo sqlite3 \
-        ninja-build \
->>>>>>> 71115e23
+        ninja-build jq \
   && rm -rf /var/lib/apt/lists/*
 
 ADD docs/requirements-doc.txt requirements.txt /
