--- conflicted
+++ resolved
@@ -22,21 +22,16 @@
   pytest-instafail \
   pytest-rerunfailures \
   pytest-xdist \
-  pyyaml && \
-  # install latest pre-release version of selenium
-  pip3 --no-cache-dir install --pre selenium
+  pyyaml \
+  "selenium~=3.141.0"
 
 # Get firefox 70.0.1 and geckodriver
-RUN wget -qO- https://ftp.mozilla.org/pub/firefox/releases/85.0.1/linux-x86_64/en-US/firefox-85.0.1.tar.bz2 | tar jx \
+RUN wget -qO- https://ftp.mozilla.org/pub/firefox/releases/87.0.0/linux-x86_64/en-US/firefox-87.0.0.tar.bz2 | tar jx \
   && ln -s $PWD/firefox/firefox /usr/local/bin/firefox \
-  && wget -qO- https://github.com/mozilla/geckodriver/releases/download/v0.29.0/geckodriver-v0.29.0-linux64.tar.gz | tar zxC /usr/local/bin/
+  && wget -qO- https://github.com/mozilla/geckodriver/releases/download/v0.29.1/geckodriver-v0.29.1-linux64.tar.gz | tar zxC /usr/local/bin/
 
 # Get recent version of chromedriver
-<<<<<<< HEAD
-RUN wget --quiet https://chromedriver.storage.googleapis.com/87.0.4280.88/chromedriver_linux64.zip \
-=======
 RUN wget --quiet https://chromedriver.storage.googleapis.com/89.0.4389.23/chromedriver_linux64.zip \
->>>>>>> c5ecbb7d
   && unzip chromedriver_linux64.zip \
   && mv $PWD/chromedriver /usr/local/bin \
   && rm -f chromedriver_linux64.zip
