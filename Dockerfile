FROM node:14.16.1-buster-slim AS node-image
FROM python:3.9.5-slim-buster

RUN apt-get update && apt-get upgrade\
  && apt-get install -y --no-install-recommends \
        # building packages
        bzip2 ccache clang-format-6.0 cmake f2c g++ gfortran git make \
        patch pkg-config swig unzip wget xz-utils \
        autoconf autotools-dev automake texinfo dejagnu \
        build-essential prelink autoconf libtool libltdl-dev \
<<<<<<< HEAD
        # testing packages: libgconf-2-4 is necessary for running chromium
        libgconf-2-4 "chromium=90.*" vim zip unzip\
  && rm -rf /var/lib/apt/lists/*
=======
        gnupg2 libdbus-glib-1-2
>>>>>>> 66856a74

ADD docs/requirements-doc.txt requirements.txt /

RUN pip3 --no-cache-dir install -r /requirements.txt \
  && pip3 --no-cache-dir install -r /requirements-doc.txt

# Get Chrome and Firefox (borrowed from https://github.com/SeleniumHQ/docker-selenium)

ARG CHROME_VERSION="latest"
ARG FIREFOX_VERSION="latest"
# Note: geckodriver version needs to be updated manually
ARG GECKODRIVER_VERSION="0.30.0"

#============================================
# Firefox & gekcodriver
#============================================
# can specify Firefox version by FIREFOX_VERSION;
#  e.g. latest
#       95
#       96
#
# can specify Firefox geckodriver version by GECKODRIVER_VERSION;
#============================================

RUN if [ $FIREFOX_VERSION = "latest" ] || [ $FIREFOX_VERSION = "nightly-latest" ] || [ $FIREFOX_VERSION = "devedition-latest" ] || [ $FIREFOX_VERSION = "esr-latest" ]; \
  then FIREFOX_DOWNLOAD_URL="https://download.mozilla.org/?product=firefox-$FIREFOX_VERSION-ssl&os=linux64&lang=en-US"; \
  else FIREFOX_VERSION_FULL="${FIREFOX_VERSION}.0" && FIREFOX_DOWNLOAD_URL="https://download-installer.cdn.mozilla.net/pub/firefox/releases/$FIREFOX_VERSION_FULL/linux-x86_64/en-US/firefox-$FIREFOX_VERSION_FULL.tar.bz2"; \
  fi \
  && wget --no-verbose -O /tmp/firefox.tar.bz2 $FIREFOX_DOWNLOAD_URL \
  && tar -C /opt -xjf /tmp/firefox.tar.bz2 \
  && rm /tmp/firefox.tar.bz2 \
  && mv /opt/firefox /opt/firefox-$FIREFOX_VERSION \
  && ln -fs /opt/firefox-$FIREFOX_VERSION/firefox /usr/local/bin/firefox \
  && wget --no-verbose -O /tmp/geckodriver.tar.gz https://github.com/mozilla/geckodriver/releases/download/v$GECKODRIVER_VERSION/geckodriver-v$GECKODRIVER_VERSION-linux64.tar.gz \
  && rm -rf /opt/geckodriver \
  && tar -C /opt -zxf /tmp/geckodriver.tar.gz \
  && rm /tmp/geckodriver.tar.gz \
  && mv /opt/geckodriver /opt/geckodriver-$GECKODRIVER_VERSION \
  && chmod 755 /opt/geckodriver-$GECKODRIVER_VERSION \
  && ln -fs /opt/geckodriver-$GECKODRIVER_VERSION /usr/local/bin/geckodriver \
  && echo "Using Firefox version: $(firefox --version)" \
  && echo "Using GeckoDriver version: "$GECKODRIVER_VERSION


#============================================
# Google Chrome & Chrome webdriver
#============================================
# can specify Chrome version by CHROME_VERSION;
#  e.g. latest
#       96
#       97
#============================================

RUN if [ $CHROME_VERSION = "latest" ]; \
  then CHROME_VERSION_FULL=$(wget --no-verbose -O - "https://chromedriver.storage.googleapis.com/LATEST_RELEASE"); \
  else CHROME_VERSION_FULL=$(wget --no-verbose -O - "https://chromedriver.storage.googleapis.com/LATEST_RELEASE_${CHROME_VERSION}"); \
  fi \
  && CHROME_DOWNLOAD_URL="https://dl.google.com/linux/chrome/deb/pool/main/g/google-chrome-stable/google-chrome-stable_${CHROME_VERSION_FULL}-1_amd64.deb" \
  && wget --no-verbose -O /tmp/google-chrome.deb ${CHROME_DOWNLOAD_URL} \
  && apt install -qqy /tmp/google-chrome.deb \
  && rm -f /tmp/google-chrome.deb \
  && rm -rf /var/lib/apt/lists/* \
  && wget --no-verbose -O /tmp/chromedriver_linux64.zip https://chromedriver.storage.googleapis.com/$CHROME_VERSION_FULL/chromedriver_linux64.zip \
  && rm -rf /opt/selenium/chromedriver \
  && unzip /tmp/chromedriver_linux64.zip -d /opt/selenium \
  && rm /tmp/chromedriver_linux64.zip \
  && mv /opt/selenium/chromedriver /opt/selenium/chromedriver-$CHROME_VERSION_FULL \
  && chmod 755 /opt/selenium/chromedriver-$CHROME_VERSION_FULL \
  && ln -fs /opt/selenium/chromedriver-$CHROME_VERSION_FULL /usr/local/bin/chromedriver \
  && echo "Using Chrome version: $(google-chrome --version)" \
  && echo "Using Chromedriver version: "$CHROME_VERSION_FULL

COPY --from=node-image /usr/local/bin/node /usr/local/bin/
COPY --from=node-image /usr/local/lib/node_modules /usr/local/lib/node_modules
RUN ln -s ../lib/node_modules/npm/bin/npm-cli.js /usr/local/bin/npm \
    && ln -s ../lib/node_modules/npm/bin/npx-cli.js /usr/local/bin/npx

RUN npm install -g \
  jsdoc \
  prettier \
  rollup \
  rollup-plugin-terser

CMD ["/bin/sh"]
WORKDIR /src<|MERGE_RESOLUTION|>--- conflicted
+++ resolved
@@ -8,13 +8,7 @@
         patch pkg-config swig unzip wget xz-utils \
         autoconf autotools-dev automake texinfo dejagnu \
         build-essential prelink autoconf libtool libltdl-dev \
-<<<<<<< HEAD
-        # testing packages: libgconf-2-4 is necessary for running chromium
-        libgconf-2-4 "chromium=90.*" vim zip unzip\
-  && rm -rf /var/lib/apt/lists/*
-=======
         gnupg2 libdbus-glib-1-2
->>>>>>> 66856a74
 
 ADD docs/requirements-doc.txt requirements.txt /
 
