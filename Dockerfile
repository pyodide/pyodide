FROM node:20.11-bookworm-slim AS node-image
FROM python:3.13.2-slim-bookworm

ARG TARGETPLATFORM

# Requirements for building packages
RUN apt-get update \
  && apt-get install -y --no-install-recommends \
        bzip2 ccache f2c g++ gfortran git make \
        patch pkg-config swig unzip wget xz-utils \
        autoconf autotools-dev automake texinfo dejagnu \
        build-essential libltdl-dev \
        gnupg2 libdbus-glib-1-2 sudo sqlite3 \
        ninja-build jq cmake bison \
  && rm -rf /var/lib/apt/lists/*

# install autoconf 2.72, required by upstream libffi
RUN wget https://mirrors.ocf.berkeley.edu/gnu/autoconf/autoconf-2.72.tar.xz \
    && tar -xf autoconf-2.72.tar.xz \
    && cd autoconf-2.72 \
    && ./configure \
    && make install \
    && cp /usr/local/bin/autoconf /usr/bin/autoconf \
    && cd .. \
    && rm -rf autoconf-2.72*

# install libtool 2.5.4, required by ngspice for emscripten support
RUN wget https://mirrors.ocf.berkeley.edu/gnu/libtool/libtool-2.5.4.tar.xz \
    && tar -xf libtool-2.5.4.tar.xz \
    && cd libtool-2.5.4 \
    && ./configure \
    && make install \
    && cd .. \
    && rm -rf libtool-2.5.4*

ADD requirements.txt /

WORKDIR /
RUN pip3 --no-cache-dir install -r requirements.txt \
    && rm requirements.txt

RUN cd / \
    && git clone --recursive https://github.com/WebAssembly/wabt \
    && cd wabt \
    && git submodule update --init \
    && make install-gcc-release-no-tests \
    && cd ~  \
    && rm -rf /wabt

COPY --from=node-image /usr/local/bin/node /usr/local/bin/
COPY --from=node-image /usr/local/lib/node_modules /usr/local/lib/node_modules
RUN ln -s ../lib/node_modules/npm/bin/npm-cli.js /usr/local/bin/npm \
    && ln -s ../lib/node_modules/npm/bin/npx-cli.js /usr/local/bin/npx

RUN npm install -g \
  jsdoc \
  prettier \
  rollup \
  rollup-plugin-terser

# Normally, it is a bad idea to install rustup and cargo in
# system directories (it should not be shared between users),
# but this docker image is only for building packages, so I hope it is ok.
# Setting RUSTUP_UPDATE_ROOT gives us a beta rustup.
# TODO: Remove when Rustup 1.28.0 is released.
RUN wget -q -O  -  https://sh.rustup.rs | \
  RUSTUP_UPDATE_ROOT=https://dev-static.rust-lang.org/rustup \
  RUSTUP_HOME=/usr CARGO_HOME=/usr \
  sh -s -- -y --profile minimal --no-modify-path

# Get Chrome and Firefox (borrowed from https://github.com/SeleniumHQ/docker-selenium)

ARG CHROME_VERSION="latest"
ARG FIREFOX_VERSION="latest"
# Note: geckodriver version needs to be updated manually
ARG GECKODRIVER_VERSION="0.34.0"

#============================================
# Firefox & geckodriver
# Available for Linux amd64 and Linux arm64
#============================================
# can specify Firefox version by FIREFOX_VERSION;
#  e.g. latest
#       95
#       96
#
# can specify Firefox geckodriver version by GECKODRIVER_VERSION;
#============================================

# https://download.mozilla.org/?product=firefox-nightly-latest-ssl&os=linux64-aarch64&lang=en-US

RUN \
  # Handle GeckoDriver architecture
  set -e -x && \
  if [ "$TARGETPLATFORM" = "linux/amd64" ]; then \
    GECKODRIVER_ARCH="linux64"; \
  elif [ "$TARGETPLATFORM" = "linux/arm64" ]; then \
    GECKODRIVER_ARCH="linux-aarch64"; \
  else \
    echo "Unsupported platform: $TARGETPLATFORM"; \
    exit 1; \
  fi \
  # Handle Firefox version based on FIREFOX_VERSION and Linux amd64
  && if [ "$FIREFOX_VERSION" = "latest" ] || [ "$FIREFOX_VERSION" = "nightly-latest" ] || [ "$FIREFOX_VERSION" = "devedition-latest" ] || [ "$FIREFOX_VERSION" = "esr-latest" ]; then \
    FIREFOX_DOWNLOAD_URL="https://download.mozilla.org/?product=firefox-$FIREFOX_VERSION-ssl&os=linux64&lang=en-US"; \
  else \
    FIREFOX_VERSION_FULL="${FIREFOX_VERSION}.0" \
    && FIREFOX_DOWNLOAD_URL="https://download-installer.cdn.mozilla.net/pub/firefox/releases/$FIREFOX_VERSION_FULL/linux-x86_64/en-US/firefox-$FIREFOX_VERSION_FULL.tar.bz2"; \
  fi && \
  # Handle Firefox version based on FIREFOX_VERSION and Linux arm64. Here we use
  # "nightly-latest", because it is the only one available for arm64 (as of 13/08/2024)
  # TODO: Simplify this when Firefox non-nightlies are available for arm64
  if [ "$TARGETPLATFORM" = "linux/arm64" ]; then \
    echo "Note: Firefox is available as nightly-latest on Linux arm64, using it and ignoring $FIREFOX_VERSION"; \
    FIREFOX_VERSION="nightly-latest"; \
    FIREFOX_DOWNLOAD_URL="https://download.mozilla.org/?product=firefox-$FIREFOX_VERSION-ssl&os=linux64-aarch64&lang=en-US"; \
  fi \
<<<<<<< HEAD
  && wget --no-verbose -O /tmp/firefox.tar.xz $FIREFOX_DOWNLOAD_URL \
=======
  && wget --no-verbose -O /tmp/firefox.tar.xz "$FIREFOX_DOWNLOAD_URL" \
>>>>>>> 750ed2c9
  && tar -C /opt -xf /tmp/firefox.tar.xz \
  && rm /tmp/firefox.tar.xz \
  && mv /opt/firefox /opt/firefox-$FIREFOX_VERSION \
  && ln -fs /opt/firefox-$FIREFOX_VERSION/firefox /usr/local/bin/firefox \
  && wget --no-verbose -O /tmp/geckodriver.tar.gz https://github.com/mozilla/geckodriver/releases/download/v$GECKODRIVER_VERSION/geckodriver-v$GECKODRIVER_VERSION-$GECKODRIVER_ARCH.tar.gz \
  && rm -rf /opt/geckodriver \
  && tar -C /opt -zxf /tmp/geckodriver.tar.gz \
  && rm /tmp/geckodriver.tar.gz \
  && mv /opt/geckodriver /opt/geckodriver-$GECKODRIVER_VERSION \
  && chmod 755 /opt/geckodriver-$GECKODRIVER_VERSION \
  && ln -fs /opt/geckodriver-$GECKODRIVER_VERSION /usr/local/bin/geckodriver \
  && echo "Using Firefox version: $(firefox --version)" \
  && echo "Using GeckoDriver version: $GECKODRIVER_VERSION, built for $GECKODRIVER_ARCH"


#============================================
# Google Chrome & Chrome webdriver
# This is currently for Linux amd64 only
#
#============================================
# can specify Chrome version by CHROME_VERSION;
#  e.g. latest
#       96
#       97
#============================================

RUN set -e -x \
    && if [ "$TARGETPLATFORM" = "linux/arm64" ]; then \
        echo "Chrome and Chrome web driver aren't currently supported on arm64, skipping installation" \
        && exit 0; \
    fi \
    && if [ "$CHROME_VERSION" = "latest" ]; then \
        CHROME_VERSION_FULL=$(wget --no-verbose -O - "https://googlechromelabs.github.io/chrome-for-testing/LATEST_RELEASE_STABLE"); \
    else \
        CHROME_VERSION_FULL=$(wget --no-verbose -O - "https://googlechromelabs.github.io/chrome-for-testing/LATEST_RELEASE_${CHROME_VERSION}"); \
    fi \
    && CHROME_DOWNLOAD_URL="https://dl.google.com/linux/direct/google-chrome-stable_current_amd64.deb" \
    && CHROMEDRIVER_DOWNLOAD_URL="https://storage.googleapis.com/chrome-for-testing-public/${CHROME_VERSION_FULL}/linux64/chromedriver-linux64.zip" \
    && wget --no-verbose -O /tmp/google-chrome.deb ${CHROME_DOWNLOAD_URL} \
    && apt-get update \
    && apt install -qqy /tmp/google-chrome.deb \
    && rm -f /tmp/google-chrome.deb \
    && rm -rf /var/lib/apt/lists/* \
    && wget --no-verbose -O /tmp/chromedriver-linux64.zip ${CHROMEDRIVER_DOWNLOAD_URL} \
    && unzip /tmp/chromedriver-linux64.zip -d /opt/ \
    && rm /tmp/chromedriver-linux64.zip \
    && ln -fs /opt/chromedriver-linux64/chromedriver /usr/local/bin/chromedriver \
    && echo "Using Chrome version: $(google-chrome --version)" \
    && echo "Using Chrome Driver version: $(chromedriver --version)"

CMD ["/bin/sh"]
WORKDIR /src<|MERGE_RESOLUTION|>--- conflicted
+++ resolved
@@ -115,11 +115,7 @@
     FIREFOX_VERSION="nightly-latest"; \
     FIREFOX_DOWNLOAD_URL="https://download.mozilla.org/?product=firefox-$FIREFOX_VERSION-ssl&os=linux64-aarch64&lang=en-US"; \
   fi \
-<<<<<<< HEAD
   && wget --no-verbose -O /tmp/firefox.tar.xz $FIREFOX_DOWNLOAD_URL \
-=======
-  && wget --no-verbose -O /tmp/firefox.tar.xz "$FIREFOX_DOWNLOAD_URL" \
->>>>>>> 750ed2c9
   && tar -C /opt -xf /tmp/firefox.tar.xz \
   && rm /tmp/firefox.tar.xz \
   && mv /opt/firefox /opt/firefox-$FIREFOX_VERSION \
