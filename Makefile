--- conflicted
+++ resolved
@@ -26,15 +26,11 @@
 	-Werror=incompatible-pointer-types \
 	$(EXTRA_CFLAGS)
 LDFLAGS=\
-<<<<<<< HEAD
-	-O2 \
 	-s BINARYEN_EXTRA_PASSES="--pass-arg=max-func-params@61" \
-=======
 	$(OPTFLAGS) \
->>>>>>> 7d68edc4
 	-s MODULARIZE=1 \
 	$(CPYTHONROOT)/installs/python-$(PYVERSION)/lib/libpython$(PYMINOR).a \
-	-s TOTAL_MEMORY=10485760 \
+	-s TOTAL_MEMORY=20971520 \
 	-s ALLOW_MEMORY_GROWTH=1 \
 	-s MAIN_MODULE=1 \
 	-s EMULATE_FUNCTION_POINTER_CASTS=1 \
@@ -49,12 +45,7 @@
 	$(wildcard $(CPYTHONROOT)/build/bzip2*/libbz2.a) \
 	-lstdc++ \
 	--memory-init-file 0 \
-<<<<<<< HEAD
-	-s LZ4=1	\
-=======
-	-s "BINARYEN_TRAP_MODE='clamp'" \
 	-s LZ4=1 \
->>>>>>> 7d68edc4
 	$(EXTRA_LDFLAGS)
 
 all: check \
