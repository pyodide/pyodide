--- conflicted
+++ resolved
@@ -43,13 +43,8 @@
 	$(CPYTHONLIB)
 	date +"[%F %T] Building pyodide.asm.js..."
 	[ -d build ] || mkdir build
-<<<<<<< HEAD
 	$(CXX) -s EXPORT_NAME="'_createPyodideModule'" -o build/pyodide.asm.js $(filter %.o,$^) \
-		$(LDFLAGS) -s FORCE_FILESYSTEM=1 \
-=======
-	$(CXX) -s EXPORT_NAME="'pyodide'" -o build/pyodide.asm.js $(filter %.o,$^) \
 		$(MAIN_MODULE_LDFLAGS) -s FORCE_FILESYSTEM=1 \
->>>>>>> fd88a18c
 		--preload-file $(CPYTHONLIB)@/lib/python$(PYMINOR) \
 		--preload-file src/webbrowser.py@/lib/python$(PYMINOR)/webbrowser.py \
 		--preload-file src/_testcapi.py@/lib/python$(PYMINOR)/_testcapi.py \
