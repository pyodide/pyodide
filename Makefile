PYODIDE_ROOT=$(abspath .)
include Makefile.envs
.PHONY=check

FILEPACKAGER=$$EM_DIR/tools/file_packager.py
UGLIFYJS=$(PYODIDE_ROOT)/node_modules/.bin/uglifyjs
LESSC=$(PYODIDE_ROOT)/node_modules/.bin/lessc

CPYTHONROOT=cpython
CPYTHONLIB=$(CPYTHONROOT)/installs/python-$(PYVERSION)/lib/python$(PYMINOR)

PYODIDE_EMCC=$(PYODIDE_ROOT)/ccache/emcc
PYODIDE_CXX=$(PYODIDE_ROOT)/ccache/em++

CC=emcc
CXX=em++
OPTFLAGS=-O2
CFLAGS=$(OPTFLAGS) -g -I$(PYTHONINCLUDE) -fPIC \
	-Wno-warn-absolute-paths -Werror=int-conversion -Werror=incompatible-pointer-types \
<<<<<<< HEAD
	-D DEBUG_F
=======
	$(EXTRA_CFLAGS)
>>>>>>> 170c52d6

LDFLAGS=\
	-O2 \
	-s MODULARIZE=1 \
	$(CPYTHONROOT)/installs/python-$(PYVERSION)/lib/libpython$(PYMINOR).a \
	-s TOTAL_MEMORY=10485760 \
	-s ALLOW_MEMORY_GROWTH=1 \
	-s MAIN_MODULE=1 \
	-s EMULATE_FUNCTION_POINTER_CASTS=1 \
	-s LINKABLE=1 \
	-s EXPORT_ALL=1 \
	-s EXPORTED_FUNCTIONS='["___cxa_guard_acquire", "__ZNSt3__28ios_base4initEPv", "_main"]' \
	-s WASM=1 \
	-s USE_FREETYPE=1 \
	-s USE_LIBPNG=1 \
	-std=c++14 \
	-L$(wildcard $(CPYTHONROOT)/build/sqlite*/.libs) -lsqlite3 \
	$(wildcard $(CPYTHONROOT)/build/bzip2*/libbz2.a) \
	-lstdc++ \
	--memory-init-file 0 \
	-s "BINARYEN_TRAP_MODE='clamp'" \
	-s LZ4=1	\
	$(EXTRA_LDFLAGS)

all: check \
	build/pyodide.asm.js \
	build/pyodide.js \
	build/console.html \
	build/renderedhtml.css \
	build/test.data \
	build/packages.json \
	build/test.html \
	build/webworker.js \
	build/webworker_dev.js
	echo -e "\nSUCCESS!"


build/pyodide.asm.js: src/core/main.o src/core/jsimport.o \
	        src/core/jsproxy.o src/core/js2python.o \
		src/core/error_handling.o \
		src/core/pyproxy.o \
		src/core/python2js.o \
		src/core/python2js_buffer.o \
		src/core/runpython.o src/core/hiwire.o \
		src/webbrowser.py \
		src/_testcapi.py \
		src/pystone.py \
		$(wildcard src/pyodide-py/pyodide/*.py) \
		$(CPYTHONLIB)
	date +"[%F %T] Building pyodide.asm.js..."
	[ -d build ] || mkdir build
	$(CXX) -s EXPORT_NAME="'pyodide'" -o build/pyodide.asm.js $(filter %.o,$^) \
		$(LDFLAGS) -s FORCE_FILESYSTEM=1 \
		--preload-file $(CPYTHONLIB)@/lib/python$(PYMINOR) \
		--preload-file src/webbrowser.py@/lib/python$(PYMINOR)/webbrowser.py \
		--preload-file src/_testcapi.py@/lib/python$(PYMINOR)/_testcapi.py \
		--preload-file src/pystone.py@/lib/python$(PYMINOR)/pystone.py \
		--preload-file src/pyodide-py/pyodide@/lib/python$(PYMINOR)/site-packages/pyodide \
		--exclude-file "*__pycache__*" \
		--exclude-file "*/test/*"
	date +"[%F %T] done building pyodide.asm.js."


env:
	env


build/pyodide.js: src/pyodide.js
	cp $< $@
	sed -i -e 's#{{ PYODIDE_BASE_URL }}#$(PYODIDE_BASE_URL)#g' $@


build/test.html: src/templates/test.html
	cp $< $@


build/console.html: src/templates/console.html
	cp $< $@
	sed -i -e 's#{{ PYODIDE_BASE_URL }}#$(PYODIDE_BASE_URL)#g' $@


build/renderedhtml.css: src/css/renderedhtml.less $(LESSC)
	$(LESSC) $< $@

build/webworker.js: src/webworker.js
	cp $< $@
	sed -i -e 's#{{ PYODIDE_BASE_URL }}#$(PYODIDE_BASE_URL)#g' $@

build/webworker_dev.js: src/webworker.js
	cp $< $@
	sed -i -e 's#{{ PYODIDE_BASE_URL }}#./#g' $@

test: all
	pytest src emsdk/tests packages/*/test* pyodide_build -v


lint:
	# check for unused imports, the rest is done by black
	flake8 --select=F401 src tools pyodide_build benchmark conftest.py
	clang-format-6.0 -output-replacements-xml `find src -type f -regex ".*\.\(c\|h\|js\)"` | (! grep '<replacement ')
	black --check .
	mypy --ignore-missing-imports pyodide_build/ src/ packages/micropip/micropip/ packages/*/test* conftest.py


apply-lint:
	./tools/apply-lint.sh

benchmark: all
	python benchmark/benchmark.py $(HOSTPYTHON) build/benchmarks.json
	python benchmark/plot_benchmark.py build/benchmarks.json build/benchmarks.png


clean:
	rm -fr build/*
	rm -fr src/*.o
	rm -fr node_modules
	make -C packages clean
	echo "The Emsdk, CPython are not cleaned. cd into those directories to do so."

clean-all: clean
	make -C emsdk clean
	make -C cpython clean
	rm -fr cpython/build

%.o: %.c $(CPYTHONLIB) $(wildcard src/**/*.h)
	$(CC) -o $@ -c $< $(CFLAGS) -Isrc/core/


build/test.data: $(CPYTHONLIB)
	( \
		cd $(CPYTHONLIB)/test; \
		find . -type d -name __pycache__ -prune -exec rm -rf {} \; \
	)
	( \
		cd build; \
		python $(FILEPACKAGER) test.data --lz4 --preload ../$(CPYTHONLIB)/test@/lib/python3.8/test --js-output=test.js --export-name=pyodide._module --exclude __pycache__ \
	)
	$(UGLIFYJS) build/test.js -o build/test.js


$(UGLIFYJS) $(LESSC): emsdk/emsdk/.complete
	npm i --no-save uglify-js lessc


$(PYODIDE_EMCC):
	mkdir -p $(PYODIDE_ROOT)/ccache ; \
	if test ! -h $@; then \
		if hash ccache &>/dev/null; then \
			ln -s `which ccache` $@ ; \
		else \
			ln -s emsdk/emsdk/fastcomp/emscripten/emcc $@; \
		fi; \
	fi


$(PYODIDE_CXX):
	mkdir -p $(PYODIDE_ROOT)/ccache ; \
	if test ! -h $@; then \
		if hash ccache &>/dev/null; then \
			ln -s `which ccache` $@ ; \
		else \
			ln -s emsdk/emsdk/fastcomp/emscripten/em++ $@; \
		fi; \
	fi


$(CPYTHONLIB): emsdk/emsdk/.complete $(PYODIDE_EMCC) $(PYODIDE_CXX)
	date +"[%F %T] Building cpython..."
	make -C $(CPYTHONROOT)
	date +"[%F %T] done building cpython..."

build/packages.json: FORCE
	date +"[%F %T] Building packages..."
	make -C packages
	date +"[%F %T] done building packages..."

emsdk/emsdk/.complete:
	date +"[%F %T] Building emsdk..."
	make -C emsdk
	date +"[%F %T] done building emsdk."

FORCE:

check:
	./tools/dependency-check.sh

minimal :
	PYODIDE_PACKAGES="micropip" make

debug :
	EXTRA_CFLAGS="-D DEBUG_F" \
	EXTRA_LDFLAGS="-s ASSERTIONS=2" \
	PYODIDE_PACKAGES+="micropip,pyparsing,pytz,packaging,kiwisolver" \
	make<|MERGE_RESOLUTION|>--- conflicted
+++ resolved
@@ -17,11 +17,7 @@
 OPTFLAGS=-O2
 CFLAGS=$(OPTFLAGS) -g -I$(PYTHONINCLUDE) -fPIC \
 	-Wno-warn-absolute-paths -Werror=int-conversion -Werror=incompatible-pointer-types \
-<<<<<<< HEAD
-	-D DEBUG_F
-=======
 	$(EXTRA_CFLAGS)
->>>>>>> 170c52d6
 
 LDFLAGS=\
 	-O2 \
