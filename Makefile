PYODIDE_ROOT=$(abspath .)
include Makefile.envs
.PHONY=check

FILEPACKAGER=$$EM_DIR/tools/file_packager.py
UGLIFYJS=$(PYODIDE_ROOT)/node_modules/.bin/uglifyjs
LESSC=$(PYODIDE_ROOT)/node_modules/.bin/lessc

CPYTHONROOT=cpython
CPYTHONLIB=$(CPYTHONROOT)/installs/python-$(PYVERSION)/lib/python$(PYMINOR)

PYODIDE_EMCC=$(PYODIDE_ROOT)/ccache/emcc
PYODIDE_CXX=$(PYODIDE_ROOT)/ccache/em++

CC=emcc
CXX=em++
OPTFLAGS=-O2
CFLAGS=$(OPTFLAGS) -g -I$(PYTHONINCLUDE) -fPIC \
	-Wno-warn-absolute-paths -Werror=int-conversion -Werror=incompatible-pointer-types \
	$(EXTRA_CFLAGS)

LDFLAGS=\
	-O2 \
	-s MODULARIZE=1 \
	$(CPYTHONROOT)/installs/python-$(PYVERSION)/lib/libpython$(PYMINOR).a \
	-s TOTAL_MEMORY=10485760 \
	-s ALLOW_MEMORY_GROWTH=1 \
	-s MAIN_MODULE=1 \
	-s EMULATE_FUNCTION_POINTER_CASTS=1 \
	-s LINKABLE=1 \
	-s EXPORT_ALL=1 \
	-s EXPORTED_FUNCTIONS='["___cxa_guard_acquire", "__ZNSt3__28ios_base4initEPv", "_main"]' \
	-s WASM=1 \
	-s USE_FREETYPE=1 \
	-s USE_LIBPNG=1 \
    -s LZ4=1 \
	-std=c++14 \
	-L$(wildcard $(CPYTHONROOT)/build/sqlite*/.libs) -lsqlite3 \
	$(wildcard $(CPYTHONROOT)/build/bzip2*/libbz2.a) \
	-lstdc++ \
	--memory-init-file 0 \
<<<<<<< HEAD
	-s LZ4=1

SITEPACKAGES=root/lib/python$(PYMINOR)/site-packages
=======
	-s "BINARYEN_TRAP_MODE='clamp'" \
	-s LZ4=1	\
	$(EXTRA_LDFLAGS)
>>>>>>> c01ce741

all: check \
	build/pyodide.asm.js \
	build/pyodide.js \
	build/console.html \
	build/renderedhtml.css \
	build/test.data \
	build/packages.json \
	build/test.html \
	build/webworker.js \
	build/webworker_dev.js
	echo -e "\nSUCCESS!"


build/pyodide.asm.js: src/core/main.o src/core/jsimport.o \
	        src/core/jsproxy.o src/core/js2python.o \
		src/core/error_handling.o \
		src/core/pyproxy.o \
		src/core/python2js.o \
		src/core/python2js_buffer.o \
		src/core/runpython.o src/core/hiwire.o \
		src/webbrowser.py \
		src/_testcapi.py \
		src/pystone.py \
		$(wildcard src/pyodide-py/pyodide/*.py) \
		$(CPYTHONLIB)
	date +"[%F %T] Building pyodide.asm.js..."
	[ -d build ] || mkdir build
	$(CXX) -s EXPORT_NAME="'pyodide'" -o build/pyodide.asm.js $(filter %.o,$^) \
		$(LDFLAGS) -s FORCE_FILESYSTEM=1 \
		--preload-file $(CPYTHONLIB)@/lib/python$(PYMINOR) \
		--preload-file src/webbrowser.py@/lib/python$(PYMINOR)/webbrowser.py \
		--preload-file src/_testcapi.py@/lib/python$(PYMINOR)/_testcapi.py \
		--preload-file src/pystone.py@/lib/python$(PYMINOR)/pystone.py \
		--preload-file src/pyodide-py/pyodide@/lib/python$(PYMINOR)/site-packages/pyodide \
		--exclude-file "*__pycache__*" \
		--exclude-file "*/test/*"
	date +"[%F %T] done building pyodide.asm.js."


env:
	env


build/pyodide.js: src/pyodide.js
	cp $< $@
	sed -i -e 's#{{ PYODIDE_BASE_URL }}#$(PYODIDE_BASE_URL)#g' $@


build/test.html: src/templates/test.html
	cp $< $@


build/console.html: src/templates/console.html
	cp $< $@
	sed -i -e 's#{{ PYODIDE_BASE_URL }}#$(PYODIDE_BASE_URL)#g' $@


build/renderedhtml.css: src/css/renderedhtml.less $(LESSC)
	$(LESSC) $< $@

build/webworker.js: src/webworker.js
	cp $< $@
	sed -i -e 's#{{ PYODIDE_BASE_URL }}#$(PYODIDE_BASE_URL)#g' $@

build/webworker_dev.js: src/webworker.js
	cp $< $@
	sed -i -e 's#{{ PYODIDE_BASE_URL }}#./#g' $@

test: all
	pytest src emsdk/tests packages/*/test* pyodide_build -v


lint:
	# check for unused imports, the rest is done by black
	flake8 --select=F401 src tools pyodide_build benchmark conftest.py
	clang-format-6.0 -output-replacements-xml `find src -type f -regex ".*\.\(c\|h\|js\)"` | (! grep '<replacement ')
	black --check .
	mypy --ignore-missing-imports pyodide_build/ src/ packages/micropip/micropip/ packages/*/test* conftest.py


apply-lint:
	./tools/apply-lint.sh

benchmark: all
	python benchmark/benchmark.py $(HOSTPYTHON) build/benchmarks.json
	python benchmark/plot_benchmark.py build/benchmarks.json build/benchmarks.png


clean:
	rm -fr build/*
	rm -fr src/*.o
	rm -fr node_modules
	make -C packages clean
	echo "The Emsdk, CPython are not cleaned. cd into those directories to do so."

clean-all: clean
	make -C emsdk clean
	make -C cpython clean
	rm -fr cpython/build

%.o: %.c $(CPYTHONLIB) $(wildcard src/**/*.h)
	$(CC) -o $@ -c $< $(CFLAGS) -Isrc/core/


build/test.data: $(CPYTHONLIB)
	( \
		cd $(CPYTHONLIB)/test; \
		find . -type d -name __pycache__ -prune -exec rm -rf {} \; \
	)
	( \
		cd build; \
		python $(FILEPACKAGER) test.data --lz4 --preload ../$(CPYTHONLIB)/test@/lib/python3.8/test --js-output=test.js --export-name=pyodide._module --exclude __pycache__ \
	)
	$(UGLIFYJS) build/test.js -o build/test.js


$(UGLIFYJS) $(LESSC): emsdk/emsdk/.complete
	npm i --no-save uglify-js lessc


$(PYODIDE_EMCC):
	mkdir -p $(PYODIDE_ROOT)/ccache ; \
	if test ! -h $@; then \
		if hash ccache &>/dev/null; then \
			ln -s `which ccache` $@ ; \
		else \
			ln -s emsdk/emsdk/upstream/emscripten/emcc $@; \
		fi; \
	fi


$(PYODIDE_CXX):
	mkdir -p $(PYODIDE_ROOT)/ccache ; \
	if test ! -h $@; then \
		if hash ccache &>/dev/null; then \
			ln -s `which ccache` $@ ; \
		else \
			ln -s emsdk/emsdk/upstream/emscripten/em++ $@; \
		fi; \
	fi


$(CPYTHONLIB): emsdk/emsdk/.complete $(PYODIDE_EMCC) $(PYODIDE_CXX)
	date +"[%F %T] Building cpython..."
	make -C $(CPYTHONROOT)
	date +"[%F %T] done building cpython..."

build/packages.json: FORCE
	date +"[%F %T] Building packages..."
	make -C packages
	date +"[%F %T] done building packages..."

emsdk/emsdk/.complete:
	date +"[%F %T] Building emsdk..."
	make -C emsdk
	date +"[%F %T] done building emsdk."

FORCE:

check:
	./tools/dependency-check.sh

minimal :
	PYODIDE_PACKAGES="micropip" make

debug :
	EXTRA_CFLAGS="-D DEBUG_F" \
	EXTRA_LDFLAGS="-s ASSERTIONS=2" \
	PYODIDE_PACKAGES+="micropip,pyparsing,pytz,packaging,kiwisolver" \
	make<|MERGE_RESOLUTION|>--- conflicted
+++ resolved
@@ -39,15 +39,8 @@
 	$(wildcard $(CPYTHONROOT)/build/bzip2*/libbz2.a) \
 	-lstdc++ \
 	--memory-init-file 0 \
-<<<<<<< HEAD
-	-s LZ4=1
-
-SITEPACKAGES=root/lib/python$(PYMINOR)/site-packages
-=======
-	-s "BINARYEN_TRAP_MODE='clamp'" \
 	-s LZ4=1	\
 	$(EXTRA_LDFLAGS)
->>>>>>> c01ce741
 
 all: check \
 	build/pyodide.asm.js \
