--- conflicted
+++ resolved
@@ -131,13 +131,8 @@
 	make -C cpython clean
 	rm -fr cpython/build
 
-<<<<<<< HEAD
-%.bc: %.c $(CPYTHONLIB) $(wildcard src/**/*.h)
-	$(CC) -o $@ -c $< $(CFLAGS) $(EXTRA_CFLAGS) -Isrc/type_conversion/
-=======
 %.o: %.c $(CPYTHONLIB) $(wildcard src/**/*.h)
 	$(CC) -o $@ -c $< $(CFLAGS) -Isrc/core/
->>>>>>> 11550775
 
 
 build/test.data: $(CPYTHONLIB)
