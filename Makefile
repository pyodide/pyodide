PYODIDE_ROOT=$(abspath .)

include Makefile.envs

.PHONY=check

CC=emcc
CXX=em++


all: check \
	dist/pyodide.asm.js \
	dist/pyodide.js \
	dist/pyodide.d.ts \
	dist/package.json \
	dist/python \
	dist/console.html \
	dist/pyodide-lock.json \
	dist/python_stdlib.zip \
	dist/test.html \
	dist/module_test.html \
	dist/webworker.js \
	dist/webworker_dev.js \
	dist/module_webworker_dev.js
	echo -e "\nSUCCESS!"

<<<<<<< HEAD
src/core/pyodide_pre.o: src/js/_pyodide.out.js src/core/pre.js src/core/continuations/continuations.out.js
=======
src/core/pyodide_pre.o: src/js/_pyodide.out.js src/core/pre.js src/core/stack_switching/stack_switching.out.js
>>>>>>> 7a88262e
# Our goal here is to inject src/js/_pyodide.out.js into an archive file so that
# when linked, Emscripten will include it. We use the same pathway that EM_JS
# uses, but EM_JS is itself unsuitable. Why? Because the C preprocessor /
# compiler modified strings and there is no "raw" strings feature. In
# particular, it seems to choke on regex in the JavaScript code. Our bundle
# includes vendored npm packages which we have no control over, so it is not
# simple to rewrite the code to restrict it to syntax that is legal inside of
# EM_JS.
#
# To get around this problem, we use an array initializer instead of a string
# initializer. We write a string file and then convert it to a .c file with xxd
# as suggested here:
# https://unix.stackexchange.com/questions/176111/how-to-dump-a-binary-file-as-a-c-c-string-literal
# We use `xxd -i -` which converts the input to a comma separated list of
# hexadecimal pairs which can go into an array initializer.
#
# EM_JS works by injecting a string variable into a special section called em_js
# called __em_js__<function_name>. The contents of this variable are of the form
# "argspec<::>body". The argspec is used to generate the JavaScript function
# declaration:
# https://github.com/emscripten-core/emscripten/blob/085fe968d43c7d3674376f29667d6e5f42b24966/emscripten.py?plain=1#L603
#
# The body has to start with a function block, but it is possible to inject
# extra stuff after the block ends. We make a 0-argument function called
# pyodide_js_init. Immediately after that we inject pre.js and then a call to
# the init function.
	# First the data file
	rm -f tmp.dat
	echo '()<::>{' >> tmp.dat             # zero argument argspec and start body
	cat src/js/_pyodide.out.js >> tmp.dat # All of _pyodide.out.js is body
	echo '}' >> tmp.dat                   # Close function body
<<<<<<< HEAD
	cat src/core/continuations/continuations.out.js >> tmp.dat
=======
	cat src/core/stack_switching/stack_switching.out.js >> tmp.dat
>>>>>>> 7a88262e
	cat src/core/pre.js >> tmp.dat           # And pre.js
	echo "pyodide_js_init();" >> tmp.dat     # Then execute the function.

	# Now generate the C file. Define a string __em_js__pyodide_js_init with
	# contents from tmp.dat
	rm -f src/core/pyodide_pre.gen.c
	echo '__attribute__((used)) __attribute__((section("em_js"), aligned(1)))' >> src/core/pyodide_pre.gen.c
	echo 'char __em_js__pyodide_js_init[] = {'  >> src/core/pyodide_pre.gen.c
	cat tmp.dat  | xxd -i - >> src/core/pyodide_pre.gen.c
	# Add a null byte to terminate the string
	echo ', 0};' >> src/core/pyodide_pre.gen.c

	rm tmp.dat
	emcc -c src/core/pyodide_pre.gen.c -o src/core/pyodide_pre.o

dist/libpyodide.a: \
	src/core/docstring.o \
	src/core/error_handling.o \
	src/core/continuations.o \
	src/core/hiwire.o \
	src/core/_pyodide_core.o \
	src/core/js2python.o \
	src/core/jsproxy.o \
	src/core/pyproxy.o \
	src/core/python2js_buffer.o \
	src/core/python2js.o \
	src/core/pyodide_pre.o \
	src/core/pyversion.o
	emar rcs dist/libpyodide.a $(filter %.o,$^)


dist/pyodide.asm.js: \
	src/core/main.o  \
	$(wildcard src/py/lib/*.py) \
	libgl \
	$(CPYTHONLIB) \
	dist/libpyodide.a
	date +"[%F %T] Building pyodide.asm.js..."
	[ -d dist ] || mkdir dist
	$(CXX) -o dist/pyodide.asm.js dist/libpyodide.a src/core/main.o $(MAIN_MODULE_LDFLAGS)

	if [[ -n $${PYODIDE_SOURCEMAP+x} ]] || [[ -n $${PYODIDE_SYMBOLS+x} ]] || [[ -n $${PYODIDE_DEBUG_JS+x} ]]; then \
		cd dist && npx prettier -w pyodide.asm.js ; \
	fi

   # Strip out C++ symbols which all start __Z.
   # There are 4821 of these and they have VERY VERY long names.
   # To show some stats on the symbols you can use the following:
   # cat dist/pyodide.asm.js | grep -ohE 'var _{0,5}.' | sort | uniq -c | sort -nr | head -n 20
	sed -i -E 's/var __Z[^;]*;//g' dist/pyodide.asm.js
	sed -i '1i "use strict";' dist/pyodide.asm.js
	# Remove last 6 lines of pyodide.asm.js, see issue #2282
	# Hopefully we will remove this after emscripten fixes it, upstream issue
	# emscripten-core/emscripten#16518
	# Sed nonsense from https://stackoverflow.com/a/13383331
	sed -i -n -e :a -e '1,6!{P;N;D;};N;ba' dist/pyodide.asm.js
	echo "globalThis._createPyodideModule = _createPyodideModule;" >> dist/pyodide.asm.js
	date +"[%F %T] done building pyodide.asm.js."


env:
	env


node_modules/.installed : src/js/package.json src/js/package-lock.json
	cd src/js && npm ci
	ln -sfn src/js/node_modules/ node_modules
	touch node_modules/.installed

dist/pyodide.js src/js/_pyodide.out.js: src/js/*.ts src/js/pyproxy.gen.ts src/js/error_handling.gen.ts node_modules/.installed
	cd src/js && npm run tsc && node esbuild.config.mjs && cd -

<<<<<<< HEAD
=======
src/core/stack_switching/stack_switching.out.js : src/core/stack_switching/*.mjs
	node src/core/stack_switching/esbuild.config.mjs
>>>>>>> 7a88262e

dist/package.json : src/js/package.json
	cp $< $@

.PHONY: npm-link
npm-link: dist/package.json
	cd src/test-js && npm ci && npm link ../../dist

dist/pyodide.d.ts dist/pyodide/ffi.d.ts: src/js/*.ts src/js/pyproxy.gen.ts src/js/error_handling.gen.ts
	npx dts-bundle-generator src/js/{pyodide,ffi}.ts --export-referenced-types false --project src/js/tsconfig.json
	mv src/js/{pyodide,ffi}.d.ts dist
	python3 tools/fixup-type-definitions.py dist/pyodide.d.ts
	python3 tools/fixup-type-definitions.py dist/ffi.d.ts



src/js/error_handling.gen.ts : src/core/error_handling.ts
	cp $< $@

src/js/pyproxy.gen.ts : src/core/pyproxy.* src/core/*.h
	# We can't input pyproxy.js directly because CC will be unhappy about the file
	# extension. Instead cat it and have CC read from stdin.
	# -E : Only apply prepreocessor
	# -C : Leave comments alone (this allows them to be preserved in typescript
	#      definition files, rollup will strip them out)
	# -P : Don't put in macro debug info
	# -imacros pyproxy.c : include all of the macros definitions from pyproxy.c
	#
	# First we use sed to delete the segments of the file between
	# "// pyodide-skip" and "// end-pyodide-skip". This allows us to give
	# typescript type declarations for the macros which we need for intellisense
	# and documentation generation. The result of processing the type
	# declarations with the macro processor is a type error, so we snip them
	# out.
	rm -f $@
	echo "// This file is generated by applying the C preprocessor to core/pyproxy.ts" >> $@
	echo "// It uses the macros defined in core/pyproxy.c" >> $@
	echo "// Do not edit it directly!" >> $@
	cat src/core/pyproxy.ts | \
		sed '/^\/\/\s*pyodide-skip/,/^\/\/\s*end-pyodide-skip/d' | \
		$(CC) -E -C -P -imacros src/core/pyproxy.c $(MAIN_MODULE_CFLAGS) - | \
		sed 's/^#pragma clang.*//g' \
		>> $@

pyodide_build: ./pyodide-build/pyodide_build/**
	$(HOSTPYTHON) -m pip install -e ./pyodide-build
	which pyodide-build >/dev/null
	which pyodide >/dev/null

dist/python_stdlib.zip: pyodide_build $(CPYTHONLIB)
	pyodide create-zipfile $(CPYTHONLIB) src/py --compression-level "$(PYODIDE_ZIP_COMPRESSION_LEVEL)" --output $@

dist/test.html: src/templates/test.html
	cp $< $@

dist/module_test.html: src/templates/module_test.html
	cp $< $@

dist/python: src/templates/python
	cp $< $@

.PHONY: dist/console.html
dist/console.html: src/templates/console.html
	cp $< $@
	sed -i -e 's#{{ PYODIDE_BASE_URL }}#$(PYODIDE_BASE_URL)#g' $@

.PHONY: dist/webworker.js
dist/webworker.js: src/templates/webworker.js
	cp $< $@

.PHONY: dist/module_webworker_dev.js
dist/module_webworker_dev.js: src/templates/module_webworker.js
	cp $< $@

.PHONY: dist/webworker_dev.js
dist/webworker_dev.js: src/templates/webworker.js
	cp $< $@

.PHONY: libgl
libgl:
	# TODO(ryanking13): Link this to a side module not to the main module.
	# For unknown reason, a side module cannot see symbols when libGL is linked to it.
	embuilder build libgl

.PHONY: lint
lint:
	pre-commit run -a --show-diff-on-failure

benchmark: all
	$(HOSTPYTHON) benchmark/benchmark.py all --output dist/benchmarks.json
	$(HOSTPYTHON) benchmark/plot_benchmark.py dist/benchmarks.json dist/benchmarks.png


clean:
	rm -fr dist/*
	rm -fr node_modules
	find src -name '*.o' -delete
	find src -name '*.gen.*' -delete
	find src -name '*.out.*' -delete
	make -C packages clean
	echo "The Emsdk, CPython are not cleaned. cd into those directories to do so."

clean-python: clean
	make -C cpython clean

clean-all: clean
	make -C emsdk clean
	make -C cpython clean-all

src/core/continuations/continuations.out.js: src/core/continuations/*.mjs node_modules/.installed
	node src/core/continuations/esbuild.config.mjs

%.o: %.c $(CPYTHONLIB) $(wildcard src/core/*.h src/core/*.js)
	$(CC) -o $@ -c $< $(MAIN_MODULE_CFLAGS) -Isrc/core/


$(CPYTHONLIB): emsdk/emsdk/.complete
	date +"[%F %T] Building cpython..."
	make -C $(CPYTHONROOT)
	date +"[%F %T] done building cpython..."


dist/pyodide-lock.json: FORCE pyodide_build
	date +"[%F %T] Building packages..."
	make -C packages
	date +"[%F %T] done building packages..."


emsdk/emsdk/.complete:
	date +"[%F %T] Building emsdk..."
	make -C emsdk
	date +"[%F %T] done building emsdk."


rust:
	echo -e '\033[0;31m[WARNING] The target `make rust` is only for development and we do not guarantee that it will work or be maintained.\033[0m'
	wget -q -O - https://sh.rustup.rs | sh -s -- -y
	source $(HOME)/.cargo/env && rustup toolchain install $(RUST_TOOLCHAIN) && rustup default $(RUST_TOOLCHAIN)
	source $(HOME)/.cargo/env && rustup target add wasm32-unknown-emscripten --toolchain $(RUST_TOOLCHAIN)

FORCE:


check:
	./tools/dependency-check.sh


debug :
	EXTRA_CFLAGS+=" -D DEBUG_F" \
	make<|MERGE_RESOLUTION|>--- conflicted
+++ resolved
@@ -24,11 +24,7 @@
 	dist/module_webworker_dev.js
 	echo -e "\nSUCCESS!"
 
-<<<<<<< HEAD
-src/core/pyodide_pre.o: src/js/_pyodide.out.js src/core/pre.js src/core/continuations/continuations.out.js
-=======
 src/core/pyodide_pre.o: src/js/_pyodide.out.js src/core/pre.js src/core/stack_switching/stack_switching.out.js
->>>>>>> 7a88262e
 # Our goal here is to inject src/js/_pyodide.out.js into an archive file so that
 # when linked, Emscripten will include it. We use the same pathway that EM_JS
 # uses, but EM_JS is itself unsuitable. Why? Because the C preprocessor /
@@ -60,11 +56,7 @@
 	echo '()<::>{' >> tmp.dat             # zero argument argspec and start body
 	cat src/js/_pyodide.out.js >> tmp.dat # All of _pyodide.out.js is body
 	echo '}' >> tmp.dat                   # Close function body
-<<<<<<< HEAD
-	cat src/core/continuations/continuations.out.js >> tmp.dat
-=======
 	cat src/core/stack_switching/stack_switching.out.js >> tmp.dat
->>>>>>> 7a88262e
 	cat src/core/pre.js >> tmp.dat           # And pre.js
 	echo "pyodide_js_init();" >> tmp.dat     # Then execute the function.
 
@@ -137,11 +129,8 @@
 dist/pyodide.js src/js/_pyodide.out.js: src/js/*.ts src/js/pyproxy.gen.ts src/js/error_handling.gen.ts node_modules/.installed
 	cd src/js && npm run tsc && node esbuild.config.mjs && cd -
 
-<<<<<<< HEAD
-=======
 src/core/stack_switching/stack_switching.out.js : src/core/stack_switching/*.mjs
 	node src/core/stack_switching/esbuild.config.mjs
->>>>>>> 7a88262e
 
 dist/package.json : src/js/package.json
 	cp $< $@
@@ -251,8 +240,6 @@
 	make -C emsdk clean
 	make -C cpython clean-all
 
-src/core/continuations/continuations.out.js: src/core/continuations/*.mjs node_modules/.installed
-	node src/core/continuations/esbuild.config.mjs
 
 %.o: %.c $(CPYTHONLIB) $(wildcard src/core/*.h src/core/*.js)
 	$(CC) -o $@ -c $< $(MAIN_MODULE_CFLAGS) -Isrc/core/
