PYODIDE_ROOT=$(abspath .)

include Makefile.envs

.PHONY=check

FILEPACKAGER=$$EM_DIR/tools/file_packager.py
UGLIFYJS=npx uglifyjs
PRETTIER=npx prettier

CPYTHONROOT=cpython
CPYTHONLIB=$(CPYTHONROOT)/installs/python-$(PYVERSION)/lib/python$(PYMINOR)

CC=emcc
CXX=em++

all: check \
	build/pyodide.asm.js \
	build/pyodide.js \
	build/console.html \
	build/test.data \
	build/distutils.data \
	build/packages.json \
	build/test.html \
	build/webworker.js \
	build/webworker_dev.js
	echo -e "\nSUCCESS!"


build/pyodide.asm.js: \
	src/core/docstring.o \
	src/core/error_handling.o \
	src/core/numpy_patch.o \
	src/core/hiwire.o \
	src/core/js2python.o \
	src/core/jsproxy.o \
	src/core/keyboard_interrupt.o \
	src/core/main.o  \
	src/core/pyproxy.o \
	src/core/python2js_buffer.o \
	src/core/python2js.o \
	src/pystone.py \
	src/_testcapi.py \
	src/webbrowser.py \
	$(wildcard src/pyodide-py/pyodide/*.py) \
	$(CPYTHONLIB)
	date +"[%F %T] Building pyodide.asm.js..."
	[ -d build ] || mkdir build
	$(CXX) -s EXPORT_NAME="'_createPyodideModule'" -o build/pyodide.asm.js $(filter %.o,$^) \
		$(MAIN_MODULE_LDFLAGS) -s FORCE_FILESYSTEM=1 \
		--preload-file $(CPYTHONLIB)@/lib/python$(PYMINOR) \
		--preload-file src/webbrowser.py@/lib/python$(PYMINOR)/webbrowser.py \
		--preload-file src/_testcapi.py@/lib/python$(PYMINOR)/_testcapi.py \
		--preload-file src/pystone.py@/lib/python$(PYMINOR)/pystone.py \
		--preload-file src/pyodide-py/pyodide@/lib/python$(PYMINOR)/site-packages/pyodide \
		--preload-file src/pyodide-py/_pyodide@/lib/python$(PYMINOR)/site-packages/_pyodide \
		--exclude-file "*__pycache__*" \
		--exclude-file "*/test/*"		\
		--exclude-file "*/tests/*" \
		--exclude-file "*/distutils/*"
	# Strip out C++ symbols which all start __Z.
	# There are 4821 of these and they have VERY VERY long names.
	# To show some stats on the symbols you can use the following:
	# cat build/pyodide.asm.js | grep -ohE 'var _{0,5}.' | sort | uniq -c | sort -nr | head -n 20
	sed -i -E 's/var __Z[^;]*;//g' build/pyodide.asm.js
	sed -i '1i\
		"use strict";\
		let setImmediate = globalThis.setImmediate;\
		let clearImmediate = globalThis.clearImmediate;\
		let baseName, fpcGOT, dyncallGOT, fpVal, dcVal;\
	' build/pyodide.asm.js
	echo "globalThis._createPyodideModule = _createPyodideModule;" >> build/pyodide.asm.js
	date +"[%F %T] done building pyodide.asm.js."


env:
	env


.PHONY: build/pyodide.js
build/pyodide.js: src/pyodide.js
	cp $< $@
	sed -i -e 's#{{ PYODIDE_BASE_URL }}#$(PYODIDE_BASE_URL)#g' $@


build/test.html: src/templates/test.html
	cp $< $@


.PHONY: build/console.html
build/console.html: src/templates/console.html
	cp $< $@
	sed -i -e 's#{{ PYODIDE_BASE_URL }}#$(PYODIDE_BASE_URL)#g' $@


.PHONY: docs/_build/html/console.html
docs/_build/html/console.html: src/templates/console.html
	mkdir -p docs/_build/html
	cp $< $@
	sed -i -e 's#{{ PYODIDE_BASE_URL }}#$(PYODIDE_BASE_URL)#g' $@


.PHONY: build/webworker.js
build/webworker.js: src/webworker.js
	cp $< $@
	sed -i -e 's#{{ PYODIDE_BASE_URL }}#$(PYODIDE_BASE_URL)#g' $@


.PHONY: build/webworker_dev.js
build/webworker_dev.js: src/webworker.js
	cp $< $@
	sed -i -e 's#{{ PYODIDE_BASE_URL }}#./#g' $@

update_base_url: \
	build/console.html \
	build/pyodide.js \
	build/webworker.js

test: all
	pytest src emsdk/tests packages/*/test* pyodide_build -v

lint:
	# check for unused imports, the rest is done by black
	flake8 --select=F401 src tools pyodide_build benchmark conftest.py docs
	clang-format-6.0 -output-replacements-xml `find src -type f -regex ".*\.\(c\|h\\)"` | (! grep '<replacement ')
	$(PRETTIER) --check `find src -type f -name '*.js'`
	black --check .
	mypy --ignore-missing-imports pyodide_build/ src/ packages/micropip/micropip/ packages/*/test* conftest.py docs

apply-lint:
	./tools/apply-lint.sh

benchmark: all
	python benchmark/benchmark.py $(HOSTPYTHON) build/benchmarks.json
	python benchmark/plot_benchmark.py build/benchmarks.json build/benchmarks.png


clean:
	rm -fr build/*
	rm -fr src/*/*.o
	rm -fr node_modules
	make -C packages clean
	echo "The Emsdk, CPython are not cleaned. cd into those directories to do so."

clean-all: clean
	make -C emsdk clean
	make -C cpython clean
	rm -fr cpython/build

%.o: %.c $(CPYTHONLIB) $(wildcard src/**/*.h src/**/*.js)
	$(CC) -o $@ -c $< $(MAIN_MODULE_CFLAGS) -Isrc/core/

# Stdlib modules that we repackage as standalone packages

<<<<<<< HEAD
# TODO: also include test directories included in other stdlib modules
build/test.data: $(CPYTHONLIB) $(UGLIFYJS)
=======
build/test.data: $(CPYTHONLIB)
>>>>>>> ab1b6c8d
	( \
		cd $(CPYTHONLIB)/test; \
		find . -type d -name __pycache__ -prune -exec rm -rf {} \; \
	)
	( \
		cd build; \
		python $(FILEPACKAGER) test.data --lz4 --preload ../$(CPYTHONLIB)/test@/lib/python$(PYMINOR)/test --js-output=test.js --export-name=globalThis.pyodide._module --exclude __pycache__ \
	)
	$(UGLIFYJS) build/test.js -o build/test.js

<<<<<<< HEAD
build/distutils.data: $(CPYTHONLIB) $(UGLIFYJS)
	( \
		cd $(CPYTHONLIB)/distutils; \
		find . -type d -name __pycache__ -prune -exec rm -rf {} \; ;\
		find . -type d -name tests -prune -exec rm -rf {} \; \
	)
	( \
		cd build; \
		python $(FILEPACKAGER) distutils.data --lz4 --preload ../$(CPYTHONLIB)/distutils@/lib/python$(PYMINOR)/distutils --js-output=distutils.js --export-name=pyodide._module --exclude __pycache__ --exclude tests \
	)
	$(UGLIFYJS) build/distutils.js -o build/distutils.js

$(UGLIFYJS): emsdk/emsdk/.complete
	npm i --no-save uglify-js
	touch -h $(UGLIFYJS)


=======
>>>>>>> ab1b6c8d
$(CPYTHONLIB): emsdk/emsdk/.complete $(PYODIDE_EMCC) $(PYODIDE_CXX)
	date +"[%F %T] Building cpython..."
	make -C $(CPYTHONROOT)
	date +"[%F %T] done building cpython..."

build/packages.json: FORCE
	date +"[%F %T] Building packages..."
	make -C packages
	date +"[%F %T] done building packages..."

emsdk/emsdk/.complete:
	date +"[%F %T] Building emsdk..."
	make -C emsdk
	date +"[%F %T] done building emsdk."

FORCE:

check:
	./tools/dependency-check.sh

minimal :
	PYODIDE_PACKAGES+=",micropip" make

debug :
	EXTRA_CFLAGS+=" -D DEBUG_F" \
	PYODIDE_PACKAGES+=", micropip, pyparsing, pytz, packaging, kiwisolver, " \
	make<|MERGE_RESOLUTION|>--- conflicted
+++ resolved
@@ -152,12 +152,8 @@
 
 # Stdlib modules that we repackage as standalone packages
 
-<<<<<<< HEAD
 # TODO: also include test directories included in other stdlib modules
-build/test.data: $(CPYTHONLIB) $(UGLIFYJS)
-=======
 build/test.data: $(CPYTHONLIB)
->>>>>>> ab1b6c8d
 	( \
 		cd $(CPYTHONLIB)/test; \
 		find . -type d -name __pycache__ -prune -exec rm -rf {} \; \
@@ -167,9 +163,9 @@
 		python $(FILEPACKAGER) test.data --lz4 --preload ../$(CPYTHONLIB)/test@/lib/python$(PYMINOR)/test --js-output=test.js --export-name=globalThis.pyodide._module --exclude __pycache__ \
 	)
 	$(UGLIFYJS) build/test.js -o build/test.js
-
-<<<<<<< HEAD
-build/distutils.data: $(CPYTHONLIB) $(UGLIFYJS)
+  
+
+build/distutils.data: $(CPYTHONLIB)
 	( \
 		cd $(CPYTHONLIB)/distutils; \
 		find . -type d -name __pycache__ -prune -exec rm -rf {} \; ;\
@@ -181,13 +177,7 @@
 	)
 	$(UGLIFYJS) build/distutils.js -o build/distutils.js
 
-$(UGLIFYJS): emsdk/emsdk/.complete
-	npm i --no-save uglify-js
-	touch -h $(UGLIFYJS)
-
-
-=======
->>>>>>> ab1b6c8d
+
 $(CPYTHONLIB): emsdk/emsdk/.complete $(PYODIDE_EMCC) $(PYODIDE_CXX)
 	date +"[%F %T] Building cpython..."
 	make -C $(CPYTHONROOT)
