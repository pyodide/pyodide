PYODIDE_ROOT=$(abspath .)
include Makefile.envs
.PHONY=check

FILEPACKAGER=$(PYODIDE_ROOT)/tools/file_packager.py

CPYTHONROOT=cpython
CPYTHONLIB=$(CPYTHONROOT)/installs/python-$(PYVERSION)/lib/python$(PYMINOR)

LIBXML=libxml/libxml2-2.9.9/.libs/libxml2.a
LIBXSLT=libxslt/libxslt-1.1.33/libxslt/.libs/libxslt.a
LIBICONV=libiconv/libiconv-1.16/lib/.libs/libiconv.so
LZ4LIB=lz4/lz4-1.8.3/lib/liblz4.a
CLAPACK=CLAPACK/CLAPACK-WA/lapack_WA.bc

PYODIDE_EMCC=$(PYODIDE_ROOT)/ccache/emcc
PYODIDE_CXX=$(PYODIDE_ROOT)/ccache/em++

SHELL := /bin/bash
CC=emcc
CXX=em++
OPTFLAGS=-O3
CFLAGS=$(OPTFLAGS) -g -I$(PYTHONINCLUDE) -Wno-warn-absolute-paths
CXXFLAGS=$(CFLAGS) -std=c++14


LDFLAGS=\
	-O3 \
	-s MODULARIZE=1 \
	$(CPYTHONROOT)/installs/python-$(PYVERSION)/lib/libpython$(PYMINOR).a \
	$(LZ4LIB) \
	-s "BINARYEN_METHOD='native-wasm'" \
	-s TOTAL_MEMORY=10485760 \
	-s ALLOW_MEMORY_GROWTH=1 \
	-s MAIN_MODULE=1 \
	-s EMULATED_FUNCTION_POINTERS=1 \
	-s EMULATE_FUNCTION_POINTER_CASTS=1 \
	-s LINKABLE=1 \
	-s EXPORT_ALL=1 \
	-s EXPORTED_FUNCTIONS='["___cxa_guard_acquire", "__ZNSt3__28ios_base4initEPv"]' \
	-s WASM=1 \
	-s SWAPPABLE_ASM_MODULE=1 \
	-s USE_FREETYPE=1 \
	-s USE_LIBPNG=1 \
	-std=c++14 \
	-L$(wildcard $(CPYTHONROOT)/build/sqlite*/.libs) -lsqlite3 \
	$(wildcard $(CPYTHONROOT)/build/bzip2*/libbz2.a) \
	-lstdc++ \
	--memory-init-file 0 \
	-s "BINARYEN_TRAP_MODE='clamp'" \
	-s TEXTDECODER=0 \
	-s LZ4=1

SIX_ROOT=six/six-1.11.0/build/lib
SIX_LIBS=$(SIX_ROOT)/six.py

JEDI_ROOT=jedi/jedi-0.15.1/jedi
JEDI_LIBS=$(JEDI_ROOT)/__init__.py

PARSO_ROOT=parso/parso-0.5.1/parso
PARSO_LIBS=$(PARSO_ROOT)/__init__.py

SITEPACKAGES=root/lib/python$(PYMINOR)/site-packages

all: check \
	build/pyodide.asm.js \
	build/pyodide.asm.data \
	build/pyodide.js \
	build/pyodide_dev.js \
	build/console.html \
	build/renderedhtml.css \
	build/test.data \
	build/packages.json \
	build/test.html \
	build/webworker.js \
	build/webworker_dev.js
	echo -e "\nSUCCESS!"


build/pyodide.asm.js: src/main.bc src/jsimport.bc src/jsproxy.bc src/js2python.bc \
		src/pyimport.bc src/pyproxy.bc src/python2js.bc src/python2js_buffer.bc \
		src/runpython.bc src/hiwire.bc
	date +"[%F %T] Building pyodide.asm.js..."
	[ -d build ] || mkdir build
	$(CXX) -s EXPORT_NAME="'pyodide'" -o build/pyodide.asm.html $(filter %.bc,$^) \
		$(LDFLAGS) -s FORCE_FILESYSTEM=1
	rm build/pyodide.asm.html
	date +"[%F %T] done building pyodide.asm.js."


env:
	env


build/pyodide.asm.data: root/.built
	( \
		cd build; \
		python $(FILEPACKAGER) pyodide.asm.data --abi=$(PYODIDE_PACKAGE_ABI) --lz4 --preload ../root/lib@lib --js-output=pyodide.asm.data.js --use-preload-plugins \
	)
	uglifyjs build/pyodide.asm.data.js -o build/pyodide.asm.data.js


build/pyodide_dev.js: src/pyodide.js
	cp $< $@
	sed -i -e "s#{{DEPLOY}}#./#g" $@
	sed -i -e "s#{{ABI}}#$(PYODIDE_PACKAGE_ABI)#g" $@


build/pyodide.js: src/pyodide.js
	cp $< $@
	sed -i -e 's#{{DEPLOY}}#https://pyodide-cdn2.iodide.io/v0.15.0/full/#g' $@

	sed -i -e "s#{{ABI}}#$(PYODIDE_PACKAGE_ABI)#g" $@


build/test.html: src/test.html
	cp $< $@


build/console.html: src/console.html
	cp $< $@


build/renderedhtml.css: src/renderedhtml.less
	lessc $< $@

build/webworker.js: src/webworker.js
	cp $< $@
	sed -i -e 's#{{DEPLOY}}#https://pyodide-cdn2.iodide.io/v0.15.0/full/#g' $@

build/webworker_dev.js: src/webworker.js
	cp $< $@
	sed -i -e "s#{{DEPLOY}}#./#g" $@
	sed -i -e "s#pyodide.js#pyodide_dev.js#g" $@

test: all
	pytest test packages pyodide_build -v


lint:
	# check for unused imports, the rest is done by black
	flake8 --select=F401 src test tools pyodide_build benchmark
	clang-format -output-replacements-xml src/*.c src/*.h src/*.js | (! grep '<replacement ')


benchmark: all
	python benchmark/benchmark.py $(HOSTPYTHON) build/benchmarks.json
	python benchmark/plot_benchmark.py build/benchmarks.json build/benchmarks.png


clean:
	rm -fr root
	rm -fr build/*
	rm -fr src/*.bc
	make -C packages clean
	make -C six clean
	make -C jedi clean
	make -C parso clean
	make -C lz4 clean
	make -C libxslt clean
	make -C libxml clean
	echo "The Emsdk, CPython and CLAPACK are not cleaned. cd into those directories to do so."


%.bc: %.c $(CPYTHONLIB) $(LZ4LIB)
	$(CC) -o $@ -c $< $(CFLAGS)


build/test.data: $(CPYTHONLIB)
	( \
		cd $(CPYTHONLIB)/test; \
		find . -type d -name __pycache__ -prune -exec rm -rf {} \; \
	)
	( \
		cd build; \
		python $(FILEPACKAGER) test.data --abi=$(PYODIDE_PACKAGE_ABI) --lz4 --preload ../$(CPYTHONLIB)/test@/lib/python3.7/test --js-output=test.js --export-name=pyodide._module --exclude __pycache__ \
	)
	uglifyjs build/test.js -o build/test.js


root/.built: \
		$(CPYTHONLIB) \
		$(SIX_LIBS) \
		$(JEDI_LIBS) \
		$(PARSO_LIBS) \
		src/sitecustomize.py \
		src/webbrowser.py \
		src/pyodide.py \
		remove_modules.txt
	rm -rf root
	mkdir -p root/lib
	cp -r $(CPYTHONLIB) root/lib
	mkdir -p $(SITEPACKAGES)
	cp $(SIX_LIBS) $(SITEPACKAGES)
	cp -r $(JEDI_ROOT) $(SITEPACKAGES)
	cp -r $(PARSO_ROOT) $(SITEPACKAGES)
	cp src/sitecustomize.py $(SITEPACKAGES)
	cp src/webbrowser.py root/lib/python$(PYMINOR)
	cp src/_testcapi.py	root/lib/python$(PYMINOR)
	cp src/pystone.py root/lib/python$(PYMINOR)
	cp src/pyodide.py root/lib/python$(PYMINOR)/site-packages
	( \
		cd root/lib/python$(PYMINOR); \
		rm -fr `cat ../../../remove_modules.txt`; \
		rm -fr test; \
		find . -type d -name __pycache__ -prune -exec rm -rf {} \; \
	)
	touch root/.built


$(PYODIDE_EMCC):
	mkdir -p $(PYODIDE_ROOT)/ccache ; \
	if test ! -h $@; then \
		if hash ccache &>/dev/null; then \
			ln -s `which ccache` $@ ; \
		else \
	 		ln -s emsdk/emsdk/emscripten/tag-$(EMSCRIPTEN_VERSION)/emcc $@; \
		fi; \
	fi


$(PYODIDE_CXX):
	mkdir -p $(PYODIDE_ROOT)/ccache ; \
	if test ! -h $@; then \
		if hash ccache &>/dev/null; then \
			ln -s `which ccache` $@ ; \
		else \
			ln -s emsdk/emsdk/emscripten/tag-$(EMSCRIPTEN_VERSION)/em++ $@; \
		fi; \
	fi


$(CPYTHONLIB): emsdk/emsdk/.complete $(PYODIDE_EMCC) $(PYODIDE_CXX)
	date +"[%F %T] Building cpython..."
	make -C $(CPYTHONROOT)
	date +"[%F %T] done building cpython..."


$(LZ4LIB):
	date +"[%F %T] Building lz4..."
	make -C lz4
	date +"[%F %T] done building lz4."


$(LIBXML): $(CPYTHONLIB)
	make -C libxml


$(LIBXSLT): $(CPYTHONLIB) $(LIBXML)
	make -C libxslt

$(LIBICONV):
	make -C libiconv


$(SIX_LIBS): $(CPYTHONLIB)
	date +"[%F %T] Building six..."
	make -C six
	date +"[%F %T] done building six."


$(JEDI_LIBS): $(CPYTHONLIB)
	date +"[%F %T] Building jedi..."
	make -C jedi
	date +"[%F %T] done building jedi."


$(PARSO_LIBS): $(CPYTHONLIB)
	date +"[%F %T] Building parso..."
	make -C parso
	date +"[%F %T] done building parso."


$(CLAPACK): $(CPYTHONLIB)
ifdef PYODIDE_PACKAGES
	echo "Skipping BLAS/LAPACK build due to PYODIDE_PACKAGES being defined."
	echo "Build it manually with make -C CLAPACK if needed."
	mkdir -p CLAPACK/CLAPACK-WA/
	touch $(CLAPACK)
else
	date +"[%F %T] Building CLAPACK..."
	make -C CLAPACK
	date +"[%F %T] done building CLAPACK."
endif



<<<<<<< HEAD
build/packages.json: $(CLAPACK) $(LIBXML) $(LIBXSLT) FORCE
=======
build/packages.json: $(CLAPACK) FORCE
	date +"[%F %T] Building packages..."
>>>>>>> 9afc7a16
	make -C packages
	date +"[%F %T] done building packages..."

emsdk/emsdk/.complete:
	date +"[%F %T] Building emsdk..."
	make -C emsdk
	date +"[%F %T] done building emsdk."

FORCE:

check:
	./tools/dependency-check.sh<|MERGE_RESOLUTION|>--- conflicted
+++ resolved
@@ -285,12 +285,8 @@
 
 
 
-<<<<<<< HEAD
 build/packages.json: $(CLAPACK) $(LIBXML) $(LIBXSLT) FORCE
-=======
-build/packages.json: $(CLAPACK) FORCE
 	date +"[%F %T] Building packages..."
->>>>>>> 9afc7a16
 	make -C packages
 	date +"[%F %T] done building packages..."
 
