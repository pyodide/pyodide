PYODIDE_ROOT=$(abspath .)
include Makefile.envs
.PHONY=check

FILEPACKAGER=$$EM_DIR/tools/file_packager.py
UGLIFYJS=$(PYODIDE_ROOT)/node_modules/.bin/uglifyjs

CPYTHONROOT=cpython
CPYTHONLIB=$(CPYTHONROOT)/installs/python-$(PYVERSION)/lib/python$(PYMINOR)

PYODIDE_EMCC=$(PYODIDE_ROOT)/ccache/emcc
PYODIDE_CXX=$(PYODIDE_ROOT)/ccache/em++

CC=emcc
CXX=em++
OPTFLAGS=-O2
CFLAGS=$(OPTFLAGS) -g -I$(PYTHONINCLUDE) -fPIC \
	-Wno-warn-absolute-paths -Werror=int-conversion -Werror=incompatible-pointer-types \
	$(EXTRA_CFLAGS)

LDFLAGS=\
	-O2 \
	-s MODULARIZE=1 \
	$(CPYTHONROOT)/installs/python-$(PYVERSION)/lib/libpython$(PYMINOR).a \
	-s TOTAL_MEMORY=10485760 \
	-s ALLOW_MEMORY_GROWTH=1 \
	-s MAIN_MODULE=1 \
	-s EMULATE_FUNCTION_POINTER_CASTS=1 \
	-s LINKABLE=1 \
	-s EXPORT_ALL=1 \
	-s EXPORTED_FUNCTIONS='["___cxa_guard_acquire", "__ZNSt3__28ios_base4initEPv", "_main"]' \
	-s WASM=1 \
	-s USE_FREETYPE=1 \
	-s USE_LIBPNG=1 \
	-std=c++14 \
	-L$(wildcard $(CPYTHONROOT)/build/sqlite*/.libs) -lsqlite3 \
	$(wildcard $(CPYTHONROOT)/build/bzip2*/libbz2.a) \
	-lstdc++ \
	--memory-init-file 0 \
	-s "BINARYEN_TRAP_MODE='clamp'" \
	-s LZ4=1	\
	$(EXTRA_LDFLAGS)

all: check \
	build/pyodide.asm.js \
	build/pyodide.js \
	build/console.html \
	build/test.data \
	build/packages.json \
	build/test.html \
	build/webworker.js \
	build/webworker_dev.js
	echo -e "\nSUCCESS!"


<<<<<<< HEAD
build/pyodide.asm.js: src/core/main.o src/core/jsimport.o \
		src/core/jsproxy.o src/core/js2python.o \
		src/core/keyboard_interrupt.o \
=======
build/pyodide.asm.js: src/core/main.o  \
	        src/core/jsproxy.o src/core/js2python.o \
>>>>>>> 829e2d4d
		src/core/error_handling.o \
		src/core/pyproxy.o \
		src/core/python2js.o \
		src/core/python2js_buffer.o \
		src/core/runpython.o src/core/hiwire.o \
		src/webbrowser.py \
		src/_testcapi.py \
		src/pystone.py \
		$(wildcard src/pyodide-py/pyodide/*.py) \
		$(CPYTHONLIB)
	date +"[%F %T] Building pyodide.asm.js..."
	[ -d build ] || mkdir build
	$(CXX) -s EXPORT_NAME="'pyodide'" -o build/pyodide.asm.js $(filter %.o,$^) \
		$(LDFLAGS) -s FORCE_FILESYSTEM=1 \
		--preload-file $(CPYTHONLIB)@/lib/python$(PYMINOR) \
		--preload-file src/webbrowser.py@/lib/python$(PYMINOR)/webbrowser.py \
		--preload-file src/_testcapi.py@/lib/python$(PYMINOR)/_testcapi.py \
		--preload-file src/pystone.py@/lib/python$(PYMINOR)/pystone.py \
		--preload-file src/pyodide-py/pyodide@/lib/python$(PYMINOR)/site-packages/pyodide \
		--exclude-file "*__pycache__*" \
		--exclude-file "*/test/*"
	date +"[%F %T] done building pyodide.asm.js."


env:
	env


build/pyodide.js: src/pyodide.js
	cp $< $@
	sed -i -e 's#{{ PYODIDE_BASE_URL }}#$(PYODIDE_BASE_URL)#g' $@


build/test.html: src/templates/test.html
	cp $< $@


build/console.html: src/templates/console.html
	cp $< $@
	sed -i -e 's#{{ PYODIDE_BASE_URL }}#$(PYODIDE_BASE_URL)#g' $@


build/webworker.js: src/webworker.js
	cp $< $@
	sed -i -e 's#{{ PYODIDE_BASE_URL }}#$(PYODIDE_BASE_URL)#g' $@

build/webworker_dev.js: src/webworker.js
	cp $< $@
	sed -i -e 's#{{ PYODIDE_BASE_URL }}#./#g' $@

test: all
	pytest src emsdk/tests packages/*/test* pyodide_build -v


lint:
	# check for unused imports, the rest is done by black
	flake8 --select=F401 src tools pyodide_build benchmark conftest.py
	clang-format-6.0 -output-replacements-xml `find src -type f -regex ".*\.\(c\|h\|js\)"` | (! grep '<replacement ')
	black --check .
	mypy --ignore-missing-imports pyodide_build/ src/ packages/micropip/micropip/ packages/*/test* conftest.py


apply-lint:
	./tools/apply-lint.sh

benchmark: all
	python benchmark/benchmark.py $(HOSTPYTHON) build/benchmarks.json
	python benchmark/plot_benchmark.py build/benchmarks.json build/benchmarks.png


clean:
	rm -fr build/*
	rm -fr src/*.o
	rm -fr node_modules
	make -C packages clean
	echo "The Emsdk, CPython are not cleaned. cd into those directories to do so."

clean-all: clean
	make -C emsdk clean
	make -C cpython clean
	rm -fr cpython/build

%.o: %.c $(CPYTHONLIB) $(wildcard src/**/*.h)
	$(CC) -o $@ -c $< $(CFLAGS) -Isrc/core/


build/test.data: $(CPYTHONLIB) $(UGLIFYJS)
	( \
		cd $(CPYTHONLIB)/test; \
		find . -type d -name __pycache__ -prune -exec rm -rf {} \; \
	)
	( \
		cd build; \
		python $(FILEPACKAGER) test.data --lz4 --preload ../$(CPYTHONLIB)/test@/lib/python3.8/test --js-output=test.js --export-name=pyodide._module --exclude __pycache__ \
	)
	$(UGLIFYJS) build/test.js -o build/test.js


$(UGLIFYJS): emsdk/emsdk/.complete
	npm i --no-save uglify-js
	touch -h $(UGLIFYJS)


$(PYODIDE_EMCC):
	mkdir -p $(PYODIDE_ROOT)/ccache ; \
	if test ! -h $@; then \
		if hash ccache &>/dev/null; then \
			ln -s `which ccache` $@ ; \
		else \
			ln -s emsdk/emsdk/fastcomp/emscripten/emcc $@; \
		fi; \
	fi


$(PYODIDE_CXX):
	mkdir -p $(PYODIDE_ROOT)/ccache ; \
	if test ! -h $@; then \
		if hash ccache &>/dev/null; then \
			ln -s `which ccache` $@ ; \
		else \
			ln -s emsdk/emsdk/fastcomp/emscripten/em++ $@; \
		fi; \
	fi


$(CPYTHONLIB): emsdk/emsdk/.complete $(PYODIDE_EMCC) $(PYODIDE_CXX)
	date +"[%F %T] Building cpython..."
	make -C $(CPYTHONROOT)
	date +"[%F %T] done building cpython..."

build/packages.json: FORCE
	date +"[%F %T] Building packages..."
	make -C packages
	date +"[%F %T] done building packages..."

emsdk/emsdk/.complete:
	date +"[%F %T] Building emsdk..."
	make -C emsdk
	date +"[%F %T] done building emsdk."

FORCE:

check:
	./tools/dependency-check.sh

minimal :
	PYODIDE_PACKAGES="micropip" make

debug :
	EXTRA_CFLAGS="-D DEBUG_F" \
	EXTRA_LDFLAGS="-s ASSERTIONS=2" \
	PYODIDE_PACKAGES+="micropip,pyparsing,pytz,packaging,kiwisolver" \
	make<|MERGE_RESOLUTION|>--- conflicted
+++ resolved
@@ -53,22 +53,21 @@
 	echo -e "\nSUCCESS!"
 
 
-<<<<<<< HEAD
-build/pyodide.asm.js: src/core/main.o src/core/jsimport.o \
-		src/core/jsproxy.o src/core/js2python.o \
+build/pyodide.asm.js: \
+		src/core/error_handling.o \
+		src/core/hiwire.o \
+		src/core/js2python.o \
+		src/core/jsproxy.o \
 		src/core/keyboard_interrupt.o \
-=======
-build/pyodide.asm.js: src/core/main.o  \
-	        src/core/jsproxy.o src/core/js2python.o \
->>>>>>> 829e2d4d
-		src/core/error_handling.o \
+		src/core/main.o  \
 		src/core/pyproxy.o \
+		src/core/python2js_buffer.o \
 		src/core/python2js.o \
-		src/core/python2js_buffer.o \
-		src/core/runpython.o src/core/hiwire.o \
+		src/core/runpython.o \
+		src/pystone.py \
+		src/_testcapi.py \
 		src/webbrowser.py \
-		src/_testcapi.py \
-		src/pystone.py \
+		\
 		$(wildcard src/pyodide-py/pyodide/*.py) \
 		$(CPYTHONLIB)
 	date +"[%F %T] Building pyodide.asm.js..."
