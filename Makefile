PYODIDE_ROOT=$(abspath .)

include Makefile.envs

.PHONY=check

FILEPACKAGER=$$EM_DIR/tools/file_packager.py
UGLIFYJS=$(PYODIDE_ROOT)/node_modules/.bin/uglifyjs

CPYTHONROOT=cpython
CPYTHONLIB=$(CPYTHONROOT)/installs/python-$(PYVERSION)/lib/python$(PYMINOR)

CC=emcc
CXX=em++

all: check \
	build/pyodide.asm.js \
	build/pyodide.js \
	build/console.html \
	build/test.data \
	build/packages.json \
	build/test.html \
	build/webworker.js \
	build/webworker_dev.js
	echo -e "\nSUCCESS!"


build/pyodide.asm.js: \
	src/core/docstring.o \
	src/core/error_handling.o \
	src/core/hiwire.o \
	src/core/js2python.o \
	src/core/jsproxy.o \
	src/core/keyboard_interrupt.o \
	src/core/main.o  \
	src/core/pyproxy.o \
	src/core/python2js_buffer.o \
	src/core/python2js.o \
	src/pystone.py \
	src/_testcapi.py \
	src/webbrowser.py \
	$(wildcard src/pyodide-py/pyodide/*.py) \
	$(CPYTHONLIB)
	date +"[%F %T] Building pyodide.asm.js..."
	[ -d build ] || mkdir build
	$(CXX) -s EXPORT_NAME="'_createPyodideModule'" -o build/pyodide.asm.js $(filter %.o,$^) \
		$(MAIN_MODULE_LDFLAGS) -s FORCE_FILESYSTEM=1 \
		--preload-file $(CPYTHONLIB)@/lib/python$(PYMINOR) \
		--preload-file src/webbrowser.py@/lib/python$(PYMINOR)/webbrowser.py \
		--preload-file src/_testcapi.py@/lib/python$(PYMINOR)/_testcapi.py \
		--preload-file src/pystone.py@/lib/python$(PYMINOR)/pystone.py \
		--preload-file src/pyodide-py/pyodide@/lib/python$(PYMINOR)/site-packages/pyodide \
		--preload-file src/pyodide-py/_pyodide@/lib/python$(PYMINOR)/site-packages/_pyodide \
		--exclude-file "*__pycache__*" \
		--exclude-file "*/test/*"
	date +"[%F %T] done building pyodide.asm.js."


env:
	env


.PHONY: build/pyodide.js
build/pyodide.js: src/pyodide.js
	cp $< $@
	sed -i -e 's#{{ PYODIDE_BASE_URL }}#$(PYODIDE_BASE_URL)#g' $@


build/test.html: src/templates/test.html
	cp $< $@


.PHONY: build/console.html
build/console.html: src/templates/console.html
	cp $< $@
	sed -i -e 's#{{ PYODIDE_BASE_URL }}#$(PYODIDE_BASE_URL)#g' $@

<<<<<<< HEAD

docs/_build/html/console.html: src/templates/console.html
	cp $< $@
	sed -i -e 's#{{ PYODIDE_BASE_URL }}#$(PYODIDE_BASE_URL)#g' $@


=======
.PHONY: build/webworker.js
>>>>>>> 57db723d
build/webworker.js: src/webworker.js
	cp $< $@
	sed -i -e 's#{{ PYODIDE_BASE_URL }}#$(PYODIDE_BASE_URL)#g' $@


.PHONY: build/webworker_dev.js
build/webworker_dev.js: src/webworker.js
	cp $< $@
	sed -i -e 's#{{ PYODIDE_BASE_URL }}#./#g' $@


test: all
	pytest src emsdk/tests packages/*/test* pyodide_build -v


lint:
	# check for unused imports, the rest is done by black
	flake8 --select=F401 src tools pyodide_build benchmark conftest.py docs
	clang-format-6.0 -output-replacements-xml `find src -type f -regex ".*\.\(c\|h\|js\)"` | (! grep '<replacement ')
	black --check .
	mypy --ignore-missing-imports pyodide_build/ src/ packages/micropip/micropip/ packages/*/test* conftest.py docs


apply-lint:
	./tools/apply-lint.sh

benchmark: all
	python benchmark/benchmark.py $(HOSTPYTHON) build/benchmarks.json
	python benchmark/plot_benchmark.py build/benchmarks.json build/benchmarks.png


clean:
	rm -fr build/*
	rm -fr src/*/*.o
	rm -fr node_modules
	make -C packages clean
	echo "The Emsdk, CPython are not cleaned. cd into those directories to do so."

clean-all: clean
	make -C emsdk clean
	make -C cpython clean
	rm -fr cpython/build

%.o: %.c $(CPYTHONLIB) $(wildcard src/**/*.h src/**/*.js)
	$(CC) -o $@ -c $< $(MAIN_MODULE_CFLAGS) -Isrc/core/


build/test.data: $(CPYTHONLIB) $(UGLIFYJS)
	( \
		cd $(CPYTHONLIB)/test; \
		find . -type d -name __pycache__ -prune -exec rm -rf {} \; \
	)
	( \
		cd build; \
		python $(FILEPACKAGER) test.data --lz4 --preload ../$(CPYTHONLIB)/test@/lib/python$(PYMINOR)/test --js-output=test.js --export-name=pyodide._module --exclude __pycache__ \
	)
	$(UGLIFYJS) build/test.js -o build/test.js


$(UGLIFYJS): emsdk/emsdk/.complete
	npm i --no-save uglify-js
	touch -h $(UGLIFYJS)


$(CPYTHONLIB): emsdk/emsdk/.complete $(PYODIDE_EMCC) $(PYODIDE_CXX)
	date +"[%F %T] Building cpython..."
	make -C $(CPYTHONROOT)
	date +"[%F %T] done building cpython..."

build/packages.json: FORCE
	date +"[%F %T] Building packages..."
	make -C packages
	date +"[%F %T] done building packages..."

emsdk/emsdk/.complete:
	date +"[%F %T] Building emsdk..."
	make -C emsdk
	date +"[%F %T] done building emsdk."

FORCE:

check:
	./tools/dependency-check.sh

minimal :
	PYODIDE_PACKAGES+=",micropip" make

debug :
	EXTRA_CFLAGS+=" -D DEBUG_F" \
	PYODIDE_PACKAGES+=", micropip, pyparsing, pytz, packaging, kiwisolver, " \
	make<|MERGE_RESOLUTION|>--- conflicted
+++ resolved
@@ -75,16 +75,14 @@
 	cp $< $@
 	sed -i -e 's#{{ PYODIDE_BASE_URL }}#$(PYODIDE_BASE_URL)#g' $@
 
-<<<<<<< HEAD
 
+.PHONY: build/webworker.js
 docs/_build/html/console.html: src/templates/console.html
 	cp $< $@
 	sed -i -e 's#{{ PYODIDE_BASE_URL }}#$(PYODIDE_BASE_URL)#g' $@
 
 
-=======
 .PHONY: build/webworker.js
->>>>>>> 57db723d
 build/webworker.js: src/webworker.js
 	cp $< $@
 	sed -i -e 's#{{ PYODIDE_BASE_URL }}#$(PYODIDE_BASE_URL)#g' $@
