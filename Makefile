--- conflicted
+++ resolved
@@ -40,17 +40,6 @@
 	-s "BINARYEN_TRAP_MODE='clamp'" \
 	-s LZ4=1
 
-<<<<<<< HEAD
-SIX_ROOT=packages/six/six-1.11.0/build/lib
-SIX_LIBS=$(SIX_ROOT)/six.py
-=======
-JEDI_ROOT=packages/jedi/jedi-0.17.2/jedi
-JEDI_LIBS=$(JEDI_ROOT)/__init__.py
-
-PARSO_ROOT=packages/parso/parso-0.7.1/parso
-PARSO_LIBS=$(PARSO_ROOT)/__init__.py
->>>>>>> a211802b
-
 SITEPACKAGES=root/lib/python$(PYMINOR)/site-packages
 
 all: check \
@@ -135,12 +124,6 @@
 	rm -fr src/*.bc
 	rm -fr node_modules
 	make -C packages clean
-<<<<<<< HEAD
-	make -C packages/six clean
-=======
-	make -C packages/jedi clean
-	make -C packages/parso clean
->>>>>>> a211802b
 	make -C packages/libxslt clean
 	make -C packages/libxml clean
 	make -C packages/libiconv clean
@@ -173,12 +156,6 @@
 
 root/.built: \
 		$(CPYTHONLIB) \
-<<<<<<< HEAD
-		$(SIX_LIBS) \
-=======
-		$(JEDI_LIBS) \
-		$(PARSO_LIBS) \
->>>>>>> a211802b
 		src/sitecustomize.py \
 		src/webbrowser.py \
 		src/pyodide-py/ \
@@ -187,12 +164,6 @@
 	mkdir -p root/lib
 	cp -r $(CPYTHONLIB) root/lib
 	mkdir -p $(SITEPACKAGES)
-<<<<<<< HEAD
-	cp $(SIX_LIBS) $(SITEPACKAGES)
-=======
-	cp -r $(JEDI_ROOT) $(SITEPACKAGES)
-	cp -r $(PARSO_ROOT) $(SITEPACKAGES)
->>>>>>> a211802b
 	cp src/sitecustomize.py $(SITEPACKAGES)
 	cp src/webbrowser.py root/lib/python$(PYMINOR)
 	cp src/_testcapi.py	root/lib/python$(PYMINOR)
@@ -234,26 +205,6 @@
 	make -C $(CPYTHONROOT)
 	date +"[%F %T] done building cpython..."
 
-
-<<<<<<< HEAD
-$(SIX_LIBS): $(CPYTHONLIB)
-	date +"[%F %T] Building six..."
-	make -C packages/six
-	date +"[%F %T] done building six."
-=======
-$(JEDI_LIBS): $(CPYTHONLIB)
-	date +"[%F %T] Building jedi..."
-	make -C packages/jedi
-	date +"[%F %T] done building jedi."
-
-
-$(PARSO_LIBS): $(CPYTHONLIB)
-	date +"[%F %T] Building parso..."
-	make -C packages/parso
-	date +"[%F %T] done building parso."
->>>>>>> a211802b
-
-
 build/packages.json: FORCE
 	date +"[%F %T] Building packages..."
 	make -C packages
