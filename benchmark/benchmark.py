import argparse
import json
import re
import subprocess
import sys
from pathlib import Path
from time import time

sys.path.insert(0, str(Path(__file__).resolve().parents[1]))
sys.path.append(str(Path(__file__).resolve().parents[1] / "pyodide-test-runner"))

from pyodide_test_runner import (  # noqa: E402
    ChromeWrapper,
    FirefoxWrapper,
    spawn_web_server,
)

SKIP = {"fft", "hyantes"}


def print_entry(name, res):
    print(" - ", name)
    print(" " * 4, end="")
    for name, dt in res.items():
        print(f"{name}: {dt:.6f}  ", end="")
    print("")


def run_native(code):
    if "# non-native" in code:
        return float("NaN")

    root = Path(__file__).resolve().parents[1]
    output = subprocess.check_output(
        [sys.executable, "-c", code],
        cwd=Path(__file__).resolve().parent,
        env={
            "PYTHONPATH": str(root / "src/py/lib")
            + ":"
            + str(root / "packages" / ".artifacts" / "lib" / "python")
        },
    )
    return float(output.strip().split()[-1])


def run_wasm(code, selenium, interrupt_buffer):
    if interrupt_buffer:
        selenium.run_js(
            """
            let interrupt_buffer = new Int32Array(1);
            pyodide.setInterruptBuffer(interrupt_buffer)
            """
        )

    selenium.run(code)
    try:
        runtime = float(selenium.logs.split("\n")[-1])
    except ValueError:
        print(selenium.logs)
        raise
    return runtime


def run_all(selenium_backends, code):
    result = {"native": run_native(code)}

    for browser_name, selenium in selenium_backends.items():
        for interrupt_buffer in [False, True]:
            dt = run_wasm(code, selenium, interrupt_buffer)
            if interrupt_buffer:
                browser_name += "(w/ ib)"
            result[browser_name] = dt
    return result


def parse_benchmark(filename):
    lines = []
    with open(filename) as fp:
        for line in fp:
            m = re.match(r"^#\s*(setup|run): (.*)$", line)
            if m:
                line = f"{m.group(1)} = {m.group(2)!r}\n"
            lines.append(line)
    return "".join(lines)


def get_benchmark_scripts(scripts_dir, repeat=5, number=5):
    root = Path(__file__).resolve().parent / scripts_dir
    for filename in sorted(root.iterdir()):
        name = filename.stem

        if name in SKIP:
            continue

        content = parse_benchmark(filename)
        content += (
            "import numpy as np\n"
            "_ = np.empty(())\n"
            f"setup = setup + '\\nfrom __main__ import {name}'\n"
            "from timeit import Timer\n"
            "t = Timer(run, setup)\n"
            f"r = t.repeat({repeat}, {number})\n"
            "r.remove(min(r))\n"
            "r.remove(max(r))\n"
            "print(np.mean(r))\n"
        )

        yield name, content


<<<<<<< HEAD
def get_benchmarks():
    yield from get_pystone_benchmarks()
    yield from get_numpy_benchmarks()


def main(hostpython):
    with conftest.spawn_web_server() as (hostname, port, log_path):
        results = {}
        selenium_backends = {}

        b = {"native": float("NaN")}
        browser_cls = [
            ("firefox", conftest.SeleniumFirefoxWrapper),
            ("chrome", conftest.SeleniumChromeWrapper),
        ]
        for name, cls in browser_cls:
            t0 = time()
            selenium_backends[name] = cls(port)
            b[name] = time() - t0
            # pre-load numpy for the selenium instance used in benchmarks
            selenium_backends[name].load_package("numpy")
        results["selenium init"] = b
        print_entry("selenium init", b)

        # load packages
        for package_name in ["numpy"]:
            b = {"native": float("NaN")}
=======
def get_pystone_benchmarks():
    return get_benchmark_scripts("benchmarks/pystone_benchmarks", repeat=5, number=1)


def get_numpy_benchmarks():
    return get_benchmark_scripts("benchmarks/numpy_benchmarks")


def get_matplotlib_benchmarks():
    return get_benchmark_scripts("benchmarks/matplotlib_benchmarks")


def get_pandas_benchmarks():
    return get_benchmark_scripts("benchmarks/pandas_benchmarks")


def get_benchmarks(benchmarks, targets=("all",)):
    if "all" in targets:
        for benchmark in benchmarks.values():
            yield from benchmark()
    else:
        for target in targets:
            yield from benchmarks[target]()


def parse_args(benchmarks):
    benchmarks.append("all")

    parser = argparse.ArgumentParser("Run benchmarks on Pyodide's performance")
    parser.add_argument(
        "target",
        choices=benchmarks,
        nargs="+",
        help="Benchmarks to run ('all' to run all benchmarks)",
    )
    parser.add_argument(
        "-o",
        "--output",
        default="dist/benchmarks.json",
        help="path to the json file where benchmark results will be saved",
    )
    parser.add_argument(
        "--timeout",
        default=1200,
        type=int,
        help="Browser timeout(sec) for each benchmark (default: %(default)s)",
    )
    parser.add_argument(
        "--dist-dir",
        default=str(Path(__file__).parents[1] / "dist"),
        help="Pyodide dist directory (default: %(default)s)",
    )

    return parser.parse_args()


def main():

    BENCHMARKS = {
        "pystone": get_pystone_benchmarks,
        "numpy": get_numpy_benchmarks,
        "matplotlib": get_matplotlib_benchmarks,
        "pandas": get_pandas_benchmarks,
    }

    args = parse_args(list(BENCHMARKS.keys()))
    targets = [t.lower() for t in args.target]
    output = Path(args.output).resolve()
    timeout = args.timeout

    results = {}
    selenium_backends = {}
    browser_cls = [
        ("firefox", FirefoxWrapper),
        ("chrome", ChromeWrapper),
    ]

    with spawn_web_server(args.dist_dir) as (hostname, port, log_path):

        # selenium initialization time
        result = {"native": float("NaN")}
        for browser_name, cls in browser_cls:
            try:
                t0 = time()
                selenium = cls(port, script_timeout=timeout)
                result[browser_name] = time() - t0
            finally:
                selenium.driver.quit()

        results["selenium init"] = result
        print_entry("selenium init", result)

        # package loading time
        for package_name in ["numpy", "pandas", "matplotlib"]:
            result = {"native": float("NaN")}
>>>>>>> 35db93ea
            for browser_name, cls in browser_cls:
                selenium = cls(port, script_timeout=timeout)
                try:
                    t0 = time()
                    selenium.load_package(package_name)
                    result[browser_name] = time() - t0
                finally:
                    selenium.driver.quit()

            results[f"load {package_name}"] = result
            print_entry(f"load {package_name}", result)

        # run benchmarks
        for benchmark_name, content in get_benchmarks(BENCHMARKS, targets):
            try:
                # instantiate browsers for each benchmark to prevent side effects
                for browser_name, cls in browser_cls:
                    selenium_backends[browser_name] = cls(port, script_timeout=timeout)
                    # pre-load numpy, matplotlib and pandas for the selenium instance used in benchmarks
                    selenium_backends[browser_name].load_package(
                        ["numpy", "matplotlib", "pandas"]
                    )

                results[benchmark_name] = run_all(selenium_backends, content)
                print_entry(benchmark_name, results[benchmark_name])
            finally:
                for selenium in selenium_backends.values():
                    selenium.driver.quit()

    output.parent.mkdir(exist_ok=True, parents=True)
    output.write_text(json.dumps(results))


if __name__ == "__main__":
    main()<|MERGE_RESOLUTION|>--- conflicted
+++ resolved
@@ -108,35 +108,6 @@
         yield name, content
 
 
-<<<<<<< HEAD
-def get_benchmarks():
-    yield from get_pystone_benchmarks()
-    yield from get_numpy_benchmarks()
-
-
-def main(hostpython):
-    with conftest.spawn_web_server() as (hostname, port, log_path):
-        results = {}
-        selenium_backends = {}
-
-        b = {"native": float("NaN")}
-        browser_cls = [
-            ("firefox", conftest.SeleniumFirefoxWrapper),
-            ("chrome", conftest.SeleniumChromeWrapper),
-        ]
-        for name, cls in browser_cls:
-            t0 = time()
-            selenium_backends[name] = cls(port)
-            b[name] = time() - t0
-            # pre-load numpy for the selenium instance used in benchmarks
-            selenium_backends[name].load_package("numpy")
-        results["selenium init"] = b
-        print_entry("selenium init", b)
-
-        # load packages
-        for package_name in ["numpy"]:
-            b = {"native": float("NaN")}
-=======
 def get_pystone_benchmarks():
     return get_benchmark_scripts("benchmarks/pystone_benchmarks", repeat=5, number=1)
 
@@ -210,10 +181,10 @@
     results = {}
     selenium_backends = {}
     browser_cls = [
-        ("firefox", FirefoxWrapper),
-        ("chrome", ChromeWrapper),
+        ("firefox", conftest.SeleniumFirefoxWrapper),
+        ("chrome", conftest.SeleniumChromeWrapper),
     ]
-
+    
     with spawn_web_server(args.dist_dir) as (hostname, port, log_path):
 
         # selenium initialization time
@@ -232,7 +203,6 @@
         # package loading time
         for package_name in ["numpy", "pandas", "matplotlib"]:
             result = {"native": float("NaN")}
->>>>>>> 35db93ea
             for browser_name, cls in browser_cls:
                 selenium = cls(port, script_timeout=timeout)
                 try:
