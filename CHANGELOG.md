## Unreleased

**User improvements:**

- Support for built-in modules:
  - `crypt`

- New packages: `mne`

**Developer improvements:**

- The `mkpkg` command will now select an appropriate archive to use, rather than
  just using the first.

<<<<<<< HEAD
=======
- The included version of emscripten has been upgraded to 1.38.30 (plus a
  bugfix).
>>>>>>> 9a75ce63

## Version 0.10.0

**User improvements:**

- New packages: `html5lib`, `pygments`, `beautifulsoup4`, `soupsieve`,
  `docutils`, `bleach`

**Developer improvements:**

- `console.html` provides a simple text-only interactive console to test local
  changes to Pyodide. The existing notebooks based on legacy versions of Iodide
  have been removed.

- The `run_docker` script can now be configured with environment variables.<|MERGE_RESOLUTION|>--- conflicted
+++ resolved
@@ -3,7 +3,7 @@
 **User improvements:**
 
 - Support for built-in modules:
-  - `crypt`
+  - `sqlite`, `crypt`
 
 - New packages: `mne`
 
@@ -12,11 +12,8 @@
 - The `mkpkg` command will now select an appropriate archive to use, rather than
   just using the first.
 
-<<<<<<< HEAD
-=======
 - The included version of emscripten has been upgraded to 1.38.30 (plus a
   bugfix).
->>>>>>> 9a75ce63
 
 ## Version 0.10.0
 
