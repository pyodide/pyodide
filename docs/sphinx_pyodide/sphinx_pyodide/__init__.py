from .jsdoc import (
    PyodideAnalyzer,
    get_jsdoc_content_directive,
    get_jsdoc_summary_directive,
)
from .lexers import HtmlPyodideLexer, PyodideLexer
from .packages import get_packages_summary_directive


def wrap_analyzer(app):
    app._sphinxjs_analyzer = PyodideAnalyzer(app._sphinxjs_analyzer)


def patch_templates():
    """Patch in a different jinja2 loader so we can override templates with our
    own versions.
    """
    from pathlib import Path

    from jinja2 import ChoiceLoader, Environment, FileSystemLoader, PackageLoader
    from sphinx_js.analyzer_utils import dotted_path
    from sphinx_js.renderers import JsRenderer

    loader = ChoiceLoader(
        [
            FileSystemLoader(Path(__file__).parent / "templates"),
            PackageLoader("sphinx_js", "templates"),
        ]
    )
    env = Environment(loader=loader)

    def patched_rst_method(self, partial_path, obj, use_short_name=False):
        """Return rendered RST about an entity with the given name and IR
        object."""
        dotted_name = partial_path[-1] if use_short_name else dotted_path(partial_path)

        # Render to RST using Jinja:
        template = env.get_template(self._template)
        return template.render(**self._template_vars(dotted_name, obj))

    JsRenderer.rst = patched_rst_method


<<<<<<< HEAD
def fix_pyodide_ffi_path():
    """
    The `pyodide.ffi` stuff is defined in `_pyodide._core_docs`. We don't want
    `_pyodide._core_docs` to appear in the documentation because this isn't
    where you should import things from so we override the `__name__` of
    `_pyodide._core_docs` to be `pyodide.ffi`. But then Sphinx fails to locate
    the source for the stuff defined in `_pyodide._core_docs`.

    This patches `ModuleAnalyzer` to tell it to look for the source of things
    from `pyodide.ffi` in `_pyodide._core_docs`.
    """
    from sphinx.ext.autodoc import ModuleAnalyzer

    orig_for_module = ModuleAnalyzer.for_module.__func__

    @classmethod  # type: ignore[misc]
    def for_module(cls: type, modname: str) -> ModuleAnalyzer:
        if modname == "pyodide.ffi":
            modname = "_pyodide._core_docs"
        return orig_for_module(cls, modname)

    ModuleAnalyzer.for_module = for_module
=======
def remove_property_prefix():
    """
    I don't think it is important to distinguish in the docs between properties
    and attributes. This removes the "property" prefix from properties.
    """
    from sphinx.domains.python import PyProperty

    def get_signature_prefix(self: PyProperty, sig: str) -> list[str]:
        return []

    PyProperty.get_signature_prefix = get_signature_prefix
>>>>>>> 3cc6ac78


def setup(app):
    patch_templates()
<<<<<<< HEAD
    fix_pyodide_ffi_path()
=======
    remove_property_prefix()
>>>>>>> 3cc6ac78
    app.add_lexer("pyodide", PyodideLexer)
    app.add_lexer("html-pyodide", HtmlPyodideLexer)
    app.setup_extension("sphinx_js")
    app.connect("builder-inited", wrap_analyzer)
    app.add_directive("js-doc-summary", get_jsdoc_summary_directive(app))
    app.add_directive("js-doc-content", get_jsdoc_content_directive(app))
    app.add_directive("pyodide-package-list", get_packages_summary_directive(app))
    from .napoleon_fixes import process_docstring

    app.connect("autodoc-process-docstring", process_docstring)<|MERGE_RESOLUTION|>--- conflicted
+++ resolved
@@ -41,7 +41,6 @@
     JsRenderer.rst = patched_rst_method
 
 
-<<<<<<< HEAD
 def fix_pyodide_ffi_path():
     """
     The `pyodide.ffi` stuff is defined in `_pyodide._core_docs`. We don't want
@@ -64,7 +63,8 @@
         return orig_for_module(cls, modname)
 
     ModuleAnalyzer.for_module = for_module
-=======
+
+
 def remove_property_prefix():
     """
     I don't think it is important to distinguish in the docs between properties
@@ -76,16 +76,12 @@
         return []
 
     PyProperty.get_signature_prefix = get_signature_prefix
->>>>>>> 3cc6ac78
 
 
 def setup(app):
     patch_templates()
-<<<<<<< HEAD
     fix_pyodide_ffi_path()
-=======
     remove_property_prefix()
->>>>>>> 3cc6ac78
     app.add_lexer("pyodide", PyodideLexer)
     app.add_lexer("html-pyodide", HtmlPyodideLexer)
     app.setup_extension("sphinx_js")
