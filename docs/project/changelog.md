--- conflicted
+++ resolved
@@ -134,13 +134,12 @@
   the paths and checksums it contains will also be updated
   {pr}`3700`
 
-<<<<<<< HEAD
 - {{ Enhancement }} A py-compiled build which has smaller and faster to load
   packages is now deployed under
   `https://cdn.jsdelivr.net/pyodide/v0.23.0/pyc/` (also for for following
   versions). The exceptions obtained with this builds will not include code
   snippets however. {pr}`3701`
-=======
+
 - {{ Breaking }} Removed support for calling functions from the root of `pyodide` package
   directly. This has been deprecated since v0.21.0. Now all functions are only available
   under submodules.
@@ -149,7 +148,6 @@
 - {{ Breaking }} Removed support for passing the "message" argument to `PyProxy.destroy`
   in a positional argument. This has been deprecated since v0.22.0.
   {pr}`3677`
->>>>>>> 8058cb67
 
 ### Build System
 
