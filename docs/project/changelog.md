--- conflicted
+++ resolved
@@ -32,6 +32,10 @@
   rather than `pyodide-build-{version}.tar.gz`
   {pr}`2996`
 
+- {{ Enhancement }} Added a new release file called
+  `pyodide-core-{version}.tar.gz` intended for use in Node. It contains the
+  files needed to start Pyodide and no additional packages.
+
 ### Build System
 
 - {{ Enhancement }} Added `requirements/host` key to the `meta.yaml` spec to allow
@@ -62,17 +66,6 @@
 - {{ Fix }} Pyodide works in Safari v14 again. It was broken in v0.21.0
   {pr}`2994`
 
-<<<<<<< HEAD
-- {{ Enhancement }} The releases are now called `pyodide-{version}.tar.gz`
-  rather than `pyodide-build-{version}.tar.gz`
-  {pr}`2996`
-
-- {{ Enhancement }} Added a new release file called
-  `pyodide-core-{version}.tar.gz` intended for use in Node. It contains the
-  files needed to start Pyodide and no additional packages.
-
-=======
->>>>>>> ad128337
 ## Version 0.21.0
 
 _August 9, 2022_
