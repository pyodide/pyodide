--- conflicted
+++ resolved
@@ -21,6 +21,10 @@
   timezone handling.
   {pr}`4889`
 
+- {{ Breaking }} Shared libraries are now loaded locally. This means that packages that
+  depend on shared libraries link to the shared libraries explicitly.
+  {pr}`4876`
+
 - {{ Fix }} Pyodide now loads correctly when `define` and `define.amd` are
   defined in the global scope.
   {pr}`4866`
@@ -51,11 +55,6 @@
 - {{ Fix }} Recursive fortran functions now work correctly in scipy {issue}`4818`.
   {pr}`4822`
 
-<<<<<<< HEAD
-- {{ Breaking }} Shared libraries are now loaded locally. This means that packages that
-  depend on shared libraries link to the shared libraries explicitly.
-  {pr}`4876`
-=======
 - {{ Enhancement }} Allow setting `dont_inherit` and `optimize` for `compile`
   in `CodeRunner` and `Console`.
   {pr}`4897`
@@ -81,7 +80,6 @@
 - {{ Fix }} Fixed a bug with the JSPI that made it interact incorrectly with
   JavaScript code that iterates a `PyProxy`.
   {pr}`4919`
->>>>>>> 2287b0a4
 
 ### Packages
 
