---
substitutions:
  API: "<span class='badge badge-warning'>API Change</span>"
  Enhancement: "<span class='badge badge-info'>Enhancement</span>"
  Feature: "<span class='badge badge-success'>Feature</span>"
  Fix: "<span class='badge badge-danger'>Fix</span>"
  Update: "<span class='badge badge-success'>Update</span>"
  Breaking: "<span class='badge badge-danger'>BREAKING CHANGE</span>"
---

(changelog)=

# Change Log

## Unreleased

- {{ Fix }} Fix a REPL error in printing high-dimensional lists.
  {pr}`2517`

- {{ Fix }} Fix output bug with using `input()` on online console
  {pr}`2509`

- {{ Enhancement }} Update sqlite version to latest stable release
  {pr}`2477` and {pr}`2518`

- {{ Fix }} We now tell packagers (e.g., Webpack) to ignore npm-specific imports when packing files for the browser. {pr}`2468`

- {{ Enhancement }} Update Typescript target to ES2017 to generate more modern Javascript code. {pr}`2471`

- {{ Enhancement }} We now put our built files into the `dist` directory rather
  than the `build` directory. {pr}`2387`

- {{ Enhancement }} `loadPyodide` no longer uses any global state, so it can be
  used more than once in the same thread. This is recommended if a network
  request causes a loading failure, if there is a fatal error, if you damage the
  state of the runtime so badly that it is no longer usable, or for certain
  testing purposes. It is not recommended for creating multiple execution
  environments, for which you should use
  `pyodide.runPython(code, { globals : some_dict})`;
  {pr}`2391`

- {{ Fix }} The build will error out earlier if `cmake` or `libtool` are not installed.
  {pr}`2423`

- {{ Enhancement }} `pyodide.unpackArchive` now accepts any `ArrayBufferView` or
  `ArrayBuffer` as first argument, rather than only a `Uint8Array`.
  {pr}`2451`

- {{ Feature }} Added `pyodide.run_js` API.
  {pr}`2426`

- {{ Enhancement }} Add SHA-256 hash of package to entries in `packages.json`
  {pr}`2455`

- {{ Fix }} BigInt's between 2^{32\*n - 1} and 2^{32\*n} no longer get
  translated to negative Python ints.
  {pr}`2484`

- {{ Enhancement }} `run_in_pyodide` now has support for pytest assertion
  rewriting and various other improvements.
  {pr}`2510`

- {{ BREAKING }} `pyodide_build.testing` is removed. `run_in_pyodide` decorator can now be accessed
  through `pyodide_test_runner`.
  {pr}`2418`

- {{ Enhancement }} Added the `js_id` attribute to `JsProxy` to allow using
  JavaScript object identity as a dictionary key.
  {pr}`2515`

<<<<<<< HEAD
- {{ Fix }} Fixed a bug with `toJs` when used with recursive structures and the
  `dictConverter` argument.
  {pr}`2533`
=======
### micropip

- {{ Fix }} micropip now correctly handles package names that include dashes
  {pr}`2414`

- {{ Enhancement }} Allow passing `credentials` to `micropip.install()`
  {pr}`2458`

- {{ Enhancement }} {func}`micropip.install` now accepts a `deps` parameter.
  If set to `False`, micropip will not install dependencies of the package.
  {pr}`2433`

- {{ Fix }} micropip now correctly compares packages with prerelease version
  {pr}`2532`
>>>>>>> 3ed6d29e

### Packages

- {{ Enhancement }} Pillow now supports WEBP image format {pr}`2407`.

- Pandas is now compiled with `-Oz`, which significantly speeds up loading the library
  on Chrome {pr}`2457`

- New packages: opencv-python v4.5.5.64 {pr}`2305`, ffmpeg {pr}`2305`, libwebp {pr}`2305`,
  h5py, pkgconfig and libhdf5 {pr}`2411`, bitarray {pr}`2459`, gsw {pr}`2511`, cftime {pr}`2504`

## Version 0.20.0

[See the release notes for a summary.](https://blog.pyodide.org/posts/0.20-release/)

### CPython and stdlib

- {{ Update }} Pyodide now runs Python 3.10.2.
  {pr}`2225`

- {{ Enhancement }} All
  `ctypes` tests pass now except for `test_callback_too_many_args` (and we have
  a plan to fix `test_callback_too_many_args` upstream). `libffi-emscripten`
  now also passes all libffi tests.
  {pr}`2350`

### Packages

- {{Fix}} matplotlib now loads multiple fonts correctly {pr}`2271`

- New packages: boost-histogram {pr}`2174`, cryptography v3.3.2 {pr}`2263`, the
  standard library ssl module {pr}`2263`, python-solvespace v3.0.7,
  lazy-object-proxy {pr}`2320`.

- Many more scipy linking errors were fixed, mostly related to the Fortran f2c
  ABI for string arguments. There are still some fatal errors in the Scipy test
  suite, but none seem to be simple linker errors.
  {pr}`2289`

- Removed pyodide-interrupts. If you were using this for some reason, use
  {any}`setInterruptBuffer <pyodide.setInterruptBuffer>` instead.
  {pr}`2309`

- Most included packages were updated to the latest version. See
  {ref}`packages-in-pyodide` for a full list.

### Type translations

- {{Fix}} Python tracebacks now include Javascript frames when Python calls a
  Javascript function.
  {pr}`2123`

- {{Enhancement}} Added a `default_converter` argument to {any}`JsProxy.to_py`
  and {any}`pyodide.toPy` which is used to process any object that doesn't have
  a built-in conversion to Python. Also added a `default_converter` argument to
  {any}`PyProxy.toJs` and {any}`pyodide.to_js` to convert.
  {pr}`2170` and {pr}`2208`

- {{ Enhancement }} Async Python functions called from Javascript now have the
  resulting coroutine automatically scheduled. For instance, this makes it
  possible to use an async Python function as a Javascript event handler.
  {pr}`2319`

### Javascript package

- {{Enhancement}} It is no longer necessary to provide `indexURL` to
  {any}`loadPyodide <globalThis.loadPyodide>`.
  {pr}`2292`

- {{ Breaking }} The `globals` argument to {any}`runPython <pyodide.runPython>`
  and {any}`runPythonAsync <pyodide.runPythonAsync>` is now passed as a named
  argument. The old usage still works with a deprecation warning.
  {pr}`2300`

- {{Enhancement}} The Javascript package was migrated to Typescript.
  {pr}`2130` and {pr}`2133`

- {{Fix}} Fix importing pyodide with ESM syntax in a module type web worker.
  {pr}`2220`

- {{Enhancement}} When Pyodide is loaded as an ES6 module, no global
  {any}`loadPyodide <globalThis.loadPyodide>` variable is created (instead, it
  should be accessed as an attribute on the module).
  {pr}`2249`

- {{Fix}} The type `Py2JsResult` has been replaced with `any` which is more
  accurate. For backwards compatibility, we still export `Py2JsResult` as an
  alias for `any`.
  {pr}`2277`

- {{Fix}} Pyodide now loads correctly even if requirejs is included.
  {pr}`2283`

- {{ Enhancement }} Added robust handling for non-`Error` objects thrown by
  Javascript code. This mostly should never happen since well behaved Javascript
  code ought to throw errors. But it's better not to completely crash if it
  throws something else.
  {pr}`2294`

### pyodide_build

- {{Enhancement}} Pyodide now uses Python wheel files to distribute packages
  rather than the emscripten `file_packager.py` format.
  {pr}`2027`

- {{Enhancement}} Pyodide now uses `pypa/build` to build packages. We (mostly)
  use build isolation, so we can build packages that require conflicting
  versions of setuptools or alternative build backends.
  {pr}`2272`

- {{Enhancement}} Most pure Python packages were switched to use the wheels
  directly from PyPI rather than rebuilding them.
  {pr}`2126`

- {{Enhancement}} Added support for C++ exceptions in packages. Now C++
  extensions compiled and linked with `-fexceptions` can catch C++ exceptions.
  Furthermore, uncaught C++ exceptions will be formatted in a human-readable
  way.
  {pr}`2178`

- {{Breaking}} Removed the `skip-host` key from the `meta.yaml` format. If
  needed, install a host copy of the package with pip instead.
  {pr}`2256`

### Uncategorized

- {{ Enhancement }} The interrupt buffer can be used to raise all 64 signals
  now, not just `SIGINT`. Write a number between `1<= signum <= 64` into the
  interrupt buffer to trigger the corresponding signal. By default everything
  but `SIGINT` will be ignored. Any value written into the interrupt buffer
  outside of the range from 1 to 64 will be silently discarded.
  {pr}`2301`

- {{ Enhancement }} Updated to Emscripten 2.0.27.
  {pr}`2295`

- {{ Breaking }} The `extractDir` argument to
  {any}`unpackArchive <pyodide.unpackArchive>` is now passed as a named argument.
  The old usage still works with a deprecation warning.
  {pr}`2300`

- {{ Enhancement }} Support ANSI escape codes in the Pyodide console.
  {pr}`2345`

- {{ Fix }} `pyodide_build` can now be installed in non-editable ways.
  {pr}`2351`

### List of contributors

Boris Feld, Christian Staudt, Gabriel Fougeron, Gyeongjae Choi, Henry Schreiner,
Hood Chatham, Jo Bovy, Karthikeyan Singaravelan, Leo Psidom, Liumeo, Luka
Mamukashvili, Madhur Tandon, Paul Korzhyk, Roman Yurchak, Seungmin Kim, Thorsten
Beier, Tom White, and Will Lachance

## Version 0.19.1

_February 19, 2022_

### Packages

- New packages: sqlalchemy {pr}`2112`, pydantic {pr}`2117`, wrapt {pr}`2165`

- {{ Update }} Upgraded packages: pyb2d (0.7.2), {pr}`2117`

- {{Fix}} A fatal error in `scipy.stats.binom.ppf` has been fixed.
  {pr}`2109`

- {{Fix}} Type signature mismatches in some numpy comparators have been fixed.
  {pr}`2110`

### Type translations

- {{Fix}} The "PyProxy has already been destroyed" error message has been
  improved with some context information.
  {pr}`2121`

### REPL

- {{Enhancement}} Pressing TAB in REPL no longer triggers completion when input
  is whitespace. {pr}`2125`

### List of contributors

Christian Staudt, Gyeongjae Choi, Hood Chatham, Liumeo, Paul Korzhyk, Roman
Yurchak, Seungmin Kim, Thorsten Beier

## Version 0.19.0

_January 10, 2021_

[See the release notes for a summary.](https://blog.pyodide.org/posts/0.19-release/)

### Python package

- {{Enhancement}} If `find_imports` is used on code that contains a syntax
  error, it will return an empty list instead of raising a `SyntaxError`.
  {pr}`1819`

- {{Enhancement}} Added the {any}`pyodide.http.pyfetch` API which provides a
  convenience wrapper for the Javascript `fetch` API. The API returns a response
  object with various methods that convert the data into various types while
  minimizing the number of times the data is copied.
  {pr}`1865`

- {{Enhancement}} Added the {any}`unpack_archive` API to the {any}`FetchResponse`
  object which treats the response body as an archive and uses `shutil` to
  unpack it. {pr}`1935`

- {{Fix}} The Pyodide event loop now works correctly with cancelled handles. In
  particular, `asyncio.wait_for` now functions as expected.
  {pr}`2022`

### JavaScript package

- {{Fix}} {any}`loadPyodide <globalThis.loadPyodide>` no longer fails in the
  presence of a user-defined global named `process`.
  {pr}`1849`

- {{Fix}} Various webpack buildtime and runtime compatibility issues were fixed.
  {pr}`1900`

- {{Enhancement}} Added the {any}`pyodide.pyimport` API to import a Python module
  and return it as a `PyProxy`. Warning: this is different from the
  original `pyimport` API which was removed in this version.
  {pr}`1944`

- {{Enhancement}} Added the {any}`pyodide.unpackArchive` API which unpacks an
  archive represented as an ArrayBuffer into the working directory. This is
  intended as a way to install packages from a local application.
  {pr}`1944`

- {{API}} {any}`loadPyodide <globalThis.loadPyodide>` now accepts a `homedir`
  parameter which sets home directory of Pyodide virtual file system.
  {pr}`1936`

- {{Breaking}} The default working directory(home directory) inside the Pyodide
  virtual file system has been changed from `/` to `/home/pyodide`. To get the
  previous behavior, you can
  - call `os.chdir("/")` in Python to change working directory or
  - call {any}`loadPyodide <globalThis.loadPyodide>` with the `homedir="/"`
    argument
    {pr}`1936`

### Python / JavaScript type conversions

- {{Breaking}} Updated the calling convention when a JavaScript function is
  called from Python to improve memory management of PyProxies. PyProxy
  arguments and return values are automatically destroyed when the function is
  finished.
  {pr}`1573`

- {{Enhancement}} Added {any}`JsProxy.to_string`, {any}`JsProxy.to_bytes`, and
  {any}`JsProxy.to_memoryview` to allow for conversion of `TypedArray` to
  standard Python types without unneeded copies. {pr}`1864`

- {{Enhancement}} Added {any}`JsProxy.to_file` and {any}`JsProxy.from_file` to
  allow reading and writing Javascript buffers to files as a byte stream without
  unneeded copies.
  {pr}`1864`

- {{Fix}} It is now possible to destroy a borrowed attribute `PyProxy` of a
  `PyProxy` (as introduced by {pr}`1636`) before destroying the root `PyProxy`.
  {pr}`1854`

- {{Fix}} If `__iter__()` raises an error, it is now handled correctly by the
  `PyProxy[Symbol.iterator()]` method.
  {pr}`1871`

- {{Fix}} Borrowed attribute `PyProxy`s are no longer destroyed when the root
  `PyProxy` is garbage collected (because it was leaked). Doing so has no
  benefit to nonleaky code and turns some leaky code into broken code (see
  {issue}`1855` for an example).
  {pr}`1870`

- {{Fix}} Improved the way that `pyodide.globals.get("builtin_name")` works.
  Before we used `__main__.__dict__.update(builtins.__dict__)` which led to
  several undesirable effects such as `__name__` being equal to `"builtins"`.
  Now we use a proxy wrapper to replace `pyodide.globals.get` with a function
  that looks up the name on `builtins` if lookup on `globals` fails.
  {pr}`1905`

- {{Enhancement}} Coroutines have their memory managed in a more convenient way.
  In particular, now it is only necessary to either `await` the coroutine or
  call one of `.then`, `.except` or `.finally` to prevent a leak. It is no
  longer necessary to manually destroy the coroutine. Example: before:

```js
async function runPythonAsync(code, globals) {
  let coroutine = Module.pyodide_py.eval_code_async(code, globals);
  try {
    return await coroutine;
  } finally {
    coroutine.destroy();
  }
}
```

After:

```js
async function runPythonAsync(code, globals) {
  return await Module.pyodide_py.eval_code_async(code, globals);
}
```

{pr}`2030`

### pyodide-build

- {{API}} By default only a minimal set of packages is built. To build all
  packages set `PYODIDE_PACKAGES='*'` In addition, `make minimal` was removed,
  since it is now equivalent to `make` without extra arguments.
  {pr}`1801`

- {{Enhancement}} It is now possible to use `pyodide-build buildall` and
  `pyodide-build buildpkg` directly.
  {pr}`2063`

- {{Enhancement}} Added a `--force-rebuild` flag to `buildall` and `buildpkg`
  which rebuilds the package even if it looks like it doesn't need to be
  rebuilt. Added a `--continue` flag which keeps the same source tree for the
  package and can continue from the middle of a build.
  {pr}`2069`

- {{Enhancement}} Changes to environment variables in the build script are now
  seen in the compile and post build scripts.
  {pr}`1706`

- {{Fix}} Fix usability issues with `pyodide-build mkpkg` CLI.
  {pr}`1828`

- {{ Enhancement }} Better support for ccache when building Pyodide
  {pr}`1805`

- {{Fix}} Fix compile error `wasm-ld: error: unknown argument: --sort-common`
  and `wasm-ld: error: unknown argument: --as-needed` in ArchLinux.
  {pr}`1965`

### micropip

- {{Fix}} micropip now raises an error when installing a non-pure python wheel
  directly from a url.
  {pr}`1859`

- {{Enhancement}} {func}`micropip.install` now accepts a `keep_going` parameter.
  If set to `True`, micropip reports all identifiable dependencies that don't
  have pure Python wheels, instead of failing after processing the first one.
  {pr}`1976`

- {{Enhancement}} Added a new API {func}`micropip.list` which returns the list
  of installed packages by micropip.
  {pr}`2012`

### Packages

- {{ Enhancement }} Unit tests are now unvendored from Python packages and
  included in a separate package `<package name>-tests`. This results in a
  20% size reduction on average for packages that vendor tests (e.g. numpy,
  pandas, scipy).
  {pr}`1832`

- {{ Update }} Upgraded SciPy to 1.7.3. There are known issues with some SciPy
  components, the current status of the scipy test suite is
  [here](https://github.com/pyodide/pyodide/pull/2065#issuecomment-1004243045)
  {pr}`2065`

- {{ Fix }} The built-in pwd module of Python, which provides a Unix specific
  feature, is now unvendored.
  {pr}`1883`

- {{Fix}} pillow and imageio now correctly encode/decode grayscale and
  black-and-white JPEG images.
  {pr}`2028`

- {{Fix}} The numpy fft module now works correctly.
  {pr}`2028`

- New packages: logbook {pr}`1920`, pyb2d {pr}`1968`, and threadpoolctl (a
  dependency of scikit-learn) {pr}`2065`

- Upgraded packages: numpy (1.21.4) {pr}`1934`, scikit-learn (1.0.2) {pr}`2065`,
  scikit-image (0.19.1) {pr}`2005`, msgpack (1.0.3) {pr}`2071`, astropy (5.0.3)
  {pr}`2086`, statsmodels (0.13.1) {pr}`2073`, pillow (9.0.0) {pr}`2085`. This
  list is not exhaustive, refer to `packages.json` for the full list.

### Uncategorized

- {{ Enhancement }} `PyErr_CheckSignals` now works with the keyboard interrupt
  system so that cooperative C extensions can be interrupted. Also, added the
  `pyodide.checkInterrupt` function so Javascript code can opt to be
  interrupted.
  {pr}`1294`

- {{Fix}} The `_` variable is now set by the Pyodide repl just like it is set in
  the native Python repl.
  {pr}`1904`

- {{ Enhancement }} `pyodide-env` and `pyodide` Docker images are now available from both
  the [Docker Hub](https://hub.docker.com/repository/docker/pyodide/pyodide-env) and
  from the [Github Package registry](https://github.com/orgs/pyodide/packages). {pr}`1995`

- {{Fix}} The console now correctly handles it when an object's `__repr__` function raises an exception.
  {pr}`2021`

- {{ Enhancement }} Removed the `-s EMULATE_FUNCTION_POINTER_CASTS` flag,
  yielding large benefits in speed, stack usage, and code size.
  {pr}`2019`

### List of contributors

Alexey Ignatiev, Alex Hall, Bart Broere, Cyrille Bogaert, etienne, Grimmer,
Grimmer Kang, Gyeongjae Choi, Hao Zhang, Hood Chatham, Ian Clester, Jan Max
Meyer, LeoPsidom, Liumeo, Michael Christensen, Owen Ou, Roman Yurchak, Seungmin
Kim, Sylvain, Thorsten Beier, Wei Ouyang, Will Lachance

## Version 0.18.1

_September 16, 2021_

### Console

- {{Fix}} Ctrl+C handling in console now works correctly with multiline input.
  New behavior more closely approximates the behavior of the native Python
  console.
  {pr}`1790`

- {{Fix}} Fix the repr of Python objects (including lists and dicts) in console {pr}`1780`

- {{Fix}} The "long output truncated" message now appears on a separate line as intended.
  {pr}`1814`

- {{Fix}} The streams that are used to redirect stdin and stdout in the console now define
  `isatty` to return `True`. This fixes pytest.
  {pr}`1822`

### Python package

- {{Fix}} Avoid circular references when runsource raises SyntaxError
  {pr}`1758`

### JavaScript package

- {{Fix}} The {any}`pyodide.setInterruptBuffer` command is now publicly exposed
  again, as it was in v0.17.0. {pr}`1797`

### Python / JavaScript type conversions

- {{Fix}} Conversion of very large strings from JavaScript to Python works
  again. {pr}`1806`

- {{Fix}} Fixed a use after free bug in the error handling code.
  {pr}`1816`

### Packages

- {{Fix}} pillow now correctly encodes/decodes RGB JPEG image format. {pr}`1818`

### Micellaneous

- {{Fix}} Patched emscripten to make the system calls to duplicate file
  descriptors closer to posix-compliant. In particular, this fixes the use of
  `dup` on pipes and temporary files, as needed by `pytest`.
  {pr}`1823`

## Version 0.18.0

_August 3rd, 2021_

### General

- {{ Update }} Pyodide now runs Python 3.9.5.
  {pr}`1637`

- {{ Enhancement }} Pyodide can experimentally be used in Node.js {pr}`1689`

- {{ Enhancement }} Pyodide now directly exposes the [Emscripten filesystem
  API](https://emscripten.org/docs/api_reference/Filesystem-API.html), allowing
  for direct manipulation of the in-memory filesystem
  {pr}`1692`

- {{ Enhancement }} Pyodide's support of [emscripten file
  systems](https://emscripten.org/docs/api_reference/Filesystem-API.html#file-systems)
  is expanded from the default `MEMFS` to include `IDBFS`, `NODEFS`, `PROXYFS`,
  and `WORKERFS`, allowing for custom persistence strategies depending on
  execution environment {pr}`1596`

- {{ API }} The `packages.json` schema for Pyodide was redesigned for better
  compatibility with conda. {pr}`1700`

- {{ API }} `run_docker` no longer binds any port to the docker image by default.
  {pr}`1750`

### Standard library

- {{ API }} The following standard library modules are now available as standalone packages

  - distlib

  They are loaded by default in {any}`loadPyodide <globalThis.loadPyodide>`, however this behavior
  can be disabled with the `fullStdLib` parameter set to `false`.
  All optional stdlib modules can then be loaded as needed with
  {any}`pyodide.loadPackage`. {pr}`1543`

- {{ Enhancement }} The standard library module `audioop` is now included, making the `wave`,
  `sndhdr`, `aifc`, and `sunau` modules usable. {pr}`1623`

- {{ Enhancement }} Added support for `ctypes`.
  {pr}`1656`

### JavaScript package

- {{ Enhancement }} The Pyodide JavaScript package is released to npm under [npmjs.com/package/pyodide](https://www.npmjs.com/package/pyodide)
  {pr}`1762`
- {{ API }} {any}`loadPyodide <globalThis.loadPyodide>` no longer automatically
  stores the API into a global variable called `pyodide`. To get old behavior,
  say `globalThis.pyodide = await loadPyodide({...})`.
  {pr}`1597`
- {{ Enhancement }} {any}`loadPyodide <globalThis.loadPyodide>` now accepts callback functions for
  `stdin`, `stdout` and `stderr`
  {pr}`1728`
- {{ Enhancement }} Pyodide now ships with first party typescript types for the entire
  JavaScript API (though no typings are available for `PyProxy` fields).
  {pr}`1601`

- {{ Enhancement }} It is now possible to import `Comlink` objects into Pyodide after
  using {any}`pyodide.registerComlink`
  {pr}`1642`

- {{ Enhancement }} If a Python error occurs in a reentrant `runPython` call, the error
  will be propagated into the outer `runPython` context as the original error
  type. This is particularly important if the error is a `KeyboardInterrupt`.
  {pr}`1447`

### Python package

- {{ Enhancement }} Added a new {any}`CodeRunner` API for finer control than
  {any}`eval_code` and {any}`eval_code_async`. Designed with
  the needs of REPL implementations in mind.
  {pr}`1563`

- {{ Enhancement }} Added {any}`Console` class closely based on the Python standard
  library `code.InteractiveConsole` but with support for top level await and
  stream redirection. Also added the subclass {any}`PyodideConsole` which
  automatically uses {any}`pyodide.loadPackagesFromImports` on the code before running
  it.
  {pr}`1125`, {pr}`1155`, {pr}`1635`

- {{ Fix }} {any}`eval_code_async` no longer automatically awaits a returned
  coroutine or attempts to await a returned generator object (which triggered an
  error).
  {pr}`1563`

### Python / JavaScript type conversions

- {{ API }} {any}`pyodide.runPythonAsync` no longer automatically calls
  {any}`pyodide.loadPackagesFromImports`.
  {pr}`1538`.
- {{ Enhancement }} Added the {any}`PyProxy.callKwargs` method to allow using
  Python functions with keyword arguments from JavaScript.
  {pr}`1539`
- {{ Enhancement }} Added the {any}`PyProxy.copy` method.
  {pr}`1549` {pr}`1630`
- {{ API }} Updated the method resolution order on `PyProxy`. Performing a
  lookup on a `PyProxy` will prefer to pick a method from the `PyProxy` api, if
  no such method is found, it will use `getattr` on the proxied object.
  Prefixing a name with `$` forces `getattr`. For instance, {any}`PyProxy.destroy`
  now always refers to the method that destroys the proxy, whereas
  `PyProxy.$destroy` refers to an attribute or method called `destroy` on the
  proxied object.
  {pr}`1604`
- {{ API }} It is now possible to use `Symbol` keys with PyProxies. These
  `Symbol` keys put markers on the PyProxy that can be used by external code.
  They will not currently be copied by {any}`PyProxy.copy`.
  {pr}`1696`
- {{ Enhancement }} Memory management of `PyProxy` fields has been changed so
  that fields looked up on a `PyProxy` are "borrowed" and have their lifetime
  attached to the base `PyProxy`. This is intended to allow for more idiomatic
  usage.
  (See {issue}`1617`.) {pr}`1636`
- {{ API }} The depth argument to `toJs` is now passed as an option, so
  `toJs(n)` in v0.17 changed to `toJs({depth : n})`. Similarly, `pyodide.toPy`
  now takes `depth` as a named argument. Also `to_js` and `to_py` only take
  depth as a keyword argument.
  {pr}`1721`
- {{ API }} {any}`toJs <PyProxy.toJs>` and {any}`to_js <pyodide.to_js>` now
  take an option `pyproxies`, if a JavaScript Array is passed for this, then
  any proxies created during conversion will be placed into this array. This
  allows easy cleanup later. The `create_pyproxies` option can be used to
  disable creation of pyproxies during conversion (instead a `ConversionError`
  is raised). {pr}`1726`
- {{ API }} `toJs` and `to_js` now take an option `dict_converter` which will be
  called on a JavaScript iterable of two-element Arrays as the final step of
  converting dictionaries. For instance, pass `Object.fromEntries` to convert to
  an object or `Array.from` to convert to an array of pairs.
  {pr}`1742`

### pyodide-build

- {{ API }} pyodide-build is now an installable Python package, with an
  identically named CLI entrypoint that replaces `bin/pyodide` which is removed
  {pr}`1566`

### micropip

- {{ Fix }} micropip now correctly handles packages that have mixed case names.
  (See {issue}`1614`).
  {pr}`1615`
- {{ Enhancement }} micropip now resolves dependencies correctly for old
  versions of packages (it used to always use the dependencies from the most
  recent version, see {issue}`1619` and {issue}`1745`). micropip also will
  resolve dependencies for wheels loaded from custom urls.
  {pr}`1753`

### Packages

- {{ Enhancement }} matplotlib now comes with a new renderer based on the html5 canvas element. {pr}`1579`
  It is optional and the current default backend is still the agg backend compiled to wasm.
- {{ Enhancement }} Updated a number of packages included in Pyodide.

### List of contributors

Albertas Gimbutas, Andreas Klostermann, Arfy Slowy, daoxian,
Devin Neal, fuyutarow, Grimmer, Guido Zuidhof, Gyeongjae Choi, Hood
Chatham, Ian Clester, Itay Dafna, Jeremy Tuloup, jmsmdy, LinasNas, Madhur
Tandon, Michael Christensen, Nicholas Bollweg, Ondřej Staněk, Paul m. p. P,
Piet Brömmel, Roman Yurchak, stefnotch, Syrus Akbary, Teon L Brooks, Waldir

## Version 0.17.0

_April 21, 2021_

See the {ref}`0-17-0-release-notes` for more information.

### Improvements to package loading and dynamic linking

- {{ Enhancement }} Uses the emscripten preload plugin system to preload .so files in packages
- {{ Enhancement }} Support for shared library packages. This is used for CLAPACK which makes scipy a lot smaller.
  {pr}`1236`
- {{ Fix }} Pyodide and included packages can now be used with Safari v14+.
  Safari v13 has also been observed to work on some (but not all) devices.

### Python / JS type conversions

- {{ Feature }} A `JsProxy` of a JavaScript `Promise` or other awaitable object is now a
  Python awaitable.
  {pr}`880`
- {{ API }} Instead of automatically converting Python lists and dicts into
  JavaScript, they are now wrapped in `PyProxy`. Added a new {any}`PyProxy.toJs`
  API to request the conversion behavior that used to be implicit.
  {pr}`1167`
- {{ API }} Added {any}`JsProxy.to_py` API to convert a JavaScript object to Python.
  {pr}`1244`
- {{ Feature }} Flexible jsimports: it now possible to add custom Python
  "packages" backed by JavaScript code, like the `js` package. The `js` package
  is now implemented using this system.
  {pr}`1146`
- {{ Feature }} A `PyProxy` of a Python coroutine or awaitable is now an
  awaitable JavaScript object. Awaiting a coroutine will schedule it to run on
  the Python event loop using `asyncio.ensure_future`.
  {pr}`1170`
- {{ Enhancement }} Made `PyProxy` of an iterable Python object an iterable Js
  object: defined the `[Symbol.iterator]` method, can be used like `for(let x of proxy)`. Made a `PyProxy` of a Python iterator an iterator: `proxy.next()` is
  translated to `next(it)`. Made a `PyProxy` of a Python generator into a
  JavaScript generator: `proxy.next(val)` is translated to `gen.send(val)`.
  {pr}`1180`
- {{ API }} Updated `PyProxy` so that if the wrapped Python object supports `__getitem__`
  access, then the wrapper has `get`, `set`, `has`, and `delete` methods which do
  `obj[key]`, `obj[key] = val`, `key in obj` and `del obj[key]` respectively.
  {pr}`1175`
- {{ API }} The `pyodide.pyimport` function is deprecated in favor of using
  `pyodide.globals.get('key')`. {pr}`1367`
- {{ API }} Added {any}`PyProxy.getBuffer` API to allow direct access to Python
  buffers as JavaScript TypedArrays.
  {pr}`1215`
- {{ API }} The innermost level of a buffer converted to JavaScript used to be a
  TypedArray if the buffer was contiguous and otherwise an Array. Now the
  innermost level will be a TypedArray unless the buffer format code is a '?' in
  which case it will be an Array of booleans, or if the format code is a "s" in
  which case the innermost level will be converted to a string.
  {pr}`1376`
- {{ Enhancement }} JavaScript `BigInt`s are converted into Python `int` and
  Python `int`s larger than 2^53 are converted into `BigInt`.
  {pr}`1407`
- {{ API }} Added {any}`pyodide.isPyProxy` to test if an object is a `PyProxy`.
  {pr}`1456`
- {{ Enhancement }} `PyProxy` and `PyBuffer` objects are now garbage collected
  if the browser supports `FinalizationRegistry`.
  {pr}`1306`
- {{ Enhancement }} Automatic conversion of JavaScript functions to CPython
  calling conventions.
  {pr}`1051`, {pr}`1080`
- {{ Enhancement }} Automatic detection of fatal errors. In this case Pyodide
  will produce both a JavaScript and a Python stack trace with explicit
  instruction to open a bug report.
  pr`{1151}`, pr`{1390}`, pr`{1478}`.
- {{ Enhancement }} Systematic memory leak detection in the test suite and a
  large number of fixed to memory leaks.
  pr`{1340}`
- {{ Fix }} getattr and dir on JsProxy now report consistent results and include all
  names defined on the Python dictionary backing JsProxy.
  {pr}`1017`
- {{ Fix }} `JsProxy.__bool__` now produces more consistent results: both
  `bool(window)` and `bool(zero-arg-callback)` were `False` but now are `True`.
  Conversely, `bool(empty_js_set)` and `bool(empty_js_map)` were `True` but now
  are `False`.
  {pr}`1061`
- {{ Fix }} When calling a JavaScript function from Python without keyword
  arguments, Pyodide no longer passes a `PyProxy`-wrapped `NULL` pointer as the
  last argument. {pr}`1033`
- {{ Fix }} JsBoundMethod is now a subclass of JsProxy, which fixes nested
  attribute access and various other strange bugs.
  {pr}`1124`
- {{ Fix }} JavaScript functions imported like `from js import fetch` no longer
  trigger "invalid invocation" errors (issue {issue}`461`) and
  `js.fetch("some_url")` also works now (issue {issue}`768`).
  {pr}`1126`
- {{ Fix }} JavaScript bound method calls now work correctly with keyword arguments.
  {pr}`1138`
- {{ Fix }} JavaScript constructor calls now work correctly with keyword
  arguments.
  {pr}`1433`

### pyodide-py package

- {{ Feature }} Added a Python event loop to support asyncio by scheduling
  coroutines to run as jobs on the browser event loop. This event loop is
  available by default and automatically enabled by any relevant asyncio API,
  so for instance `asyncio.ensure_future` works without any configuration.
  {pr}`1158`
- {{ API }} Removed `as_nested_list` API in favor of `JsProxy.to_py`.
  {pr}`1345`

### pyodide-js

- {{ API }} Removed iodide-specific code in `pyodide.js`. This breaks compatibility with
  iodide.
  {pr}`878`, {pr}`981`
- {{ API }} Removed the `pyodide.autocomplete` API, use Jedi directly instead.
  {pr}`1066`
- {{ API }} Removed `pyodide.repr` API.
  {pr}`1067`
- {{ Fix }} If `messageCallback` and `errorCallback` are supplied to
  `pyodide.loadPackage`, `pyodide.runPythonAsync` and
  `pyodide.loadPackagesFromImport`, then the messages are no longer
  automatically logged to the console.
- {{ Feature }} `runPythonAsync` now runs the code with `eval_code_async`. In
  particular, it is possible to use top-level await inside of `runPythonAsync`.
- `eval_code` now accepts separate `globals` and `locals` parameters.
  {pr}`1083`
- Added the `pyodide.setInterruptBuffer` API. This can be used to set a
  `SharedArrayBuffer` to be the keyboard interrupt buffer. If Pyodide is running
  on a webworker, the main thread can signal to the webworker that it should
  raise a `KeyboardInterrupt` by writing to the interrupt buffer.
  {pr}`1148` and {pr}`1173`
- Changed the loading method: added an async function `loadPyodide` to load
  Pyodide to use instead of `languagePluginURL` and `languagePluginLoader`. The
  change is currently backwards compatible, but the old approach is deprecated.
  {pr}`1363`
- `runPythonAsync` now accepts `globals` parameter.
  {pr}`1914`

### micropip

- {{ Feature }} `micropip` now supports installing wheels from relative URLs.
  {pr}`872`
- {{ API }} `micropip.install` now returns a Python `Future` instead of a JavaScript `Promise`.
  {pr}`1324`
- {{ Fix }} {any}`micropip.install` now interacts correctly with
  {any}`pyodide.loadPackage`.
  {pr}`1457`
- {{ Fix }} {any}`micropip.install` now handles version constraints correctly
  even if there is a version of the package available from the Pyodide `indexURL`.

### Build system

- {{ Enhancement }} Updated to latest emscripten 2.0.13 with the upstream LLVM backend
  {pr}`1102`
- {{ API }} Use upstream `file_packager.py`, and stop checking package abi versions.
  The `PYODIDE_PACKAGE_ABI` environment variable is no longer used, but is
  still set as some packages use it to detect whether it is being built for
  Pyodide. This usage is deprecated, and a new environment variable `PYODIDE`
  is introduced for this purpose.

  As part of the change, Module.checkABI is no longer present.
  {pr}`991`

- uglifyjs and lessc no longer need to be installed in the system during build
  {pr}`878`.
- {{ Enhancement }} Reduce the size of the core Pyodide package
  {pr}`987`.
- {{ Enhancement }} Optionally to disable docker port binding
  {pr}`1423`.
- {{ Enhancement }} Run arbitrary command in docker
  {pr}`1424`
- Docker images for Pyodide are now accessible at
  [pyodide/pyodide-env](https://hub.docker.com/repository/docker/pyodide/pyodide-env)
  and
  [pyodide/pyodide](https://hub.docker.com/repository/docker/pyodide/pyodide).
- {{ Enhancement }} Option to run docker in non-interactive mode
  {pr}`1641`

### REPL

- {{ Fix }} In console.html: sync behavior, full stdout/stderr support, clean namespace,
  bigger font, correct result representation, clean traceback
  {pr}`1125` and {pr}`1141`
- {{ Fix }} Switched from ̀Jedi to rlcompleter for completion in
  `pyodide.console.InteractiveConsole` and so in `console.html`. This fixes
  some completion issues (see {issue}`821` and {issue}`1160`)
- {{ Enhancement }} Support top-level await in the console
  {pr}`1459`

### Packages

- six, jedi and parso are no longer vendored in the main Pyodide package, and
  need to be loaded explicitly
  {pr}`1010`, {pr}`987`.
- Updated packages {pr}`1021`, {pr}`1338`, {pr}`1460`.
- Added Plotly version 4.14.3 and retrying dependency
  {pr}`1419`

### List of contributors

(in alphabetic order)

Aditya Shankar, casatir, Dexter Chua, dmondev, Frederik Braun, Hood Chatham,
Jan Max Meyer, Jeremy Tuloup, joemarshall, leafjolt, Michael Greminger,
Mireille Raad, Ondřej Staněk, Paul m. p. P, rdb, Roman Yurchak, Rudolfs

## Version 0.16.1

_December 25, 2020_

Note: due to a CI deployment issue the 0.16.0 release was skipped and replaced
by 0.16.1 with identical contents.

- Pyodide files are distributed by [JsDelivr](https://www.jsdelivr.com/),
  `https://cdn.jsdelivr.net/pyodide/v0.16.1/full/pyodide.js`
  The previous CDN `pyodide-cdn2.iodide.io` still works and there
  are no plans for deprecating it. However please use
  JsDelivr as a more sustainable solution, including for earlier Pyodide
  versions.

### Python and the standard library

- Pyodide includes CPython 3.8.2
  {pr}`712`
- ENH Patches for the threading module were removed in all packages. Importing
  the module, and a subset of functionality (e.g. locks) works, while starting
  a new thread will produce an exception, as expected.
  {pr}`796`.
  See {issue}`237` for the current status of the threading support.
- ENH The multiprocessing module is now included, and will not fail at import,
  thus avoiding the necessity to patch included packages. Starting a new
  process will produce an exception due to the limitation of the WebAssembly VM
  with the following message: `Resource temporarily unavailable`
  {pr}`796`.

### Python / JS type conversions

- FIX Only call `Py_INCREF()` once when proxied by PyProxy
  {pr}`708`
- JavaScript exceptions can now be raised and caught in Python. They are
  wrapped in pyodide.JsException.
  {pr}`891`

### pyodide-py package and micropip

- The `pyodide.py` file was transformed to a pyodide-py package. The imports
  remain the same so this change is transparent to the users
  {pr}`909`.
- FIX Get last version from PyPI when installing a module via micropip
  {pr}`846`.
- Suppress REPL results returned by `pyodide.eval_code` by adding a semicolon
  {pr}`876`.
- Enable monkey patching of `eval_code` and `find_imports` to customize
  behavior of `runPython` and `runPythonAsync`
  {pr}`941`.

### Build system

- Updated docker image to Debian buster, resulting in smaller images.
  {pr}`815`
- Pre-built docker images are now available as
  [`iodide-project/pyodide`](https://hub.docker.com/r/iodide/pyodide)
  {pr}`787`
- Host Python is no longer compiled, reducing compilation time. This also
  implies that Python 3.8 is now required to build Pyodide. It can for instance
  be installed with conda.
  {pr}`830`
- FIX Infer package tarball directory from source URL
  {pr}`687`
- Updated to emscripten 1.38.44 and binaryen v86 (see related
  [commits](https://github.com/pyodide/pyodide/search?q=emscripten&type=commits))
- Updated default `--ldflags` argument to `pyodide_build` scripts to equal what
  Pyodide actually uses.
  {pr}`817`
- Replace C lz4 implementation with the (upstream) JavaScript implementation.
  {pr}`851`
- Pyodide deployment URL can now be specified with the `PYODIDE_BASE_URL`
  environment variable during build. The `pyodide_dev.js` is no longer
  distributed. To get an equivalent behavior with `pyodide.js`, set
  ```javascript
  window.languagePluginUrl = "./";
  ```
  before loading it.
  {pr}`855`
- Build runtime C libraries (e.g. libxml) via package build system with correct
  dependency resolution
  {pr}`927`
- Pyodide can now be built in a conda virtual environment
  {pr}`835`

### Other improvements

- Modify MEMFS timestamp handling to support better caching. This in
  particular allows to import newly created Python modules without invalidating
  import caches {pr}`893`

### Packages

- New packages: freesasa, lxml, python-sat, traits, astropy, pillow,
  scikit-image, imageio, numcodecs, msgpack, asciitree, zarr

  Note that due to the large size and the experimental state of the scipy
  package, packages that depend on scipy (including scikit-image, scikit-learn)
  will take longer to load, use a lot of memory and may experience failures.

- Updated packages: numpy 1.15.4, pandas 1.0.5, matplotlib 3.3.3 among others.
- New package
  [pyodide-interrupt](https://pypi.org/project/pyodide-interrupts/), useful for
  handling interrupts in Pyodide (see project description for details).

### Backward incompatible changes

- Dropped support for loading .wasm files with incorrect MIME type, following
  {pr}`851`

### List of contributors

abolger, Aditya Shankar, Akshay Philar, Alexey Ignatiev, Aray Karjauv, casatir,
chigozienri, Christian glacet, Dexter Chua, Frithjof, Hood Chatham, Jan Max
Meyer, Jay Harris, jcaesar, Joseph D. Long, Matthew Turk, Michael Greminger,
Michael Panchenko, mojighahar, Nicolas Ollinger, Ram Rachum, Roman Yurchak,
Sergio, Seungmin Kim, Shyam Saladi, smkm, Wei Ouyang

## Version 0.15.0

_May 19, 2020_

- Upgrades Pyodide to CPython 3.7.4.
- micropip no longer uses a CORS proxy to install pure Python packages from
  PyPI. Packages are now installed from PyPI directly.
- micropip can now be used from web workers.
- Adds support for installing pure Python wheels from arbitrary URLs with
  micropip.
- The CDN URL for Pyodide changed to
  https://pyodide-cdn2.iodide.io/v0.15.0/full/pyodide.js
  It now supports versioning and should provide faster downloads.
  The latest release can be accessed via
  https://pyodide-cdn2.iodide.io/latest/full/
- Adds `messageCallback` and `errorCallback` to
  {any}`pyodide.loadPackage`.
- Reduces the initial memory footprint (`TOTAL_MEMORY`) from 1 GiB to 5 MiB.
  More memory will be allocated as needed.
- When building from source, only a subset of packages can be built by setting
  the `PYODIDE_PACKAGES` environment variable. See
  {ref}`partial builds documentation <partial-builds>` for more details.
- New packages: future, autograd

## Version 0.14.3

_Dec 11, 2019_

- Convert JavaScript numbers containing integers, e.g. `3.0`, to a real Python
  long (e.g. `3`).
- Adds `__bool__` method to for `JsProxy` objects.
- Adds a JavaScript-side auto completion function for Iodide that uses jedi.
- New packages: nltk, jeudi, statsmodels, regex, cytoolz, xlrd, uncertainties

## Version 0.14.0

_Aug 14, 2019_

- The built-in `sqlite` and `bz2` modules of Python are now enabled.
- Adds support for auto-completion based on jedi when used in iodide

## Version 0.13.0

_May 31, 2019_

- Tagged versions of Pyodide are now deployed to Netlify.

## Version 0.12.0

_May 3, 2019_

**User improvements:**

- Packages with pure Python wheels can now be loaded directly from PyPI. See
  {ref}`micropip` for more information.

- Thanks to PEP 562, you can now `import js` from Python and use it to access
  anything in the global JavaScript namespace.

- Passing a Python object to JavaScript always creates the same object in
  JavaScript. This makes APIs like `removeEventListener` usable.

- Calling `dir()` in Python on a JavaScript proxy now works.

- Passing an `ArrayBuffer` from JavaScript to Python now correctly creates a
  `memoryview` object.

- Pyodide now works on Safari.

## Version 0.11.0

_Apr 12, 2019_

**User improvements:**

- Support for built-in modules:

  - `sqlite`, `crypt`

- New packages: `mne`

**Developer improvements:**

- The `mkpkg` command will now select an appropriate archive to use, rather
  than just using the first.

- The included version of emscripten has been upgraded to 1.38.30 (plus a
  bugfix).

- New packages: `jinja2`, `MarkupSafe`

## Version 0.10.0

_Mar 21, 2019_

**User improvements:**

- New packages: `html5lib`, `pygments`, `beautifulsoup4`, `soupsieve`,
  `docutils`, `bleach`, `mne`

**Developer improvements:**

- `console.html` provides a simple text-only interactive console to test local
  changes to Pyodide. The existing notebooks based on legacy versions of Iodide
  have been removed.

- The `run_docker` script can now be configured with environment variables.

```{eval-rst}
.. toctree::
   :hidden:

   deprecation-timeline.md
```<|MERGE_RESOLUTION|>--- conflicted
+++ resolved
@@ -68,11 +68,10 @@
   JavaScript object identity as a dictionary key.
   {pr}`2515`
 
-<<<<<<< HEAD
 - {{ Fix }} Fixed a bug with `toJs` when used with recursive structures and the
   `dictConverter` argument.
   {pr}`2533`
-=======
+
 ### micropip
 
 - {{ Fix }} micropip now correctly handles package names that include dashes
@@ -87,7 +86,6 @@
 
 - {{ Fix }} micropip now correctly compares packages with prerelease version
   {pr}`2532`
->>>>>>> 3ed6d29e
 
 ### Packages
 
