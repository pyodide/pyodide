--- conflicted
+++ resolved
@@ -129,12 +129,12 @@
   replaced by `pyodide build-recipes`, and `pyodide-build mkpkg` which is
   replaced by `pyodide skeleton pypi` {pr}`3668`
 
-<<<<<<< HEAD
+
 - {{ Enhancement }} `pyodide py-compile` can now py-compile zip archives, and
   folders with wheels / zip archives. If the input folder contains the `repodata.json`
   the paths and checksums it contains will also be updated
   {pr}`3700`
-=======
+
 - {{ Breaking }} Removed support for calling functions from the root of `pyodide` package
   directly. This has been deprecated since v0.21.0. Now all functions are only available
   under submodules.
@@ -143,7 +143,6 @@
 - {{ Breaking }} Removed support for passing the "message" argument to `PyProxy.destroy`
   in a positional argument. This has been deprecated since v0.22.0.
   {pr}`3677`
->>>>>>> dc2dd417
 
 ### Build System
 
