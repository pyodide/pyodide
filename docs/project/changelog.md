---
myst:
  substitutions:
    API: "<span class='badge badge-warning'>API Change</span>"
    Enhancement: "<span class='badge badge-info'>Enhancement</span>"
    Performance: "<span class='badge badge-info'>Performance</span>"
    Feature: "<span class='badge badge-success'>Feature</span>"
    Fix: "<span class='badge badge-danger'>Fix</span>"
    Update: "<span class='badge badge-success'>Update</span>"
    Breaking: "<span class='badge badge-danger'>BREAKING CHANGE</span>"
---

(changelog)=

# Change Log

## Unreleased

- {{ Enhancement }} Added the `enableRunUntilComplete` option to `loadPyodide`
  which makes `run_until_complete` block using stack switching, or crash if
  stack switching is disabled.
  {pr}`4817`

<<<<<<< HEAD
### Packages

- Upgraded `scikit-learn` to 1.5 {pr}`4823`
=======
- {{ Fix }} Resolved an issue where string keys in `PyProxyJsonAdaptor` were unexpectedly cast to numbers.
  {pr}`4825`
>>>>>>> 12947036

## Version 0.26.0

_May 27, 2024_

### General

- {{ Update }} Upgraded Python to v3.12.1
  {pr}`4431` {pr}`4435`

- {{ Update }} The wheel tag for Pyodide wheels has changed to pyodide_2024_0_wasm32.
  {pr}`4777`, {pr}`4780`

- {{ Enhancement }} ABI Break: Updated Emscripten to version 3.1.58
  {pr}`4399` {pr}`4715`

- {{ Breaking }} Pyodide will not fallback to `node-fetch` anymore when `fetch`
  is not available in the Node.js < 18 environment.
  {pr}`4417`

- {{ Enhancement }} Improved support for stack switching.
  {pr}`4532`, {pr}`4547`, {pr}`4615`, {pr}`4639`

- {{ Breaking }} The experimental `callSyncifying` method was renamed to
  `callPromising`.
  {pr}`4608`

- {{ Fix }} `dup` now works correctly in the Node filesystem.
  {pr}`4554`

- {{ Enhancement }} `asyncio.sleep(0)` now runs the next task a lot faster.
  {pr}`4590`

### JavaScript APIs

- {{ Enhancement }} `pyodide.loadPackage` now checks if the cache directory
  exists and calls `mkdir` only when it doesn't to avoid an error on read-only
  file systems in Node.js environment.
  {pr}`4738`

- {{ Fix }} `pyodide.mountNativeFS` will no longer silently overwrite an
  existing nonempty directory. Also it throws much clearer error messages when
  it fails.
  {pr}`4559`

- {{ Enhancement }} Added a new API `pyodide.mountNodeFS` which mounts a host
  directory into the Pyodide file system when running in node.
  {pr}`4561`

- {{ Enhancement }} Updated `pyimport` to support `pyimport("module.attribute")`.
  {pr}`4395`

### FFI

- {{ Enhancement }} `str(jsproxy)` has been adjusted to not raise an error if
  `jsproxy.toString` is undefined. Instead, it will use
  `Object.prototype.toString` in this case. If `jsproxy.toString` is defined and
  throws or is not defined but `jsproxy[Symbol.toStringTag]` is defined and
  throws, then `str` will still raise.
  {pr}`4574`

- {{ Enhancement }} Fixed a memory leak when iterating over a PyProxy.
  {pr}`4546`

- {{ Enhancement }} When a dictionary is converted to JavaScript with `toJs` the
  result is now a `LiteralMap`. String keys are accessible via direct property
  access unless they match a function on the `Map` prototype.
  {pr}`4576`

- {{ Fix }} `toJs` now works as expected on subclasses of `dict`.
  {pr}`4637`

- {{ Enhancement }} Added `PyProxy.asJsJson` method to adapt between Python JSON
  (lists and dicts) and JavaScript JSON (Arrays and Objects).
  {pr}`4666`

- {{ Enhancement }} Added a new `callRelaxed` to PyProxies of callables that
  discards extra arguments rather than raising a `TypeError``.
{pr}`4392`

- {{ Enhancement }} A new `callWithOptions` method was added to PyProxies of
  callables.
  {pr}`4608`

### Build

- {{ Fix }} pyodide-build now use response file when passing list of exported symbols to `emcc`.
  This fixes "Argument list too long" error.
  {pr}`4717``

- {{ Fix }} Pass through `-E` (command mode) arguments in CMake wrapper
  {pr}`4705`.

- {{ Fix }} Fix exception handling in dynamic linking of int64 functions
  {pr}`4698`.

- {{ Breaking }} `pyodide-build` entrypoint is removed in favor of `pyodide`.
  This entrypoint was deprecated since 0.22.0.
  {pr}`4368`

- {{ Breaking }} The `--no-deps` option to `pyodide build-recipes` has been
  replaced with a separate subcommand `pyodide build-recipes-no-deps`.
  {pr}`4443`

- {{ Enhancement }} The `build/post` script now runs under the directory
  where the built wheel is unpacked.
  {pr}`4481`

### Packages

- New Packages: `cysignals`, `ppl`, `pplpy` {pr}`4407`, `flint`, `python-flint` {pr}`4410`,
  `memory_allocator` {pr}`4393`, `primesieve`, `primecount`, `primecountpy` {pr}`4477`,
  `pyxirr` {pr}`4513`, `ipython`, `asttokens`, `executing`, `prompt_toolkit`,
  `pure_eval`, `stack_data`, `traitlets`, `wcwidth` {pr}`4452`, `altair` {pr}`4580`,
  `cvxpy` {pr}`4587`, `clarabel` {pr}`4587`, `matplotlib-inline` {pr}`4626`,
  `pygame-ce` {pr}`4602`, `libcst` {pr}`4665`, `mmh3`, `pyiceberg` {pr}`4648`,
  `lakers-python` {pr}`4763`, `crc32c` {pr}`4789`, `zstandard` {pr}`4792`

- Upgraded `contourpy` to 1.2.1 {pr}`4680`
- Upgraded `sourmash` to 4.8.8 {pr}`4683`

## Version 0.25.1

_March 31, 2024_

- {{ Fix }} Fixed pyodide-build to work with pypa/build>=1.2.
  {pr}`4653`

- {{ Fix }} Fixed a bug that pyodide-build setting `MESON` env variable,
  which overwrites the binary path of meson.
  {pr}`4502`

## Version 0.25.0

_January 18, 2024_

### General

- {{ Enhancement }} ABI Break: Updated Emscripten to version 3.1.46
  {pr}`4359`

- {{ Breaking }} Node.js < 18 is no longer officially supported. Older versions
  of Node.js might still work, but they are not tested or guaranteed to work.
  {pr}`4269`

- {{ Enhancement }} Added experimental support for stack switching.
  {pr}`3957`, {pr}`3964`, {pr}`3987`, {pr}`3990`, {pr}`3210`

### JavaScript API

- {{ Fix }} `pyodide.setStdin` now does not consider an empty string as EOF.
  {pr}`4327`

- {{ Breaking }} `loadPyodide` does not accept `homedir` option anymore, use
  `env: {HOME: "/the/home/directory"}` instead. This have been deprecated since
  Pyodide 0.24.
  {pr}`4342`

- {{ Enhancement }} `pyodide.loadPackage` now returns an object with metadata
  about the loaded packages.
  {pr}`4306`

- {{ Fix }} Fixed default indexURL calculation in Node.js environment.
  {pr}`4288`

### Python API

- {{ Enhancement }} The `pyodide-py` package on `pypi` now includes `py.typed`
  markers so mypy will use the types.
  {pr}`4321`

- {{ Fix }} Fixed a bug that micropip would fail to install packages from
  pyodide-lock.json if the package's name differs from its normalized name.
  {pr}`4319`

- {{ Enhancement }} Added a no-op `WebLoop.close` method so that attempts to
  close the event loop will not raise an exception.
  {pr}`4329`

### Python / JavaScript Foreign Function Interface

- {{ Fix }} `jsarray.pop` now works correctly. It previously returned the wrong
  value and leaked memory.
  {pr}`4236`

- {{ Breaking }} `PyProxy.toString` now calls `str` instead of `repr`. For now
  you can opt into the old behavior by passing `pyproxyToStringRepr: true` to
  `loadPyodide`, but this may be removed in the future.
  {pr}`4247`

- {{ Fix }} when accessing a `JsProxy` attribute invokes a getter and the getter
  throws an error, that error is propagated instead of being turned into an
  `AttributeError`.
  {pr}`4254`

- {{ Fix }} `import type { PyProxy } from "pyodide/ffi"` now works with the
  `NodeNext` typescript target.
  {pr}`4256`

- {{ Fix }} Fixed a bug that occurs when using `toJs` with both `dictConverter`
  and `defaultConverter` arguments.
  {pr}`4263`

- {{ Enhancement }} Added `JsArray.remove` and `JsArray.insert` methods.
  {pr}`4326`

- {{ Breaking }} Type exports of `PyProxy` subtypes have been moved from
  `pyodide` to `pyodide/ffi` and many of them have changed names.
  {pr}`4342`

- {{ Breaking }} The methods for checking `PyProxy` capabilities (e.g.,
  `supportsHas`, `isCallable`) are now removed. Use e.g.,
  `instanceof pyodide.ffi.PyCallable` instead.
  {pr}`4342`

### Pyodide CLI

- {{ Enhancement }} `pyodide config` command now show additional config
  variables: `rustflags`, `cmake_toolchain_file`, `pyo3_config_file`,
  `rust_toolchain`, `cflags` `cxxflags`, `ldflags`, `meson_cross_file`. These
  variables can be used in out-of-tree build to set the same variables as
  in-tree build.
  {pr}`4241`

- {{ Enhancement }} `pyodide build` command now accepts `--config-setting`
  (`-C`) option to pass flags to the build backend, just like `python -m build`
  command.
  {pr}`4308`

### Load time & size optimizations

- {{ Performance }} Do not use `importlib.metadata` when identifying installed
  packages, which reduces the time to load Pyodide.
  {pr}`4147`

### Build system

- {{ Fix }} Fixed `Emscripten.cmake` not vendored in pyodide-build since 0.24.0.
  {pr}`4223`

- {{ Fix }} pyodide-build now does not override `CMAKE_CONFIG_FILE` and
  `PYO3_CONFIG_FILE` env variables if provided by user.
  {pr}`4223`

- {{ Fix }} Fixed a bug that webpack messes up dynamic import of `pyodide.asm.js`.
  {pr}`4294`

### Packages

- New Packages: `river` {pr}`4197`, `sisl` {pr}`4210`, `frozenlist` {pr}`4231`,
  `zengl` {pr}`4208`, `msgspec` {pr}`4265`, `aiohttp` {pr}`4282`, `pysam` {pr}`4268`,
  `requests`, `urllib3` {pr}`4332`, `nh3` {pr}`4387`
- Upgraded zengl to 2.2.0 {pr}`4364`

## Version 0.24.1

_September 25, 2023_

- {{ Fix }} Fixed `LONG_BIT definition appears wrong for platform` error happened in out-of-tree build.
  {pr}`4136`

- {{ Fix }} Fixed an Emscripten bug that broke some matplotlib functionality.
  {pr}`4163`

- {{ Fix }} `pyodide.checkInterrupt` works when there is no interrupt buffer and
  the gil is not held.
  {pr}`4164`

### Packages

- Upgraded scipy to 1.11.2 {pr}`4156`
- Upgraded sourmash to 4.8.4 {pr}`4154`
- Upgraded scikit-learn to 1.3.1 {pr}`4161`
- Upgraded micropip to 0.5.0 {pr}`4167`

## Version 0.24.0

_September 13, 2023_

### General

- {{ Update }} Pyodide now runs Python 3.11.3.
  {pr}`3741`

- {{ Enhancement }} ABI Break: Updated Emscripten to version 3.1.45 {pr}`3665`,
  {pr}`3659`, {pr}`3822`, {pr}`3889`, {pr}`3890`, {pr}`3888`, {pr}`4055`,
  {pr}`4056`, {pr}`4073`, {pr}`4094`

### JavaScript API

- {{ Performance }} Added a `packages` optional argument to `loadPyodide`.
  Passing packages here saves time by downloading them during the Pyodide
  bootstrap.
  {pr}`4100`

- {{ Enhancement }} `runPython` and `runPythonAsync` now accept a `filename`
  optional argument which is passed as the `filename` argument to `eval_code`
  (resp. `eval_code_async`). Also, if a `filename` is passed to `eval_code`
  which does not start with `<` and end with `>`, Pyodide now uses the
  `linecache` module to ensure that source lines can appear in tracebacks.
  {pr}`3993`

- {{ Performance }} For performance reasons, don't render extra information in
  PyProxy destroyed message by default. By using `pyodide.setDebug(true)`, you
  can opt into worse performance and better error messages.
  {pr}`4027`

- {{ Enhancement }} It is now possible to pass environment variables to
  `loadPyodide` via the `env` argument. `homedir` is deprecated in favor of
  `{env: {HOME: whatever_directory}}`.
  {pr}`3870`

- {{ Enhancement }} The `setStdin`, `setStdout` and `setStderr` APIs have been
  improved with extra control and better performance.
  {pr}`4035`

### Python API

- {{ Enhancement }} Added `headers` property to `pyodide.http.FetchResponse`.
  {pr}`2078`

- {{ Enhancement }} Added `FetchResponse.text()` as a synonym to
  `FetchResponse.string()` for better compatibility with other requests APIs.
  {pr}`4052`

- {{ Breaking }} Changed the `FetchResponse` body getter methods to no longer
  throw an `OSError` exception for 400 and above response status codes. Added
  `FetchResponse.raise_for_status` to raise an `OSError` for error status codes.
  {pr}`3986` {pr}`4053`

### Python / JavaScript Foreign Function Interface

- {{ Performance }} Improved performance of PyProxy creation.
  {pr}`4096`

- {{ Fix }} Fixed adding getters/setters to a `PyProxy` with
  `Object.defineProperty` and improved compliance with JavaScript rules around
  Proxy traps.
  {pr}`4033`

- {{ Enhancement }} The promise methods `then`, `catch` and `finally_` are now
  present also on `Task`s as well as `Future`s.
  {pr}`3748`

- {{ Enhancement }} Added methods to a `PyProxy` of a `list` to make these work
  as drop-in replacements for JavaScript Arrays.
  {pr}`3853`

- {{ Enhancement }} When a `JsProxy` of an array is passed to Python builtin
  functions that use the `PySequence_*` APIs, it now works as expected. Also
  `jsarray * n` repeats the array `n` times and `jsarray + iterable` returns a
  new array with the result values from the iterable appended.
  {pr}`3904`

### Deployment

- {{ API }} Changed the name of the default lockfile from `repodata.json` to
  `pyodide-lock.json`
  {pr}`3824`

### Build System

- {{ Update }} The docker image now has node v20 instead of node v14.
  {pr}`3819`

- {{ Enhancement }} Added `check_wasm_magic_number` function to validate `.so`
  files for WebAssembly (WASM) compatibility.
  {pr}`4018`

- {{ Enhancement }} In pyodide build, automatically skip building package
  dependencies that are already included in the pyodide distribution.
  {pr}`4058`

### Packages

- New packages: sourmash {pr}`3635`, screed {pr}`3635`, bitstring {pr}`3635`,
  deprecation {pr}`3635`, cachetools {pr}`3635`, xyzservices {pr}`3786`,
  simplejson {pr}`3801`, protobuf {pr}`3813`, peewee {pr}`3897`, Cartopy
  {pr}`3909`, pyshp {pr}`3909`, netCDF4 {pr}`3910`, igraph {pr}`3991`, CoolProp
  {pr}`4028`, contourpy {pr}`4102`, awkward-cpp {pr}`4101`, orjson {pr}`4036`.

- Upgraded numpy to 1.25.2 {pr}`4125`

- Upgraded scipy to 1.11.1 {pr}`3794`, {pr}`3996`

- OpenBLAS has been added and scipy now uses OpenBLAS rather than CLAPACK
  {pr}`3331`.

### Pyodide CLI

- {{ Enhancement }} `pyodide build-recipes` now accepts a `--metadata-files`
  option to install `*.whl.metadata` files as specified in
  [PEP 658](https://peps.python.org/pep-0658/).
  {pr}`3981`

### Misc

- {{ Enhancement }} Add an example for `loadPyodide` and `pyodide.runPython
{pr}`4012`, {pr}`4011`

## Version 0.23.4

_July 6, 2023_

- {{ Enhancement }} The environment variable `PYODIDE_BUILD_EXPORTS` can now be
  used instead of the `--exports` argument to `pyodide build` to specify `.so`
  file exports of packages.
  {pr}`3973`

- {{ Fix }} Pin `pydantic` to `<2`.
  {pr}`3971`

- {{ Enhancement }} Allow customizing cache location for packages when running in Node
  {pr}`3967`

- {{ Enhancement }} Re-enabled sparseqr, freesasa, lightgbm, opencv-python, and wordcloud
  {pr}`3783`, {pr}`3970`

- {{ Fix }} A `JSProxy` of a `DOMException` will now inherit from exception so
  it can be raised in Python.
  {pr}`3868`

- {{ Fix }} The feature detection for `JSProxy` has been improved so that it
  should never fail even when handling strange or ill-behaved JavaScript proxy
  objects.
  {pr}`3740`, {pr}`3750`

- {{ Fix }} A `PyProxy` of a callable is now an `instanceof Function`. (If you
  are trying to feature detect whether something is callable or not in
  JavaScript, the correct way is to use `typeof o === "function"`. But you may
  have dependencies that don't do this correctly.)
  {pr}`3925`

- {{ Fix }} `from jsmodule import *` now works.
  {pr}`3903`

## Version 0.23.3

_June 17, 2023_

- {{ Fix }} `getattr(jsproxy, 'python_reserved_word')` works as expected again
  (as well as `hasattr` and `setattr`). This fixes a regression introduced in
  {pr}`3617`.
  {pr}`3926`

- {{ Fix }} `pyodide build` now replaces native `.so` slugs with Emscripten
  slugs. Usually `.so`s in the generated wheels are actually Emscripten `.so`s
  so this is good. If they are actually native `.so`s then there is a problem
  either way.
  {pr}`3903`

## Version 0.23.2

_May 2, 2023_

- {{ Enhancement }} Changed the name of the `--output-directory` argument to
  `pyodide build` to `--outdir` to match pypa/build. `--output-directory` is
  still accepted for backwards compatibility.
  {pr}`3811`

## Version 0.23.1

_April 13, 2023_

### Deployment

- {{ Fix }} Export `python_stdlib.zip` in `package.json`.
  {pr}`3723`

### CLI

- {{ Enhancement }} `pyodide build` now accepts an `--output-directory` argument.
  {pr}`3746`

- {{ Fix }} Fix `pyodide py-compile` not to ignore the `--compression-level`
  option when applied on a single file.
  {pr}`3727`

- {{ Fix }} Fix an issue where the `pyodide venv` command did not work correctly in pyodide-build
  version 0.23.0 because of missing `python_stdlib.zip`.
  {pr}`3760`

- {{ Fix }} `python -m pip` works correctly in the Pyodide venv now.
  {pr}`3761`

- {{ Fix }} Executables installed in a Pyodide virtual environment now run in
  Pyodide not in the host Python.
  {pr}`3752`

### Build System

- {{ Fix }} Fix `PYODIDE_ROOT` to point the correct directory when running out-of-tree build.
  {pr}`3751`

## Version 0.23.0

_March 30, 2023_

### General

- {{ Update }} Pyodide now runs Python 3.11.2 which officially supports
  WebAssembly as a [PEP11 Tier 3](https://peps.python.org/pep-0011/#tier-3) platform.
  {pr}`3252`, {pr}`3614`

- {{ Update }} We now build libpyodide.a so the Pyodide foreign function
  interface can be experimentally linked into other Emscripten builds of Python.
  {pr}`3335`

- {{ Enhancement }} Updated Emscripten to version 3.1.32
  {pr}`3471`, {pr}`3517`, {pr}`3599`

### JavaScript API

- {{ Breaking }} Type exports of `PyProxy` subtypes have been moved from
  `pyodide` to `pyodide/ffi` and many of them have changed names. The original
  exports are still available but they are deprecated.
  {pr}`3523`

- {{ Breaking }} The methods for checking `PyProxy` capabilities (e.g.,
  `supportsHas`, `isCallable`) are now deprecated. Use e.g.,
  `instanceof pyodide.ffi.PyCallable` instead.
  {pr}`3523`

- {{ Enhancement }} Added subclasses of `PyProxy` for each mixin. These can be
  used to check whether a `PyProxy` supports a given set of methods with
  `instanceof` e.g., `x instanceof pyodide.ffi.PyDict`.
  {pr}`3523`

- {{ Enhancement }} Added `stdLibURL` parameter to `loadPyodide` allowing to customize
  the URL from which the Python standard library is loaded.
  {pr}`3670`

- {{ Enhancement }} Checking whether an object is an instance of a `PyProxy` now
  only recognizes a `PyProxy` generated from the same Python interpreter. This
  means that creating multiple interpreters and importing a `PyProxy` from one
  into another no longer causes a fatal error.
  {pr}`3545`

- {{ Enhancement }} `as_object_map` now accepts a keyword argument `hereditary`.
  If set to `True` and indexing the object returns a plain-old-object, then the
  return value will be automatically mapped in `as_object_map` as well.
  {pr}`3638`

- {{ Enhancement }} A `JsProxy` of a JavaScript error object can be directly
  thrown as Python exceptions. Previously Pyodide automatically wrapped them in
  a `JsException` but that is no longer needed -- now `JsException` inherits
  from both `JsProxy` and `Exception`.
  {pr}`3455`

- {{ Enhancement }} `runPython` and `runPythonAsync` now accept a `locals`
  argument.
  {pr}`3618`

- {{ Fix }} Calling `loadPyodide` repeatedly in Node no longer results in
  `MaxListenersExceededWarning`. Also, calling `loadPyodide` in Node v14 no
  longer changes unhandled rejections in promises.
  {pr}`3542`

- {{ Fix }} If the `locals` argument to `eval_code` or `eval_code_async` is
  `None` it now uses `locals=globals` as the documentation says.
  {pr}`3580`

### Python standard library

- {{ Breaking }} Unvendored `_pydecimal` and `pydoc_data` from the standard
  library. Now these modules need to be loaded with `pyodide.loadPackage` or
  `micropip.install`, or auto-loaded via imports in `pyodide.runPythonAsync`
  {pr}`3525`

- {{ Breaking }} Test files of stdlib `ctypes` and `unittest` are now moved to
  `test/ctypes` and `test/unittest` respectively. This change is adapted from
  [CPython 3.12](https://github.com/python/cpython/issues/93839).
  {pr}`3507`

### Deployment

- {{ Breaking }} Pyodide no longer uses Emscripten preload plugin, hence
  `pyodide.asm.data` is removed, in favor of `python_stdlib.zip`. This change
  normally shouldn't affect users, but if you were using this file in a
  bundler, you will need to remove it. {pr}`3584`

- {{ Breaking }} `pyodide_py.tar` file is removed. This change normally
  shouldn't affect users, but if you were using this file in a bundler,
  you will need to remove it.
  {pr}`3621`

- {{ Breaking }} Python standard libraries are now vendored in a zipfile:
  `/lib/python{version}.zip` in the in-browser MEMFS file system. If you need
  to access the standard library source code, you need to unpack the zip file.
  For example:
  `import shutil; shutil.unpack_archive('/lib/python311.zip', '/lib/python3.11', 'zip)`
  {pr}`3584`

- {{ Fix }} Improves the compression of wheel files with the JsDelivr CDN. For
  browsers that support the Brotli compression (most modern ones) this should
  result in a size reduction of 20-30%. Also most many `pyodide` CLI
  sub-commands now support `--compression-level` as an optional parameter.
  {pr}`3655`

- {{ Breaking }} Following libraries are now not linked to the Pyodide main module:
  `libgl`, `libal`, `libhtml5`. This normally shouldn't affect users, but if you
  are using these libraries in a package that are built out-of-tree, you will
  need to link them to the package manually.
  {pr}`3505`

### Python / JavaScript Foreign Function Interface

- {{ Fix }} PyProxies of Async iterators are now async iterable JavaScript
  objects. The code:

  ```javascript
  for await (let x of async_iterator_pyproxy) {
    // ...
  }
  ```

  would previously fail with `TypeError: async_iterator_pyproxy is not async
iterable`. (Python async _iterables_ that were not also iterators were already
  async iterable, the problem was only with Python objects that are both async
  _iterable_ and an async iterator.)
  {pr}`3708`

- {{ Enhancement }} A py-compiled build which has smaller and faster-to-load
  packages is now deployed under
  `https://cdn.jsdelivr.net/pyodide/v0.23.0/pyc/` (also for future
  versions). The exceptions obtained with this builds will not include code
  snippets however. {pr}`3701`

- {{ Breaking }} Removed support for calling functions from the root of `pyodide` package
  directly. This has been deprecated since v0.21.0. Now all functions are only available
  under submodules.
  {pr}`3677`

- {{ Breaking }} Removed support for passing the "message" argument to `PyProxy.destroy`
  in a positional argument. This has been deprecated since v0.22.0.
  {pr}`3677`

- {{ Enhancement }} Python does not allow reserved words to be used as attributes.
  For instance, `Array.from` is a `SyntaxError`. (JavaScript has a more robust
  parser which can handle this.) To handle this, if an attribute to a `JsProxy`
  consists of a Python reserved word followed by one or more underscores, we remove
  a single underscore from the end of the attribute. For instance, `Array.from_`
  would access `from` on the underlying JavaScript object, whereas `o.from__`
  accesses the `from_` attribute.
  {pr}`3617`

### Build System

- {{ Breaking }} When building meta-packages (`core` and `min-scipy-stack`),
  you must prefix `tag:` to the meta-package name. For example, to build the
  `core` meta-package, you must run `pyodide build-recipes tag:core`, or
  `PYODIDE_PACKAGES="tag:core" make`.
  {pr}`3444`

- {{ Enhancement}} Add `--build-dependencies` to `pyodide build` command
  to fetch and build dependencies of a package being built.
  Also adds `--skip-dependency` to ignore selected dependencies.
  {pr}`3310`

- {{ Enhancement}} Added `pyodide build` support for building a list of packages
  from a requirements.txt file with `pyodide build -r <requirements.txt>`. Also
  can output a list of chosen dependencies in the same format when building a
  package and dependencies using the `--output-lockfile <lockfile.txt>`
  argument. This enables repeatable builds of packages.
  {pr}`3469`

- {{ Enhancement }} Added `package/tag` key to the `meta.yaml` spec to group
  packages.
  {pr}`3444`

- {{ Enhancement }} `pyodide build-recipes` now autodetects the number of
  CPU cores in the system and uses them for parallel builds.
  {pr}`3559` {pr}`3598`

- {{ Fix }} Fixed pip install error when installing cross build environment.
  {pr}`3562`

- {{ Enhancement }} Response files are now correctly handled when
  calculating exported symbols.
  {pr}`3645`

- {{ Fix }} Fix occasional build failure when building rust packages.
  {pr}`3607`

- {{ Enhancement }} Improved logging in `pyodide-build` with rich.
  {pr}`3442`

- {{ Enhancement }} `pyodide build-recipes` now accepts `--no-deps` parameter, which skips
  building dependencies of the package. This replaces `pyodide-build buildpkg`.
  {pr}`3520`

- {{ Enhancement }} `pyodide build-recipes` now works out-of-tree.

### Pyodide CLI

- {{ Breaking }} Removed deprecated CLI entrypoints `pyodide-build buildall` which is
  replaced by `pyodide build-recipes`, and `pyodide-build mkpkg` which is
  replaced by `pyodide skeleton pypi` {pr}`3668`.

- {{ Feature }} Added `pyodide py-compile` CLI command that py compiles a wheel or a zip
  file, converting .py files to .pyc files. It can also be applied to a folder
  with wheels / zip files. If the input folder contains the
  `repodata.json` the paths and checksums it contains will also be updated
  {pr}`3253` {pr}`3700`

- {{ Feature }} Added `pyodide create-zipfile` CLI command that creates a zip file of a
  directory. This command is hidden by default since it is not intended for use
  by end users.
  {pr}`3411` {pr}`3463`

### REPL

- {{ Fix }} Non-breaking space characters are now automatically converted to
  regular spaces in pyodide REPL.
  {pr}`3558`

- {{ Enhancement }} Allow changing the build type used in the REPL by passing the
  `build` argument to the REPL URL. For instance,
  `https://pyodide.org/en/latest/console.html?build=debug` will load debug dev build.
  {pr}`3671`

### Packages

- New packages: fastparquet {pr}`3590`, cramjam {pr}`3590`, pynacl {pr}`3500`,
  pyxel {pr}`3508`.
  mypy {pr}`3504`, multidict {pr}`3581`, yarl {pr}`3702`, idna {pr}`3702`,
  cbor-diag {pr}`3581`.

- Upgraded to micropip 0.3.0 (see
  [changelog](https://github.com/pyodide/micropip/blob/main/CHANGELOG.md)
  {pr}`3709`

- Added experimental [support for SDL based packages](using-sdl) {pr}`3508`

- Upgraded packages: see the list of packages versions in this release in
  {ref}`packages-in-pyodide`.

### List of Contributors

Alexey Ignatiev, Andrea Giammarchi, Arpit, Christian Clauss, Deepak Cherian,
Eli Lamb, Feodor Fitsner, Gyeongjae Choi, Hood Chatham, Jeff Glass, Jo Bovy,
Joe Marshall, josephrocca, Loïc Estève, martinRenou, messense, Nicholas
Bollweg, Roman Yurchak, TheOnlyWayUp, Victor Blomqvist, Ye Joo Park

## Version 0.22.1

_January 25, 2023_

- {{ Breaking }} `setStdin` now accepts an extra `autoEOF` parameter. If `true`,
  it will insert an EOF automatically after each string or buffer. Defaults to
  `true`. This also affects the behavior of the `stdin` argument to
  `loadPyodide`.
  {pr}`3488`

- {{ Fix }} `from pyodide.ffi import *` doesn't raise an `ImportError` anymore.
  {pr}`3484`

- {{ Enhancement }} Pyodide displays a better message when someone calls posix
  `exit` or `os._exit`.
  {pr}`3496`

### Package Loading

- {{ Fix }} Fix incorrect error message when loading a package
  include in Pyodide fails.
  {pr}`3435`

### Build system

- {{ Fix }} Emscripten is no longer required to create a Pyodide virtual
  environment.
  {pr}`3485`

- {{ Fix }} Fixed a bug where `pyodide build` would fail on package that use
  CMake, when run multiple times.
  {pr}`3445`

- {{ Fix }} pyodide build: Don't pass the directory to the build backend args,
  only pass the arguments.
  {pr}`3490`

- {{ Fix }} `pyodide config` won't print extra messages anymore.
  {pr}`3483`

- {{ Fix }} Pass the same environment variables for out of tree builds as for in
  tree builds.
  {pr}`3495`

## Version 0.22.0

_January 3, 2023_

[See the release notes for a summary.](https://blog.pyodide.org/posts/0.22-release/)

### Deployment and testing

- {{ Breaking }} `pyodide-cdn2.iodide.io` is not available anymore. Please use
  `https://cdn.jsdelivr.net/pyodide` instead.
  {pr}`3150`.

- {{ Breaking }} We don't publish pre-built Pyodide docker images anymore. Note
  that `./run_docker --pre-built` was not working for a while and it was
  actually equivalent to `./run_docker`. If you need to build a single Python
  wheel out of tree, you can use the `pyodide build` command instead. See
  [our blog post](https://blog.pyodide.org/posts/0.21-release/#building-binary-wheels-for-pyodide)
  for more information.
  {pr}`3342`.

- {{ Enhancement }} The releases are now called `pyodide-{version}.tar.gz`
  rather than `pyodide-build-{version}.tar.gz`
  {pr}`2996`

- {{ Enhancement }} Added a new release file called
  `pyodide-core-{version}.tar.gz` intended for use in Node. It contains the
  files needed to start Pyodide and no additional packages.
  {pr}`2999`

- {{ Enhancement }} The full test suite is now run in Safari
  {pr}`2578`, {pr}`3095`.

- {{ Enhancement }} Added Gitpod configuration to the repository.
  {pr}`3201`

### Foreign function interface

#### JsProxy / JavaScript from Python

- {{ Enhancement }} Implemented `reverse`, `__reversed__`, `count`, `index`,
  `append`, and `pop` for `JsProxy` of Javascript arrays so that they implement
  the `collections.abc.MutableSequence` API.
  {pr}`2970`

- {{ Enhancement }} Implemented methods `keys`, `items`, `values`, `get`, `pop`,
  `setdefault`, `popitem`, `update`, and `clear` for `JsProxy` of map-like
  objects so that they implement the `collections.abc.MutableMapping` API.
  {pr}`3275`

- {{ Enhancement }} It's now possible to destructure a JavaScript array, map, or
  object returned by `as_object_map` with a `match` statement.
  {pr}`2906`

- {{ Enhancement }} Added `then`, `catch`, and `finally_` methods to the
  `Future`s used by Pyodide's event loop so they can be used like `Promise`s.
  {pr}`2997`

- {{ Enhancement }} `create_proxy` now takes an optional `roundtrip` parameter.
  If this is set to `True`, then when the proxy is converted back to Python, it
  is converted back to the same double proxy. This allows the proxy to be
  destroyed from Python even if no reference is retained.
  {pr}`3163`, {pr}`3369`

- {{ Enhancement }} A `JsProxy` of a function now has a `__get__` descriptor
  method, so it's possible to use a JavaScript function as a Python method. When
  the method is called, `this` will be a `PyProxy` pointing to the Python object
  the method is called on.
  {pr}`3130`

- {{ Enhancement }} A `JsProxy` now has an `as_object_map` method. This will
  treat the object as a mapping over its `ownKeys` so for instance:
  `run_js("({a:2, b:3})").as_object_map()["a"]` will return 2. These implement
  `collections.abc.MutableMapping`.
  {pr}`3273`, {pr}`3295`, {pr}`3297`

- {{ Enhancement }} Split up the `JsProxy` documentation class into several
  classes, e.g., `JsBuffer`, `JsPromise`, etc. Implemented `issubclass` and
  `isinstance` on the various synthetic and real `JsProxy` classes so that they
  behave the way one might naively expect them to (or at least closer to that
  than it was before).
  {pr}`3277`

- {{ Enhancement }} Added type parameters to many of the `JsProxy` subtypes.
  {pr}`3387`

- {{ Enhancement }} Added `JsGenerator` and `JsIterator` types to `pyodide.ffi`.
  Added `send` method to `JsIterator`s and `throw`, and `close` methods to
  `JsGenerator`s.
  {pr}`3294`

- {{ Enhancement }} It is now possible to use asynchronous JavaScript iterables,
  iterators and generators from Python. This includes support for `aiter` for
  async interables, `anext` and `asend` for async iterators, and `athrow` and
  `aclose` for async generators.
  {pr}`3285`, {pr}`3299`, {pr}`3339`

- {{ Enhancement }} JavaScript generators and async generators that are created
  from Python now are wrapped so that Python objects sent to them as arguments
  or from `.send` / `.asend` are kept alive until the generator is exhausted or
  `.close`d. This makes generators significantly more ergonomic to use, at the
  cost of making memory leaks more likely if the generator is never finalized.
  {pr}`3317`

- {{ Enhancement }} Added a mypy typeshed for some common functionality for the
  `js` module.
  {pr}`3298`

- {{ Enhancement }} mypy understands the types of more things now.
  {pr}`3385`

- {{ Fix }} Fixed bug in `split` argument of `pyodide.console.repr_shorten`.
  Added `shorten` function.
  {pr}`3178`

#### PyProxy / Using Python from JavaScript

- {{ Enhancement }} Added a type field to `PythonError` (e.g., a StopIteration
  error would have `e.type === "StopIteration"`)
  {pr}`3289`

- {{ Enhancement }} It is now possible to use asynchronous Python generators
  from JavaScript.
  {pr}`3290`

- {{ Enhancement }} PyProxies of synchronous and asynchronous Python generators
  now support `return` and `throw` APIs that behave like the ones on JavaScript
  generators.
  {pr}`3346`

- {{ Enhancement }} It is possible to make a `PyProxy` that takes `this` as the
  first argument using the `PyProxy.captureThis` method. The `create_proxy`
  method also has a `capture_this` argument which causes the `PyProxy` to
  receive `this` as the first argument if set to `True`
  {pr}`3103`, {pr}`3145`

### JavaScript API

- {{ Enhancement }} Users can do a static import of `pyodide/pyodide.asm.js` to
  avoid issues with dynamic imports. This allows the use of Pyodide with
  module-type service workers.
  {pr}`3070`

- {{ Enhancement }} Added a new API `pyodide.mountNativeFS` which mounts a
  {js:class}`FileSystemDirectoryHandle` into the Pyodide file system.
  {pr}`2987`

- {{ Enhancement }} `loadPyodide` has a new option called `args`. This list will
  be passed as command line arguments to the Python interpreter at start up.
  {pr}`3021`, {pr}`3282`

- Removed "Python initialization complete" message printed when loading is
  finished.
  {pr}`3247

- {{ Breaking }} The messageCallback and errorCallback argument to `loadPackage`
  and `loadPackagesFromImports` is now passed as named arguments. The old usage
  still works with a deprecation warning.
  {pr}`3149`

- {{ Enhancement }} `loadPackage` and `loadPackagesFromImports` now accepts a
  new option `checkIntegrity`. If set to False, integrity check for Python
  Packages will be disabled.

- {{ Enhancement }} Added APIs `pyodide.setStdin`, `pyodide.setStdout`,
  `pyodide.setStderr` for changing the stream handlers after loading Pyodide.
  Also added more careful control over whether `isatty` returns true or false on
  stdin, stdout, and stderr.
  {pr}`3268`

### Package Loading

- {{ Enhancement }} Pyodide now shows more helpful error messages when importing
  packages that are included in Pyodide fails.
  {pr}`3137`, {pr}`3263`

- {{ Fix }} Shared libraries with version suffixes are now handled correctly.
  {pr}`3154`

- {{ Breaking }} Unvendored the sqlite3 module from the standard library. Before
  `sqlite3` was included by default. Now it needs to be loaded with
  `pyodide.loadPackage` or `micropip.install`.
  {pr}`2946`

- {{ Breaking }} The Pyodide Python package is installed into `/lib/python3.10`
  rather than `/lib/python3.10/site-packages`.
  {pr}`3022`

- {{ Breaking }} The matplotlib HTML5 backends are now available as part of the
  [`matplotlib-pyodide`](https://github.com/pyodide/matplotlib-pyodide) package.
  If you use the default backend from Pyodide, no changes are necessary.
  However, if you previously specified the backend with `matplotlib.use`, the
  URL is now different. See [package
  readme](https://github.com/pyodide/matplotlib-pyodide) for more details.
  {pr}`3061`

- {{ Breaking }} The micropip package was moved to a separate repository
  [pyodide/micropip](https://github.com/pyodide/micropip). In addion to
  installing the version shipped with a given Pyodide release, you can also
  install a different micropip version from
  [PyPi](https://pypi.org/project/micropip/) with,

  ```
  await pyodide.loadPackage('packaging')
  await pyodide.loadPackage('<URL of the micropip wheel on PyPI>')
  ```

  from Javascript. From Python you can import the Javascript Pyodide package,

  ```
  import pyodide_js
  ```

  and call the same functions as above.
  {pr}`3122`

- {{ Enhancement }} The parsing and validation of `meta.yaml` according to the
  specification is now done more rigorously with Pydantic.
  {pr}`3079`

- {{ Breaking }} The `source/md5` checksum field is not longer supported in
  `meta.yaml` files, use `source/sha256` instead
  {pr}`3079`

- {{ Breaking }} `pyodide_build.io.parse_package_config` function is removed in
  favor of `pyodide_build.MetaConfig.from_yaml`
  {pr}`3079`

- {{ Fix }} `ctypes.util.find_library` will now search WASM modules from
  LD_LIBRARY_PATH.
  {pr}`3353`

### Build System

- {{ Enhancement }} Updated Emscripten to version 3.1.27
  {pr}`2958`, {pr}`2950`, {pr}`3027`, {pr}`3107`, {pr}`3148`, {pr}`3236`,
  {pr}`3239`, {pr}`3280`, {pr}`3314`

- {{ Enhancement }} Added `requirements/host` key to the `meta.yaml` spec to
  allow host dependencies that are required for building packages.
  {pr}`2132`

- {{ Enhancement }} Added `package/top-level` key to the `meta.yaml` spec to
  calculate top-level import names for the package. Previously `test/imports`
  key was used for this purpose.
  {pr}`3006`

- {{ Enhancement }} Added `build/vendor-sharedlib` key to the `meta.yaml` spec
  which vendors shared libraries into the wheel after building.
  {pr}`3234` {pr}`3264`

- {{ Enhancement }} Added `build/type` key to the `meta.yaml` spec which
  specifies the type of the package.
  {pr}`3238`

- {{ Enhancement }} Added `requirements/executable` key to the `meta.yaml` spec
  which specifies the list of executables required for building a package.
  {pr}`3300`

- {{ Breaking }} `build/library` and `build/sharedlibrary` key in the
  `meta.yaml` spec are removed. Use `build/type` instead.
  {pr}`3238`

- {{ Fix }} Fixed a bug that `backend-flags` propagated to dependencies.
  {pr}`3153`

- {{ Fix }} Fixed a bug that shared libraries are not copied into distribution
  directory when it is already built.
  {pr}`3212`

- {{ Enhancement }} Added a system for making Pyodide virtual environments. This
  is for testing out of tree builds. For more information, see [the
  documentation](building-and-testing-packages-out-of-tree).
  {pr}`2976`, {pr}`3039`, {pr}`3040`, {pr}`3044`, {pr}`3096`, {pr}`3098`,
  {pr}`3108`, {pr}`3109`, {pr}`3241`

- Added a new CLI command `pyodide skeleton` which creates a package build recipe.
  `pyodide-build mkpkg` will be replaced by `pyodide skeleton pypi`.
  {pr}`3175`

- Added a new CLI command `pyodide build-recipes` which build packages from
  recipe folder. It replaces `pyodide-build buildall`.
  {pr}`3196` {pr}`3279`

- Added a new CLI command `pyodide config` which shows config variables used in
  Pyodide.
  {pr}`3376`

- Added subcommands for `pyodide build` which builds packages from various sources.
  | command | result |
  |------------------------|-----------------------------------------|
  | `pyodide build pypi` | build or fetch a single package from pypi |
  | `pyodide build source` | build the current source folder (same as pyodide build) |
  | `pyodide build url` | build or fetch a package from a url either tgz, tar.gz zip or wheel |
  {pr}`3196`

### Packages

- New packages: pycryptodome {pr}`2965`, coverage-py {pr}`3053`, bcrypt
  {pr}`3125`, lightgbm {pr}`3138`, pyheif, pillow_heif, libheif, libde265
  {pr}`3161`, wordcloud {pr}`3173`, gdal, fiona, geopandas {pr}`3213`, the
  standard library \_hashlib module {pr}`3206` , pyinstrument {pr}`3258`, gensim
  {pr}`3326`, smart_open {pr}`3326`, pyodide-http {pr}`3355`.

- {{ Fix }} Scipy CSR data is now handled correctly in XGBoost.
  {pr}`3194`

- {{ Update }} Upgraded packages: SciPy 1.9.1 {pr}`3043`, pandas 1.5.0
  {pr}`3134`, numpy 1.23.3 {pr}`3284`, scikit-learn 1.1.3 {pr}`3324` as well as
  most of the other packages {pr}`3348` {pr}`3365`. See
  {ref}`packages-in-pyodide` for more details.

- {{ Fix }} Fix scipy handling of exceptions that are raised from C++ code.
  {pr}`3384`.

### List of Contributors

Aierie, dataxerik, David Lechner, Deepak Cherian, Filipe, Gyeongjae Choi, Hood
Chatham, H.Yamada, Jacques Boscq, Jeremy Tuloup, Joe Marshall, John Wason,
Loïc Estève, partev, Patrick Arminio, Péter Ferenc Gyarmati, Prete, Qijia
Liu, Roman Yurchak, ryanking13, skelsec, Starz0r, Will Lachance, YeonWoo, Yizhi
Liu

## Version 0.21.3

_September 15, 2022_

- {{ Fix }} When loading `sqlite3`, `loadPackage` no longer also loads `nltk`
  and `regex`.
  {issue}`3001`

- {{ Fix }} Packages are now loaded in a topologically sorted order regarding
  their dependencies.
  {pr}`3020`

- {{ Breaking }} Loading the `soupsieve` package will not automatically load
  `beautifulsoup4` together.
  {pr}`3020`

- {{ Fix }} Fix the incorrect package name `ruamel` to `ruamel.yaml`.
  {pr}`3036`

- {{ Fix }} `loadPyodide` will now raise error when the version of
  JavaScript and Python Pyodide package does not match.
  {pr}`3074`

- {{ Enhancement }} Pyodide now works with a content security policy that
  doesn't include `unsafe-eval`. It is still necessary to include
  `wasm-unsafe-eval` (and probably always will be). Since current Safari
  versions have no support for `wasm-unsafe-eval`, it is necessary to include
  `unsafe-eval` in order to work in Safari. This will likely be fixed in the
  next Safari release: https://bugs.webkit.org/show_bug.cgi?id=235408
  {pr}`3075`

- {{ Fix }} It works again to use `loadPyodide` with a relative URL as
  `indexURL` (this was a regression in v0.21.2).
  {pr}`3077`

- {{ Fix }} Add `url` to list of pollyfilled packages for webpack compatibility.
  {pr}`3080`

- {{ Fix }} Fixed warnings like
  `Critical dependency: the request of a dependency is an expression.`
  when using Pyodide with webpack.
  {pr}`3080`

- {{ Enhancement }} Add binary files to exports in JavaScript package
  {pr}`3085`.

- {{ Fix }} Source maps are included in the distribution again (reverting
  {pr}`3015` included in 0.21.2) and if there is a variable in top level scope
  called `__dirname` we use that for the `indexURL`.
  {pr}`3088`

- {{ Fix }} `PyProxy.apply` now correctly handles the case when something
  unexpected is passed as the second argument.
  {pr}`3101`

## Version 0.21.2

_August 29, 2022_

- {{ Fix }} The standard library packages `ssl` and `lzma` can now be installed
  with `pyodide.loadPackage("ssl")` or `micropip.install("ssl")` (previously
  they had a leading underscore and it was only possible to load them with
  `pyodide.loadPackage`).
  {issue}`3003`

- {{ Fix }} If a wheel path is passed to `pyodide.loadPackage`, it will now be
  resolved relative to `document.location` (in browser) or relative to the
  current working directory (in Node) rather than relative to `indexURL`.
  {pr}`3013`, {issue}`3011`

- {{ Fix }} Fixed a bug in Emscripten that caused Pyodide to fail in Jest.
  {pr}`3014`

- {{ Fix }} It now works to pass a relative url to `indexURL`. Also, the
  calculated index URL now works even if `node` is run with
  `--enable-source-maps`.
  {pr}`3015`

## Version 0.21.1

_August 22, 2022_

- New packages: the standard library lzma module {pr}`2939`

- {{ Enhancement }} Pyodide now shows more helpful error messages when importing
  unvendored or removed stdlib modules fails.
  {pr}`2973`

- {{ Breaking }} The default value of `fullStdLib` in `loadPyodide` has been
  changed to `false`. This means Pyodide now will not load some stdlib modules
  like distutils, ssl, and sqlite3 by default. See [Pyodide Python
  compatibility](https://pyodide.org/en/stable/usage/wasm-constraints.html) for
  detail. If `fullStdLib` is set to `true`, it will load all unvendored stdlib
  modules. However, setting `fullStdLib` to true will increase the initial
  Pyodide load time. So it is preferable to explicitly load the required module.
  {pr}`2998`

- {{ Enhancement }} `pyodide build` now checks that the correct version of the
  Emscripten compiler is used.
  {pr}`2975`, {pr}`2990`

- {{ Fix }} Pyodide works in Safari v14 again. It was broken in v0.21.0
  {pr}`2994`

## Version 0.21.0

_August 9, 2022_

[See the release notes for a summary.](https://blog.pyodide.org/posts/0.21-release/)

### Build system

- {{ Enhancement }} Emscripten was updated to Version 3.1.14
  {pr}`2775`, {pr}`2679`, {pr}`2672`

- {{ Fix }} Fix building on macOS {issue}`2360` {pr}`2554`

- {{ Enhancement }} Update Typescript target to ES2017 to generate more modern
  Javascript code.
  {pr}`2471`

- {{ Enhancement }} We now put our built files into the `dist` directory rather
  than the `build` directory. {pr}`2387`

- {{ Fix }} The build will error out earlier if `cmake` or `libtool` are not
  installed.
  {pr}`2423`

- {{ Enhancement }} The platform tags of wheels now include the Emscripten
  version in them. This should help ensure ABI compatibility if Emscripten
  wheels are distributed outside of the main Pyodide distribution.
  {pr}`2610`

- {{ Enhancement }} The build system now uses the sysconfigdata from the target
  Python rather than the host Python.
  {pr}`2516`

- {{ Enhancement }} Pyodide now builds with `-sWASM_BIGINT`.
  {pr}`2643`

- {{ Enhancement }} Added `cross-script` key to the `meta.yaml` spec to allow
  executing custom logic in the cross build environment.
  {pr}`2734`

### Pyodide Module and type conversions

- {{ API }} All functions were moved out of the root `pyodide` package into
  various submodules. For backwards compatibility, they will be available from
  the root package (raising a `FutureWarning`) until v0.23.0.
  {pr}`2787`, {pr}`2790`

- {{ Enhancement }} `loadPyodide` no longer uses any global state, so it can be
  used more than once in the same thread. This is recommended if a network
  request causes a loading failure, if there is a fatal error, if you damage the
  state of the runtime so badly that it is no longer usable, or for certain
  testing purposes. It is not recommended for creating multiple execution
  environments, for which you should use
  `pyodide.runPython(code, { globals : some_dict})`;
  {pr}`2391`

- {{ Enhancement }} `pyodide.unpackArchive` now accepts any `ArrayBufferView` or
  `ArrayBuffer` as first argument, rather than only a `Uint8Array`.
  {pr}`2451`

- {{ Feature }} Added `pyodide.code.run_js` API.
  {pr}`2426`

- {{ Fix }} BigInt's between 2^{32\*n - 1} and 2^{32\*n} no longer get
  translated to negative Python ints.
  {pr}`2484`

- {{ Fix }} Pyodide now correctly handles JavaScript objects with `null`
  constructor.
  {pr}`2520`

- {{ Fix }} Fix garbage collection of `once_callable` {pr}`2401`

- {{ Enhancement }} Added the `js_id` attribute to `JsProxy` to allow using
  JavaScript object identity as a dictionary key.
  {pr}`2515`

- {{ Fix }} Fixed a bug with `toJs` when used with recursive structures and the
  `dictConverter` argument.
  {pr}`2533`

- {{ Enhancement }} Added Python wrappers `set_timeout`, `clear_timeout`,
  `set_interval`, `clear_interval`, `add_event_listener` and
  `remove_event_listener` for the corresponding JavaScript functions.
  {pr}`2456`

- {{ Fix }} If a request fails due to CORS, `pyfetch` now raises an `OSError`
  not a `JSException`.
  {pr}`2598`

- {{ Enhancement }} Pyodide now directly exposes the Emscripten `PATH` and
  `ERRNO_CODES` APIs.
  {pr}`2582`

- {{ Fix }} The `bool` operator on a `JsProxy` now behaves more consistently: it
  returns `False` if JavaScript would say that `!!x` is `false`, or if `x` is an
  empty container. Otherwise it returns `True`.
  {pr}`2803`

- {{ Fix }} Fix `loadPyodide` errors for the Windows Node environment.
  {pr}`2888`

- {{ Enhancement }} Implemented slice subscripting, `+=`, and `extend` for
  `JsProxy` of Javascript arrays.
  {pr}`2907`

### REPL

- {{ Enhancement }} Add a spinner while the REPL is loading
  {pr}`2635`

- {{ Enhancement }} Cursor blinking in the REPL can be disabled by setting
  `noblink` in URL search params.
  {pr}`2666`

- {{ Fix }} Fix a REPL error in printing high-dimensional lists.
  {pr}`2517` {pr}`2919`

- {{ Fix }} Fix output bug with using `input()` on online console
  {pr}`2509`

### micropip and package loading

- {{ API }} `packages.json` which contains the dependency graph for packages
  was renamed to `repodata.json` to avoid confusion with `package.json` used
  in JavaScript packages.

- {{ Enhancement }} Added SHA-256 hash of package to entries in `repodata.json`
  {pr}`2455`

- {{ Enhancement }} Integrity of Pyodide packages is now verified before
  loading them. This is for now limited to browser environments.
  {pr}`2513`

- {{ Enhancement }} `micropip` supports loading wheels from the Emscripten file
  system using the `emfs:` protocol now.
  {pr}`2767`

- {{ Enhancement }} It is now possible to use an alternate `repodata.json`
  lockfile by passing the `lockFileURL` option to `loadPyodide`. This is
  particularly intended to be used with `micropip.freeze`.
  {pr}`2645`

- {{ Fix }} micropip now correctly handles package names that include dashes
  {pr}`2414`

- {{ Enhancement }} Allow passing `credentials` to `micropip.install()`
  {pr}`2458`

- {{ Enhancement }} {func}`micropip.install` now accepts a `deps` parameter.
  If set to `False`, micropip will not install dependencies of the package.
  {pr}`2433`

- {{ Fix }} micropip now correctly compares packages with prerelease version
  {pr}`2532`

- {{ Enhancement }} {func}`micropip.install` now accepts a `pre` parameter.
  If set to `True`, micropip will include pre-release and development versions.
  {pr}`2542`

- {{ Enhancement }} `micropip` was refactored to improve readability and ease of
  maintenance.
  {pr}`2561`, {pr}`2563`, {pr}`2564`, {pr}`2565`, {pr}`2568`

- {{ Enhancement }} Various error messages were fine tuned and improved.
  {pr}`2562`, {pr}`2558`

- {{ Enhancement }} `micropip` was adjusted to keep its state in the wheel
  `.dist-info` directories which improves consistenency with the Python standard
  library and other tools used to install packages.
  {pr}`2572`

- {{ Enhancement }} `micropip` can now be used to install Emscripten binary wheels.
  {pr}`2591`

- {{ Enhancement }} Added `micropip.freeze` to record the current set of loaded
  packages into a `repodata.json` file.
  {pr}`2581`

- {{ Fix }} `micropip.list` now works correctly when there are packages
  that are installed via `pyodide.loadPackage` from a custom URL.
  {pr}`2743`

- {{ Fix }} micropip now skips package versions which do not follow PEP440.
  {pr}`2754`

- {{ Fix }} `micropip` supports extra markers in packages correctly now.
  {pr}`2584`

### Packages

- {{ Enhancement }} Update sqlite version to latest stable release
  {pr}`2477` and {pr}`2518`

- {{ Enhancement }} Pillow now supports WEBP image format {pr}`2407`.

- {{ Enhancement }} Pillow and opencv-python now support the TIFF image format.
  {pr}`2762`

- Pandas is now compiled with `-Oz`, which significantly speeds up loading the library
  on Chrome {pr}`2457`

- New packages: opencv-python {pr}`2305`, ffmpeg {pr}`2305`, libwebp {pr}`2305`,
  h5py, pkgconfig and libhdf5 {pr}`2411`, bitarray {pr}`2459`, gsw {pr}`2511`,
  cftime {pr}`2504`, svgwrite, jsonschema, tskit {pr}`2506`, xarray {pr}`2538`,
  demes, libgsl, newick, ruamel, msprime {pr}`2548`, gmpy2 {pr}`2665`,
  xgboost {pr}`2537`, galpy {pr}`2676`, shapely, geos {pr}`2725`, suitesparse,
  sparseqr {pr}`2685`, libtiff {pr}`2762`, pytest-benchmark {pr}`2799`,
  termcolor {pr}`2809`, sqlite3, libproj, pyproj, certifi {pr}`2555`,
  rebound {pr}`2868`, reboundx {pr}`2909`, pyclipper {pr}`2886`,
  brotli {pr}`2925`, python-magic {pr}`2941`

### Miscellaneous

- {{ Fix }} We now tell packagers (e.g., Webpack) to ignore npm-specific imports
  when packing files for the browser.
  {pr}`2468`

- {{ Enhancement }} `run_in_pyodide` now has support for pytest assertion
  rewriting and decorators such as `pytest.mark.parametrize` and hypothesis.
  {pr}`2510`, {pr}`2541`

- {{ Breaking }} `pyodide_build.testing` is removed. `run_in_pyodide`
  decorator can now be accessed through
  [`pytest-pyodide`](https://github.com/pyodide/pytest-pyodide) package.
  {pr}`2418`

### List of contributors

Alexey Ignatiev, Andrey Smelter, andrzej, Antonio Cuni, Ben Jeffery, Brian
Benjamin Maranville, David Lechner, dragoncoder047, echorand (Amit Saha),
Filipe, Frank, Gyeongjae Choi, Hanno Rein, haoran1062, Henry Schreiner, Hood
Chatham, Jason Grout, jmdyck, Jo Bovy, John Wason, josephrocca, Kyle Cutler,
Lester Fan, Liumeo, lukemarsden, Mario Gersbach, Matt Toad, Michael Droettboom,
Michael Gilbert, Michael Neil, Mu-Tsun Tsai, Nicholas Bollweg, pysathq, Ricardo
Prins, Rob Gries, Roman Yurchak, Ryan May, Ryan Russell, stonebig, Szymswiat,
Tobias Megies, Vic Kumar, Victor, Wei Ji, Will Lachance

## Version 0.20.0

_April 9th, 2022_

[See the release notes for a summary.](https://blog.pyodide.org/posts/0.20-release/)

### CPython and stdlib

- {{ Update }} Pyodide now runs Python 3.10.2.
  {pr}`2225`

- {{ Enhancement }} All `ctypes` tests pass now except for
  `test_callback_too_many_args` (and we have a plan to fix
  `test_callback_too_many_args` upstream). `libffi-emscripten` now also passes
  all libffi tests.
  {pr}`2350`

### Packages

- {{Fix}} matplotlib now loads multiple fonts correctly {pr}`2271`

- New packages: boost-histogram {pr}`2174`, cryptography v3.3.2 {pr}`2263`, the
  standard library ssl module {pr}`2263`, python-solvespace v3.0.7,
  lazy-object-proxy {pr}`2320`.

- Many more scipy linking errors were fixed, mostly related to the Fortran f2c
  ABI for string arguments. There are still some fatal errors in the Scipy test
  suite, but none seem to be simple linker errors.
  {pr}`2289`

- Removed pyodide-interrupts. If you were using this for some reason, use
  `pyodide.setInterruptBuffer` instead.
  {pr}`2309`

- Most included packages were updated to the latest version. See
  {ref}`packages-in-pyodide` for a full list.

### Type translations

- {{Fix}} Python tracebacks now include Javascript frames when Python calls a
  Javascript function.
  {pr}`2123`

- {{Enhancement}} Added a `default_converter` argument to `JsProxy.to_py`
  and `pyodide.toPy` which is used to process any object that doesn't have
  a built-in conversion to Python. Also added a `default_converter` argument to
  `PyProxy.toJs` and `pyodide.ffi.to_js` to convert.
  {pr}`2170` and {pr}`2208`

- {{ Enhancement }} Async Python functions called from Javascript now have the
  resulting coroutine automatically scheduled. For instance, this makes it
  possible to use an async Python function as a Javascript event handler.
  {pr}`2319`

### Javascript package

- {{Enhancement}} It is no longer necessary to provide `indexURL` to
  `loadPyodide`.
  {pr}`2292`

- {{ Breaking }} The `globals` argument to `pyodide.runPython` and
  `pyodide.runPythonAsync` is now passed as a named argument. The old usage
  still works with a deprecation warning.
  {pr}`2300`

- {{Enhancement}} The Javascript package was migrated to Typescript.
  {pr}`2130` and {pr}`2133`

- {{Fix}} Fix importing pyodide with ESM syntax in a module type web worker.
  {pr}`2220`

- {{Enhancement}} When Pyodide is loaded as an ES6 module, no global
  `loadPyodide` variable is created (instead, it should be accessed as an
  attribute on the module).
  {pr}`2249`

- {{Fix}} The type `Py2JsResult` has been replaced with `any` which is more
  accurate. For backwards compatibility, we still export `Py2JsResult` as an
  alias for `any`.
  {pr}`2277`

- {{Fix}} Pyodide now loads correctly even if requirejs is included.
  {pr}`2283`

- {{ Enhancement }} Added robust handling for non-`Error` objects thrown by
  Javascript code. This mostly should never happen since well behaved Javascript
  code ought to throw errors. But it's better not to completely crash if it
  throws something else.
  {pr}`2294`

### pyodide_build

- {{Enhancement}} Pyodide now uses Python wheel files to distribute packages
  rather than the emscripten `file_packager.py` format.
  {pr}`2027`

- {{Enhancement}} Pyodide now uses `pypa/build` to build packages. We (mostly)
  use build isolation, so we can build packages that require conflicting
  versions of setuptools or alternative build backends.
  {pr}`2272`

- {{Enhancement}} Most pure Python packages were switched to use the wheels
  directly from PyPI rather than rebuilding them.
  {pr}`2126`

- {{Enhancement}} Added support for C++ exceptions in packages. Now C++
  extensions compiled and linked with `-fexceptions` can catch C++ exceptions.
  Furthermore, uncaught C++ exceptions will be formatted in a human-readable
  way.
  {pr}`2178`

- {{Breaking}} Removed the `skip-host` key from the `meta.yaml` format. If
  needed, install a host copy of the package with pip instead.
  {pr}`2256`

### Uncategorized

- {{ Enhancement }} The interrupt buffer can be used to raise all 64 signals
  now, not just `SIGINT`. Write a number between `1<= signum <= 64` into the
  interrupt buffer to trigger the corresponding signal. By default everything
  but `SIGINT` will be ignored. Any value written into the interrupt buffer
  outside of the range from 1 to 64 will be silently discarded.
  {pr}`2301`

- {{ Enhancement }} Updated to Emscripten 2.0.27.
  {pr}`2295`

- {{ Breaking }} The `extractDir` argument to `pyodide.unpackArchive` is now
  passed as a named argument. The old usage still works with a deprecation
  warning.
  {pr}`2300`

- {{ Enhancement }} Support ANSI escape codes in the Pyodide console.
  {pr}`2345`

- {{ Fix }} `pyodide_build` can now be installed in non-editable ways.
  {pr}`2351`

### List of contributors

Boris Feld, Christian Staudt, Gabriel Fougeron, Gyeongjae Choi, Henry Schreiner,
Hood Chatham, Jo Bovy, Karthikeyan Singaravelan, Leo Psidom, Liumeo, Luka
Mamukashvili, Madhur Tandon, Paul Korzhyk, Roman Yurchak, Seungmin Kim, Thorsten
Beier, Tom White, and Will Lachance

## Version 0.19.1

_February 19, 2022_

### Packages

- New packages: sqlalchemy {pr}`2112`, pydantic {pr}`2117`, wrapt {pr}`2165`

- {{ Update }} Upgraded packages: pyb2d (0.7.2), {pr}`2117`

- {{Fix}} A fatal error in `scipy.stats.binom.ppf` has been fixed.
  {pr}`2109`

- {{Fix}} Type signature mismatches in some numpy comparators have been fixed.
  {pr}`2110`

### Type translations

- {{Fix}} The "PyProxy has already been destroyed" error message has been
  improved with some context information.
  {pr}`2121`

### REPL

- {{Enhancement}} Pressing TAB in REPL no longer triggers completion when input
  is whitespace. {pr}`2125`

### List of contributors

Christian Staudt, Gyeongjae Choi, Hood Chatham, Liumeo, Paul Korzhyk, Roman
Yurchak, Seungmin Kim, Thorsten Beier

## Version 0.19.0

_January 10, 2021_

[See the release notes for a summary.](https://blog.pyodide.org/posts/0.19-release/)

### Python package

- {{Enhancement}} If `find_imports` is used on code that contains a syntax
  error, it will return an empty list instead of raising a `SyntaxError`.
  {pr}`1819`

- {{Enhancement}} Added the `pyodide.http.pyfetch` API which provides a
  convenience wrapper for the Javascript `fetch` API. The API returns a response
  object with various methods that convert the data into various types while
  minimizing the number of times the data is copied.
  {pr}`1865`

- {{Enhancement}} Added the `unpack_archive` API to the `pyodide.http.FetchResponse`
  object which treats the response body as an archive and uses `shutil` to
  unpack it. {pr}`1935`

- {{Fix}} The Pyodide event loop now works correctly with cancelled handles. In
  particular, `asyncio.wait_for` now functions as expected.
  {pr}`2022`

### JavaScript package

- {{Fix}} `loadPyodide` no longer fails in the
  presence of a user-defined global named `process`.
  {pr}`1849`

- {{Fix}} Various webpack buildtime and runtime compatibility issues were fixed.
  {pr}`1900`

- {{Enhancement}} Added the `pyodide.pyimport` API to import a Python module and
  return it as a `PyProxy`. Warning: this is different from the original
  `pyimport` API which was removed in this version.
  {pr}`1944`

- {{Enhancement}} Added the `pyodide.unpackArchive` API which unpacks an archive
  represented as an ArrayBuffer into the working directory. This is intended as
  a way to install packages from a local application.
  {pr}`1944`

- {{API}} `loadPyodide` now accepts a `homedir` parameter which sets home
  directory of Pyodide virtual file system.
  {pr}`1936`

- {{Breaking}} The default working directory(home directory) inside the Pyodide
  virtual file system has been changed from `/` to `/home/pyodide`. To get the
  previous behavior, you can
  - call `os.chdir("/")` in Python to change working directory or
  - call `loadPyodide` with the `homedir="/"`
    argument
    {pr}`1936`

### Python / JavaScript type conversions

- {{Breaking}} Updated the calling convention when a JavaScript function is
  called from Python to improve memory management of PyProxies. PyProxy
  arguments and return values are automatically destroyed when the function is
  finished.
  {pr}`1573`

- {{Enhancement}} Added `JsProxy.to_string`, `JsProxy.to_bytes`, and
  `JsProxy.to_memoryview` to allow for conversion of `TypedArray` to standard
  Python types without unneeded copies.
  {pr}`1864`

- {{Enhancement}} Added `JsProxy.to_file` and `JsProxy.from_file` to allow
  reading and writing Javascript buffers to files as a byte stream without
  unneeded copies.
  {pr}`1864`

- {{Fix}} It is now possible to destroy a borrowed attribute `PyProxy` of a
  `PyProxy` (as introduced by {pr}`1636`) before destroying the root `PyProxy`.
  {pr}`1854`

- {{Fix}} If `__iter__()` raises an error, it is now handled correctly by the
  `PyProxy[Symbol.iterator()]` method.
  {pr}`1871`

- {{Fix}} Borrowed attribute `PyProxy`s are no longer destroyed when the root
  `PyProxy` is garbage collected (because it was leaked). Doing so has no
  benefit to nonleaky code and turns some leaky code into broken code (see
  {issue}`1855` for an example).
  {pr}`1870`

- {{Fix}} Improved the way that `pyodide.globals.get("builtin_name")` works.
  Before we used `__main__.__dict__.update(builtins.__dict__)` which led to
  several undesirable effects such as `__name__` being equal to `"builtins"`.
  Now we use a proxy wrapper to replace `pyodide.globals.get` with a function
  that looks up the name on `builtins` if lookup on `globals` fails.
  {pr}`1905`

- {{Enhancement}} Coroutines have their memory managed in a more convenient way.
  In particular, now it is only necessary to either `await` the coroutine or
  call one of `.then`, `.except` or `.finally` to prevent a leak. It is no
  longer necessary to manually destroy the coroutine. Example: before:

```js
async function runPythonAsync(code, globals) {
  let coroutine = Module.pyodide_py.eval_code_async(code, globals);
  try {
    return await coroutine;
  } finally {
    coroutine.destroy();
  }
}
```

After:

```js
async function runPythonAsync(code, globals) {
  return await Module.pyodide_py.eval_code_async(code, globals);
}
```

{pr}`2030`

### pyodide-build

- {{API}} By default only a minimal set of packages is built. To build all
  packages set `PYODIDE_PACKAGES='*'` In addition, `make minimal` was removed,
  since it is now equivalent to `make` without extra arguments.
  {pr}`1801`

- {{Enhancement}} It is now possible to use `pyodide-build buildall` and
  `pyodide-build buildpkg` directly.
  {pr}`2063`

- {{Enhancement}} Added a `--force-rebuild` flag to `buildall` and `buildpkg`
  which rebuilds the package even if it looks like it doesn't need to be
  rebuilt. Added a `--continue` flag which keeps the same source tree for the
  package and can continue from the middle of a build.
  {pr}`2069`

- {{Enhancement}} Changes to environment variables in the build script are now
  seen in the compile and post build scripts.
  {pr}`1706`

- {{Fix}} Fix usability issues with `pyodide-build mkpkg` CLI.
  {pr}`1828`

- {{ Enhancement }} Better support for ccache when building Pyodide
  {pr}`1805`

- {{Fix}} Fix compile error `wasm-ld: error: unknown argument: --sort-common`
  and `wasm-ld: error: unknown argument: --as-needed` in ArchLinux.
  {pr}`1965`

### micropip

- {{Fix}} micropip now raises an error when installing a non-pure python wheel
  directly from a url.
  {pr}`1859`

- {{Enhancement}} {func}`micropip.install` now accepts a `keep_going` parameter.
  If set to `True`, micropip reports all identifiable dependencies that don't
  have pure Python wheels, instead of failing after processing the first one.
  {pr}`1976`

- {{Enhancement}} Added a new API {func}`micropip.list` which returns the list
  of installed packages by micropip.
  {pr}`2012`

### Packages

- {{ Enhancement }} Unit tests are now unvendored from Python packages and
  included in a separate package `<package name>-tests`. This results in a
  20% size reduction on average for packages that vendor tests (e.g. numpy,
  pandas, scipy).
  {pr}`1832`

- {{ Update }} Upgraded SciPy to 1.7.3. There are known issues with some SciPy
  components, the current status of the scipy test suite is
  [here](https://github.com/pyodide/pyodide/pull/2065#issuecomment-1004243045)
  {pr}`2065`

- {{ Fix }} The built-in pwd module of Python, which provides a Unix specific
  feature, is now unvendored.
  {pr}`1883`

- {{Fix}} pillow and imageio now correctly encode/decode grayscale and
  black-and-white JPEG images.
  {pr}`2028`

- {{Fix}} The numpy fft module now works correctly.
  {pr}`2028`

- New packages: logbook {pr}`1920`, pyb2d {pr}`1968`, and threadpoolctl (a
  dependency of scikit-learn) {pr}`2065`

- Upgraded packages: numpy (1.21.4) {pr}`1934`, scikit-learn (1.0.2) {pr}`2065`,
  scikit-image (0.19.1) {pr}`2005`, msgpack (1.0.3) {pr}`2071`, astropy (5.0.3)
  {pr}`2086`, statsmodels (0.13.1) {pr}`2073`, pillow (9.0.0) {pr}`2085`. This
  list is not exhaustive, refer to `packages.json` for the full list.

### Uncategorized

- {{ Enhancement }} `PyErr_CheckSignals` now works with the keyboard interrupt
  system so that cooperative C extensions can be interrupted. Also, added the
  `pyodide.checkInterrupt` function so Javascript code can opt to be
  interrupted.
  {pr}`1294`

- {{Fix}} The `_` variable is now set by the Pyodide repl just like it is set in
  the native Python repl.
  {pr}`1904`

- {{ Enhancement }} `pyodide-env` and `pyodide` Docker images are now available from both
  the [Docker Hub](https://hub.docker.com/repository/docker/pyodide/pyodide-env) and
  from the [Github Package registry](https://github.com/orgs/pyodide/packages). {pr}`1995`

- {{Fix}} The console now correctly handles it when an object's `__repr__` function raises an exception.
  {pr}`2021`

- {{ Enhancement }} Removed the `-s EMULATE_FUNCTION_POINTER_CASTS` flag,
  yielding large benefits in speed, stack usage, and code size.
  {pr}`2019`

### List of contributors

Alexey Ignatiev, Alex Hall, Bart Broere, Cyrille Bogaert, etienne, Grimmer,
Grimmer Kang, Gyeongjae Choi, Hao Zhang, Hood Chatham, Ian Clester, Jan Max
Meyer, LeoPsidom, Liumeo, Michael Christensen, Owen Ou, Roman Yurchak, Seungmin
Kim, Sylvain, Thorsten Beier, Wei Ouyang, Will Lachance

## Version 0.18.1

_September 16, 2021_

### Console

- {{Fix}} Ctrl+C handling in console now works correctly with multiline input.
  New behavior more closely approximates the behavior of the native Python
  console.
  {pr}`1790`

- {{Fix}} Fix the repr of Python objects (including lists and dicts) in console {pr}`1780`

- {{Fix}} The "long output truncated" message now appears on a separate line as intended.
  {pr}`1814`

- {{Fix}} The streams that are used to redirect stdin and stdout in the console now define
  `isatty` to return `True`. This fixes pytest.
  {pr}`1822`

### Python package

- {{Fix}} Avoid circular references when runsource raises SyntaxError
  {pr}`1758`

### JavaScript package

- {{Fix}} The `pyodide.setInterruptBuffer` command is now publicly exposed
  again, as it was in v0.17.0. {pr}`1797`

### Python / JavaScript type conversions

- {{Fix}} Conversion of very large strings from JavaScript to Python works
  again. {pr}`1806`

- {{Fix}} Fixed a use after free bug in the error handling code.
  {pr}`1816`

### Packages

- {{Fix}} pillow now correctly encodes/decodes RGB JPEG image format. {pr}`1818`

### Micellaneous

- {{Fix}} Patched emscripten to make the system calls to duplicate file
  descriptors closer to posix-compliant. In particular, this fixes the use of
  `dup` on pipes and temporary files, as needed by `pytest`.
  {pr}`1823`

## Version 0.18.0

_August 3rd, 2021_

### General

- {{ Update }} Pyodide now runs Python 3.9.5.
  {pr}`1637`

- {{ Enhancement }} Pyodide can experimentally be used in Node.js {pr}`1689`

- {{ Enhancement }} Pyodide now directly exposes the [Emscripten filesystem
  API](https://emscripten.org/docs/api_reference/Filesystem-API.html), allowing
  for direct manipulation of the in-memory filesystem
  {pr}`1692`

- {{ Enhancement }} Pyodide's support of [emscripten file
  systems](https://emscripten.org/docs/api_reference/Filesystem-API.html#file-systems)
  is expanded from the default `MEMFS` to include `IDBFS`, `NODEFS`, `PROXYFS`,
  and `WORKERFS`, allowing for custom persistence strategies depending on
  execution environment {pr}`1596`

- {{ API }} The `packages.json` schema for Pyodide was redesigned for better
  compatibility with conda. {pr}`1700`

- {{ API }} `run_docker` no longer binds any port to the docker image by default.
  {pr}`1750`

### Standard library

- {{ API }} The following standard library modules are now available as standalone packages

  - distlib

  They are loaded by default in `loadPyodide`, however this behavior
  can be disabled with the `fullStdLib` parameter set to `false`.
  All optional stdlib modules can then be loaded as needed with
  `pyodide.loadPackage`. {pr}`1543`

- {{ Enhancement }} The standard library module `audioop` is now included, making the `wave`,
  `sndhdr`, `aifc`, and `sunau` modules usable. {pr}`1623`

- {{ Enhancement }} Added support for `ctypes`.
  {pr}`1656`

### JavaScript package

- {{ Enhancement }} The Pyodide JavaScript package is released to npm under [npmjs.com/package/pyodide](https://www.npmjs.com/package/pyodide)
  {pr}`1762`
- {{ API }} `loadPyodide` no longer automatically
  stores the API into a global variable called `pyodide`. To get old behavior,
  say `globalThis.pyodide = await loadPyodide({...})`.
  {pr}`1597`
- {{ Enhancement }} `loadPyodide` now accepts callback functions for
  `stdin`, `stdout` and `stderr`
  {pr}`1728`
- {{ Enhancement }} Pyodide now ships with first party typescript types for the entire
  JavaScript API (though no typings are available for `PyProxy` fields).
  {pr}`1601`

- {{ Enhancement }} It is now possible to import `Comlink` objects into Pyodide after
  using `pyodide.registerComlink`
  {pr}`1642`

- {{ Enhancement }} If a Python error occurs in a reentrant `runPython` call, the error
  will be propagated into the outer `runPython` context as the original error
  type. This is particularly important if the error is a `KeyboardInterrupt`.
  {pr}`1447`

### Python package

- {{ Enhancement }} Added a new `pyodide.code.CodeRunner` API for finer control than
  `eval_code` and `eval_code_async`. Designed with
  the needs of REPL implementations in mind.
  {pr}`1563`

- {{ Enhancement }} Added `pyodide.console.Console` class closely based on the Python standard
  library `code.InteractiveConsole` but with support for top level await and
  stream redirection. Also added the subclass `pyodide.console.PyodideConsole` which
  automatically uses `pyodide.loadPackagesFromImports` on the code before running
  it.
  {pr}`1125`, {pr}`1155`, {pr}`1635`

- {{ Fix }} `pyodide.code.eval_code_async` no longer automatically awaits a returned
  coroutine or attempts to await a returned generator object (which triggered an
  error).
  {pr}`1563`

### Python / JavaScript type conversions

- {{ API }} `pyodide.runPythonAsync` no longer automatically calls
  `pyodide.loadPackagesFromImports`.
  {pr}`1538`.
- {{ Enhancement }} Added the `PyProxy.callKwargs` method to allow using
  Python functions with keyword arguments from JavaScript.
  {pr}`1539`
- {{ Enhancement }} Added the `PyProxy.copy` method.
  {pr}`1549` {pr}`1630`
- {{ API }} Updated the method resolution order on `PyProxy`. Performing a
  lookup on a `PyProxy` will prefer to pick a method from the `PyProxy` api, if
  no such method is found, it will use `getattr` on the proxied object.
  Prefixing a name with `$` forces `getattr`. For instance, `PyProxy.destroy`
  now always refers to the method that destroys the proxy, whereas
  `PyProxy.$destroy` refers to an attribute or method called `destroy` on the
  proxied object.
  {pr}`1604`
- {{ API }} It is now possible to use `Symbol` keys with PyProxies. These
  `Symbol` keys put markers on the PyProxy that can be used by external code.
  They will not currently be copied by `PyProxy.copy`.
  {pr}`1696`
- {{ Enhancement }} Memory management of `PyProxy` fields has been changed so
  that fields looked up on a `PyProxy` are "borrowed" and have their lifetime
  attached to the base `PyProxy`. This is intended to allow for more idiomatic
  usage.
  (See {issue}`1617`.) {pr}`1636`
- {{ API }} The depth argument to `toJs` is now passed as an option, so
  `toJs(n)` in v0.17 changed to `toJs({depth : n})`. Similarly, `pyodide.toPy`
  now takes `depth` as a named argument. Also `to_js` and `to_py` only take
  depth as a keyword argument.
  {pr}`1721`
- {{ API }} `PyProxy.toJs` and `pyodide.ffi.to_js` now
  take an option `pyproxies`, if a JavaScript Array is passed for this, then
  any proxies created during conversion will be placed into this array. This
  allows easy cleanup later. The `create_pyproxies` option can be used to
  disable creation of pyproxies during conversion (instead a `ConversionError`
  is raised). {pr}`1726`
- {{ API }} `toJs` and `to_js` now take an option `dict_converter` which will be
  called on a JavaScript iterable of two-element Arrays as the final step of
  converting dictionaries. For instance, pass `Object.fromEntries` to convert to
  an object or `Array.from` to convert to an array of pairs.
  {pr}`1742`

### pyodide-build

- {{ API }} pyodide-build is now an installable Python package, with an
  identically named CLI entrypoint that replaces `bin/pyodide` which is removed
  {pr}`1566`

### micropip

- {{ Fix }} micropip now correctly handles packages that have mixed case names.
  (See {issue}`1614`).
  {pr}`1615`
- {{ Enhancement }} micropip now resolves dependencies correctly for old
  versions of packages (it used to always use the dependencies from the most
  recent version, see {issue}`1619` and {issue}`1745`). micropip also will
  resolve dependencies for wheels loaded from custom urls.
  {pr}`1753`

### Packages

- {{ Enhancement }} matplotlib now comes with a new renderer based on the html5 canvas element. {pr}`1579`
  It is optional and the current default backend is still the agg backend compiled to wasm.
- {{ Enhancement }} Updated a number of packages included in Pyodide.

### List of contributors

Albertas Gimbutas, Andreas Klostermann, Arfy Slowy, daoxian,
Devin Neal, fuyutarow, Grimmer, Guido Zuidhof, Gyeongjae Choi, Hood
Chatham, Ian Clester, Itay Dafna, Jeremy Tuloup, jmsmdy, LinasNas, Madhur
Tandon, Michael Christensen, Nicholas Bollweg, Ondřej Staněk, Paul m. p. P,
Piet Brömmel, Roman Yurchak, stefnotch, Syrus Akbary, Teon L Brooks, Waldir

## Version 0.17.0

_April 21, 2021_

See the {ref}`0-17-0-release-notes` for more information.

### Improvements to package loading and dynamic linking

- {{ Enhancement }} Uses the emscripten preload plugin system to preload .so files in packages
- {{ Enhancement }} Support for shared library packages. This is used for CLAPACK which makes scipy a lot smaller.
  {pr}`1236`
- {{ Fix }} Pyodide and included packages can now be used with Safari v14+.
  Safari v13 has also been observed to work on some (but not all) devices.

### Python / JS type conversions

- {{ Feature }} A `JsProxy` of a JavaScript `Promise` or other awaitable object is now a
  Python awaitable.
  {pr}`880`
- {{ API }} Instead of automatically converting Python lists and dicts into
  JavaScript, they are now wrapped in `PyProxy`. Added a new `PyProxy.toJs`
  API to request the conversion behavior that used to be implicit.
  {pr}`1167`
- {{ API }} Added `JsProxy.to_py` API to convert a JavaScript object to Python.
  {pr}`1244`
- {{ Feature }} Flexible jsimports: it now possible to add custom Python
  "packages" backed by JavaScript code, like the `js` package. The `js` package
  is now implemented using this system.
  {pr}`1146`
- {{ Feature }} A `PyProxy` of a Python coroutine or awaitable is now an
  awaitable JavaScript object. Awaiting a coroutine will schedule it to run on
  the Python event loop using `asyncio.ensure_future`.
  {pr}`1170`
- {{ Enhancement }} Made `PyProxy` of an iterable Python object an iterable Js
  object: defined the `[Symbol.iterator]` method, can be used like `for(let x of proxy)`.
  Made a `PyProxy` of a Python iterator an iterator: `proxy.next()` is
  translated to `next(it)`. Made a `PyProxy` of a Python generator into a
  JavaScript generator: `proxy.next(val)` is translated to `gen.send(val)`.
  {pr}`1180`
- {{ API }} Updated `PyProxy` so that if the wrapped Python object supports `__getitem__`
  access, then the wrapper has `get`, `set`, `has`, and `delete` methods which do
  `obj[key]`, `obj[key] = val`, `key in obj` and `del obj[key]` respectively.
  {pr}`1175`
- {{ API }} The `pyodide.pyimport` function is deprecated in favor of using
  `pyodide.globals.get('key')`. {pr}`1367`
- {{ API }} Added `PyProxy.getBuffer` API to allow direct access to Python
  buffers as JavaScript TypedArrays.
  {pr}`1215`
- {{ API }} The innermost level of a buffer converted to JavaScript used to be a
  TypedArray if the buffer was contiguous and otherwise an Array. Now the
  innermost level will be a TypedArray unless the buffer format code is a '?' in
  which case it will be an Array of booleans, or if the format code is a "s" in
  which case the innermost level will be converted to a string.
  {pr}`1376`
- {{ Enhancement }} JavaScript `BigInt`s are converted into Python `int` and
  Python `int`s larger than 2^53 are converted into `BigInt`.
  {pr}`1407`
- {{ API }} Added `pyodide.isPyProxy` to test if an object is a `PyProxy`.
  {pr}`1456`
- {{ Enhancement }} `PyProxy` and `PyBuffer` objects are now garbage collected
  if the browser supports `FinalizationRegistry`.
  {pr}`1306`
- {{ Enhancement }} Automatic conversion of JavaScript functions to CPython
  calling conventions.
  {pr}`1051`, {pr}`1080`
- {{ Enhancement }} Automatic detection of fatal errors. In this case Pyodide
  will produce both a JavaScript and a Python stack trace with explicit
  instruction to open a bug report.
  pr`{1151}`, pr`{1390}`, pr`{1478}`.
- {{ Enhancement }} Systematic memory leak detection in the test suite and a
  large number of fixed to memory leaks.
  pr`{1340}`
- {{ Fix }} getattr and dir on JsProxy now report consistent results and include all
  names defined on the Python dictionary backing JsProxy.
  {pr}`1017`
- {{ Fix }} `JsProxy.__bool__` now produces more consistent results: both
  `bool(window)` and `bool(zero-arg-callback)` were `False` but now are `True`.
  Conversely, `bool(empty_js_set)` and `bool(empty_js_map)` were `True` but now
  are `False`.
  {pr}`1061`
- {{ Fix }} When calling a JavaScript function from Python without keyword
  arguments, Pyodide no longer passes a `PyProxy`-wrapped `NULL` pointer as the
  last argument. {pr}`1033`
- {{ Fix }} JsBoundMethod is now a subclass of JsProxy, which fixes nested
  attribute access and various other strange bugs.
  {pr}`1124`
- {{ Fix }} JavaScript functions imported like `from js import fetch` no longer
  trigger "invalid invocation" errors (issue {issue}`461`) and
  `js.fetch("some_url")` also works now (issue {issue}`768`).
  {pr}`1126`
- {{ Fix }} JavaScript bound method calls now work correctly with keyword arguments.
  {pr}`1138`
- {{ Fix }} JavaScript constructor calls now work correctly with keyword
  arguments.
  {pr}`1433`

### pyodide-py package

- {{ Feature }} Added a Python event loop to support asyncio by scheduling
  coroutines to run as jobs on the browser event loop. This event loop is
  available by default and automatically enabled by any relevant asyncio API,
  so for instance `asyncio.ensure_future` works without any configuration.
  {pr}`1158`
- {{ API }} Removed `as_nested_list` API in favor of `JsProxy.to_py`.
  {pr}`1345`

### pyodide-js

- {{ API }} Removed iodide-specific code in `pyodide.js`. This breaks compatibility with
  iodide.
  {pr}`878`, {pr}`981`
- {{ API }} Removed the `pyodide.autocomplete` API, use Jedi directly instead.
  {pr}`1066`
- {{ API }} Removed `pyodide.repr` API.
  {pr}`1067`
- {{ Fix }} If `messageCallback` and `errorCallback` are supplied to
  `pyodide.loadPackage`, `pyodide.runPythonAsync` and
  `pyodide.loadPackagesFromImport`, then the messages are no longer
  automatically logged to the console.
- {{ Feature }} `runPythonAsync` now runs the code with `eval_code_async`. In
  particular, it is possible to use top-level await inside of `runPythonAsync`.
- `eval_code` now accepts separate `globals` and `locals` parameters.
  {pr}`1083`
- Added the `pyodide.setInterruptBuffer` API. This can be used to set a
  `SharedArrayBuffer` to be the keyboard interrupt buffer. If Pyodide is running
  on a webworker, the main thread can signal to the webworker that it should
  raise a `KeyboardInterrupt` by writing to the interrupt buffer.
  {pr}`1148` and {pr}`1173`
- Changed the loading method: added an async function `loadPyodide` to load
  Pyodide to use instead of `languagePluginURL` and `languagePluginLoader`. The
  change is currently backwards compatible, but the old approach is deprecated.
  {pr}`1363`
- `runPythonAsync` now accepts `globals` parameter.
  {pr}`1914`

### micropip

- {{ Feature }} `micropip` now supports installing wheels from relative URLs.
  {pr}`872`
- {{ API }} `micropip.install` now returns a Python `Future` instead of a JavaScript `Promise`.
  {pr}`1324`
- {{ Fix }} `micropip.install` now interacts correctly with
  {js:func}`pyodide.loadPackage`.
  {pr}`1457`
- {{ Fix }} `micropip.install` now handles version constraints correctly
  even if there is a version of the package available from the Pyodide `indexURL`.

### Build system

- {{ Enhancement }} Updated to latest emscripten 2.0.13 with the upstream LLVM backend
  {pr}`1102`
- {{ API }} Use upstream `file_packager.py`, and stop checking package abi versions.
  The `PYODIDE_PACKAGE_ABI` environment variable is no longer used, but is
  still set as some packages use it to detect whether it is being built for
  Pyodide. This usage is deprecated, and a new environment variable `PYODIDE`
  is introduced for this purpose.

  As part of the change, Module.checkABI is no longer present.
  {pr}`991`

- uglifyjs and lessc no longer need to be installed in the system during build
  {pr}`878`.
- {{ Enhancement }} Reduce the size of the core Pyodide package
  {pr}`987`.
- {{ Enhancement }} Optionally to disable docker port binding
  {pr}`1423`.
- {{ Enhancement }} Run arbitrary command in docker
  {pr}`1424`
- Docker images for Pyodide are now accessible at
  [pyodide/pyodide-env](https://hub.docker.com/repository/docker/pyodide/pyodide-env)
  and
  [pyodide/pyodide](https://hub.docker.com/repository/docker/pyodide/pyodide).
- {{ Enhancement }} Option to run docker in non-interactive mode
  {pr}`1641`

### REPL

- {{ Fix }} In console.html: sync behavior, full stdout/stderr support, clean namespace,
  bigger font, correct result representation, clean traceback
  {pr}`1125` and {pr}`1141`
- {{ Fix }} Switched from ̀Jedi to rlcompleter for completion in
  `pyodide.console.InteractiveConsole` and so in `console.html`. This fixes
  some completion issues (see {issue}`821` and {issue}`1160`)
- {{ Enhancement }} Support top-level await in the console
  {pr}`1459`

### Packages

- six, jedi and parso are no longer vendored in the main Pyodide package, and
  need to be loaded explicitly
  {pr}`1010`, {pr}`987`.
- Updated packages {pr}`1021`, {pr}`1338`, {pr}`1460`.
- Added Plotly version 4.14.3 and retrying dependency
  {pr}`1419`

### List of contributors

(in alphabetic order)

Aditya Shankar, casatir, Dexter Chua, dmondev, Frederik Braun, Hood Chatham,
Jan Max Meyer, Jeremy Tuloup, joemarshall, leafjolt, Michael Greminger,
Mireille Raad, Ondřej Staněk, Paul m. p. P, rdb, Roman Yurchak, Rudolfs

## Version 0.16.1

_December 25, 2020_

Note: due to a CI deployment issue the 0.16.0 release was skipped and replaced
by 0.16.1 with identical contents.

- Pyodide files are distributed by [JsDelivr](https://www.jsdelivr.com/),
  `https://cdn.jsdelivr.net/pyodide/v0.16.1/full/pyodide.js`
  The previous CDN `pyodide-cdn2.iodide.io` still works and there
  are no plans for deprecating it. However please use
  JsDelivr as a more sustainable solution, including for earlier Pyodide
  versions.

### Python and the standard library

- Pyodide includes CPython 3.8.2
  {pr}`712`
- ENH Patches for the threading module were removed in all packages. Importing
  the module, and a subset of functionality (e.g. locks) works, while starting
  a new thread will produce an exception, as expected.
  {pr}`796`.
  See {issue}`237` for the current status of the threading support.
- ENH The multiprocessing module is now included, and will not fail at import,
  thus avoiding the necessity to patch included packages. Starting a new
  process will produce an exception due to the limitation of the WebAssembly VM
  with the following message: `Resource temporarily unavailable`
  {pr}`796`.

### Python / JS type conversions

- FIX Only call `Py_INCREF()` once when proxied by PyProxy
  {pr}`708`
- JavaScript exceptions can now be raised and caught in Python. They are
  wrapped in pyodide.JsException.
  {pr}`891`

### pyodide-py package and micropip

- The `pyodide.py` file was transformed to a pyodide-py package. The imports
  remain the same so this change is transparent to the users
  {pr}`909`.
- FIX Get last version from PyPI when installing a module via micropip
  {pr}`846`.
- Suppress REPL results returned by `pyodide.eval_code` by adding a semicolon
  {pr}`876`.
- Enable monkey patching of `eval_code` and `find_imports` to customize
  behavior of `runPython` and `runPythonAsync`
  {pr}`941`.

### Build system

- Updated docker image to Debian buster, resulting in smaller images.
  {pr}`815`
- Pre-built docker images are now available as
  [`iodide-project/pyodide`](https://hub.docker.com/r/iodide/pyodide)
  {pr}`787`
- Host Python is no longer compiled, reducing compilation time. This also
  implies that Python 3.8 is now required to build Pyodide. It can for instance
  be installed with conda.
  {pr}`830`
- FIX Infer package tarball directory from source URL
  {pr}`687`
- Updated to emscripten 1.38.44 and binaryen v86 (see related
  [commits](https://github.com/pyodide/pyodide/search?q=emscripten&type=commits))
- Updated default `--ldflags` argument to `pyodide_build` scripts to equal what
  Pyodide actually uses.
  {pr}`817`
- Replace C lz4 implementation with the (upstream) JavaScript implementation.
  {pr}`851`
- Pyodide deployment URL can now be specified with the `PYODIDE_BASE_URL`
  environment variable during build. The `pyodide_dev.js` is no longer
  distributed. To get an equivalent behavior with `pyodide.js`, set
  ```javascript
  window.languagePluginUrl = "./";
  ```
  before loading it.
  {pr}`855`
- Build runtime C libraries (e.g. libxml) via package build system with correct
  dependency resolution
  {pr}`927`
- Pyodide can now be built in a conda virtual environment
  {pr}`835`

### Other improvements

- Modify MEMFS timestamp handling to support better caching. This in
  particular allows to import newly created Python modules without invalidating
  import caches {pr}`893`

### Packages

- New packages: freesasa, lxml, python-sat, traits, astropy, pillow,
  scikit-image, imageio, numcodecs, msgpack, asciitree, zarr

  Note that due to the large size and the experimental state of the scipy
  package, packages that depend on scipy (including scikit-image, scikit-learn)
  will take longer to load, use a lot of memory and may experience failures.

- Updated packages: numpy 1.15.4, pandas 1.0.5, matplotlib 3.3.3 among others.
- New package
  [pyodide-interrupt](https://pypi.org/project/pyodide-interrupts/), useful for
  handling interrupts in Pyodide (see project description for details).

### Backward incompatible changes

- Dropped support for loading .wasm files with incorrect MIME type, following
  {pr}`851`

### List of contributors

abolger, Aditya Shankar, Akshay Philar, Alexey Ignatiev, Aray Karjauv, casatir,
chigozienri, Christian glacet, Dexter Chua, Frithjof, Hood Chatham, Jan Max
Meyer, Jay Harris, jcaesar, Joseph D. Long, Matthew Turk, Michael Greminger,
Michael Panchenko, mojighahar, Nicolas Ollinger, Ram Rachum, Roman Yurchak,
Sergio, Seungmin Kim, Shyam Saladi, smkm, Wei Ouyang

## Version 0.15.0

_May 19, 2020_

- Upgrades Pyodide to CPython 3.7.4.
- micropip no longer uses a CORS proxy to install pure Python packages from
  PyPI. Packages are now installed from PyPI directly.
- micropip can now be used from web workers.
- Adds support for installing pure Python wheels from arbitrary URLs with
  micropip.
- The CDN URL for Pyodide changed to
  https://pyodide-cdn2.iodide.io/v0.15.0/full/pyodide.js
  It now supports versioning and should provide faster downloads.
  The latest release can be accessed via
  https://pyodide-cdn2.iodide.io/latest/full/
- Adds `messageCallback` and `errorCallback` to
  `pyodide.loadPackage`.
- Reduces the initial memory footprint (`TOTAL_MEMORY`) from 1 GiB to 5 MiB.
  More memory will be allocated as needed.
- When building from source, only a subset of packages can be built by setting
  the `PYODIDE_PACKAGES` environment variable. See
  {ref}`partial builds documentation <partial-builds>` for more details.
- New packages: future, autograd

## Version 0.14.3

_Dec 11, 2019_

- Convert JavaScript numbers containing integers, e.g. `3.0`, to a real Python
  long (e.g. `3`).
- Adds `__bool__` method to for `JsProxy` objects.
- Adds a JavaScript-side auto completion function for Iodide that uses jedi.
- New packages: nltk, jeudi, statsmodels, regex, cytoolz, xlrd, uncertainties

## Version 0.14.0

_Aug 14, 2019_

- The built-in `sqlite` and `bz2` modules of Python are now enabled.
- Adds support for auto-completion based on jedi when used in iodide

## Version 0.13.0

_May 31, 2019_

- Tagged versions of Pyodide are now deployed to Netlify.

## Version 0.12.0

_May 3, 2019_

**User improvements:**

- Packages with pure Python wheels can now be loaded directly from PyPI. See
  `micropip` for more information.

- Thanks to PEP 562, you can now `import js` from Python and use it to access
  anything in the global JavaScript namespace.

- Passing a Python object to JavaScript always creates the same object in
  JavaScript. This makes APIs like `removeEventListener` usable.

- Calling `dir()` in Python on a JavaScript proxy now works.

- Passing an `ArrayBuffer` from JavaScript to Python now correctly creates a
  `memoryview` object.

- Pyodide now works on Safari.

## Version 0.11.0

_Apr 12, 2019_

**User improvements:**

- Support for built-in modules:

  - `sqlite`, `crypt`

- New packages: `mne`

**Developer improvements:**

- The `mkpkg` command will now select an appropriate archive to use, rather
  than just using the first.

- The included version of emscripten has been upgraded to 1.38.30 (plus a
  bugfix).

- New packages: `jinja2`, `MarkupSafe`

## Version 0.10.0

_Mar 21, 2019_

**User improvements:**

- New packages: `html5lib`, `pygments`, `beautifulsoup4`, `soupsieve`,
  `docutils`, `bleach`, `mne`

**Developer improvements:**

- `console.html` provides a simple text-only interactive console to test local
  changes to Pyodide. The existing notebooks based on legacy versions of Iodide
  have been removed.

- The `run_docker` script can now be configured with environment variables.

```{eval-rst}
.. toctree::
   :hidden:

   deprecation-timeline.md
```<|MERGE_RESOLUTION|>--- conflicted
+++ resolved
@@ -21,14 +21,13 @@
   stack switching is disabled.
   {pr}`4817`
 
-<<<<<<< HEAD
-### Packages
-
-- Upgraded `scikit-learn` to 1.5 {pr}`4823`
-=======
 - {{ Fix }} Resolved an issue where string keys in `PyProxyJsonAdaptor` were unexpectedly cast to numbers.
   {pr}`4825`
->>>>>>> 12947036
+  
+### Packages
+
+- Upgraded `scikit-learn` to 1.5 {pr}`4823`
+
 
 ## Version 0.26.0
 
