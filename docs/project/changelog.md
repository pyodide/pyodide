---
myst:
  substitutions:
    API: "<span class='badge badge-warning'>API Change</span>"
    Enhancement: "<span class='badge badge-info'>Enhancement</span>"
    Performance: "<span class='badge badge-info'>Performance</span>"
    Feature: "<span class='badge badge-success'>Feature</span>"
    Fix: "<span class='badge badge-danger'>Fix</span>"
    Update: "<span class='badge badge-success'>Update</span>"
    Breaking: "<span class='badge badge-danger'>BREAKING CHANGE</span>"
---

(changelog)=

# Change Log

## Unreleased

<<<<<<< HEAD
- {{ Fix }} Fixed `LONG_BIT definition appears wrong for platform` error
  happened in out-of-tree build. 
=======
- {{ Fix }} Fixed an Emscripten bug that broke some matplotlib functionality.
  {pr}`4163`

- {{ Fix }} Fixed `LONG_BIT definition appears wrong for platform` error happened in out-of-tree build.
>>>>>>> 47747490
  {pr}`4136`

- {{ Fix }} `pyodide.checkInterrupt` works when there is no interrupt buffer and
  the gil is not held.
  {pr}`4164`

### Load time & size optimizations

- {{ Performance }} Do not use `importlib.metadata` when identifying installed packages,
  which reduces the time to load Pyodide.
  {pr}`4147`

### Packages

- Upgraded scipy to 1.11.2 {pr}`4156`
- Upgraded sourmash to 4.8.4 {pr}`4154`

- Upgraded scikit-learn to 1.3.1 {pr}`4161`

## Version 0.24.0

_September 13, 2023_

### General

- {{ Update }} Pyodide now runs Python 3.11.3.
  {pr}`3741`

- {{ Enhancement }} ABI Break: Updated Emscripten to version 3.1.45 {pr}`3665`,
  {pr}`3659`, {pr}`3822`, {pr}`3889`, {pr}`3890`, {pr}`3888`, {pr}`4055`,
  {pr}`4056`, {pr}`4073`, {pr}`4094`

### JavaScript API

- {{ Performance }} Added a `packages` optional argument to `loadPyodide`.
  Passing packages here saves time by downloading them during the Pyodide
  bootstrap.
  {pr}`4100`

- {{ Enhancement }} `runPython` and `runPythonAsync` now accept a `filename`
  optional argument which is passed as the `filename` argument to `eval_code`
  (resp. `eval_code_async`). Also, if a `filename` is passed to `eval_code`
  which does not start with `<` and end with `>`, Pyodide now uses the
  `linecache` module to ensure that source lines can appear in tracebacks.
  {pr}`3993`

- {{ Performance }} For performance reasons, don't render extra information in
  PyProxy destroyed message by default. By using `pyodide.setDebug(true)`, you
  can opt into worse performance and better error messages.
  {pr}`4027`

- {{ Enhancement }} It is now possible to pass environment variables to
  `loadPyodide` via the `env` argument. `homedir` is deprecated in favor of
  `{env: {HOME: whatever_directory}}`.
  {pr}`3870`

- {{ Enhancement }} The `setStdin`, `setStdout` and `setStderr` APIs have been
  improved with extra control and better performance.
  {pr}`4035`

### Python API

- {{ Enhancement }} Added `headers` property to `pyodide.http.FetchResponse`.
  {pr}`2078`

- {{ Enhancement }} Added `FetchResponse.text()` as a synonym to
  `FetchResponse.string()` for better compatibility with other requests APIs.
  {pr}`4052`

- {{ Breaking }} Changed the `FetchResponse` body getter methods to no longer
  throw an `OSError` exception for 400 and above response status codes. Added
  `FetchResponse.raise_for_status` to raise an `OSError` for error status codes.
  {pr}`3986` {pr}`4053`

### Python / JavaScript Foreign Function Interface

- {{ Performance }} Improved performance of PyProxy creation.
  {pr}`4096`

- {{ Fix }} Fixed adding getters/setters to a `PyProxy` with
  `Object.defineProperty` and improved compliance with JavaScript rules around
  Proxy traps.
  {pr}`4033`

- {{ Enhancement }} The promise methods `then`, `catch` and `finally_` are now
  present also on `Task`s as well as `Future`s.
  {pr}`3748`

- {{ Enhancement }} Added methods to a `PyProxy` of a `list` to make these work
  as drop-in replacements for JavaScript Arrays.
  {pr}`3853`

- {{ Enhancement }} When a `JsProxy` of an array is passed to Python builtin
  functions that use the `PySequence_*` APIs, it now works as expected. Also
  `jsarray * n` repeats the array `n` times and `jsarray + iterable` returns a
  new array with the result values from the iterable appended.
  {pr}`3904`

### Deployment

- {{ API }} Changed the name of the default lockfile from `repodata.json` to
  `pyodide-lock.json`
  {pr}`3824`

### Build System

- {{ Update }} The docker image now has node v20 instead of node v14.
  {pr}`3819`

- {{ Enhancement }} Added `check_wasm_magic_number` function to validate `.so`
  files for WebAssembly (WASM) compatibility.
  {pr}`4018`

- {{ Enhancement }} In pyodide build, automatically skip building package
  dependencies that are already included in the pyodide distribution.
  {pr}`4058`

### Packages

- New packages: sourmash {pr}`3635`, screed {pr}`3635`, bitstring {pr}`3635`,
  deprecation {pr}`3635`, cachetools {pr}`3635`, xyzservices {pr}`3786`,
  simplejson {pr}`3801`, protobuf {pr}`3813`, peewee {pr}`3897`, Cartopy
  {pr}`3909`, pyshp {pr}`3909`, netCDF4 {pr}`3910`, igraph {pr}`3991`, CoolProp
  {pr}`4028`, contourpy {pr}`4102`, awkward-cpp {pr}`4101`, orjson {pr}`4036`.

- Upgraded numpy to 1.25.2 {pr}`4125`

- Upgraded scipy to 1.11.1 {pr}`3794`, {pr}`3996`

- OpenBLAS has been added and scipy now uses OpenBLAS rather than CLAPACK
  {pr}`3331`.

### Pyodide CLI

- {{ Enhancement }} `pyodide build-recipes` now accepts a `--metadata-files`
  option to install `*.whl.metadata` files as specified in
  [PEP 658](https://peps.python.org/pep-0658/).
  {pr}`3981`

### Misc

- {{ Enhancement }} Add an example for `loadPyodide` and `pyodide.runPython
{pr}`4012`, {pr}`4011`

## Version 0.23.4

_July 6, 2023_

- {{ Enhancement }} The environment variable `PYODIDE_BUILD_EXPORTS` can now be
  used instead of the `--exports` argument to `pyodide build` to specify `.so`
  file exports of packages.
  {pr}`3973`

- {{ Fix }} Pin `pydantic` to `<2`.
  {pr}`3971`

- {{ Enhancement }} Allow customizing cache location for packages when running in Node
  {pr}`3967`

- {{ Enhancement }} Re-enabled sparseqr, freesasa, lightgbm, opencv-python, and wordcloud
  {pr}`3783`, {pr}`3970`

- {{ Fix }} A `JSProxy` of a `DOMException` will now inherit from exception so
  it can be raised in Python.
  {pr}`3868`

- {{ Fix }} The feature detection for `JSProxy` has been improved so that it
  should never fail even when handling strange or ill-behaved JavaScript proxy
  objects.
  {pr}`3740`, {pr}`3750`

- {{ Fix }} A `PyProxy` of a callable is now an `instanceof Function`. (If you
  are trying to feature detect whether something is callable or not in
  JavaScript, the correct way is to use `typeof o === "function"`. But you may
  have dependencies that don't do this correctly.)
  {pr}`3925`

- {{ Fix }} `from jsmodule import *` now works.
  {pr}`3903`

## Version 0.23.3

_June 17, 2023_

- {{ Fix }} `getattr(jsproxy, 'python_reserved_word')` works as expected again
  (as well as `hasattr` and `setattr`). This fixes a regression introduced in
  {pr}`3617`.
  {pr}`3926`

- {{ Fix }} `pyodide build` now replaces native `.so` slugs with Emscripten
  slugs. Usually `.so`s in the generated wheels are actually Emscripten `.so`s
  so this is good. If they are actually native `.so`s then there is a problem
  either way.
  {pr}`3903`

## Version 0.23.2

_May 2, 2023_

- {{ Enhancement }} Changed the name of the `--output-directory` argument to
  `pyodide build` to `--outdir` to match pypa/build. `--output-directory` is
  still accepted for backwards compatibility.
  {pr}`3811`

## Version 0.23.1

_April 13, 2023_

### Deployment

- {{ Fix }} Export `python_stdlib.zip` in `package.json`.
  {pr}`3723`

### CLI

- {{ Enhancement }} `pyodide build` now accepts an `--output-directory` argument.
  {pr}`3746`

- {{ Fix }} Fix `pyodide py-compile` not to ignore the `--compression-level`
  option when applied on a single file.
  {pr}`3727`

- {{ Fix }} Fix an issue where the `pyodide venv` command did not work correctly in pyodide-build
  version 0.23.0 because of missing `python_stdlib.zip`.
  {pr}`3760`

- {{ Fix }} `python -m pip` works correctly in the Pyodide venv now.
  {pr}`3761`

- {{ Fix }} Executables installed in a Pyodide virtual environment now run in
  Pyodide not in the host Python.
  {pr}`3752`

### Build System

- {{ Fix }} Fix `PYODIDE_ROOT` to point the correct directory when running out-of-tree build.
  {pr}`3751`

## Version 0.23.0

_March 30, 2023_

### General

- {{ Update }} Pyodide now runs Python 3.11.2 which officially supports
  WebAssembly as a [PEP11 Tier 3](https://peps.python.org/pep-0011/#tier-3) platform.
  {pr}`3252`, {pr}`3614`

- {{ Update }} We now build libpyodide.a so the Pyodide foreign function
  interface can be experimentally linked into other Emscripten builds of Python.
  {pr}`3335`

- {{ Enhancement }} Updated Emscripten to version 3.1.32
  {pr}`3471`, {pr}`3517`, {pr}`3599`

### JavaScript API

- {{ Breaking }} Type exports of `PyProxy` subtypes have been moved from
  `pyodide` to `pyodide/ffi` and many of them have changed names. The original
  exports are still available but they are deprecated.
  {pr}`3523`

- {{ Breaking }} The methods for checking `PyProxy` capabilities (e.g.,
  `supportsHas`, `isCallable`) are now deprecated. Use e.g.,
  `instanceof pyodide.ffi.PyCallable` instead.
  {pr}`3523`

- {{ Enhancement }} Added subclasses of `PyProxy` for each mixin. These can be
  used to check whether a `PyProxy` supports a given set of methods with
  `instanceof` e.g., `x instanceof pyodide.ffi.PyDict`.
  {pr}`3523`

- {{ Enhancement }} Added `stdLibURL` parameter to `loadPyodide` allowing to customize
  the URL from which the Python standard library is loaded.
  {pr}`3670`

- {{ Enhancement }} Checking whether an object is an instance of a `PyProxy` now
  only recognizes a `PyProxy` generated from the same Python interpreter. This
  means that creating multiple interpreters and importing a `PyProxy` from one
  into another no longer causes a fatal error.
  {pr}`3545`

- {{ Enhancement }} `as_object_map` now accepts a keyword argument `hereditary`.
  If set to `True` and indexing the object returns a plain-old-object, then the
  return value will be automatically mapped in `as_object_map` as well.
  {pr}`3638`

- {{ Enhancement }} A `JsProxy` of a JavaScript error object can be directly
  thrown as Python exceptions. Previously Pyodide automatically wrapped them in
  a `JsException` but that is no longer needed -- now `JsException` inherits
  from both `JsProxy` and `Exception`.
  {pr}`3455`

- {{ Enhancement }} `runPython` and `runPythonAsync` now accept a `locals`
  argument.
  {pr}`3618`

- {{ Fix }} Calling `loadPyodide` repeatedly in Node no longer results in
  `MaxListenersExceededWarning`. Also, calling `loadPyodide` in Node v14 no
  longer changes unhandled rejections in promises.
  {pr}`3542`

- {{ Fix }} If the `locals` argument to `eval_code` or `eval_code_async` is
  `None` it now uses `locals=globals` as the documentation says.
  {pr}`3580`

### Python standard library

- {{ Breaking }} Unvendored `_pydecimal` and `pydoc_data` from the standard
  library. Now these modules need to be loaded with `pyodide.loadPackage` or
  `micropip.install`, or auto-loaded via imports in `pyodide.runPythonAsync`
  {pr}`3525`

- {{ Breaking }} Test files of stdlib `ctypes` and `unittest` are now moved to
  `test/ctypes` and `test/unittest` respectively. This change is adapted from
  [CPython 3.12](https://github.com/python/cpython/issues/93839).
  {pr}`3507`

### Deployment

- {{ Breaking }} Pyodide no longer uses Emscripten preload plugin, hence
  `pyodide.asm.data` is removed, in favor of `python_stdlib.zip`. This change
  normally shouldn't affect users, but if you were using this file in a
  bundler, you will need to remove it. {pr}`3584`

- {{ Breaking }} `pyodide_py.tar` file is removed. This change normally
  shouldn't affect users, but if you were using this file in a bundler,
  you will need to remove it.
  {pr}`3621`

- {{ Breaking }} Python standard libraries are now vendored in a zipfile:
  `/lib/python{version}.zip` in the in-browser MEMFS file system. If you need
  to access the standard library source code, you need to unpack the zip file.
  For example:
  `import shutil; shutil.unpack_archive('/lib/python311.zip', '/lib/python3.11', 'zip)`
  {pr}`3584`

- {{ Fix }} Improves the compression of wheel files with the JsDelivr CDN. For
  browsers that support the Brotli compression (most modern ones) this should
  result in a size reduction of 20-30%. Also most many `pyodide` CLI
  sub-commands now support `--compression-level` as an optional parameter.
  {pr}`3655`

- {{ Breaking }} Following libraries are now not linked to the Pyodide main module:
  `libgl`, `libal`, `libhtml5`. This normally shouldn't affect users, but if you
  are using these libraries in a package that are built out-of-tree, you will
  need to link them to the package manually.
  {pr}`3505`

### Python / JavaScript Foreign Function Interface

- {{ Fix }} PyProxies of Async iterators are now async iterable JavaScript
  objects. The code:

  ```javascript
  for await (let x of async_iterator_pyproxy) {
    // ...
  }
  ```

  would previously fail with `TypeError: async_iterator_pyproxy is not async
iterable`. (Python async _iterables_ that were not also iterators were already
  async iterable, the problem was only with Python objects that are both async
  _iterable_ and an async iterator.)
  {pr}`3708`

- {{ Enhancement }} A py-compiled build which has smaller and faster-to-load
  packages is now deployed under
  `https://cdn.jsdelivr.net/pyodide/v0.23.0/pyc/` (also for future
  versions). The exceptions obtained with this builds will not include code
  snippets however. {pr}`3701`

- {{ Breaking }} Removed support for calling functions from the root of `pyodide` package
  directly. This has been deprecated since v0.21.0. Now all functions are only available
  under submodules.
  {pr}`3677`

- {{ Breaking }} Removed support for passing the "message" argument to `PyProxy.destroy`
  in a positional argument. This has been deprecated since v0.22.0.
  {pr}`3677`

- {{ Enhancement }} Python does not allow reserved words to be used as attributes.
  For instance, `Array.from` is a `SyntaxError`. (JavaScript has a more robust
  parser which can handle this.) To handle this, if an attribute to a `JsProxy`
  consists of a Python reserved word followed by one or more underscores, we remove
  a single underscore from the end of the attribute. For instance, `Array.from_`
  would access `from` on the underlying JavaScript object, whereas `o.from__`
  accesses the `from_` attribute.
  {pr}`3617`

### Build System

- {{ Breaking }} When building meta-packages (`core` and `min-scipy-stack`),
  you must prefix `tag:` to the meta-package name. For example, to build the
  `core` meta-package, you must run `pyodide build-recipes tag:core`, or
  `PYODIDE_PACKAGES="tag:core" make`.
  {pr}`3444`

- {{ Enhancement}} Add `--build-dependencies` to `pyodide build` command
  to fetch and build dependencies of a package being built.
  Also adds `--skip-dependency` to ignore selected dependencies.
  {pr}`3310`

- {{ Enhancement}} Added `pyodide build` support for building a list of packages
  from a requirements.txt file with `pyodide build -r <requirements.txt>`. Also
  can output a list of chosen dependencies in the same format when building a
  package and dependencies using the `--output-lockfile <lockfile.txt>`
  argument. This enables repeatable builds of packages.
  {pr}`3469`

- {{ Enhancement }} Added `package/tag` key to the `meta.yaml` spec to group
  packages.
  {pr}`3444`

- {{ Enhancement }} `pyodide build-recipes` now autodetects the number of
  CPU cores in the system and uses them for parallel builds.
  {pr}`3559` {pr}`3598`

- {{ Fix }} Fixed pip install error when installing cross build environment.
  {pr}`3562`

- {{ Enhancement }} Response files are now correctly handled when
  calculating exported symbols.
  {pr}`3645`

- {{ Fix }} Fix occasional build failure when building rust packages.
  {pr}`3607`

- {{ Enhancement }} Improved logging in `pyodide-build` with rich.
  {pr}`3442`

- {{ Enhancement }} `pyodide build-recipes` now accepts `--no-deps` parameter, which skips
  building dependencies of the package. This replaces `pyodide-build buildpkg`.
  {pr}`3520`

- {{ Enhancement }} `pyodide build-recipes` now works out-of-tree.

### Pyodide CLI

- {{ Breaking }} Removed deprecated CLI entrypoints `pyodide-build buildall` which is
  replaced by `pyodide build-recipes`, and `pyodide-build mkpkg` which is
  replaced by `pyodide skeleton pypi` {pr}`3668`.

- {{ Feature }} Added `pyodide py-compile` CLI command that py compiles a wheel or a zip
  file, converting .py files to .pyc files. It can also be applied to a folder
  with wheels / zip files. If the input folder contains the
  `repodata.json` the paths and checksums it contains will also be updated
  {pr}`3253` {pr}`3700`

- {{ Feature }} Added `pyodide create-zipfile` CLI command that creates a zip file of a
  directory. This command is hidden by default since it is not intended for use
  by end users.
  {pr}`3411` {pr}`3463`

### REPL

- {{ Fix }} Non-breaking space characters are now automatically converted to
  regular spaces in pyodide REPL.
  {pr}`3558`

- {{ Enhancement }} Allow changing the build type used in the REPL by passing the
  `build` argument to the REPL URL. For instance,
  `https://pyodide.org/en/latest/console.html?build=debug` will load debug dev build.
  {pr}`3671`

### Packages

- New packages: fastparquet {pr}`3590`, cramjam {pr}`3590`, pynacl {pr}`3500`,
  pyxel {pr}`3508`.
  mypy {pr}`3504`, multidict {pr}`3581`, yarl {pr}`3702`, idna {pr}`3702`,
  cbor-diag {pr}`3581`.

- Upgraded to micropip 0.3.0 (see
  [changelog](https://github.com/pyodide/micropip/blob/main/CHANGELOG.md)
  {pr}`3709`

- Added experimental [support for SDL based packages](using-sdl) {pr}`3508`

- Upgraded packages: see the list of packages versions in this release in
  {ref}`packages-in-pyodide`.

### List of Contributors

Alexey Ignatiev, Andrea Giammarchi, Arpit, Christian Clauss, Deepak Cherian,
Eli Lamb, Feodor Fitsner, Gyeongjae Choi, Hood Chatham, Jeff Glass, Jo Bovy,
Joe Marshall, josephrocca, Loïc Estève, martinRenou, messense, Nicholas
Bollweg, Roman Yurchak, TheOnlyWayUp, Victor Blomqvist, Ye Joo Park

## Version 0.22.1

_January 25, 2023_

- {{ Breaking }} `setStdin` now accepts an extra `autoEOF` parameter. If `true`,
  it will insert an EOF automatically after each string or buffer. Defaults to
  `true`. This also affects the behavior of the `stdin` argument to
  `loadPyodide`.
  {pr}`3488`

- {{ Fix }} `from pyodide.ffi import *` doesn't raise an `ImportError` anymore.
  {pr}`3484`

- {{ Enhancement }} Pyodide displays a better message when someone calls posix
  `exit` or `os._exit`.
  {pr}`3496`

### Package Loading

- {{ Fix }} Fix incorrect error message when loading a package
  include in Pyodide fails.
  {pr}`3435`

### Build system

- {{ Fix }} Emscripten is no longer required to create a Pyodide virtual
  environment.
  {pr}`3485`

- {{ Fix }} Fixed a bug where `pyodide build` would fail on package that use
  CMake, when run multiple times.
  {pr}`3445`

- {{ Fix }} pyodide build: Don't pass the directory to the build backend args,
  only pass the arguments.
  {pr}`3490`

- {{ Fix }} `pyodide config` won't print extra messages anymore.
  {pr}`3483`

- {{ Fix }} Pass the same environment variables for out of tree builds as for in
  tree builds.
  {pr}`3495`

## Version 0.22.0

_January 3, 2023_

[See the release notes for a summary.](https://blog.pyodide.org/posts/0.22-release/)

### Deployment and testing

- {{ Breaking }} `pyodide-cdn2.iodide.io` is not available anymore. Please use
  `https://cdn.jsdelivr.net/pyodide` instead.
  {pr}`3150`.

- {{ Breaking }} We don't publish pre-built Pyodide docker images anymore. Note
  that `./run_docker --pre-built` was not working for a while and it was
  actually equivalent to `./run_docker`. If you need to build a single Python
  wheel out of tree, you can use the `pyodide build` command instead. See
  [our blog post](https://blog.pyodide.org/posts/0.21-release/#building-binary-wheels-for-pyodide)
  for more information.
  {pr}`3342`.

- {{ Enhancement }} The releases are now called `pyodide-{version}.tar.gz`
  rather than `pyodide-build-{version}.tar.gz`
  {pr}`2996`

- {{ Enhancement }} Added a new release file called
  `pyodide-core-{version}.tar.gz` intended for use in Node. It contains the
  files needed to start Pyodide and no additional packages.
  {pr}`2999`

- {{ Enhancement }} The full test suite is now run in Safari
  {pr}`2578`, {pr}`3095`.

- {{ Enhancement }} Added Gitpod configuration to the repository.
  {pr}`3201`

### Foreign function interface

#### JsProxy / JavaScript from Python

- {{ Enhancement }} Implemented `reverse`, `__reversed__`, `count`, `index`,
  `append`, and `pop` for `JsProxy` of Javascript arrays so that they implement
  the `collections.abc.MutableSequence` API.
  {pr}`2970`

- {{ Enhancement }} Implemented methods `keys`, `items`, `values`, `get`, `pop`,
  `setdefault`, `popitem`, `update`, and `clear` for `JsProxy` of map-like
  objects so that they implement the `collections.abc.MutableMapping` API.
  {pr}`3275`

- {{ Enhancement }} It's now possible to destructure a JavaScript array, map, or
  object returned by `as_object_map` with a `match` statement.
  {pr}`2906`

- {{ Enhancement }} Added `then`, `catch`, and `finally_` methods to the
  `Future`s used by Pyodide's event loop so they can be used like `Promise`s.
  {pr}`2997`

- {{ Enhancement }} `create_proxy` now takes an optional `roundtrip` parameter.
  If this is set to `True`, then when the proxy is converted back to Python, it
  is converted back to the same double proxy. This allows the proxy to be
  destroyed from Python even if no reference is retained.
  {pr}`3163`, {pr}`3369`

- {{ Enhancement }} A `JsProxy` of a function now has a `__get__` descriptor
  method, so it's possible to use a JavaScript function as a Python method. When
  the method is called, `this` will be a `PyProxy` pointing to the Python object
  the method is called on.
  {pr}`3130`

- {{ Enhancement }} A `JsProxy` now has an `as_object_map` method. This will
  treat the object as a mapping over its `ownKeys` so for instance:
  `run_js("({a:2, b:3})").as_object_map()["a"]` will return 2. These implement
  `collections.abc.MutableMapping`.
  {pr}`3273`, {pr}`3295`, {pr}`3297`

- {{ Enhancement }} Split up the `JsProxy` documentation class into several
  classes, e.g., `JsBuffer`, `JsPromise`, etc. Implemented `issubclass` and
  `isinstance` on the various synthetic and real `JsProxy` classes so that they
  behave the way one might naively expect them to (or at least closer to that
  than it was before).
  {pr}`3277`

- {{ Enhancement }} Added type parameters to many of the `JsProxy` subtypes.
  {pr}`3387`

- {{ Enhancement }} Added `JsGenerator` and `JsIterator` types to `pyodide.ffi`.
  Added `send` method to `JsIterator`s and `throw`, and `close` methods to
  `JsGenerator`s.
  {pr}`3294`

- {{ Enhancement }} It is now possible to use asynchronous JavaScript iterables,
  iterators and generators from Python. This includes support for `aiter` for
  async interables, `anext` and `asend` for async iterators, and `athrow` and
  `aclose` for async generators.
  {pr}`3285`, {pr}`3299`, {pr}`3339`

- {{ Enhancement }} JavaScript generators and async generators that are created
  from Python now are wrapped so that Python objects sent to them as arguments
  or from `.send` / `.asend` are kept alive until the generator is exhausted or
  `.close`d. This makes generators significantly more ergonomic to use, at the
  cost of making memory leaks more likely if the generator is never finalized.
  {pr}`3317`

- {{ Enhancement }} Added a mypy typeshed for some common functionality for the
  `js` module.
  {pr}`3298`

- {{ Enhancement }} mypy understands the types of more things now.
  {pr}`3385`

- {{ Fix }} Fixed bug in `split` argument of `pyodide.console.repr_shorten`.
  Added `shorten` function.
  {pr}`3178`

#### PyProxy / Using Python from JavaScript

- {{ Enhancement }} Added a type field to `PythonError` (e.g., a StopIteration
  error would have `e.type === "StopIteration"`)
  {pr}`3289`

- {{ Enhancement }} It is now possible to use asynchronous Python generators
  from JavaScript.
  {pr}`3290`

- {{ Enhancement }} PyProxies of synchronous and asynchronous Python generators
  now support `return` and `throw` APIs that behave like the ones on JavaScript
  generators.
  {pr}`3346`

- {{ Enhancement }} It is possible to make a `PyProxy` that takes `this` as the
  first argument using the `PyProxy.captureThis` method. The `create_proxy`
  method also has a `capture_this` argument which causes the `PyProxy` to
  receive `this` as the first argument if set to `True`
  {pr}`3103`, {pr}`3145`

### JavaScript API

- {{ Enhancement }} Users can do a static import of `pyodide/pyodide.asm.js` to
  avoid issues with dynamic imports. This allows the use of Pyodide with
  module-type service workers.
  {pr}`3070`

- {{ Enhancement }} Added a new API `pyodide.mountNativeFS` which mounts a
  {js:class}`FileSystemDirectoryHandle` into the Pyodide file system.
  {pr}`2987`

- {{ Enhancement }} `loadPyodide` has a new option called `args`. This list will
  be passed as command line arguments to the Python interpreter at start up.
  {pr}`3021`, {pr}`3282`

- Removed "Python initialization complete" message printed when loading is
  finished.
  {pr}`3247

- {{ Breaking }} The messageCallback and errorCallback argument to `loadPackage`
  and `loadPackagesFromImports` is now passed as named arguments. The old usage
  still works with a deprecation warning.
  {pr}`3149`

- {{ Enhancement }} `loadPackage` and `loadPackagesFromImports` now accepts a
  new option `checkIntegrity`. If set to False, integrity check for Python
  Packages will be disabled.

- {{ Enhancement }} Added APIs `pyodide.setStdin`, `pyodide.setStdout`,
  `pyodide.setStderr` for changing the stream handlers after loading Pyodide.
  Also added more careful control over whether `isatty` returns true or false on
  stdin, stdout, and stderr.
  {pr}`3268`

### Package Loading

- {{ Enhancement }} Pyodide now shows more helpful error messages when importing
  packages that are included in Pyodide fails.
  {pr}`3137`, {pr}`3263`

- {{ Fix }} Shared libraries with version suffixes are now handled correctly.
  {pr}`3154`

- {{ Breaking }} Unvendored the sqlite3 module from the standard library. Before
  `sqlite3` was included by default. Now it needs to be loaded with
  `pyodide.loadPackage` or `micropip.install`.
  {pr}`2946`

- {{ Breaking }} The Pyodide Python package is installed into `/lib/python3.10`
  rather than `/lib/python3.10/site-packages`.
  {pr}`3022`

- {{ Breaking }} The matplotlib HTML5 backends are now available as part of the
  [`matplotlib-pyodide`](https://github.com/pyodide/matplotlib-pyodide) package.
  If you use the default backend from Pyodide, no changes are necessary.
  However, if you previously specified the backend with `matplotlib.use`, the
  URL is now different. See [package
  readme](https://github.com/pyodide/matplotlib-pyodide) for more details.
  {pr}`3061`

- {{ Breaking }} The micropip package was moved to a separate repository
  [pyodide/micropip](https://github.com/pyodide/micropip). In addion to
  installing the version shipped with a given Pyodide release, you can also
  install a different micropip version from
  [PyPi](https://pypi.org/project/micropip/) with,

  ```
  await pyodide.loadPackage('packaging')
  await pyodide.loadPackage('<URL of the micropip wheel on PyPI>')
  ```

  from Javascript. From Python you can import the Javascript Pyodide package,

  ```
  import pyodide_js
  ```

  and call the same functions as above.
  {pr}`3122`

- {{ Enhancement }} The parsing and validation of `meta.yaml` according to the
  specification is now done more rigorously with Pydantic.
  {pr}`3079`

- {{ Breaking }} The `source/md5` checksum field is not longer supported in
  `meta.yaml` files, use `source/sha256` instead
  {pr}`3079`

- {{ Breaking }} `pyodide_build.io.parse_package_config` function is removed in
  favor of `pyodide_build.MetaConfig.from_yaml`
  {pr}`3079`

- {{ Fix }} `ctypes.util.find_library` will now search WASM modules from
  LD_LIBRARY_PATH.
  {pr}`3353`

### Build System

- {{ Enhancement }} Updated Emscripten to version 3.1.27
  {pr}`2958`, {pr}`2950`, {pr}`3027`, {pr}`3107`, {pr}`3148`, {pr}`3236`,
  {pr}`3239`, {pr}`3280`, {pr}`3314`

- {{ Enhancement }} Added `requirements/host` key to the `meta.yaml` spec to
  allow host dependencies that are required for building packages.
  {pr}`2132`

- {{ Enhancement }} Added `package/top-level` key to the `meta.yaml` spec to
  calculate top-level import names for the package. Previously `test/imports`
  key was used for this purpose.
  {pr}`3006`

- {{ Enhancement }} Added `build/vendor-sharedlib` key to the `meta.yaml` spec
  which vendors shared libraries into the wheel after building.
  {pr}`3234` {pr}`3264`

- {{ Enhancement }} Added `build/type` key to the `meta.yaml` spec which
  specifies the type of the package.
  {pr}`3238`

- {{ Enhancement }} Added `requirements/executable` key to the `meta.yaml` spec
  which specifies the list of executables required for building a package.
  {pr}`3300`

- {{ Breaking }} `build/library` and `build/sharedlibrary` key in the
  `meta.yaml` spec are removed. Use `build/type` instead.
  {pr}`3238`

- {{ Fix }} Fixed a bug that `backend-flags` propagated to dependencies.
  {pr}`3153`

- {{ Fix }} Fixed a bug that shared libraries are not copied into distribution
  directory when it is already built.
  {pr}`3212`

- {{ Enhancement }} Added a system for making Pyodide virtual environments. This
  is for testing out of tree builds. For more information, see [the
  documentation](building-and-testing-packages-out-of-tree).
  {pr}`2976`, {pr}`3039`, {pr}`3040`, {pr}`3044`, {pr}`3096`, {pr}`3098`,
  {pr}`3108`, {pr}`3109`, {pr}`3241`

- Added a new CLI command `pyodide skeleton` which creates a package build recipe.
  `pyodide-build mkpkg` will be replaced by `pyodide skeleton pypi`.
  {pr}`3175`

- Added a new CLI command `pyodide build-recipes` which build packages from
  recipe folder. It replaces `pyodide-build buildall`.
  {pr}`3196` {pr}`3279`

- Added a new CLI command `pyodide config` which shows config variables used in
  Pyodide.
  {pr}`3376`

- Added subcommands for `pyodide build` which builds packages from various sources.
  | command | result |
  |------------------------|-----------------------------------------|
  | `pyodide build pypi` | build or fetch a single package from pypi |
  | `pyodide build source` | build the current source folder (same as pyodide build) |
  | `pyodide build url` | build or fetch a package from a url either tgz, tar.gz zip or wheel |
  {pr}`3196`

### Packages

- New packages: pycryptodome {pr}`2965`, coverage-py {pr}`3053`, bcrypt
  {pr}`3125`, lightgbm {pr}`3138`, pyheif, pillow_heif, libheif, libde265
  {pr}`3161`, wordcloud {pr}`3173`, gdal, fiona, geopandas {pr}`3213`, the
  standard library \_hashlib module {pr}`3206` , pyinstrument {pr}`3258`, gensim
  {pr}`3326`, smart_open {pr}`3326`, pyodide-http {pr}`3355`.

- {{ Fix }} Scipy CSR data is now handled correctly in XGBoost.
  {pr}`3194`

- {{ Update }} Upgraded packages: SciPy 1.9.1 {pr}`3043`, pandas 1.5.0
  {pr}`3134`, numpy 1.23.3 {pr}`3284`, scikit-learn 1.1.3 {pr}`3324` as well as
  most of the other packages {pr}`3348` {pr}`3365`. See
  {ref}`packages-in-pyodide` for more details.

- {{ Fix }} Fix scipy handling of exceptions that are raised from C++ code.
  {pr}`3384`.

### List of Contributors

Aierie, dataxerik, David Lechner, Deepak Cherian, Filipe, Gyeongjae Choi, Hood
Chatham, H.Yamada, Jacques Boscq, Jeremy Tuloup, Joe Marshall, John Wason,
Loïc Estève, partev, Patrick Arminio, Péter Ferenc Gyarmati, Prete, Qijia
Liu, Roman Yurchak, ryanking13, skelsec, Starz0r, Will Lachance, YeonWoo, Yizhi
Liu

## Version 0.21.3

_September 15, 2022_

- {{ Fix }} When loading `sqlite3`, `loadPackage` no longer also loads `nltk`
  and `regex`.
  {issue}`3001`

- {{ Fix }} Packages are now loaded in a topologically sorted order regarding
  their dependencies.
  {pr}`3020`

- {{ Breaking }} Loading the `soupsieve` package will not automatically load
  `beautifulsoup4` together.
  {pr}`3020`

- {{ Fix }} Fix the incorrect package name `ruamel` to `ruamel.yaml`.
  {pr}`3036`

- {{ Fix }} `loadPyodide` will now raise error when the version of
  JavaScript and Python Pyodide package does not match.
  {pr}`3074`

- {{ Enhancement }} Pyodide now works with a content security policy that
  doesn't include `unsafe-eval`. It is still necessary to include
  `wasm-unsafe-eval` (and probably always will be). Since current Safari
  versions have no support for `wasm-unsafe-eval`, it is necessary to include
  `unsafe-eval` in order to work in Safari. This will likely be fixed in the
  next Safari release: https://bugs.webkit.org/show_bug.cgi?id=235408
  {pr}`3075`

- {{ Fix }} It works again to use `loadPyodide` with a relative URL as
  `indexURL` (this was a regression in v0.21.2).
  {pr}`3077`

- {{ Fix }} Add `url` to list of pollyfilled packages for webpack compatibility.
  {pr}`3080`

- {{ Fix }} Fixed warnings like
  `Critical dependency: the request of a dependency is an expression.`
  when using Pyodide with webpack.
  {pr}`3080`

- {{ Enhancement }} Add binary files to exports in JavaScript package
  {pr}`3085`.

- {{ Fix }} Source maps are included in the distribution again (reverting
  {pr}`3015` included in 0.21.2) and if there is a variable in top level scope
  called `__dirname` we use that for the `indexURL`.
  {pr}`3088`

- {{ Fix }} `PyProxy.apply` now correctly handles the case when something
  unexpected is passed as the second argument.
  {pr}`3101`

## Version 0.21.2

_August 29, 2022_

- {{ Fix }} The standard library packages `ssl` and `lzma` can now be installed
  with `pyodide.loadPackage("ssl")` or `micropip.install("ssl")` (previously
  they had a leading underscore and it was only possible to load them with
  `pyodide.loadPackage`).
  {issue}`3003`

- {{ Fix }} If a wheel path is passed to `pyodide.loadPackage`, it will now be
  resolved relative to `document.location` (in browser) or relative to the
  current working directory (in Node) rather than relative to `indexURL`.
  {pr}`3013`, {issue}`3011`

- {{ Fix }} Fixed a bug in Emscripten that caused Pyodide to fail in Jest.
  {pr}`3014`

- {{ Fix }} It now works to pass a relative url to `indexURL`. Also, the
  calculated index URL now works even if `node` is run with
  `--enable-source-maps`.
  {pr}`3015`

## Version 0.21.1

_August 22, 2022_

- New packages: the standard library lzma module {pr}`2939`

- {{ Enhancement }} Pyodide now shows more helpful error messages when importing
  unvendored or removed stdlib modules fails.
  {pr}`2973`

- {{ Breaking }} The default value of `fullStdLib` in `loadPyodide` has been
  changed to `false`. This means Pyodide now will not load some stdlib modules
  like distutils, ssl, and sqlite3 by default. See [Pyodide Python
  compatibility](https://pyodide.org/en/stable/usage/wasm-constraints.html) for
  detail. If `fullStdLib` is set to `true`, it will load all unvendored stdlib
  modules. However, setting `fullStdLib` to true will increase the initial
  Pyodide load time. So it is preferable to explicitly load the required module.
  {pr}`2998`

- {{ Enhancement }} `pyodide build` now checks that the correct version of the
  Emscripten compiler is used.
  {pr}`2975`, {pr}`2990`

- {{ Fix }} Pyodide works in Safari v14 again. It was broken in v0.21.0
  {pr}`2994`

## Version 0.21.0

_August 9, 2022_

[See the release notes for a summary.](https://blog.pyodide.org/posts/0.21-release/)

### Build system

- {{ Enhancement }} Emscripten was updated to Version 3.1.14
  {pr}`2775`, {pr}`2679`, {pr}`2672`

- {{ Fix }} Fix building on macOS {issue}`2360` {pr}`2554`

- {{ Enhancement }} Update Typescript target to ES2017 to generate more modern
  Javascript code.
  {pr}`2471`

- {{ Enhancement }} We now put our built files into the `dist` directory rather
  than the `build` directory. {pr}`2387`

- {{ Fix }} The build will error out earlier if `cmake` or `libtool` are not
  installed.
  {pr}`2423`

- {{ Enhancement }} The platform tags of wheels now include the Emscripten
  version in them. This should help ensure ABI compatibility if Emscripten
  wheels are distributed outside of the main Pyodide distribution.
  {pr}`2610`

- {{ Enhancement }} The build system now uses the sysconfigdata from the target
  Python rather than the host Python.
  {pr}`2516`

- {{ Enhancement }} Pyodide now builds with `-sWASM_BIGINT`.
  {pr}`2643`

- {{ Enhancement }} Added `cross-script` key to the `meta.yaml` spec to allow
  executing custom logic in the cross build environment.
  {pr}`2734`

### Pyodide Module and type conversions

- {{ API }} All functions were moved out of the root `pyodide` package into
  various submodules. For backwards compatibility, they will be available from
  the root package (raising a `FutureWarning`) until v0.23.0.
  {pr}`2787`, {pr}`2790`

- {{ Enhancement }} `loadPyodide` no longer uses any global state, so it can be
  used more than once in the same thread. This is recommended if a network
  request causes a loading failure, if there is a fatal error, if you damage the
  state of the runtime so badly that it is no longer usable, or for certain
  testing purposes. It is not recommended for creating multiple execution
  environments, for which you should use
  `pyodide.runPython(code, { globals : some_dict})`;
  {pr}`2391`

- {{ Enhancement }} `pyodide.unpackArchive` now accepts any `ArrayBufferView` or
  `ArrayBuffer` as first argument, rather than only a `Uint8Array`.
  {pr}`2451`

- {{ Feature }} Added `pyodide.code.run_js` API.
  {pr}`2426`

- {{ Fix }} BigInt's between 2^{32\*n - 1} and 2^{32\*n} no longer get
  translated to negative Python ints.
  {pr}`2484`

- {{ Fix }} Pyodide now correctly handles JavaScript objects with `null`
  constructor.
  {pr}`2520`

- {{ Fix }} Fix garbage collection of `once_callable` {pr}`2401`

- {{ Enhancement }} Added the `js_id` attribute to `JsProxy` to allow using
  JavaScript object identity as a dictionary key.
  {pr}`2515`

- {{ Fix }} Fixed a bug with `toJs` when used with recursive structures and the
  `dictConverter` argument.
  {pr}`2533`

- {{ Enhancement }} Added Python wrappers `set_timeout`, `clear_timeout`,
  `set_interval`, `clear_interval`, `add_event_listener` and
  `remove_event_listener` for the corresponding JavaScript functions.
  {pr}`2456`

- {{ Fix }} If a request fails due to CORS, `pyfetch` now raises an `OSError`
  not a `JSException`.
  {pr}`2598`

- {{ Enhancement }} Pyodide now directly exposes the Emscripten `PATH` and
  `ERRNO_CODES` APIs.
  {pr}`2582`

- {{ Fix }} The `bool` operator on a `JsProxy` now behaves more consistently: it
  returns `False` if JavaScript would say that `!!x` is `false`, or if `x` is an
  empty container. Otherwise it returns `True`.
  {pr}`2803`

- {{ Fix }} Fix `loadPyodide` errors for the Windows Node environment.
  {pr}`2888`

- {{ Enhancement }} Implemented slice subscripting, `+=`, and `extend` for
  `JsProxy` of Javascript arrays.
  {pr}`2907`

### REPL

- {{ Enhancement }} Add a spinner while the REPL is loading
  {pr}`2635`

- {{ Enhancement }} Cursor blinking in the REPL can be disabled by setting
  `noblink` in URL search params.
  {pr}`2666`

- {{ Fix }} Fix a REPL error in printing high-dimensional lists.
  {pr}`2517` {pr}`2919`

- {{ Fix }} Fix output bug with using `input()` on online console
  {pr}`2509`

### micropip and package loading

- {{ API }} `packages.json` which contains the dependency graph for packages
  was renamed to `repodata.json` to avoid confusion with `package.json` used
  in JavaScript packages.

- {{ Enhancement }} Added SHA-256 hash of package to entries in `repodata.json`
  {pr}`2455`

- {{ Enhancement }} Integrity of Pyodide packages is now verified before
  loading them. This is for now limited to browser environments.
  {pr}`2513`

- {{ Enhancement }} `micropip` supports loading wheels from the Emscripten file
  system using the `emfs:` protocol now.
  {pr}`2767`

- {{ Enhancement }} It is now possible to use an alternate `repodata.json`
  lockfile by passing the `lockFileURL` option to `loadPyodide`. This is
  particularly intended to be used with `micropip.freeze`.
  {pr}`2645`

- {{ Fix }} micropip now correctly handles package names that include dashes
  {pr}`2414`

- {{ Enhancement }} Allow passing `credentials` to `micropip.install()`
  {pr}`2458`

- {{ Enhancement }} {func}`micropip.install` now accepts a `deps` parameter.
  If set to `False`, micropip will not install dependencies of the package.
  {pr}`2433`

- {{ Fix }} micropip now correctly compares packages with prerelease version
  {pr}`2532`

- {{ Enhancement }} {func}`micropip.install` now accepts a `pre` parameter.
  If set to `True`, micropip will include pre-release and development versions.
  {pr}`2542`

- {{ Enhancement }} `micropip` was refactored to improve readability and ease of
  maintenance.
  {pr}`2561`, {pr}`2563`, {pr}`2564`, {pr}`2565`, {pr}`2568`

- {{ Enhancement }} Various error messages were fine tuned and improved.
  {pr}`2562`, {pr}`2558`

- {{ Enhancement }} `micropip` was adjusted to keep its state in the wheel
  `.dist-info` directories which improves consistenency with the Python standard
  library and other tools used to install packages.
  {pr}`2572`

- {{ Enhancement }} `micropip` can now be used to install Emscripten binary wheels.
  {pr}`2591`

- {{ Enhancement }} Added `micropip.freeze` to record the current set of loaded
  packages into a `repodata.json` file.
  {pr}`2581`

- {{ Fix }} `micropip.list` now works correctly when there are packages
  that are installed via `pyodide.loadPackage` from a custom URL.
  {pr}`2743`

- {{ Fix }} micropip now skips package versions which do not follow PEP440.
  {pr}`2754`

- {{ Fix }} `micropip` supports extra markers in packages correctly now.
  {pr}`2584`

### Packages

- {{ Enhancement }} Update sqlite version to latest stable release
  {pr}`2477` and {pr}`2518`

- {{ Enhancement }} Pillow now supports WEBP image format {pr}`2407`.

- {{ Enhancement }} Pillow and opencv-python now support the TIFF image format.
  {pr}`2762`

- Pandas is now compiled with `-Oz`, which significantly speeds up loading the library
  on Chrome {pr}`2457`

- New packages: opencv-python {pr}`2305`, ffmpeg {pr}`2305`, libwebp {pr}`2305`,
  h5py, pkgconfig and libhdf5 {pr}`2411`, bitarray {pr}`2459`, gsw {pr}`2511`,
  cftime {pr}`2504`, svgwrite, jsonschema, tskit {pr}`2506`, xarray {pr}`2538`,
  demes, libgsl, newick, ruamel, msprime {pr}`2548`, gmpy2 {pr}`2665`,
  xgboost {pr}`2537`, galpy {pr}`2676`, shapely, geos {pr}`2725`, suitesparse,
  sparseqr {pr}`2685`, libtiff {pr}`2762`, pytest-benchmark {pr}`2799`,
  termcolor {pr}`2809`, sqlite3, libproj, pyproj, certifi {pr}`2555`,
  rebound {pr}`2868`, reboundx {pr}`2909`, pyclipper {pr}`2886`,
  brotli {pr}`2925`, python-magic {pr}`2941`

### Miscellaneous

- {{ Fix }} We now tell packagers (e.g., Webpack) to ignore npm-specific imports
  when packing files for the browser.
  {pr}`2468`

- {{ Enhancement }} `run_in_pyodide` now has support for pytest assertion
  rewriting and decorators such as `pytest.mark.parametrize` and hypothesis.
  {pr}`2510`, {pr}`2541`

- {{ Breaking }} `pyodide_build.testing` is removed. `run_in_pyodide`
  decorator can now be accessed through
  [`pytest-pyodide`](https://github.com/pyodide/pytest-pyodide) package.
  {pr}`2418`

### List of contributors

Alexey Ignatiev, Andrey Smelter, andrzej, Antonio Cuni, Ben Jeffery, Brian
Benjamin Maranville, David Lechner, dragoncoder047, echorand (Amit Saha),
Filipe, Frank, Gyeongjae Choi, Hanno Rein, haoran1062, Henry Schreiner, Hood
Chatham, Jason Grout, jmdyck, Jo Bovy, John Wason, josephrocca, Kyle Cutler,
Lester Fan, Liumeo, lukemarsden, Mario Gersbach, Matt Toad, Michael Droettboom,
Michael Gilbert, Michael Neil, Mu-Tsun Tsai, Nicholas Bollweg, pysathq, Ricardo
Prins, Rob Gries, Roman Yurchak, Ryan May, Ryan Russell, stonebig, Szymswiat,
Tobias Megies, Vic Kumar, Victor, Wei Ji, Will Lachance

## Version 0.20.0

_April 9th, 2022_

[See the release notes for a summary.](https://blog.pyodide.org/posts/0.20-release/)

### CPython and stdlib

- {{ Update }} Pyodide now runs Python 3.10.2.
  {pr}`2225`

- {{ Enhancement }} All `ctypes` tests pass now except for
  `test_callback_too_many_args` (and we have a plan to fix
  `test_callback_too_many_args` upstream). `libffi-emscripten` now also passes
  all libffi tests.
  {pr}`2350`

### Packages

- {{Fix}} matplotlib now loads multiple fonts correctly {pr}`2271`

- New packages: boost-histogram {pr}`2174`, cryptography v3.3.2 {pr}`2263`, the
  standard library ssl module {pr}`2263`, python-solvespace v3.0.7,
  lazy-object-proxy {pr}`2320`.

- Many more scipy linking errors were fixed, mostly related to the Fortran f2c
  ABI for string arguments. There are still some fatal errors in the Scipy test
  suite, but none seem to be simple linker errors.
  {pr}`2289`

- Removed pyodide-interrupts. If you were using this for some reason, use
  `pyodide.setInterruptBuffer` instead.
  {pr}`2309`

- Most included packages were updated to the latest version. See
  {ref}`packages-in-pyodide` for a full list.

### Type translations

- {{Fix}} Python tracebacks now include Javascript frames when Python calls a
  Javascript function.
  {pr}`2123`

- {{Enhancement}} Added a `default_converter` argument to `JsProxy.to_py`
  and `pyodide.toPy` which is used to process any object that doesn't have
  a built-in conversion to Python. Also added a `default_converter` argument to
  `PyProxy.toJs` and `pyodide.ffi.to_js` to convert.
  {pr}`2170` and {pr}`2208`

- {{ Enhancement }} Async Python functions called from Javascript now have the
  resulting coroutine automatically scheduled. For instance, this makes it
  possible to use an async Python function as a Javascript event handler.
  {pr}`2319`

### Javascript package

- {{Enhancement}} It is no longer necessary to provide `indexURL` to
  `loadPyodide`.
  {pr}`2292`

- {{ Breaking }} The `globals` argument to `pyodide.runPython` and
  `pyodide.runPythonAsync` is now passed as a named argument. The old usage
  still works with a deprecation warning.
  {pr}`2300`

- {{Enhancement}} The Javascript package was migrated to Typescript.
  {pr}`2130` and {pr}`2133`

- {{Fix}} Fix importing pyodide with ESM syntax in a module type web worker.
  {pr}`2220`

- {{Enhancement}} When Pyodide is loaded as an ES6 module, no global
  `loadPyodide` variable is created (instead, it should be accessed as an
  attribute on the module).
  {pr}`2249`

- {{Fix}} The type `Py2JsResult` has been replaced with `any` which is more
  accurate. For backwards compatibility, we still export `Py2JsResult` as an
  alias for `any`.
  {pr}`2277`

- {{Fix}} Pyodide now loads correctly even if requirejs is included.
  {pr}`2283`

- {{ Enhancement }} Added robust handling for non-`Error` objects thrown by
  Javascript code. This mostly should never happen since well behaved Javascript
  code ought to throw errors. But it's better not to completely crash if it
  throws something else.
  {pr}`2294`

### pyodide_build

- {{Enhancement}} Pyodide now uses Python wheel files to distribute packages
  rather than the emscripten `file_packager.py` format.
  {pr}`2027`

- {{Enhancement}} Pyodide now uses `pypa/build` to build packages. We (mostly)
  use build isolation, so we can build packages that require conflicting
  versions of setuptools or alternative build backends.
  {pr}`2272`

- {{Enhancement}} Most pure Python packages were switched to use the wheels
  directly from PyPI rather than rebuilding them.
  {pr}`2126`

- {{Enhancement}} Added support for C++ exceptions in packages. Now C++
  extensions compiled and linked with `-fexceptions` can catch C++ exceptions.
  Furthermore, uncaught C++ exceptions will be formatted in a human-readable
  way.
  {pr}`2178`

- {{Breaking}} Removed the `skip-host` key from the `meta.yaml` format. If
  needed, install a host copy of the package with pip instead.
  {pr}`2256`

### Uncategorized

- {{ Enhancement }} The interrupt buffer can be used to raise all 64 signals
  now, not just `SIGINT`. Write a number between `1<= signum <= 64` into the
  interrupt buffer to trigger the corresponding signal. By default everything
  but `SIGINT` will be ignored. Any value written into the interrupt buffer
  outside of the range from 1 to 64 will be silently discarded.
  {pr}`2301`

- {{ Enhancement }} Updated to Emscripten 2.0.27.
  {pr}`2295`

- {{ Breaking }} The `extractDir` argument to `pyodide.unpackArchive` is now
  passed as a named argument. The old usage still works with a deprecation
  warning.
  {pr}`2300`

- {{ Enhancement }} Support ANSI escape codes in the Pyodide console.
  {pr}`2345`

- {{ Fix }} `pyodide_build` can now be installed in non-editable ways.
  {pr}`2351`

### List of contributors

Boris Feld, Christian Staudt, Gabriel Fougeron, Gyeongjae Choi, Henry Schreiner,
Hood Chatham, Jo Bovy, Karthikeyan Singaravelan, Leo Psidom, Liumeo, Luka
Mamukashvili, Madhur Tandon, Paul Korzhyk, Roman Yurchak, Seungmin Kim, Thorsten
Beier, Tom White, and Will Lachance

## Version 0.19.1

_February 19, 2022_

### Packages

- New packages: sqlalchemy {pr}`2112`, pydantic {pr}`2117`, wrapt {pr}`2165`

- {{ Update }} Upgraded packages: pyb2d (0.7.2), {pr}`2117`

- {{Fix}} A fatal error in `scipy.stats.binom.ppf` has been fixed.
  {pr}`2109`

- {{Fix}} Type signature mismatches in some numpy comparators have been fixed.
  {pr}`2110`

### Type translations

- {{Fix}} The "PyProxy has already been destroyed" error message has been
  improved with some context information.
  {pr}`2121`

### REPL

- {{Enhancement}} Pressing TAB in REPL no longer triggers completion when input
  is whitespace. {pr}`2125`

### List of contributors

Christian Staudt, Gyeongjae Choi, Hood Chatham, Liumeo, Paul Korzhyk, Roman
Yurchak, Seungmin Kim, Thorsten Beier

## Version 0.19.0

_January 10, 2021_

[See the release notes for a summary.](https://blog.pyodide.org/posts/0.19-release/)

### Python package

- {{Enhancement}} If `find_imports` is used on code that contains a syntax
  error, it will return an empty list instead of raising a `SyntaxError`.
  {pr}`1819`

- {{Enhancement}} Added the `pyodide.http.pyfetch` API which provides a
  convenience wrapper for the Javascript `fetch` API. The API returns a response
  object with various methods that convert the data into various types while
  minimizing the number of times the data is copied.
  {pr}`1865`

- {{Enhancement}} Added the `unpack_archive` API to the `pyodide.http.FetchResponse`
  object which treats the response body as an archive and uses `shutil` to
  unpack it. {pr}`1935`

- {{Fix}} The Pyodide event loop now works correctly with cancelled handles. In
  particular, `asyncio.wait_for` now functions as expected.
  {pr}`2022`

### JavaScript package

- {{Fix}} `loadPyodide` no longer fails in the
  presence of a user-defined global named `process`.
  {pr}`1849`

- {{Fix}} Various webpack buildtime and runtime compatibility issues were fixed.
  {pr}`1900`

- {{Enhancement}} Added the `pyodide.pyimport` API to import a Python module and
  return it as a `PyProxy`. Warning: this is different from the original
  `pyimport` API which was removed in this version.
  {pr}`1944`

- {{Enhancement}} Added the `pyodide.unpackArchive` API which unpacks an archive
  represented as an ArrayBuffer into the working directory. This is intended as
  a way to install packages from a local application.
  {pr}`1944`

- {{API}} `loadPyodide` now accepts a `homedir` parameter which sets home
  directory of Pyodide virtual file system.
  {pr}`1936`

- {{Breaking}} The default working directory(home directory) inside the Pyodide
  virtual file system has been changed from `/` to `/home/pyodide`. To get the
  previous behavior, you can
  - call `os.chdir("/")` in Python to change working directory or
  - call `loadPyodide` with the `homedir="/"`
    argument
    {pr}`1936`

### Python / JavaScript type conversions

- {{Breaking}} Updated the calling convention when a JavaScript function is
  called from Python to improve memory management of PyProxies. PyProxy
  arguments and return values are automatically destroyed when the function is
  finished.
  {pr}`1573`

- {{Enhancement}} Added `JsProxy.to_string`, `JsProxy.to_bytes`, and
  `JsProxy.to_memoryview` to allow for conversion of `TypedArray` to standard
  Python types without unneeded copies.
  {pr}`1864`

- {{Enhancement}} Added `JsProxy.to_file` and `JsProxy.from_file` to allow
  reading and writing Javascript buffers to files as a byte stream without
  unneeded copies.
  {pr}`1864`

- {{Fix}} It is now possible to destroy a borrowed attribute `PyProxy` of a
  `PyProxy` (as introduced by {pr}`1636`) before destroying the root `PyProxy`.
  {pr}`1854`

- {{Fix}} If `__iter__()` raises an error, it is now handled correctly by the
  `PyProxy[Symbol.iterator()]` method.
  {pr}`1871`

- {{Fix}} Borrowed attribute `PyProxy`s are no longer destroyed when the root
  `PyProxy` is garbage collected (because it was leaked). Doing so has no
  benefit to nonleaky code and turns some leaky code into broken code (see
  {issue}`1855` for an example).
  {pr}`1870`

- {{Fix}} Improved the way that `pyodide.globals.get("builtin_name")` works.
  Before we used `__main__.__dict__.update(builtins.__dict__)` which led to
  several undesirable effects such as `__name__` being equal to `"builtins"`.
  Now we use a proxy wrapper to replace `pyodide.globals.get` with a function
  that looks up the name on `builtins` if lookup on `globals` fails.
  {pr}`1905`

- {{Enhancement}} Coroutines have their memory managed in a more convenient way.
  In particular, now it is only necessary to either `await` the coroutine or
  call one of `.then`, `.except` or `.finally` to prevent a leak. It is no
  longer necessary to manually destroy the coroutine. Example: before:

```js
async function runPythonAsync(code, globals) {
  let coroutine = Module.pyodide_py.eval_code_async(code, globals);
  try {
    return await coroutine;
  } finally {
    coroutine.destroy();
  }
}
```

After:

```js
async function runPythonAsync(code, globals) {
  return await Module.pyodide_py.eval_code_async(code, globals);
}
```

{pr}`2030`

### pyodide-build

- {{API}} By default only a minimal set of packages is built. To build all
  packages set `PYODIDE_PACKAGES='*'` In addition, `make minimal` was removed,
  since it is now equivalent to `make` without extra arguments.
  {pr}`1801`

- {{Enhancement}} It is now possible to use `pyodide-build buildall` and
  `pyodide-build buildpkg` directly.
  {pr}`2063`

- {{Enhancement}} Added a `--force-rebuild` flag to `buildall` and `buildpkg`
  which rebuilds the package even if it looks like it doesn't need to be
  rebuilt. Added a `--continue` flag which keeps the same source tree for the
  package and can continue from the middle of a build.
  {pr}`2069`

- {{Enhancement}} Changes to environment variables in the build script are now
  seen in the compile and post build scripts.
  {pr}`1706`

- {{Fix}} Fix usability issues with `pyodide-build mkpkg` CLI.
  {pr}`1828`

- {{ Enhancement }} Better support for ccache when building Pyodide
  {pr}`1805`

- {{Fix}} Fix compile error `wasm-ld: error: unknown argument: --sort-common`
  and `wasm-ld: error: unknown argument: --as-needed` in ArchLinux.
  {pr}`1965`

### micropip

- {{Fix}} micropip now raises an error when installing a non-pure python wheel
  directly from a url.
  {pr}`1859`

- {{Enhancement}} {func}`micropip.install` now accepts a `keep_going` parameter.
  If set to `True`, micropip reports all identifiable dependencies that don't
  have pure Python wheels, instead of failing after processing the first one.
  {pr}`1976`

- {{Enhancement}} Added a new API {func}`micropip.list` which returns the list
  of installed packages by micropip.
  {pr}`2012`

### Packages

- {{ Enhancement }} Unit tests are now unvendored from Python packages and
  included in a separate package `<package name>-tests`. This results in a
  20% size reduction on average for packages that vendor tests (e.g. numpy,
  pandas, scipy).
  {pr}`1832`

- {{ Update }} Upgraded SciPy to 1.7.3. There are known issues with some SciPy
  components, the current status of the scipy test suite is
  [here](https://github.com/pyodide/pyodide/pull/2065#issuecomment-1004243045)
  {pr}`2065`

- {{ Fix }} The built-in pwd module of Python, which provides a Unix specific
  feature, is now unvendored.
  {pr}`1883`

- {{Fix}} pillow and imageio now correctly encode/decode grayscale and
  black-and-white JPEG images.
  {pr}`2028`

- {{Fix}} The numpy fft module now works correctly.
  {pr}`2028`

- New packages: logbook {pr}`1920`, pyb2d {pr}`1968`, and threadpoolctl (a
  dependency of scikit-learn) {pr}`2065`

- Upgraded packages: numpy (1.21.4) {pr}`1934`, scikit-learn (1.0.2) {pr}`2065`,
  scikit-image (0.19.1) {pr}`2005`, msgpack (1.0.3) {pr}`2071`, astropy (5.0.3)
  {pr}`2086`, statsmodels (0.13.1) {pr}`2073`, pillow (9.0.0) {pr}`2085`. This
  list is not exhaustive, refer to `packages.json` for the full list.

### Uncategorized

- {{ Enhancement }} `PyErr_CheckSignals` now works with the keyboard interrupt
  system so that cooperative C extensions can be interrupted. Also, added the
  `pyodide.checkInterrupt` function so Javascript code can opt to be
  interrupted.
  {pr}`1294`

- {{Fix}} The `_` variable is now set by the Pyodide repl just like it is set in
  the native Python repl.
  {pr}`1904`

- {{ Enhancement }} `pyodide-env` and `pyodide` Docker images are now available from both
  the [Docker Hub](https://hub.docker.com/repository/docker/pyodide/pyodide-env) and
  from the [Github Package registry](https://github.com/orgs/pyodide/packages). {pr}`1995`

- {{Fix}} The console now correctly handles it when an object's `__repr__` function raises an exception.
  {pr}`2021`

- {{ Enhancement }} Removed the `-s EMULATE_FUNCTION_POINTER_CASTS` flag,
  yielding large benefits in speed, stack usage, and code size.
  {pr}`2019`

### List of contributors

Alexey Ignatiev, Alex Hall, Bart Broere, Cyrille Bogaert, etienne, Grimmer,
Grimmer Kang, Gyeongjae Choi, Hao Zhang, Hood Chatham, Ian Clester, Jan Max
Meyer, LeoPsidom, Liumeo, Michael Christensen, Owen Ou, Roman Yurchak, Seungmin
Kim, Sylvain, Thorsten Beier, Wei Ouyang, Will Lachance

## Version 0.18.1

_September 16, 2021_

### Console

- {{Fix}} Ctrl+C handling in console now works correctly with multiline input.
  New behavior more closely approximates the behavior of the native Python
  console.
  {pr}`1790`

- {{Fix}} Fix the repr of Python objects (including lists and dicts) in console {pr}`1780`

- {{Fix}} The "long output truncated" message now appears on a separate line as intended.
  {pr}`1814`

- {{Fix}} The streams that are used to redirect stdin and stdout in the console now define
  `isatty` to return `True`. This fixes pytest.
  {pr}`1822`

### Python package

- {{Fix}} Avoid circular references when runsource raises SyntaxError
  {pr}`1758`

### JavaScript package

- {{Fix}} The `pyodide.setInterruptBuffer` command is now publicly exposed
  again, as it was in v0.17.0. {pr}`1797`

### Python / JavaScript type conversions

- {{Fix}} Conversion of very large strings from JavaScript to Python works
  again. {pr}`1806`

- {{Fix}} Fixed a use after free bug in the error handling code.
  {pr}`1816`

### Packages

- {{Fix}} pillow now correctly encodes/decodes RGB JPEG image format. {pr}`1818`

### Micellaneous

- {{Fix}} Patched emscripten to make the system calls to duplicate file
  descriptors closer to posix-compliant. In particular, this fixes the use of
  `dup` on pipes and temporary files, as needed by `pytest`.
  {pr}`1823`

## Version 0.18.0

_August 3rd, 2021_

### General

- {{ Update }} Pyodide now runs Python 3.9.5.
  {pr}`1637`

- {{ Enhancement }} Pyodide can experimentally be used in Node.js {pr}`1689`

- {{ Enhancement }} Pyodide now directly exposes the [Emscripten filesystem
  API](https://emscripten.org/docs/api_reference/Filesystem-API.html), allowing
  for direct manipulation of the in-memory filesystem
  {pr}`1692`

- {{ Enhancement }} Pyodide's support of [emscripten file
  systems](https://emscripten.org/docs/api_reference/Filesystem-API.html#file-systems)
  is expanded from the default `MEMFS` to include `IDBFS`, `NODEFS`, `PROXYFS`,
  and `WORKERFS`, allowing for custom persistence strategies depending on
  execution environment {pr}`1596`

- {{ API }} The `packages.json` schema for Pyodide was redesigned for better
  compatibility with conda. {pr}`1700`

- {{ API }} `run_docker` no longer binds any port to the docker image by default.
  {pr}`1750`

### Standard library

- {{ API }} The following standard library modules are now available as standalone packages

  - distlib

  They are loaded by default in `loadPyodide`, however this behavior
  can be disabled with the `fullStdLib` parameter set to `false`.
  All optional stdlib modules can then be loaded as needed with
  `pyodide.loadPackage`. {pr}`1543`

- {{ Enhancement }} The standard library module `audioop` is now included, making the `wave`,
  `sndhdr`, `aifc`, and `sunau` modules usable. {pr}`1623`

- {{ Enhancement }} Added support for `ctypes`.
  {pr}`1656`

### JavaScript package

- {{ Enhancement }} The Pyodide JavaScript package is released to npm under [npmjs.com/package/pyodide](https://www.npmjs.com/package/pyodide)
  {pr}`1762`
- {{ API }} `loadPyodide` no longer automatically
  stores the API into a global variable called `pyodide`. To get old behavior,
  say `globalThis.pyodide = await loadPyodide({...})`.
  {pr}`1597`
- {{ Enhancement }} `loadPyodide` now accepts callback functions for
  `stdin`, `stdout` and `stderr`
  {pr}`1728`
- {{ Enhancement }} Pyodide now ships with first party typescript types for the entire
  JavaScript API (though no typings are available for `PyProxy` fields).
  {pr}`1601`

- {{ Enhancement }} It is now possible to import `Comlink` objects into Pyodide after
  using `pyodide.registerComlink`
  {pr}`1642`

- {{ Enhancement }} If a Python error occurs in a reentrant `runPython` call, the error
  will be propagated into the outer `runPython` context as the original error
  type. This is particularly important if the error is a `KeyboardInterrupt`.
  {pr}`1447`

### Python package

- {{ Enhancement }} Added a new `pyodide.code.CodeRunner` API for finer control than
  `eval_code` and `eval_code_async`. Designed with
  the needs of REPL implementations in mind.
  {pr}`1563`

- {{ Enhancement }} Added `pyodide.console.Console` class closely based on the Python standard
  library `code.InteractiveConsole` but with support for top level await and
  stream redirection. Also added the subclass `pyodide.console.PyodideConsole` which
  automatically uses `pyodide.loadPackagesFromImports` on the code before running
  it.
  {pr}`1125`, {pr}`1155`, {pr}`1635`

- {{ Fix }} `pyodide.code.eval_code_async` no longer automatically awaits a returned
  coroutine or attempts to await a returned generator object (which triggered an
  error).
  {pr}`1563`

### Python / JavaScript type conversions

- {{ API }} `pyodide.runPythonAsync` no longer automatically calls
  `pyodide.loadPackagesFromImports`.
  {pr}`1538`.
- {{ Enhancement }} Added the `PyProxy.callKwargs` method to allow using
  Python functions with keyword arguments from JavaScript.
  {pr}`1539`
- {{ Enhancement }} Added the `PyProxy.copy` method.
  {pr}`1549` {pr}`1630`
- {{ API }} Updated the method resolution order on `PyProxy`. Performing a
  lookup on a `PyProxy` will prefer to pick a method from the `PyProxy` api, if
  no such method is found, it will use `getattr` on the proxied object.
  Prefixing a name with `$` forces `getattr`. For instance, `PyProxy.destroy`
  now always refers to the method that destroys the proxy, whereas
  `PyProxy.$destroy` refers to an attribute or method called `destroy` on the
  proxied object.
  {pr}`1604`
- {{ API }} It is now possible to use `Symbol` keys with PyProxies. These
  `Symbol` keys put markers on the PyProxy that can be used by external code.
  They will not currently be copied by `PyProxy.copy`.
  {pr}`1696`
- {{ Enhancement }} Memory management of `PyProxy` fields has been changed so
  that fields looked up on a `PyProxy` are "borrowed" and have their lifetime
  attached to the base `PyProxy`. This is intended to allow for more idiomatic
  usage.
  (See {issue}`1617`.) {pr}`1636`
- {{ API }} The depth argument to `toJs` is now passed as an option, so
  `toJs(n)` in v0.17 changed to `toJs({depth : n})`. Similarly, `pyodide.toPy`
  now takes `depth` as a named argument. Also `to_js` and `to_py` only take
  depth as a keyword argument.
  {pr}`1721`
- {{ API }} `PyProxy.toJs` and `pyodide.ffi.to_js` now
  take an option `pyproxies`, if a JavaScript Array is passed for this, then
  any proxies created during conversion will be placed into this array. This
  allows easy cleanup later. The `create_pyproxies` option can be used to
  disable creation of pyproxies during conversion (instead a `ConversionError`
  is raised). {pr}`1726`
- {{ API }} `toJs` and `to_js` now take an option `dict_converter` which will be
  called on a JavaScript iterable of two-element Arrays as the final step of
  converting dictionaries. For instance, pass `Object.fromEntries` to convert to
  an object or `Array.from` to convert to an array of pairs.
  {pr}`1742`

### pyodide-build

- {{ API }} pyodide-build is now an installable Python package, with an
  identically named CLI entrypoint that replaces `bin/pyodide` which is removed
  {pr}`1566`

### micropip

- {{ Fix }} micropip now correctly handles packages that have mixed case names.
  (See {issue}`1614`).
  {pr}`1615`
- {{ Enhancement }} micropip now resolves dependencies correctly for old
  versions of packages (it used to always use the dependencies from the most
  recent version, see {issue}`1619` and {issue}`1745`). micropip also will
  resolve dependencies for wheels loaded from custom urls.
  {pr}`1753`

### Packages

- {{ Enhancement }} matplotlib now comes with a new renderer based on the html5 canvas element. {pr}`1579`
  It is optional and the current default backend is still the agg backend compiled to wasm.
- {{ Enhancement }} Updated a number of packages included in Pyodide.

### List of contributors

Albertas Gimbutas, Andreas Klostermann, Arfy Slowy, daoxian,
Devin Neal, fuyutarow, Grimmer, Guido Zuidhof, Gyeongjae Choi, Hood
Chatham, Ian Clester, Itay Dafna, Jeremy Tuloup, jmsmdy, LinasNas, Madhur
Tandon, Michael Christensen, Nicholas Bollweg, Ondřej Staněk, Paul m. p. P,
Piet Brömmel, Roman Yurchak, stefnotch, Syrus Akbary, Teon L Brooks, Waldir

## Version 0.17.0

_April 21, 2021_

See the {ref}`0-17-0-release-notes` for more information.

### Improvements to package loading and dynamic linking

- {{ Enhancement }} Uses the emscripten preload plugin system to preload .so files in packages
- {{ Enhancement }} Support for shared library packages. This is used for CLAPACK which makes scipy a lot smaller.
  {pr}`1236`
- {{ Fix }} Pyodide and included packages can now be used with Safari v14+.
  Safari v13 has also been observed to work on some (but not all) devices.

### Python / JS type conversions

- {{ Feature }} A `JsProxy` of a JavaScript `Promise` or other awaitable object is now a
  Python awaitable.
  {pr}`880`
- {{ API }} Instead of automatically converting Python lists and dicts into
  JavaScript, they are now wrapped in `PyProxy`. Added a new `PyProxy.toJs`
  API to request the conversion behavior that used to be implicit.
  {pr}`1167`
- {{ API }} Added `JsProxy.to_py` API to convert a JavaScript object to Python.
  {pr}`1244`
- {{ Feature }} Flexible jsimports: it now possible to add custom Python
  "packages" backed by JavaScript code, like the `js` package. The `js` package
  is now implemented using this system.
  {pr}`1146`
- {{ Feature }} A `PyProxy` of a Python coroutine or awaitable is now an
  awaitable JavaScript object. Awaiting a coroutine will schedule it to run on
  the Python event loop using `asyncio.ensure_future`.
  {pr}`1170`
- {{ Enhancement }} Made `PyProxy` of an iterable Python object an iterable Js
  object: defined the `[Symbol.iterator]` method, can be used like `for(let x of proxy)`.
  Made a `PyProxy` of a Python iterator an iterator: `proxy.next()` is
  translated to `next(it)`. Made a `PyProxy` of a Python generator into a
  JavaScript generator: `proxy.next(val)` is translated to `gen.send(val)`.
  {pr}`1180`
- {{ API }} Updated `PyProxy` so that if the wrapped Python object supports `__getitem__`
  access, then the wrapper has `get`, `set`, `has`, and `delete` methods which do
  `obj[key]`, `obj[key] = val`, `key in obj` and `del obj[key]` respectively.
  {pr}`1175`
- {{ API }} The `pyodide.pyimport` function is deprecated in favor of using
  `pyodide.globals.get('key')`. {pr}`1367`
- {{ API }} Added `PyProxy.getBuffer` API to allow direct access to Python
  buffers as JavaScript TypedArrays.
  {pr}`1215`
- {{ API }} The innermost level of a buffer converted to JavaScript used to be a
  TypedArray if the buffer was contiguous and otherwise an Array. Now the
  innermost level will be a TypedArray unless the buffer format code is a '?' in
  which case it will be an Array of booleans, or if the format code is a "s" in
  which case the innermost level will be converted to a string.
  {pr}`1376`
- {{ Enhancement }} JavaScript `BigInt`s are converted into Python `int` and
  Python `int`s larger than 2^53 are converted into `BigInt`.
  {pr}`1407`
- {{ API }} Added `pyodide.isPyProxy` to test if an object is a `PyProxy`.
  {pr}`1456`
- {{ Enhancement }} `PyProxy` and `PyBuffer` objects are now garbage collected
  if the browser supports `FinalizationRegistry`.
  {pr}`1306`
- {{ Enhancement }} Automatic conversion of JavaScript functions to CPython
  calling conventions.
  {pr}`1051`, {pr}`1080`
- {{ Enhancement }} Automatic detection of fatal errors. In this case Pyodide
  will produce both a JavaScript and a Python stack trace with explicit
  instruction to open a bug report.
  pr`{1151}`, pr`{1390}`, pr`{1478}`.
- {{ Enhancement }} Systematic memory leak detection in the test suite and a
  large number of fixed to memory leaks.
  pr`{1340}`
- {{ Fix }} getattr and dir on JsProxy now report consistent results and include all
  names defined on the Python dictionary backing JsProxy.
  {pr}`1017`
- {{ Fix }} `JsProxy.__bool__` now produces more consistent results: both
  `bool(window)` and `bool(zero-arg-callback)` were `False` but now are `True`.
  Conversely, `bool(empty_js_set)` and `bool(empty_js_map)` were `True` but now
  are `False`.
  {pr}`1061`
- {{ Fix }} When calling a JavaScript function from Python without keyword
  arguments, Pyodide no longer passes a `PyProxy`-wrapped `NULL` pointer as the
  last argument. {pr}`1033`
- {{ Fix }} JsBoundMethod is now a subclass of JsProxy, which fixes nested
  attribute access and various other strange bugs.
  {pr}`1124`
- {{ Fix }} JavaScript functions imported like `from js import fetch` no longer
  trigger "invalid invocation" errors (issue {issue}`461`) and
  `js.fetch("some_url")` also works now (issue {issue}`768`).
  {pr}`1126`
- {{ Fix }} JavaScript bound method calls now work correctly with keyword arguments.
  {pr}`1138`
- {{ Fix }} JavaScript constructor calls now work correctly with keyword
  arguments.
  {pr}`1433`

### pyodide-py package

- {{ Feature }} Added a Python event loop to support asyncio by scheduling
  coroutines to run as jobs on the browser event loop. This event loop is
  available by default and automatically enabled by any relevant asyncio API,
  so for instance `asyncio.ensure_future` works without any configuration.
  {pr}`1158`
- {{ API }} Removed `as_nested_list` API in favor of `JsProxy.to_py`.
  {pr}`1345`

### pyodide-js

- {{ API }} Removed iodide-specific code in `pyodide.js`. This breaks compatibility with
  iodide.
  {pr}`878`, {pr}`981`
- {{ API }} Removed the `pyodide.autocomplete` API, use Jedi directly instead.
  {pr}`1066`
- {{ API }} Removed `pyodide.repr` API.
  {pr}`1067`
- {{ Fix }} If `messageCallback` and `errorCallback` are supplied to
  `pyodide.loadPackage`, `pyodide.runPythonAsync` and
  `pyodide.loadPackagesFromImport`, then the messages are no longer
  automatically logged to the console.
- {{ Feature }} `runPythonAsync` now runs the code with `eval_code_async`. In
  particular, it is possible to use top-level await inside of `runPythonAsync`.
- `eval_code` now accepts separate `globals` and `locals` parameters.
  {pr}`1083`
- Added the `pyodide.setInterruptBuffer` API. This can be used to set a
  `SharedArrayBuffer` to be the keyboard interrupt buffer. If Pyodide is running
  on a webworker, the main thread can signal to the webworker that it should
  raise a `KeyboardInterrupt` by writing to the interrupt buffer.
  {pr}`1148` and {pr}`1173`
- Changed the loading method: added an async function `loadPyodide` to load
  Pyodide to use instead of `languagePluginURL` and `languagePluginLoader`. The
  change is currently backwards compatible, but the old approach is deprecated.
  {pr}`1363`
- `runPythonAsync` now accepts `globals` parameter.
  {pr}`1914`

### micropip

- {{ Feature }} `micropip` now supports installing wheels from relative URLs.
  {pr}`872`
- {{ API }} `micropip.install` now returns a Python `Future` instead of a JavaScript `Promise`.
  {pr}`1324`
- {{ Fix }} `micropip.install` now interacts correctly with
  {js:func}`pyodide.loadPackage`.
  {pr}`1457`
- {{ Fix }} `micropip.install` now handles version constraints correctly
  even if there is a version of the package available from the Pyodide `indexURL`.

### Build system

- {{ Enhancement }} Updated to latest emscripten 2.0.13 with the upstream LLVM backend
  {pr}`1102`
- {{ API }} Use upstream `file_packager.py`, and stop checking package abi versions.
  The `PYODIDE_PACKAGE_ABI` environment variable is no longer used, but is
  still set as some packages use it to detect whether it is being built for
  Pyodide. This usage is deprecated, and a new environment variable `PYODIDE`
  is introduced for this purpose.

  As part of the change, Module.checkABI is no longer present.
  {pr}`991`

- uglifyjs and lessc no longer need to be installed in the system during build
  {pr}`878`.
- {{ Enhancement }} Reduce the size of the core Pyodide package
  {pr}`987`.
- {{ Enhancement }} Optionally to disable docker port binding
  {pr}`1423`.
- {{ Enhancement }} Run arbitrary command in docker
  {pr}`1424`
- Docker images for Pyodide are now accessible at
  [pyodide/pyodide-env](https://hub.docker.com/repository/docker/pyodide/pyodide-env)
  and
  [pyodide/pyodide](https://hub.docker.com/repository/docker/pyodide/pyodide).
- {{ Enhancement }} Option to run docker in non-interactive mode
  {pr}`1641`

### REPL

- {{ Fix }} In console.html: sync behavior, full stdout/stderr support, clean namespace,
  bigger font, correct result representation, clean traceback
  {pr}`1125` and {pr}`1141`
- {{ Fix }} Switched from ̀Jedi to rlcompleter for completion in
  `pyodide.console.InteractiveConsole` and so in `console.html`. This fixes
  some completion issues (see {issue}`821` and {issue}`1160`)
- {{ Enhancement }} Support top-level await in the console
  {pr}`1459`

### Packages

- six, jedi and parso are no longer vendored in the main Pyodide package, and
  need to be loaded explicitly
  {pr}`1010`, {pr}`987`.
- Updated packages {pr}`1021`, {pr}`1338`, {pr}`1460`.
- Added Plotly version 4.14.3 and retrying dependency
  {pr}`1419`

### List of contributors

(in alphabetic order)

Aditya Shankar, casatir, Dexter Chua, dmondev, Frederik Braun, Hood Chatham,
Jan Max Meyer, Jeremy Tuloup, joemarshall, leafjolt, Michael Greminger,
Mireille Raad, Ondřej Staněk, Paul m. p. P, rdb, Roman Yurchak, Rudolfs

## Version 0.16.1

_December 25, 2020_

Note: due to a CI deployment issue the 0.16.0 release was skipped and replaced
by 0.16.1 with identical contents.

- Pyodide files are distributed by [JsDelivr](https://www.jsdelivr.com/),
  `https://cdn.jsdelivr.net/pyodide/v0.16.1/full/pyodide.js`
  The previous CDN `pyodide-cdn2.iodide.io` still works and there
  are no plans for deprecating it. However please use
  JsDelivr as a more sustainable solution, including for earlier Pyodide
  versions.

### Python and the standard library

- Pyodide includes CPython 3.8.2
  {pr}`712`
- ENH Patches for the threading module were removed in all packages. Importing
  the module, and a subset of functionality (e.g. locks) works, while starting
  a new thread will produce an exception, as expected.
  {pr}`796`.
  See {issue}`237` for the current status of the threading support.
- ENH The multiprocessing module is now included, and will not fail at import,
  thus avoiding the necessity to patch included packages. Starting a new
  process will produce an exception due to the limitation of the WebAssembly VM
  with the following message: `Resource temporarily unavailable`
  {pr}`796`.

### Python / JS type conversions

- FIX Only call `Py_INCREF()` once when proxied by PyProxy
  {pr}`708`
- JavaScript exceptions can now be raised and caught in Python. They are
  wrapped in pyodide.JsException.
  {pr}`891`

### pyodide-py package and micropip

- The `pyodide.py` file was transformed to a pyodide-py package. The imports
  remain the same so this change is transparent to the users
  {pr}`909`.
- FIX Get last version from PyPI when installing a module via micropip
  {pr}`846`.
- Suppress REPL results returned by `pyodide.eval_code` by adding a semicolon
  {pr}`876`.
- Enable monkey patching of `eval_code` and `find_imports` to customize
  behavior of `runPython` and `runPythonAsync`
  {pr}`941`.

### Build system

- Updated docker image to Debian buster, resulting in smaller images.
  {pr}`815`
- Pre-built docker images are now available as
  [`iodide-project/pyodide`](https://hub.docker.com/r/iodide/pyodide)
  {pr}`787`
- Host Python is no longer compiled, reducing compilation time. This also
  implies that Python 3.8 is now required to build Pyodide. It can for instance
  be installed with conda.
  {pr}`830`
- FIX Infer package tarball directory from source URL
  {pr}`687`
- Updated to emscripten 1.38.44 and binaryen v86 (see related
  [commits](https://github.com/pyodide/pyodide/search?q=emscripten&type=commits))
- Updated default `--ldflags` argument to `pyodide_build` scripts to equal what
  Pyodide actually uses.
  {pr}`817`
- Replace C lz4 implementation with the (upstream) JavaScript implementation.
  {pr}`851`
- Pyodide deployment URL can now be specified with the `PYODIDE_BASE_URL`
  environment variable during build. The `pyodide_dev.js` is no longer
  distributed. To get an equivalent behavior with `pyodide.js`, set
  ```javascript
  window.languagePluginUrl = "./";
  ```
  before loading it.
  {pr}`855`
- Build runtime C libraries (e.g. libxml) via package build system with correct
  dependency resolution
  {pr}`927`
- Pyodide can now be built in a conda virtual environment
  {pr}`835`

### Other improvements

- Modify MEMFS timestamp handling to support better caching. This in
  particular allows to import newly created Python modules without invalidating
  import caches {pr}`893`

### Packages

- New packages: freesasa, lxml, python-sat, traits, astropy, pillow,
  scikit-image, imageio, numcodecs, msgpack, asciitree, zarr

  Note that due to the large size and the experimental state of the scipy
  package, packages that depend on scipy (including scikit-image, scikit-learn)
  will take longer to load, use a lot of memory and may experience failures.

- Updated packages: numpy 1.15.4, pandas 1.0.5, matplotlib 3.3.3 among others.
- New package
  [pyodide-interrupt](https://pypi.org/project/pyodide-interrupts/), useful for
  handling interrupts in Pyodide (see project description for details).

### Backward incompatible changes

- Dropped support for loading .wasm files with incorrect MIME type, following
  {pr}`851`

### List of contributors

abolger, Aditya Shankar, Akshay Philar, Alexey Ignatiev, Aray Karjauv, casatir,
chigozienri, Christian glacet, Dexter Chua, Frithjof, Hood Chatham, Jan Max
Meyer, Jay Harris, jcaesar, Joseph D. Long, Matthew Turk, Michael Greminger,
Michael Panchenko, mojighahar, Nicolas Ollinger, Ram Rachum, Roman Yurchak,
Sergio, Seungmin Kim, Shyam Saladi, smkm, Wei Ouyang

## Version 0.15.0

_May 19, 2020_

- Upgrades Pyodide to CPython 3.7.4.
- micropip no longer uses a CORS proxy to install pure Python packages from
  PyPI. Packages are now installed from PyPI directly.
- micropip can now be used from web workers.
- Adds support for installing pure Python wheels from arbitrary URLs with
  micropip.
- The CDN URL for Pyodide changed to
  https://pyodide-cdn2.iodide.io/v0.15.0/full/pyodide.js
  It now supports versioning and should provide faster downloads.
  The latest release can be accessed via
  https://pyodide-cdn2.iodide.io/latest/full/
- Adds `messageCallback` and `errorCallback` to
  `pyodide.loadPackage`.
- Reduces the initial memory footprint (`TOTAL_MEMORY`) from 1 GiB to 5 MiB.
  More memory will be allocated as needed.
- When building from source, only a subset of packages can be built by setting
  the `PYODIDE_PACKAGES` environment variable. See
  {ref}`partial builds documentation <partial-builds>` for more details.
- New packages: future, autograd

## Version 0.14.3

_Dec 11, 2019_

- Convert JavaScript numbers containing integers, e.g. `3.0`, to a real Python
  long (e.g. `3`).
- Adds `__bool__` method to for `JsProxy` objects.
- Adds a JavaScript-side auto completion function for Iodide that uses jedi.
- New packages: nltk, jeudi, statsmodels, regex, cytoolz, xlrd, uncertainties

## Version 0.14.0

_Aug 14, 2019_

- The built-in `sqlite` and `bz2` modules of Python are now enabled.
- Adds support for auto-completion based on jedi when used in iodide

## Version 0.13.0

_May 31, 2019_

- Tagged versions of Pyodide are now deployed to Netlify.

## Version 0.12.0

_May 3, 2019_

**User improvements:**

- Packages with pure Python wheels can now be loaded directly from PyPI. See
  `micropip` for more information.

- Thanks to PEP 562, you can now `import js` from Python and use it to access
  anything in the global JavaScript namespace.

- Passing a Python object to JavaScript always creates the same object in
  JavaScript. This makes APIs like `removeEventListener` usable.

- Calling `dir()` in Python on a JavaScript proxy now works.

- Passing an `ArrayBuffer` from JavaScript to Python now correctly creates a
  `memoryview` object.

- Pyodide now works on Safari.

## Version 0.11.0

_Apr 12, 2019_

**User improvements:**

- Support for built-in modules:

  - `sqlite`, `crypt`

- New packages: `mne`

**Developer improvements:**

- The `mkpkg` command will now select an appropriate archive to use, rather
  than just using the first.

- The included version of emscripten has been upgraded to 1.38.30 (plus a
  bugfix).

- New packages: `jinja2`, `MarkupSafe`

## Version 0.10.0

_Mar 21, 2019_

**User improvements:**

- New packages: `html5lib`, `pygments`, `beautifulsoup4`, `soupsieve`,
  `docutils`, `bleach`, `mne`

**Developer improvements:**

- `console.html` provides a simple text-only interactive console to test local
  changes to Pyodide. The existing notebooks based on legacy versions of Iodide
  have been removed.

- The `run_docker` script can now be configured with environment variables.

```{eval-rst}
.. toctree::
   :hidden:

   deprecation-timeline.md
```<|MERGE_RESOLUTION|>--- conflicted
+++ resolved
@@ -16,15 +16,13 @@
 
 ## Unreleased
 
-<<<<<<< HEAD
 - {{ Fix }} Fixed `LONG_BIT definition appears wrong for platform` error
   happened in out-of-tree build. 
-=======
+
 - {{ Fix }} Fixed an Emscripten bug that broke some matplotlib functionality.
   {pr}`4163`
 
 - {{ Fix }} Fixed `LONG_BIT definition appears wrong for platform` error happened in out-of-tree build.
->>>>>>> 47747490
   {pr}`4136`
 
 - {{ Fix }} `pyodide.checkInterrupt` works when there is no interrupt buffer and
