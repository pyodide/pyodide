---
substitutions:
  API: "<span class='badge badge-warning'>API Change</span>"
  Enhancement: "<span class='badge badge-info'>Enhancement</span>"
  Feature: "<span class='badge badge-success'>Feature</span>"
  Fix: "<span class='badge badge-danger'>Fix</span>"
  Update: "<span class='badge badge-success'>Update</span>"
  Breaking: "<span class='badge badge-danger'>BREAKING CHANGE</span>"
---

(changelog)=

# Change Log

## Unreleased

<<<<<<< HEAD
- {{ Enhancement }} Update sqlite version to latest stable release
  {pr}`2477`
=======
- {{ Fix }} We now tell packagers (e.g., Webpack) to ignore npm-specific imports when packing files for the browser. {pr}`2468`
>>>>>>> 72c00eed

- {{ Enhancement }} Allow passing `credentials` to `micropip.install()`
  {pr}`2458`

- {{ Enhancement }} Update Typescript target to ES2017 to generate more modern Javascript code. {pr}`2471`

- {{ Fix }} micropip now correctly handles package names that include dashes
  {pr}`2414`

- {{ Enhancement }} We now put our built files into the `dist` directory rather
  than the `build` directory. {pr}`2387`

- {{ Enhancement }} `loadPyodide` no longer uses any global state, so it can be
  used more than once in the same thread. This is recommended if a network
  request causes a loading failure, if there is a fatal error, if you damage the
  state of the runtime so badly that it is no longer usable, or for certain
  testing purposes. It is not recommended for creating multiple execution
  environments, for which you should use
  `pyodide.runPython(code, { globals : some_dict})`;
  {pr}`2391`

- {{ Bugfix }} The build will error out earlier if `cmake` or `libtool` are not installed.

- {{ Enhancement }} Add SHA-256 hash of package to entries in `packages.json`

### Packages

- {{ Enhancement }} Pillow now supports WEBP image format {pr}`2407`.

- New packages: opencv-python v4.5.5.64 {pr}`2305`, ffmpeg {pr}`2305`, libwebp {pr}`2305`,
  h5py, pkgconfig and libhdf5 {pr}`2411`

## Version 0.20.0

[See the release notes for a summary.](https://blog.pyodide.org/posts/0.20-release/)

### CPython and stdlib

- {{ Update }} Pyodide now runs Python 3.10.2.
  {pr}`2225`

- {{ Enhancement }} All
  `ctypes` tests pass now except for `test_callback_too_many_args` (and we have
  a plan to fix `test_callback_too_many_args` upstream). `libffi-emscripten`
  now also passes all libffi tests.
  {pr}`2350`

### Packages

- {{Fix}} matplotlib now loads multiple fonts correctly {pr}`2271`

- New packages: boost-histogram {pr}`2174`, cryptography v3.3.2 {pr}`2263`, the
  standard library ssl module {pr}`2263`, python-solvespace v3.0.7,
  lazy-object-proxy {pr}`2320`.

- Many more scipy linking errors were fixed, mostly related to the Fortran f2c
  ABI for string arguments. There are still some fatal errors in the Scipy test
  suite, but none seem to be simple linker errors.
  {pr}`2289`

- Removed pyodide-interrupts. If you were using this for some reason, use
  {any}`setInterruptBuffer <pyodide.setInterruptBuffer>` instead.
  {pr}`2309`

- Most included packages were updated to the latest version. See
  {ref}`packages-in-pyodide` for a full list.

### Type translations

- {{Fix}} Python tracebacks now include Javascript frames when Python calls a
  Javascript function.
  {pr}`2123`

- {{Enhancement}} Added a `default_converter` argument to {any}`JsProxy.to_py`
  and {any}`pyodide.toPy` which is used to process any object that doesn't have
  a built-in conversion to Python. Also added a `default_converter` argument to
  {any}`PyProxy.toJs` and {any}`pyodide.to_js` to convert.
  {pr}`2170` and {pr}`2208`

- {{ Enhancement }} Async Python functions called from Javascript now have the
  resulting coroutine automatically scheduled. For instance, this makes it
  possible to use an async Python function as a Javascript event handler.
  {pr}`2319`

### Javascript package

- {{Enhancement}} It is no longer necessary to provide `indexURL` to
  {any}`loadPyodide <globalThis.loadPyodide>`.
  {pr}`2292`

- {{ Breaking }} The `globals` argument to {any}`runPython <pyodide.runPython>`
  and {any}`runPythonAsync <pyodide.runPythonAsync>` is now passed as a named
  argument. The old usage still works with a deprecation warning.
  {pr}`2300`

- {{Enhancement}} The Javascript package was migrated to Typescript.
  {pr}`2130` and {pr}`2133`

- {{Fix}} Fix importing pyodide with ESM syntax in a module type web worker.
  {pr}`2220`

- {{Enhancement}} When Pyodide is loaded as an ES6 module, no global
  {any}`loadPyodide <globalThis.loadPyodide>` variable is created (instead, it
  should be accessed as an attribute on the module).
  {pr}`2249`

- {{Fix}} The type `Py2JsResult` has been replaced with `any` which is more
  accurate. For backwards compatibility, we still export `Py2JsResult` as an
  alias for `any`.
  {pr}`2277`

- {{Fix}} Pyodide now loads correctly even if requirejs is included.
  {pr}`2283`

- {{ Enhancement }} Added robust handling for non-`Error` objects thrown by
  Javascript code. This mostly should never happen since well behaved Javascript
  code ought to throw errors. But it's better not to completely crash if it
  throws something else.
  {pr}`2294`

### pyodide_build

- {{Enhancement}} Pyodide now uses Python wheel files to distribute packages
  rather than the emscripten `file_packager.py` format.
  {pr}`2027`

- {{Enhancement}} Pyodide now uses `pypa/build` to build packages. We (mostly)
  use build isolation, so we can build packages that require conflicting
  versions of setuptools or alternative build backends.
  {pr}`2272`

- {{Enhancement}} Most pure Python packages were switched to use the wheels
  directly from PyPI rather than rebuilding them.
  {pr}`2126`

- {{Enhancement}} Added support for C++ exceptions in packages. Now C++
  extensions compiled and linked with `-fexceptions` can catch C++ exceptions.
  Furthermore, uncaught C++ exceptions will be formatted in a human-readable
  way.
  {pr}`2178`

- {{Breaking}} Removed the `skip-host` key from the `meta.yaml` format. If
  needed, install a host copy of the package with pip instead.
  {pr}`2256`

### Uncategorized

- {{ Enhancement }} The interrupt buffer can be used to raise all 64 signals
  now, not just `SIGINT`. Write a number between `1<= signum <= 64` into the
  interrupt buffer to trigger the corresponding signal. By default everything
  but `SIGINT` will be ignored. Any value written into the interrupt buffer
  outside of the range from 1 to 64 will be silently discarded.
  {pr}`2301`

- {{ Enhancement }} Updated to Emscripten 2.0.27.
  {pr}`2295`

- {{ Breaking }} The `extractDir` argument to
  {any}`unpackArchive <pyodide.unpackArchive>` is now passed as a named argument.
  The old usage still works with a deprecation warning.
  {pr}`2300`

- {{ Enhancement }} Support ANSI escape codes in the Pyodide console.
  {pr}`2345`

- {{ Fix }} `pyodide_build` can now be installed in non-editable ways.
  {pr}`2351`

### List of contributors

Boris Feld, Christian Staudt, Gabriel Fougeron, Gyeongjae Choi, Henry Schreiner,
Hood Chatham, Jo Bovy, Karthikeyan Singaravelan, Leo Psidom, Liumeo, Luka
Mamukashvili, Madhur Tandon, Paul Korzhyk, Roman Yurchak, Seungmin Kim, Thorsten
Beier, Tom White, and Will Lachance

## Version 0.19.1

_February 19, 2022_

### Packages

- New packages: sqlalchemy {pr}`2112`, pydantic {pr}`2117`, wrapt {pr}`2165`

- {{ Update }} Upgraded packages: pyb2d (0.7.2), {pr}`2117`

- {{Fix}} A fatal error in `scipy.stats.binom.ppf` has been fixed.
  {pr}`2109`

- {{Fix}} Type signature mismatches in some numpy comparators have been fixed.
  {pr}`2110`

### Type translations

- {{Fix}} The "PyProxy has already been destroyed" error message has been
  improved with some context information.
  {pr}`2121`

### REPL

- {{Enhancement}} Pressing TAB in REPL no longer triggers completion when input
  is whitespace. {pr}`2125`

### List of contributors

Christian Staudt, Gyeongjae Choi, Hood Chatham, Liumeo, Paul Korzhyk, Roman
Yurchak, Seungmin Kim, Thorsten Beier

## Version 0.19.0

_January 10, 2021_

[See the release notes for a summary.](https://blog.pyodide.org/posts/0.19-release/)

### Python package

- {{Enhancement}} If `find_imports` is used on code that contains a syntax
  error, it will return an empty list instead of raising a `SyntaxError`.
  {pr}`1819`

- {{Enhancement}} Added the {any}`pyodide.http.pyfetch` API which provides a
  convenience wrapper for the Javascript `fetch` API. The API returns a response
  object with various methods that convert the data into various types while
  minimizing the number of times the data is copied.
  {pr}`1865`

- {{Enhancement}} Added the {any}`unpack_archive` API to the {any}`FetchResponse`
  object which treats the response body as an archive and uses `shutil` to
  unpack it. {pr}`1935`

- {{Fix}} The Pyodide event loop now works correctly with cancelled handles. In
  particular, `asyncio.wait_for` now functions as expected.
  {pr}`2022`

### JavaScript package

- {{Fix}} {any}`loadPyodide <globalThis.loadPyodide>` no longer fails in the
  presence of a user-defined global named `process`.
  {pr}`1849`

- {{Fix}} Various webpack buildtime and runtime compatibility issues were fixed.
  {pr}`1900`

- {{Enhancement}} Added the {any}`pyodide.pyimport` API to import a Python module
  and return it as a `PyProxy`. Warning: this is different from the
  original `pyimport` API which was removed in this version.
  {pr}`1944`

- {{Enhancement}} Added the {any}`pyodide.unpackArchive` API which unpacks an
  archive represented as an ArrayBuffer into the working directory. This is
  intended as a way to install packages from a local application.
  {pr}`1944`

- {{API}} {any}`loadPyodide <globalThis.loadPyodide>` now accepts a `homedir`
  parameter which sets home directory of Pyodide virtual file system.
  {pr}`1936`

- {{Breaking}} The default working directory(home directory) inside the Pyodide
  virtual file system has been changed from `/` to `/home/pyodide`. To get the
  previous behavior, you can
  - call `os.chdir("/")` in Python to change working directory or
  - call {any}`loadPyodide <globalThis.loadPyodide>` with the `homedir="/"`
    argument
    {pr}`1936`

### Python / JavaScript type conversions

- {{Breaking}} Updated the calling convention when a JavaScript function is
  called from Python to improve memory management of PyProxies. PyProxy
  arguments and return values are automatically destroyed when the function is
  finished.
  {pr}`1573`

- {{Enhancement}} Added {any}`JsProxy.to_string`, {any}`JsProxy.to_bytes`, and
  {any}`JsProxy.to_memoryview` to allow for conversion of `TypedArray` to
  standard Python types without unneeded copies. {pr}`1864`

- {{Enhancement}} Added {any}`JsProxy.to_file` and {any}`JsProxy.from_file` to
  allow reading and writing Javascript buffers to files as a byte stream without
  unneeded copies.
  {pr}`1864`

- {{Fix}} It is now possible to destroy a borrowed attribute `PyProxy` of a
  `PyProxy` (as introduced by {pr}`1636`) before destroying the root `PyProxy`.
  {pr}`1854`

- {{Fix}} If `__iter__()` raises an error, it is now handled correctly by the
  `PyProxy[Symbol.iterator()]` method.
  {pr}`1871`

- {{Fix}} Borrowed attribute `PyProxy`s are no longer destroyed when the root
  `PyProxy` is garbage collected (because it was leaked). Doing so has no
  benefit to nonleaky code and turns some leaky code into broken code (see
  {issue}`1855` for an example).
  {pr}`1870`

- {{Fix}} Improved the way that `pyodide.globals.get("builtin_name")` works.
  Before we used `__main__.__dict__.update(builtins.__dict__)` which led to
  several undesirable effects such as `__name__` being equal to `"builtins"`.
  Now we use a proxy wrapper to replace `pyodide.globals.get` with a function
  that looks up the name on `builtins` if lookup on `globals` fails.
  {pr}`1905`

- {{Enhancement}} Coroutines have their memory managed in a more convenient way.
  In particular, now it is only necessary to either `await` the coroutine or
  call one of `.then`, `.except` or `.finally` to prevent a leak. It is no
  longer necessary to manually destroy the coroutine. Example: before:

```js
async function runPythonAsync(code, globals) {
  let coroutine = Module.pyodide_py.eval_code_async(code, globals);
  try {
    return await coroutine;
  } finally {
    coroutine.destroy();
  }
}
```

After:

```js
async function runPythonAsync(code, globals) {
  return await Module.pyodide_py.eval_code_async(code, globals);
}
```

{pr}`2030`

### pyodide-build

- {{API}} By default only a minimal set of packages is built. To build all
  packages set `PYODIDE_PACKAGES='*'` In addition, `make minimal` was removed,
  since it is now equivalent to `make` without extra arguments.
  {pr}`1801`

- {{Enhancement}} It is now possible to use `pyodide-build buildall` and
  `pyodide-build buildpkg` directly.
  {pr}`2063`

- {{Enhancement}} Added a `--force-rebuild` flag to `buildall` and `buildpkg`
  which rebuilds the package even if it looks like it doesn't need to be
  rebuilt. Added a `--continue` flag which keeps the same source tree for the
  package and can continue from the middle of a build.
  {pr}`2069`

- {{Enhancement}} Changes to environment variables in the build script are now
  seen in the compile and post build scripts.
  {pr}`1706`

- {{Fix}} Fix usability issues with `pyodide-build mkpkg` CLI.
  {pr}`1828`

- {{ Enhancement }} Better support for ccache when building Pyodide
  {pr}`1805`

- {{Fix}} Fix compile error `wasm-ld: error: unknown argument: --sort-common`
  and `wasm-ld: error: unknown argument: --as-needed` in ArchLinux.
  {pr}`1965`

### micropip

- {{Fix}} micropip now raises an error when installing a non-pure python wheel
  directly from a url.
  {pr}`1859`

- {{Enhancement}} {func}`micropip.install` now accepts a `keep_going` parameter.
  If set to `True`, micropip reports all identifiable dependencies that don't
  have pure Python wheels, instead of failing after processing the first one.
  {pr}`1976`

- {{Enhancement}} Added a new API {func}`micropip.list` which returns the list
  of installed packages by micropip.
  {pr}`2012`

### Packages

- {{ Enhancement }} Unit tests are now unvendored from Python packages and
  included in a separate package `<package name>-tests`. This results in a
  20% size reduction on average for packages that vendor tests (e.g. numpy,
  pandas, scipy).
  {pr}`1832`

- {{ Update }} Upgraded SciPy to 1.7.3. There are known issues with some SciPy
  components, the current status of the scipy test suite is
  [here](https://github.com/pyodide/pyodide/pull/2065#issuecomment-1004243045)
  {pr}`2065`

- {{ Fix }} The built-in pwd module of Python, which provides a Unix specific
  feature, is now unvendored.
  {pr}`1883`

- {{Fix}} pillow and imageio now correctly encode/decode grayscale and
  black-and-white JPEG images.
  {pr}`2028`

- {{Fix}} The numpy fft module now works correctly.
  {pr}`2028`

- New packages: logbook {pr}`1920`, pyb2d {pr}`1968`, and threadpoolctl (a
  dependency of scikit-learn) {pr}`2065`

- Upgraded packages: numpy (1.21.4) {pr}`1934`, scikit-learn (1.0.2) {pr}`2065`,
  scikit-image (0.19.1) {pr}`2005`, msgpack (1.0.3) {pr}`2071`, astropy (5.0.3)
  {pr}`2086`, statsmodels (0.13.1) {pr}`2073`, pillow (9.0.0) {pr}`2085`. This
  list is not exhaustive, refer to `packages.json` for the full list.

### Uncategorized

- {{ Enhancement }} `PyErr_CheckSignals` now works with the keyboard interrupt
  system so that cooperative C extensions can be interrupted. Also, added the
  `pyodide.checkInterrupt` function so Javascript code can opt to be
  interrupted.
  {pr}`1294`

- {{Fix}} The `_` variable is now set by the Pyodide repl just like it is set in
  the native Python repl.
  {pr}`1904`

- {{ Enhancement }} `pyodide-env` and `pyodide` Docker images are now available from both
  the [Docker Hub](https://hub.docker.com/repository/docker/pyodide/pyodide-env) and
  from the [Github Package registry](https://github.com/orgs/pyodide/packages). {pr}`1995`

- {{Fix}} The console now correctly handles it when an object's `__repr__` function raises an exception.
  {pr}`2021`

- {{ Enhancement }} Removed the `-s EMULATE_FUNCTION_POINTER_CASTS` flag,
  yielding large benefits in speed, stack usage, and code size.
  {pr}`2019`

### List of contributors

Alexey Ignatiev, Alex Hall, Bart Broere, Cyrille Bogaert, etienne, Grimmer,
Grimmer Kang, Gyeongjae Choi, Hao Zhang, Hood Chatham, Ian Clester, Jan Max
Meyer, LeoPsidom, Liumeo, Michael Christensen, Owen Ou, Roman Yurchak, Seungmin
Kim, Sylvain, Thorsten Beier, Wei Ouyang, Will Lachance

## Version 0.18.1

_September 16, 2021_

### Console

- {{Fix}} Ctrl+C handling in console now works correctly with multiline input.
  New behavior more closely approximates the behavior of the native Python
  console.
  {pr}`1790`

- {{Fix}} Fix the repr of Python objects (including lists and dicts) in console {pr}`1780`

- {{Fix}} The "long output truncated" message now appears on a separate line as intended.
  {pr}`1814`

- {{Fix}} The streams that are used to redirect stdin and stdout in the console now define
  `isatty` to return `True`. This fixes pytest.
  {pr}`1822`

### Python package

- {{Fix}} Avoid circular references when runsource raises SyntaxError
  {pr}`1758`

### JavaScript package

- {{Fix}} The {any}`pyodide.setInterruptBuffer` command is now publicly exposed
  again, as it was in v0.17.0. {pr}`1797`

### Python / JavaScript type conversions

- {{Fix}} Conversion of very large strings from JavaScript to Python works
  again. {pr}`1806`

- {{Fix}} Fixed a use after free bug in the error handling code.
  {pr}`1816`

### Packages

- {{Fix}} pillow now correctly encodes/decodes RGB JPEG image format. {pr}`1818`

### Micellaneous

- {{Fix}} Patched emscripten to make the system calls to duplicate file
  descriptors closer to posix-compliant. In particular, this fixes the use of
  `dup` on pipes and temporary files, as needed by `pytest`.
  {pr}`1823`

## Version 0.18.0

_August 3rd, 2021_

### General

- {{ Update }} Pyodide now runs Python 3.9.5.
  {pr}`1637`

- {{ Enhancement }} Pyodide can experimentally be used in Node.js {pr}`1689`

- {{ Enhancement }} Pyodide now directly exposes the [Emscripten filesystem
  API](https://emscripten.org/docs/api_reference/Filesystem-API.html), allowing
  for direct manipulation of the in-memory filesystem
  {pr}`1692`

- {{ Enhancement }} Pyodide's support of [emscripten file
  systems](https://emscripten.org/docs/api_reference/Filesystem-API.html#file-systems)
  is expanded from the default `MEMFS` to include `IDBFS`, `NODEFS`, `PROXYFS`,
  and `WORKERFS`, allowing for custom persistence strategies depending on
  execution environment {pr}`1596`

- {{ API }} The `packages.json` schema for Pyodide was redesigned for better
  compatibility with conda. {pr}`1700`

- {{ API }} `run_docker` no longer binds any port to the docker image by default.
  {pr}`1750`

### Standard library

- {{ API }} The following standard library modules are now available as standalone packages

  - distlib

  They are loaded by default in {any}`loadPyodide <globalThis.loadPyodide>`, however this behavior
  can be disabled with the `fullStdLib` parameter set to `false`.
  All optional stdlib modules can then be loaded as needed with
  {any}`pyodide.loadPackage`. {pr}`1543`

- {{ Enhancement }} The standard library module `audioop` is now included, making the `wave`,
  `sndhdr`, `aifc`, and `sunau` modules usable. {pr}`1623`

- {{ Enhancement }} Added support for `ctypes`.
  {pr}`1656`

### JavaScript package

- {{ Enhancement }} The Pyodide JavaScript package is released to npm under [npmjs.com/package/pyodide](https://www.npmjs.com/package/pyodide)
  {pr}`1762`
- {{ API }} {any}`loadPyodide <globalThis.loadPyodide>` no longer automatically
  stores the API into a global variable called `pyodide`. To get old behavior,
  say `globalThis.pyodide = await loadPyodide({...})`.
  {pr}`1597`
- {{ Enhancement }} {any}`loadPyodide <globalThis.loadPyodide>` now accepts callback functions for
  `stdin`, `stdout` and `stderr`
  {pr}`1728`
- {{ Enhancement }} Pyodide now ships with first party typescript types for the entire
  JavaScript API (though no typings are available for `PyProxy` fields).
  {pr}`1601`

- {{ Enhancement }} It is now possible to import `Comlink` objects into Pyodide after
  using {any}`pyodide.registerComlink`
  {pr}`1642`

- {{ Enhancement }} If a Python error occurs in a reentrant `runPython` call, the error
  will be propagated into the outer `runPython` context as the original error
  type. This is particularly important if the error is a `KeyboardInterrupt`.
  {pr}`1447`

### Python package

- {{ Enhancement }} Added a new {any}`CodeRunner` API for finer control than
  {any}`eval_code` and {any}`eval_code_async`. Designed with
  the needs of REPL implementations in mind.
  {pr}`1563`

- {{ Enhancement }} Added {any}`Console` class closely based on the Python standard
  library `code.InteractiveConsole` but with support for top level await and
  stream redirection. Also added the subclass {any}`PyodideConsole` which
  automatically uses {any}`pyodide.loadPackagesFromImports` on the code before running
  it.
  {pr}`1125`, {pr}`1155`, {pr}`1635`

- {{ Fix }} {any}`eval_code_async` no longer automatically awaits a returned
  coroutine or attempts to await a returned generator object (which triggered an
  error).
  {pr}`1563`

### Python / JavaScript type conversions

- {{ API }} {any}`pyodide.runPythonAsync` no longer automatically calls
  {any}`pyodide.loadPackagesFromImports`.
  {pr}`1538`.
- {{ Enhancement }} Added the {any}`PyProxy.callKwargs` method to allow using
  Python functions with keyword arguments from JavaScript.
  {pr}`1539`
- {{ Enhancement }} Added the {any}`PyProxy.copy` method.
  {pr}`1549` {pr}`1630`
- {{ API }} Updated the method resolution order on `PyProxy`. Performing a
  lookup on a `PyProxy` will prefer to pick a method from the `PyProxy` api, if
  no such method is found, it will use `getattr` on the proxied object.
  Prefixing a name with `$` forces `getattr`. For instance, {any}`PyProxy.destroy`
  now always refers to the method that destroys the proxy, whereas
  `PyProxy.$destroy` refers to an attribute or method called `destroy` on the
  proxied object.
  {pr}`1604`
- {{ API }} It is now possible to use `Symbol` keys with PyProxies. These
  `Symbol` keys put markers on the PyProxy that can be used by external code.
  They will not currently be copied by {any}`PyProxy.copy`.
  {pr}`1696`
- {{ Enhancement }} Memory management of `PyProxy` fields has been changed so
  that fields looked up on a `PyProxy` are "borrowed" and have their lifetime
  attached to the base `PyProxy`. This is intended to allow for more idiomatic
  usage.
  (See {issue}`1617`.) {pr}`1636`
- {{ API }} The depth argument to `toJs` is now passed as an option, so
  `toJs(n)` in v0.17 changed to `toJs({depth : n})`. Similarly, `pyodide.toPy`
  now takes `depth` as a named argument. Also `to_js` and `to_py` only take
  depth as a keyword argument.
  {pr}`1721`
- {{ API }} {any}`toJs <PyProxy.toJs>` and {any}`to_js <pyodide.to_js>` now
  take an option `pyproxies`, if a JavaScript Array is passed for this, then
  any proxies created during conversion will be placed into this array. This
  allows easy cleanup later. The `create_pyproxies` option can be used to
  disable creation of pyproxies during conversion (instead a `ConversionError`
  is raised). {pr}`1726`
- {{ API }} `toJs` and `to_js` now take an option `dict_converter` which will be
  called on a JavaScript iterable of two-element Arrays as the final step of
  converting dictionaries. For instance, pass `Object.fromEntries` to convert to
  an object or `Array.from` to convert to an array of pairs.
  {pr}`1742`

### pyodide-build

- {{ API }} pyodide-build is now an installable Python package, with an
  identically named CLI entrypoint that replaces `bin/pyodide` which is removed
  {pr}`1566`

### micropip

- {{ Fix }} micropip now correctly handles packages that have mixed case names.
  (See {issue}`1614`).
  {pr}`1615`
- {{ Enhancement }} micropip now resolves dependencies correctly for old
  versions of packages (it used to always use the dependencies from the most
  recent version, see {issue}`1619` and {issue}`1745`). micropip also will
  resolve dependencies for wheels loaded from custom urls.
  {pr}`1753`

### Packages

- {{ Enhancement }} matplotlib now comes with a new renderer based on the html5 canvas element. {pr}`1579`
  It is optional and the current default backend is still the agg backend compiled to wasm.
- {{ Enhancement }} Updated a number of packages included in Pyodide.

### List of contributors

Albertas Gimbutas, Andreas Klostermann, Arfy Slowy, daoxian,
Devin Neal, fuyutarow, Grimmer, Guido Zuidhof, Gyeongjae Choi, Hood
Chatham, Ian Clester, Itay Dafna, Jeremy Tuloup, jmsmdy, LinasNas, Madhur
Tandon, Michael Christensen, Nicholas Bollweg, Ondřej Staněk, Paul m. p. P,
Piet Brömmel, Roman Yurchak, stefnotch, Syrus Akbary, Teon L Brooks, Waldir

## Version 0.17.0

_April 21, 2021_

See the {ref}`0-17-0-release-notes` for more information.

### Improvements to package loading and dynamic linking

- {{ Enhancement }} Uses the emscripten preload plugin system to preload .so files in packages
- {{ Enhancement }} Support for shared library packages. This is used for CLAPACK which makes scipy a lot smaller.
  {pr}`1236`
- {{ Fix }} Pyodide and included packages can now be used with Safari v14+.
  Safari v13 has also been observed to work on some (but not all) devices.

### Python / JS type conversions

- {{ Feature }} A `JsProxy` of a JavaScript `Promise` or other awaitable object is now a
  Python awaitable.
  {pr}`880`
- {{ API }} Instead of automatically converting Python lists and dicts into
  JavaScript, they are now wrapped in `PyProxy`. Added a new {any}`PyProxy.toJs`
  API to request the conversion behavior that used to be implicit.
  {pr}`1167`
- {{ API }} Added {any}`JsProxy.to_py` API to convert a JavaScript object to Python.
  {pr}`1244`
- {{ Feature }} Flexible jsimports: it now possible to add custom Python
  "packages" backed by JavaScript code, like the `js` package. The `js` package
  is now implemented using this system.
  {pr}`1146`
- {{ Feature }} A `PyProxy` of a Python coroutine or awaitable is now an
  awaitable JavaScript object. Awaiting a coroutine will schedule it to run on
  the Python event loop using `asyncio.ensure_future`.
  {pr}`1170`
- {{ Enhancement }} Made `PyProxy` of an iterable Python object an iterable Js
  object: defined the `[Symbol.iterator]` method, can be used like `for(let x of proxy)`. Made a `PyProxy` of a Python iterator an iterator: `proxy.next()` is
  translated to `next(it)`. Made a `PyProxy` of a Python generator into a
  JavaScript generator: `proxy.next(val)` is translated to `gen.send(val)`.
  {pr}`1180`
- {{ API }} Updated `PyProxy` so that if the wrapped Python object supports `__getitem__`
  access, then the wrapper has `get`, `set`, `has`, and `delete` methods which do
  `obj[key]`, `obj[key] = val`, `key in obj` and `del obj[key]` respectively.
  {pr}`1175`
- {{ API }} The `pyodide.pyimport` function is deprecated in favor of using
  `pyodide.globals.get('key')`. {pr}`1367`
- {{ API }} Added {any}`PyProxy.getBuffer` API to allow direct access to Python
  buffers as JavaScript TypedArrays.
  {pr}`1215`
- {{ API }} The innermost level of a buffer converted to JavaScript used to be a
  TypedArray if the buffer was contiguous and otherwise an Array. Now the
  innermost level will be a TypedArray unless the buffer format code is a '?' in
  which case it will be an Array of booleans, or if the format code is a "s" in
  which case the innermost level will be converted to a string.
  {pr}`1376`
- {{ Enhancement }} JavaScript `BigInt`s are converted into Python `int` and
  Python `int`s larger than 2^53 are converted into `BigInt`.
  {pr}`1407`
- {{ API }} Added {any}`pyodide.isPyProxy` to test if an object is a `PyProxy`.
  {pr}`1456`
- {{ Enhancement }} `PyProxy` and `PyBuffer` objects are now garbage collected
  if the browser supports `FinalizationRegistry`.
  {pr}`1306`
- {{ Enhancement }} Automatic conversion of JavaScript functions to CPython
  calling conventions.
  {pr}`1051`, {pr}`1080`
- {{ Enhancement }} Automatic detection of fatal errors. In this case Pyodide
  will produce both a JavaScript and a Python stack trace with explicit
  instruction to open a bug report.
  pr`{1151}`, pr`{1390}`, pr`{1478}`.
- {{ Enhancement }} Systematic memory leak detection in the test suite and a
  large number of fixed to memory leaks.
  pr`{1340}`
- {{ Fix }} getattr and dir on JsProxy now report consistent results and include all
  names defined on the Python dictionary backing JsProxy.
  {pr}`1017`
- {{ Fix }} `JsProxy.__bool__` now produces more consistent results: both
  `bool(window)` and `bool(zero-arg-callback)` were `False` but now are `True`.
  Conversely, `bool(empty_js_set)` and `bool(empty_js_map)` were `True` but now
  are `False`.
  {pr}`1061`
- {{ Fix }} When calling a JavaScript function from Python without keyword
  arguments, Pyodide no longer passes a `PyProxy`-wrapped `NULL` pointer as the
  last argument. {pr}`1033`
- {{ Fix }} JsBoundMethod is now a subclass of JsProxy, which fixes nested
  attribute access and various other strange bugs.
  {pr}`1124`
- {{ Fix }} JavaScript functions imported like `from js import fetch` no longer
  trigger "invalid invocation" errors (issue {issue}`461`) and
  `js.fetch("some_url")` also works now (issue {issue}`768`).
  {pr}`1126`
- {{ Fix }} JavaScript bound method calls now work correctly with keyword arguments.
  {pr}`1138`
- {{ Fix }} JavaScript constructor calls now work correctly with keyword
  arguments.
  {pr}`1433`

### pyodide-py package

- {{ Feature }} Added a Python event loop to support asyncio by scheduling
  coroutines to run as jobs on the browser event loop. This event loop is
  available by default and automatically enabled by any relevant asyncio API,
  so for instance `asyncio.ensure_future` works without any configuration.
  {pr}`1158`
- {{ API }} Removed `as_nested_list` API in favor of `JsProxy.to_py`.
  {pr}`1345`

### pyodide-js

- {{ API }} Removed iodide-specific code in `pyodide.js`. This breaks compatibility with
  iodide.
  {pr}`878`, {pr}`981`
- {{ API }} Removed the `pyodide.autocomplete` API, use Jedi directly instead.
  {pr}`1066`
- {{ API }} Removed `pyodide.repr` API.
  {pr}`1067`
- {{ Fix }} If `messageCallback` and `errorCallback` are supplied to
  `pyodide.loadPackage`, `pyodide.runPythonAsync` and
  `pyodide.loadPackagesFromImport`, then the messages are no longer
  automatically logged to the console.
- {{ Feature }} `runPythonAsync` now runs the code with `eval_code_async`. In
  particular, it is possible to use top-level await inside of `runPythonAsync`.
- `eval_code` now accepts separate `globals` and `locals` parameters.
  {pr}`1083`
- Added the `pyodide.setInterruptBuffer` API. This can be used to set a
  `SharedArrayBuffer` to be the keyboard interrupt buffer. If Pyodide is running
  on a webworker, the main thread can signal to the webworker that it should
  raise a `KeyboardInterrupt` by writing to the interrupt buffer.
  {pr}`1148` and {pr}`1173`
- Changed the loading method: added an async function `loadPyodide` to load
  Pyodide to use instead of `languagePluginURL` and `languagePluginLoader`. The
  change is currently backwards compatible, but the old approach is deprecated.
  {pr}`1363`
- `runPythonAsync` now accepts `globals` parameter.
  {pr}`1914`

### micropip

- {{ Feature }} `micropip` now supports installing wheels from relative URLs.
  {pr}`872`
- {{ API }} `micropip.install` now returns a Python `Future` instead of a JavaScript `Promise`.
  {pr}`1324`
- {{ Fix }} {any}`micropip.install` now interacts correctly with
  {any}`pyodide.loadPackage`.
  {pr}`1457`
- {{ Fix }} {any}`micropip.install` now handles version constraints correctly
  even if there is a version of the package available from the Pyodide `indexURL`.

### Build system

- {{ Enhancement }} Updated to latest emscripten 2.0.13 with the upstream LLVM backend
  {pr}`1102`
- {{ API }} Use upstream `file_packager.py`, and stop checking package abi versions.
  The `PYODIDE_PACKAGE_ABI` environment variable is no longer used, but is
  still set as some packages use it to detect whether it is being built for
  Pyodide. This usage is deprecated, and a new environment variable `PYODIDE`
  is introduced for this purpose.

  As part of the change, Module.checkABI is no longer present.
  {pr}`991`

- uglifyjs and lessc no longer need to be installed in the system during build
  {pr}`878`.
- {{ Enhancement }} Reduce the size of the core Pyodide package
  {pr}`987`.
- {{ Enhancement }} Optionally to disable docker port binding
  {pr}`1423`.
- {{ Enhancement }} Run arbitrary command in docker
  {pr}`1424`
- Docker images for Pyodide are now accessible at
  [pyodide/pyodide-env](https://hub.docker.com/repository/docker/pyodide/pyodide-env)
  and
  [pyodide/pyodide](https://hub.docker.com/repository/docker/pyodide/pyodide).
- {{ Enhancement }} Option to run docker in non-interactive mode
  {pr}`1641`

### REPL

- {{ Fix }} In console.html: sync behavior, full stdout/stderr support, clean namespace,
  bigger font, correct result representation, clean traceback
  {pr}`1125` and {pr}`1141`
- {{ Fix }} Switched from ̀Jedi to rlcompleter for completion in
  `pyodide.console.InteractiveConsole` and so in `console.html`. This fixes
  some completion issues (see {issue}`821` and {issue}`1160`)
- {{ Enhancement }} Support top-level await in the console
  {pr}`1459`

### Packages

- six, jedi and parso are no longer vendored in the main Pyodide package, and
  need to be loaded explicitly
  {pr}`1010`, {pr}`987`.
- Updated packages {pr}`1021`, {pr}`1338`, {pr}`1460`.
- Added Plotly version 4.14.3 and retrying dependency
  {pr}`1419`

### List of contributors

(in alphabetic order)

Aditya Shankar, casatir, Dexter Chua, dmondev, Frederik Braun, Hood Chatham,
Jan Max Meyer, Jeremy Tuloup, joemarshall, leafjolt, Michael Greminger,
Mireille Raad, Ondřej Staněk, Paul m. p. P, rdb, Roman Yurchak, Rudolfs

## Version 0.16.1

_December 25, 2020_

Note: due to a CI deployment issue the 0.16.0 release was skipped and replaced
by 0.16.1 with identical contents.

- Pyodide files are distributed by [JsDelivr](https://www.jsdelivr.com/),
  `https://cdn.jsdelivr.net/pyodide/v0.16.1/full/pyodide.js`
  The previous CDN `pyodide-cdn2.iodide.io` still works and there
  are no plans for deprecating it. However please use
  JsDelivr as a more sustainable solution, including for earlier Pyodide
  versions.

### Python and the standard library

- Pyodide includes CPython 3.8.2
  {pr}`712`
- ENH Patches for the threading module were removed in all packages. Importing
  the module, and a subset of functionality (e.g. locks) works, while starting
  a new thread will produce an exception, as expected.
  {pr}`796`.
  See {issue}`237` for the current status of the threading support.
- ENH The multiprocessing module is now included, and will not fail at import,
  thus avoiding the necessity to patch included packages. Starting a new
  process will produce an exception due to the limitation of the WebAssembly VM
  with the following message: `Resource temporarily unavailable`
  {pr}`796`.

### Python / JS type conversions

- FIX Only call `Py_INCREF()` once when proxied by PyProxy
  {pr}`708`
- JavaScript exceptions can now be raised and caught in Python. They are
  wrapped in pyodide.JsException.
  {pr}`891`

### pyodide-py package and micropip

- The `pyodide.py` file was transformed to a pyodide-py package. The imports
  remain the same so this change is transparent to the users
  {pr}`909`.
- FIX Get last version from PyPI when installing a module via micropip
  {pr}`846`.
- Suppress REPL results returned by `pyodide.eval_code` by adding a semicolon
  {pr}`876`.
- Enable monkey patching of `eval_code` and `find_imports` to customize
  behavior of `runPython` and `runPythonAsync`
  {pr}`941`.

### Build system

- Updated docker image to Debian buster, resulting in smaller images.
  {pr}`815`
- Pre-built docker images are now available as
  [`iodide-project/pyodide`](https://hub.docker.com/r/iodide/pyodide)
  {pr}`787`
- Host Python is no longer compiled, reducing compilation time. This also
  implies that Python 3.8 is now required to build Pyodide. It can for instance
  be installed with conda.
  {pr}`830`
- FIX Infer package tarball directory from source URL
  {pr}`687`
- Updated to emscripten 1.38.44 and binaryen v86 (see related
  [commits](https://github.com/pyodide/pyodide/search?q=emscripten&type=commits))
- Updated default `--ldflags` argument to `pyodide_build` scripts to equal what
  Pyodide actually uses.
  {pr}`817`
- Replace C lz4 implementation with the (upstream) JavaScript implementation.
  {pr}`851`
- Pyodide deployment URL can now be specified with the `PYODIDE_BASE_URL`
  environment variable during build. The `pyodide_dev.js` is no longer
  distributed. To get an equivalent behavior with `pyodide.js`, set
  ```javascript
  window.languagePluginUrl = "./";
  ```
  before loading it.
  {pr}`855`
- Build runtime C libraries (e.g. libxml) via package build system with correct
  dependency resolution
  {pr}`927`
- Pyodide can now be built in a conda virtual environment
  {pr}`835`

### Other improvements

- Modify MEMFS timestamp handling to support better caching. This in
  particular allows to import newly created Python modules without invalidating
  import caches {pr}`893`

### Packages

- New packages: freesasa, lxml, python-sat, traits, astropy, pillow,
  scikit-image, imageio, numcodecs, msgpack, asciitree, zarr

  Note that due to the large size and the experimental state of the scipy
  package, packages that depend on scipy (including scikit-image, scikit-learn)
  will take longer to load, use a lot of memory and may experience failures.

- Updated packages: numpy 1.15.4, pandas 1.0.5, matplotlib 3.3.3 among others.
- New package
  [pyodide-interrupt](https://pypi.org/project/pyodide-interrupts/), useful for
  handling interrupts in Pyodide (see project description for details).

### Backward incompatible changes

- Dropped support for loading .wasm files with incorrect MIME type, following
  {pr}`851`

### List of contributors

abolger, Aditya Shankar, Akshay Philar, Alexey Ignatiev, Aray Karjauv, casatir,
chigozienri, Christian glacet, Dexter Chua, Frithjof, Hood Chatham, Jan Max
Meyer, Jay Harris, jcaesar, Joseph D. Long, Matthew Turk, Michael Greminger,
Michael Panchenko, mojighahar, Nicolas Ollinger, Ram Rachum, Roman Yurchak,
Sergio, Seungmin Kim, Shyam Saladi, smkm, Wei Ouyang

## Version 0.15.0

_May 19, 2020_

- Upgrades Pyodide to CPython 3.7.4.
- micropip no longer uses a CORS proxy to install pure Python packages from
  PyPI. Packages are now installed from PyPI directly.
- micropip can now be used from web workers.
- Adds support for installing pure Python wheels from arbitrary URLs with
  micropip.
- The CDN URL for Pyodide changed to
  https://pyodide-cdn2.iodide.io/v0.15.0/full/pyodide.js
  It now supports versioning and should provide faster downloads.
  The latest release can be accessed via
  https://pyodide-cdn2.iodide.io/latest/full/
- Adds `messageCallback` and `errorCallback` to
  {any}`pyodide.loadPackage`.
- Reduces the initial memory footprint (`TOTAL_MEMORY`) from 1 GiB to 5 MiB.
  More memory will be allocated as needed.
- When building from source, only a subset of packages can be built by setting
  the `PYODIDE_PACKAGES` environment variable. See
  {ref}`partial builds documentation <partial-builds>` for more details.
- New packages: future, autograd

## Version 0.14.3

_Dec 11, 2019_

- Convert JavaScript numbers containing integers, e.g. `3.0`, to a real Python
  long (e.g. `3`).
- Adds `__bool__` method to for `JsProxy` objects.
- Adds a JavaScript-side auto completion function for Iodide that uses jedi.
- New packages: nltk, jeudi, statsmodels, regex, cytoolz, xlrd, uncertainties

## Version 0.14.0

_Aug 14, 2019_

- The built-in `sqlite` and `bz2` modules of Python are now enabled.
- Adds support for auto-completion based on jedi when used in iodide

## Version 0.13.0

_May 31, 2019_

- Tagged versions of Pyodide are now deployed to Netlify.

## Version 0.12.0

_May 3, 2019_

**User improvements:**

- Packages with pure Python wheels can now be loaded directly from PyPI. See
  {ref}`micropip` for more information.

- Thanks to PEP 562, you can now `import js` from Python and use it to access
  anything in the global JavaScript namespace.

- Passing a Python object to JavaScript always creates the same object in
  JavaScript. This makes APIs like `removeEventListener` usable.

- Calling `dir()` in Python on a JavaScript proxy now works.

- Passing an `ArrayBuffer` from JavaScript to Python now correctly creates a
  `memoryview` object.

- Pyodide now works on Safari.

## Version 0.11.0

_Apr 12, 2019_

**User improvements:**

- Support for built-in modules:

  - `sqlite`, `crypt`

- New packages: `mne`

**Developer improvements:**

- The `mkpkg` command will now select an appropriate archive to use, rather
  than just using the first.

- The included version of emscripten has been upgraded to 1.38.30 (plus a
  bugfix).

- New packages: `jinja2`, `MarkupSafe`

## Version 0.10.0

_Mar 21, 2019_

**User improvements:**

- New packages: `html5lib`, `pygments`, `beautifulsoup4`, `soupsieve`,
  `docutils`, `bleach`, `mne`

**Developer improvements:**

- `console.html` provides a simple text-only interactive console to test local
  changes to Pyodide. The existing notebooks based on legacy versions of Iodide
  have been removed.

- The `run_docker` script can now be configured with environment variables.

```{eval-rst}
.. toctree::
   :hidden:

   deprecation-timeline.md
```<|MERGE_RESOLUTION|>--- conflicted
+++ resolved
@@ -14,12 +14,10 @@
 
 ## Unreleased
 
-<<<<<<< HEAD
 - {{ Enhancement }} Update sqlite version to latest stable release
   {pr}`2477`
-=======
+
 - {{ Fix }} We now tell packagers (e.g., Webpack) to ignore npm-specific imports when packing files for the browser. {pr}`2468`
->>>>>>> 72c00eed
 
 - {{ Enhancement }} Allow passing `credentials` to `micropip.install()`
   {pr}`2458`
