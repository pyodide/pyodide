---
myst:
  substitutions:
    API: "<span class='badge badge-warning'>API Change</span>"
    Enhancement: "<span class='badge badge-info'>Enhancement</span>"
    Feature: "<span class='badge badge-success'>Feature</span>"
    Fix: "<span class='badge badge-danger'>Fix</span>"
    Update: "<span class='badge badge-success'>Update</span>"
    Breaking: "<span class='badge badge-danger'>BREAKING CHANGE</span>"
---

(changelog)=

# Change Log

## Unreleased

- {{ Enhancement }} ABI Break: Updated Emscripten to version 3.1.39
  {pr}`3665`, {pr}`3659`, {pr}`3822`, {pr}`3889`, {pr}`3890`

- {{ Update }} The docker image now has node v20 instead of node v14.
  {pr}`3819`

- {{ Update }} Pyodide now runs Python 3.11.3.
  {pr}`3741`

- {{ Enhancement }} The promise methods `then`, `catch` and `finally_` are now
  present also on `Task`s as well as `Future`s.
  {pr}`3748`

- {{ Enhancement }} Added `headers` property to `pyodide.http.FetchResponse`.
  {pr}`2078`

- {{ Enhancement }} Added methods to a `PyProxy` of a `list` to make these work
  as drop-in replacements for JavaScript Arrays.
  {pr}`3853`

- {{ Fix }} A `JSProxy` of a `DOMException` will now inherit from exception so
  it can be raised in Python.
  {pr}`3868`

- {{ Fix }} `from jsmodule import *` now works.
  {pr}`3903`

- {{ Enhancement }} When a `JsProxy` of an array is passed to Python builtin
  functions that use the `PySequence_*` APIs, it now works as expected. Also
  `jsarray * n` repeats the array `n` times and `jsarray + iterable` returns a
  new array with the result values from the iterable appended.
  {pr}`3904`

- {{ Enhancement }} It is now possible to pass environment variables to
  `loadPyodide` via the `env` argument. `homedir` is deprecated in favor of
  `{env: {HOME: whatever_directory}}`.
  {pr}`3870`

<<<<<<< HEAD
- {{ Fix }} `getattr(jsproxy, 'python_reserved_word')` works as expected again
  (as well as `hasattr` and `setattr`). This fixes a regression introduced in
  {pr}`3617`.
  {pr}`3926`

- {{ Fix }} A `PyProxy` of a callable is now an `instanceof Function`. (If you
  are trying to feature detect whether something is callable or not in
  JavaScript, the correct way is to use `typeof o === "function"`. But you may
  have dependencies that don't do this correctly.)
  {pr}`3925`

=======
>>>>>>> 005535b4
### Packages

- OpenBLAS has been added and scipy now uses OpenBLAS rather than CLAPACK
  {pr}`3331`.
- New packages: sourmash {pr}`3635`, screed {pr}`3635`, bitstring {pr}`3635`,
  deprecation {pr}`3635`, cachetools {pr}`3635`, xyzservices {pr}`3786`,
  simplejson {pr}`3801`, protobuf {pr}`3813`, peewee {pr}`3897`,
  Cartopy {pr}`3909`, pyshp {pr}`3909`.
- Upgraded libmpfr to 4.2.0 {pr}`3756`.
- Upgraded scipy to 1.10.1 {pr}`3794`

## Version 0.23.3

_June 17, 2023_

- {{ Fix }} `getattr(jsproxy, 'python_reserved_word')` works as expected again
  (as well as `hasattr` and `setattr`). This fixes a regression introduced in
  {pr}`3617`.
  {pr}`3926`

- {{ Fix }} `pyodide build` now replaces native `.so` slugs with Emscripten
  slugs. Usually `.so`s in the generated wheels are actually Emscripten `.so`s
  so this is good. If they are actually native `.so`s then there is a problem
  either way.
  {pr}`3903`

## Version 0.23.2

_May 2, 2023_

- {{ Enhancement }} Changed the name of the `--output-directory` argument to
  `pyodide build` to `--outdir` to match pypa/build. `--output-directory` is
  still accepted for backwards compatibility.
  {pr}`3811`

## Version 0.23.1

_April 13, 2023_

### Deployment

- {{ Fix }} Export `python_stdlib.zip` in `package.json`.
  {pr}`3723`

### CLI

- {{ Enhancement }} `pyodide build` now accepts an `--output-directory` argument.
  {pr}`3746`

- {{ Fix }} Fix `pyodide py-compile` not to ignore the `--compression-level`
  option when applied on a single file.
  {pr}`3727`

- {{ Fix }} Fix an issue where the `pyodide venv` command did not work correctly in pyodide-build
  version 0.23.0 because of missing `python_stdlib.zip`.
  {pr}`3760`

- {{ Fix }} `python -m pip` works correctly in the Pyodide venv now.
  {pr}`3761`

- {{ Fix }} Executables installed in a Pyodide virtual environment now run in
  Pyodide not in the host Python.
  {pr}`3752`

### Build System

- {{ Fix }} Fix `PYODIDE_ROOT` to point the correct directory when running out-of-tree build.
  {pr}`3751`

## Version 0.23.0

_March 30, 2023_

### General

- {{ Update }} Pyodide now runs Python 3.11.2 which officially supports
  WebAssembly as a [PEP11 Tier 3](https://peps.python.org/pep-0011/#tier-3) platform.
  {pr}`3252`, {pr}`3614`

- {{ Update }} We now build libpyodide.a so the Pyodide foreign function
  interface can be experimentally linked into other Emscripten builds of Python.
  {pr}`3335`

- {{ Enhancement }} Updated Emscripten to version 3.1.32
  {pr}`3471`, {pr}`3517`, {pr}`3599`

### JavaScript API

- {{ Breaking }} Type exports of `PyProxy` subtypes have been moved from
  `pyodide` to `pyodide/ffi` and many of them have changed names. The original
  exports are still available but they are deprecated.
  {pr}`3523`

- {{ Breaking }} The methods for checking `PyProxy` capabilities (e.g.,
  `supportsHas`, `isCallable`) are now deprecated. Use e.g.,
  `instanceof pyodide.ffi.PyCallable` instead.
  {pr}`3523`

- {{ Enhancement }} Added subclasses of `PyProxy` for each mixin. These can be
  used to check whether a `PyProxy` supports a given set of methods with
  `instanceof` e.g., `x instanceof pyodide.ffi.PyDict`.
  {pr}`3523`

- {{ Enhancement }} Added `stdLibURL` parameter to `loadPyodide` allowing to customize
  the URL from which the Python standard library is loaded.
  {pr}`3670`

- {{ Enhancement }} Checking whether an object is an instance of a `PyProxy` now
  only recognizes a `PyProxy` generated from the same Python interpreter. This
  means that creating multiple interpreters and importing a `PyProxy` from one
  into another no longer causes a fatal error.
  {pr}`3545`

- {{ Enhancement }} `as_object_map` now accepts a keyword argument `hereditary`.
  If set to `True` and indexing the object returns a plain-old-object, then the
  return value will be automatically mapped in `as_object_map` as well.
  {pr}`3638`

- {{ Enhancement }} A `JsProxy` of a JavaScript error object can be directly
  thrown as Python exceptions. Previously Pyodide automatically wrapped them in
  a `JsException` but that is no longer needed -- now `JsException` inherits
  from both `JsProxy` and `Exception`.
  {pr}`3455`

- {{ Enhancement }} `runPython` and `runPythonAsync` now accept a `locals`
  argument.
  {pr}`3618`

- {{ Fix }} Calling `loadPyodide` repeatedly in Node no longer results in
  `MaxListenersExceededWarning`. Also, calling `loadPyodide` in Node v14 no
  longer changes unhandled rejections in promises.
  {pr}`3542`

- {{ Fix }} If the `locals` argument to `eval_code` or `eval_code_async` is
  `None` it now uses `locals=globals` as the documentation says.
  {pr}`3580`

### Python standard library

- {{ Breaking }} Unvendored `_pydecimal` and `pydoc_data` from the standard
  library. Now these modules need to be loaded with `pyodide.loadPackage` or
  `micropip.install`, or auto-loaded via imports in `pyodide.runPythonAsync`
  {pr}`3525`

- {{ Breaking }} Test files of stdlib `ctypes` and `unittest` are now moved to
  `test/ctypes` and `test/unittest` respectively. This change is adapted from
  [CPython 3.12](https://github.com/python/cpython/issues/93839).
  {pr}`3507`

### Deployment

- {{ Breaking }} Pyodide no longer uses Emscripten preload plugin, hence
  `pyodide.asm.data` is removed, in favor of `python_stdlib.zip`. This change
  normally shouldn't affect users, but if you were using this file in a
  bundler, you will need to remove it. {pr}`3584`

- {{ Breaking }} `pyodide_py.tar` file is removed. This change normally
  shouldn't affect users, but if you were using this file in a bundler,
  you will need to remove it.
  {pr}`3621`

- {{ Breaking }} Python standard libraries are now vendored in a zipfile:
  `/lib/python{version}.zip` in the in-browser MEMFS file system. If you need
  to access the standard library source code, you need to unpack the zip file.
  For example:
  `import shutil; shutil.unpack_archive('/lib/python311.zip', '/lib/python3.11', 'zip)`
  {pr}`3584`

- {{ Fix }} Improves the compression of wheel files with the JsDelivr CDN. For
  browsers that support the Brotli compression (most modern ones) this should
  result in a size reduction of 20-30%. Also most many `pyodide` CLI
  sub-commands now support `--compression-level` as an optional parameter.
  {pr}`3655`

- {{ Breaking }} Following libraries are now not linked to the Pyodide main module:
  `libgl`, `libal`, `libhtml5`. This normally shouldn't affect users, but if you
  are using these libraries in a package that are built out-of-tree, you will
  need to link them to the package manually.
  {pr}`3505`

### Python / JavaScript Foreign Function Interface

- {{ Fix }} PyProxies of Async iterators are now async iterable JavaScript
  objects. The code:

  ```javascript
  for await (let x of async_iterator_pyproxy) {
    // ...
  }
  ```

  would previously fail with `TypeError: async_iterator_pyproxy is not async
iterable`. (Python async _iterables_ that were not also iterators were already
  async iterable, the problem was only with Python objects that are both async
  _iterable_ and an async iterator.)
  {pr}`3708`

- {{ Enhancement }} A py-compiled build which has smaller and faster-to-load
  packages is now deployed under
  `https://cdn.jsdelivr.net/pyodide/v0.23.0/pyc/` (also for future
  versions). The exceptions obtained with this builds will not include code
  snippets however. {pr}`3701`

- {{ Breaking }} Removed support for calling functions from the root of `pyodide` package
  directly. This has been deprecated since v0.21.0. Now all functions are only available
  under submodules.
  {pr}`3677`

- {{ Breaking }} Removed support for passing the "message" argument to `PyProxy.destroy`
  in a positional argument. This has been deprecated since v0.22.0.
  {pr}`3677`

- {{ Enhancement }} Python does not allow reserved words to be used as attributes.
  For instance, `Array.from` is a `SyntaxError`. (JavaScript has a more robust
  parser which can handle this.) To handle this, if an attribute to a `JsProxy`
  consists of a Python reserved word followed by one or more underscores, we remove
  a single underscore from the end of the attribute. For instance, `Array.from_`
  would access `from` on the underlying JavaScript object, whereas `o.from__`
  accesses the `from_` attribute.
  {pr}`3617`

### Build System

- {{ Breaking }} When building meta-packages (`core` and `min-scipy-stack`),
  you must prefix `tag:` to the meta-package name. For example, to build the
  `core` meta-package, you must run `pyodide build-recipes tag:core`, or
  `PYODIDE_PACKAGES="tag:core" make`.
  {pr}`3444`

- {{ Enhancement}} Add `--build-dependencies` to `pyodide build` command
  to fetch and build dependencies of a package being built.
  Also adds `--skip-dependency` to ignore selected dependencies.
  {pr}`3310`

- {{ Enhancement}} Added `pyodide build` support for building a list of packages
  from a requirements.txt file with `pyodide build -r <requirements.txt>`. Also
  can output a list of chosen dependencies in the same format when building a
  package and dependencies using the `--output-lockfile <lockfile.txt>`
  argument. This enables repeatable builds of packages.
  {pr}`3469`

- {{ Enhancement }} Added `package/tag` key to the `meta.yaml` spec to group
  packages.
  {pr}`3444`

- {{ Enhancement }} `pyodide build-recipes` now autodetects the number of
  CPU cores in the system and uses them for parallel builds.
  {pr}`3559` {pr}`3598`

- {{ Fix }} Fixed pip install error when installing cross build environment.
  {pr}`3562`

- {{ Enhancement }} Response files are now correctly handled when
  calculating exported symbols.
  {pr}`3645`

- {{ Fix }} Fix occasional build failure when building rust packages.
  {pr}`3607`

- {{ Enhancement }} Improved logging in `pyodide-build` with rich.
  {pr}`3442`

- {{ Enhancement }} `pyodide build-recipes` now accepts `--no-deps` parameter, which skips
  building dependencies of the package. This replaces `pyodide-build buildpkg`.
  {pr}`3520`

- {{ Enhancement }} `pyodide build-recipes` now works out-of-tree.

### Pyodide CLI

- {{ Breaking }} Removed deprecated CLI entrypoints `pyodide-build buildall` which is
  replaced by `pyodide build-recipes`, and `pyodide-build mkpkg` which is
  replaced by `pyodide skeleton pypi` {pr}`3668`.

- {{ Feature }} Added `pyodide py-compile` CLI command that py compiles a wheel or a zip
  file, converting .py files to .pyc files. It can also be applied to a folder
  with wheels / zip files. If the input folder contains the
  `repodata.json` the paths and checksums it contains will also be updated
  {pr}`3253` {pr}`3700`

- {{ Feature }} Added `pyodide create-zipfile` CLI command that creates a zip file of a
  directory. This command is hidden by default since it is not intended for use
  by end users.
  {pr}`3411` {pr}`3463`

### REPL

- {{ Fix }} Non-breaking space characters are now automatically converted to
  regular spaces in pyodide REPL.
  {pr}`3558`

- {{ Enhancement }} Allow changing the build type used in the REPL by passing the
  `build` argument to the REPL URL. For instance,
  `https://pyodide.org/en/latest/console.html?build=debug` will load debug dev build.
  {pr}`3671`

### Packages

- New packages: fastparquet {pr}`3590`, cramjam {pr}`3590`, pynacl {pr}`3500`,
  pyxel {pr}`3508`.
  mypy {pr}`3504`, multidict {pr}`3581`, yarl {pr}`3702`, idna {pr}`3702`,
  cbor-diag {pr}`3581`.

- Upgraded to micropip 0.3.0 (see
  [changelog](https://github.com/pyodide/micropip/blob/main/CHANGELOG.md)
  {pr}`3709`

- Added experimental [support for SDL based packages](using-sdl) {pr}`3508`

- Upgraded packages: see the list of packages versions in this release in
  {ref}`packages-in-pyodide`.

### List of Contributors

Alexey Ignatiev, Andrea Giammarchi, Arpit, Christian Clauss, Deepak Cherian,
Eli Lamb, Feodor Fitsner, Gyeongjae Choi, Hood Chatham, Jeff Glass, Jo Bovy,
Joe Marshall, josephrocca, Loïc Estève, martinRenou, messense, Nicholas
Bollweg, Roman Yurchak, TheOnlyWayUp, Victor Blomqvist, Ye Joo Park

## Version 0.22.1

_January 25, 2023_

- {{ Breaking }} `setStdin` now accepts an extra `autoEOF` parameter. If `true`,
  it will insert an EOF automatically after each string or buffer. Defaults to
  `true`. This also affects the behavior of the `stdin` argument to
  `loadPyodide`.
  {pr}`3488`

- {{ Fix }} `from pyodide.ffi import *` doesn't raise an `ImportError` anymore.
  {pr}`3484`

- {{ Enhancement }} Pyodide displays a better message when someone calls posix
  `exit` or `os._exit`.
  {pr}`3496`

### Package Loading

- {{ Fix }} Fix incorrect error message when loading a package
  include in Pyodide fails.
  {pr}`3435`

### Build system

- {{ Fix }} Emscripten is no longer required to create a Pyodide virtual
  environment.
  {pr}`3485`

- {{ Fix }} Fixed a bug where `pyodide build` would fail on package that use
  CMake, when run multiple times.
  {pr}`3445`

- {{ Fix }} pyodide build: Don't pass the directory to the build backend args,
  only pass the arguments.
  {pr}`3490`

- {{ Fix }} `pyodide config` won't print extra messages anymore.
  {pr}`3483`

- {{ Fix }} Pass the same environment variables for out of tree builds as for in
  tree builds.
  {pr}`3495`

## Version 0.22.0

_January 3, 2023_

[See the release notes for a summary.](https://blog.pyodide.org/posts/0.22-release/)

### Deployment and testing

- {{ Breaking }} `pyodide-cdn2.iodide.io` is not available anymore. Please use
  `https://cdn.jsdelivr.net/pyodide` instead.
  {pr}`3150`.

- {{ Breaking }} We don't publish pre-built Pyodide docker images anymore. Note
  that `./run_docker --pre-built` was not working for a while and it was
  actually equivalent to `./run_docker`. If you need to build a single Python
  wheel out of tree, you can use the `pyodide build` command instead. See
  [our blog post](https://blog.pyodide.org/posts/0.21-release/#building-binary-wheels-for-pyodide)
  for more information.
  {pr}`3342`.

- {{ Enhancement }} The releases are now called `pyodide-{version}.tar.gz`
  rather than `pyodide-build-{version}.tar.gz`
  {pr}`2996`

- {{ Enhancement }} Added a new release file called
  `pyodide-core-{version}.tar.gz` intended for use in Node. It contains the
  files needed to start Pyodide and no additional packages.
  {pr}`2999`

- {{ Enhancement }} The full test suite is now run in Safari
  {pr}`2578`, {pr}`3095`.

- {{ Enhancement }} Added Gitpod configuration to the repository.
  {pr}`3201`

### Foreign function interface

#### JsProxy / JavaScript from Python

- {{ Enhancement }} Implemented `reverse`, `__reversed__`, `count`, `index`,
  `append`, and `pop` for `JsProxy` of Javascript arrays so that they implement
  the `collections.abc.MutableSequence` API.
  {pr}`2970`

- {{ Enhancement }} Implemented methods `keys`, `items`, `values`, `get`, `pop`,
  `setdefault`, `popitem`, `update`, and `clear` for `JsProxy` of map-like
  objects so that they implement the `collections.abc.MutableMapping` API.
  {pr}`3275`

- {{ Enhancement }} It's now possible to destructure a JavaScript array, map, or
  object returned by `as_object_map` with a `match` statement.
  {pr}`2906`

- {{ Enhancement }} Added `then`, `catch`, and `finally_` methods to the
  `Future`s used by Pyodide's event loop so they can be used like `Promise`s.
  {pr}`2997`

- {{ Enhancement }} `create_proxy` now takes an optional `roundtrip` parameter.
  If this is set to `True`, then when the proxy is converted back to Python, it
  is converted back to the same double proxy. This allows the proxy to be
  destroyed from Python even if no reference is retained.
  {pr}`3163`, {pr}`3369`

- {{ Enhancement }} A `JsProxy` of a function now has a `__get__` descriptor
  method, so it's possible to use a JavaScript function as a Python method. When
  the method is called, `this` will be a `PyProxy` pointing to the Python object
  the method is called on.
  {pr}`3130`

- {{ Enhancement }} A `JsProxy` now has an `as_object_map` method. This will
  treat the object as a mapping over its `ownKeys` so for instance:
  `run_js("({a:2, b:3})").as_object_map()["a"]` will return 2. These implement
  `collections.abc.MutableMapping`.
  {pr}`3273`, {pr}`3295`, {pr}`3297`

- {{ Enhancement }} Split up the `JsProxy` documentation class into several
  classes, e.g., `JsBuffer`, `JsPromise`, etc. Implemented `issubclass` and
  `isinstance` on the various synthetic and real `JsProxy` classes so that they
  behave the way one might naively expect them to (or at least closer to that
  than it was before).
  {pr}`3277`

- {{ Enhancement }} Added type parameters to many of the `JsProxy` subtypes.
  {pr}`3387`

- {{ Enhancement }} Added `JsGenerator` and `JsIterator` types to `pyodide.ffi`.
  Added `send` method to `JsIterator`s and `throw`, and `close` methods to
  `JsGenerator`s.
  {pr}`3294`

- {{ Enhancement }} It is now possible to use asynchronous JavaScript iterables,
  iterators and generators from Python. This includes support for `aiter` for
  async interables, `anext` and `asend` for async iterators, and `athrow` and
  `aclose` for async generators.
  {pr}`3285`, {pr}`3299`, {pr}`3339`

- {{ Enhancement }} JavaScript generators and async generators that are created
  from Python now are wrapped so that Python objects sent to them as arguments
  or from `.send` / `.asend` are kept alive until the generator is exhausted or
  `.close`d. This makes generators significantly more ergonomic to use, at the
  cost of making memory leaks more likely if the generator is never finalized.
  {pr}`3317`

- {{ Enhancement }} Added a mypy typeshed for some common functionality for the
  `js` module.
  {pr}`3298`

- {{ Enhancement }} mypy understands the types of more things now.
  {pr}`3385`

- {{ Fix }} Fixed bug in `split` argument of `pyodide.console.repr_shorten`.
  Added `shorten` function.
  {pr}`3178`

#### PyProxy / Using Python from JavaScript

- {{ Enhancement }} Added a type field to `PythonError` (e.g., a StopIteration
  error would have `e.type === "StopIteration"`)
  {pr}`3289`

- {{ Enhancement }} It is now possible to use asynchronous Python generators
  from JavaScript.
  {pr}`3290`

- {{ Enhancement }} PyProxies of synchronous and asynchronous Python generators
  now support `return` and `throw` APIs that behave like the ones on JavaScript
  generators.
  {pr}`3346`

- {{ Enhancement }} It is possible to make a `PyProxy` that takes `this` as the
  first argument using the `PyProxy.captureThis` method. The `create_proxy`
  method also has a `capture_this` argument which causes the `PyProxy` to
  receive `this` as the first argument if set to `True`
  {pr}`3103`, {pr}`3145`

### JavaScript API

- {{ Enhancement }} Users can do a static import of `pyodide/pyodide.asm.js` to
  avoid issues with dynamic imports. This allows the use of Pyodide with
  module-type service workers.
  {pr}`3070`

- {{ Enhancement }} Added a new API `pyodide.mountNativeFS` which mounts a
  {js:class}`FileSystemDirectoryHandle` into the Pyodide file system.
  {pr}`2987`

- {{ Enhancement }} `loadPyodide` has a new option called `args`. This list will
  be passed as command line arguments to the Python interpreter at start up.
  {pr}`3021`, {pr}`3282`

- Removed "Python initialization complete" message printed when loading is
  finished.
  {pr}`3247

- {{ Breaking }} The messageCallback and errorCallback argument to `loadPackage`
  and `loadPackagesFromImports` is now passed as named arguments. The old usage
  still works with a deprecation warning.
  {pr}`3149`

- {{ Enhancement }} `loadPackage` and `loadPackagesFromImports` now accepts a
  new option `checkIntegrity`. If set to False, integrity check for Python
  Packages will be disabled.

- {{ Enhancement }} Added APIs `pyodide.setStdin`, `pyodide.setStdout`,
  `pyodide.setStderr` for changing the stream handlers after loading Pyodide.
  Also added more careful control over whether `isatty` returns true or false on
  stdin, stdout, and stderr.
  {pr}`3268`

### Package Loading

- {{ Enhancement }} Pyodide now shows more helpful error messages when importing
  packages that are included in Pyodide fails.
  {pr}`3137`, {pr}`3263`

- {{ Fix }} Shared libraries with version suffixes are now handled correctly.
  {pr}`3154`

- {{ Breaking }} Unvendored the sqlite3 module from the standard library. Before
  `sqlite3` was included by default. Now it needs to be loaded with
  `pyodide.loadPackage` or `micropip.install`.
  {pr}`2946`

- {{ Breaking }} The Pyodide Python package is installed into `/lib/python3.10`
  rather than `/lib/python3.10/site-packages`.
  {pr}`3022`

- {{ Breaking }} The matplotlib HTML5 backends are now available as part of the
  [`matplotlib-pyodide`](https://github.com/pyodide/matplotlib-pyodide) package.
  If you use the default backend from Pyodide, no changes are necessary.
  However, if you previously specified the backend with `matplotlib.use`, the
  URL is now different. See [package
  readme](https://github.com/pyodide/matplotlib-pyodide) for more details.
  {pr}`3061`

- {{ Breaking }} The micropip package was moved to a separate repository
  [pyodide/micropip](https://github.com/pyodide/micropip). In addion to
  installing the version shipped with a given Pyodide release, you can also
  install a different micropip version from
  [PyPi](https://pypi.org/project/micropip/) with,

  ```
  await pyodide.loadPackage('packaging')
  await pyodide.loadPackage('<URL of the micropip wheel on PyPI>')
  ```

  from Javascript. From Python you can import the Javascript Pyodide package,

  ```
  import pyodide_js
  ```

  and call the same functions as above.
  {pr}`3122`

- {{ Enhancement }} The parsing and validation of `meta.yaml` according to the
  specification is now done more rigorously with Pydantic.
  {pr}`3079`

- {{ Breaking }} The `source/md5` checksum field is not longer supported in
  `meta.yaml` files, use `source/sha256` instead
  {pr}`3079`

- {{ Breaking }} `pyodide_build.io.parse_package_config` function is removed in
  favor of `pyodide_build.MetaConfig.from_yaml`
  {pr}`3079`

- {{ Fix }} `ctypes.util.find_library` will now search WASM modules from
  LD_LIBRARY_PATH.
  {pr}`3353`

### Build System

- {{ Enhancement }} Updated Emscripten to version 3.1.27
  {pr}`2958`, {pr}`2950`, {pr}`3027`, {pr}`3107`, {pr}`3148`, {pr}`3236`,
  {pr}`3239`, {pr}`3280`, {pr}`3314`

- {{ Enhancement }} Added `requirements/host` key to the `meta.yaml` spec to
  allow host dependencies that are required for building packages.
  {pr}`2132`

- {{ Enhancement }} Added `package/top-level` key to the `meta.yaml` spec to
  calculate top-level import names for the package. Previously `test/imports`
  key was used for this purpose.
  {pr}`3006`

- {{ Enhancement }} Added `build/vendor-sharedlib` key to the `meta.yaml` spec
  which vendors shared libraries into the wheel after building.
  {pr}`3234` {pr}`3264`

- {{ Enhancement }} Added `build/type` key to the `meta.yaml` spec which
  specifies the type of the package.
  {pr}`3238`

- {{ Enhancement }} Added `requirements/executable` key to the `meta.yaml` spec
  which specifies the list of executables required for building a package.
  {pr}`3300`

- {{ Breaking }} `build/library` and `build/sharedlibrary` key in the
  `meta.yaml` spec are removed. Use `build/type` instead.
  {pr}`3238`

- {{ Fix }} Fixed a bug that `backend-flags` propagated to dependencies.
  {pr}`3153`

- {{ Fix }} Fixed a bug that shared libraries are not copied into distribution
  directory when it is already built.
  {pr}`3212`

- {{ Enhancement }} Added a system for making Pyodide virtual environments. This
  is for testing out of tree builds. For more information, see [the
  documentation](building-and-testing-packages-out-of-tree).
  {pr}`2976`, {pr}`3039`, {pr}`3040`, {pr}`3044`, {pr}`3096`, {pr}`3098`,
  {pr}`3108`, {pr}`3109`, {pr}`3241`

- Added a new CLI command `pyodide skeleton` which creates a package build recipe.
  `pyodide-build mkpkg` will be replaced by `pyodide skeleton pypi`.
  {pr}`3175`

- Added a new CLI command `pyodide build-recipes` which build packages from
  recipe folder. It replaces `pyodide-build buildall`.
  {pr}`3196` {pr}`3279`

- Added a new CLI command `pyodide config` which shows config variables used in
  Pyodide.
  {pr}`3376`

- Added subcommands for `pyodide build` which builds packages from various sources.
  | command | result |
  |------------------------|-----------------------------------------|
  | `pyodide build pypi` | build or fetch a single package from pypi |
  | `pyodide build source` | build the current source folder (same as pyodide build) |
  | `pyodide build url` | build or fetch a package from a url either tgz, tar.gz zip or wheel |
  {pr}`3196`

### Packages

- New packages: pycryptodome {pr}`2965`, coverage-py {pr}`3053`, bcrypt
  {pr}`3125`, lightgbm {pr}`3138`, pyheif, pillow_heif, libheif, libde265
  {pr}`3161`, wordcloud {pr}`3173`, gdal, fiona, geopandas {pr}`3213`, the
  standard library \_hashlib module {pr}`3206` , pyinstrument {pr}`3258`, gensim
  {pr}`3326`, smart_open {pr}`3326`, pyodide-http {pr}`3355`.

- {{ Fix }} Scipy CSR data is now handled correctly in XGBoost.
  {pr}`3194`

- {{ Update }} Upgraded packages: SciPy 1.9.1 {pr}`3043`, pandas 1.5.0
  {pr}`3134`, numpy 1.23.3 {pr}`3284`, scikit-learn 1.1.3 {pr}`3324` as well as
  most of the other packages {pr}`3348` {pr}`3365`. See
  {ref}`packages-in-pyodide` for more details.

- {{ Fix }} Fix scipy handling of exceptions that are raised from C++ code.
  {pr}`3384`.

### List of Contributors

Aierie, dataxerik, David Lechner, Deepak Cherian, Filipe, Gyeongjae Choi, Hood
Chatham, H.Yamada, Jacques Boscq, Jeremy Tuloup, Joe Marshall, John Wason,
Loïc Estève, partev, Patrick Arminio, Péter Ferenc Gyarmati, Prete, Qijia
Liu, Roman Yurchak, ryanking13, skelsec, Starz0r, Will Lachance, YeonWoo, Yizhi
Liu

## Version 0.21.3

_September 15, 2022_

- {{ Fix }} When loading `sqlite3`, `loadPackage` no longer also loads `nltk`
  and `regex`.
  {issue}`3001`

- {{ Fix }} Packages are now loaded in a topologically sorted order regarding
  their dependencies.
  {pr}`3020`

- {{ Breaking }} Loading the `soupsieve` package will not automatically load
  `beautifulsoup4` together.
  {pr}`3020`

- {{ Fix }} Fix the incorrect package name `ruamel` to `ruamel.yaml`.
  {pr}`3036`

- {{ Fix }} `loadPyodide` will now raise error when the version of
  JavaScript and Python Pyodide package does not match.
  {pr}`3074`

- {{ Enhancement }} Pyodide now works with a content security policy that
  doesn't include `unsafe-eval`. It is still necessary to include
  `wasm-unsafe-eval` (and probably always will be). Since current Safari
  versions have no support for `wasm-unsafe-eval`, it is necessary to include
  `unsafe-eval` in order to work in Safari. This will likely be fixed in the
  next Safari release: https://bugs.webkit.org/show_bug.cgi?id=235408
  {pr}`3075`

- {{ Fix }} It works again to use `loadPyodide` with a relative URL as
  `indexURL` (this was a regression in v0.21.2).
  {pr}`3077`

- {{ Fix }} Add `url` to list of pollyfilled packages for webpack compatibility.
  {pr}`3080`

- {{ Fix }} Fixed warnings like
  `Critical dependency: the request of a dependency is an expression.`
  when using Pyodide with webpack.
  {pr}`3080`

- {{ Enhancement }} Add binary files to exports in JavaScript package
  {pr}`3085`.

- {{ Fix }} Source maps are included in the distribution again (reverting
  {pr}`3015` included in 0.21.2) and if there is a variable in top level scope
  called `__dirname` we use that for the `indexURL`.
  {pr}`3088`

- {{ Fix }} `PyProxy.apply` now correctly handles the case when something
  unexpected is passed as the second argument.
  {pr}`3101`

## Version 0.21.2

_August 29, 2022_

- {{ Fix }} The standard library packages `ssl` and `lzma` can now be installed
  with `pyodide.loadPackage("ssl")` or `micropip.install("ssl")` (previously
  they had a leading underscore and it was only possible to load them with
  `pyodide.loadPackage`).
  {issue}`3003`

- {{ Fix }} If a wheel path is passed to `pyodide.loadPackage`, it will now be
  resolved relative to `document.location` (in browser) or relative to the
  current working directory (in Node) rather than relative to `indexURL`.
  {pr}`3013`, {issue}`3011`

- {{ Fix }} Fixed a bug in Emscripten that caused Pyodide to fail in Jest.
  {pr}`3014`

- {{ Fix }} It now works to pass a relative url to `indexURL`. Also, the
  calculated index URL now works even if `node` is run with
  `--enable-source-maps`.
  {pr}`3015`

## Version 0.21.1

_August 22, 2022_

- New packages: the standard library lzma module {pr}`2939`

- {{ Enhancement }} Pyodide now shows more helpful error messages when importing
  unvendored or removed stdlib modules fails.
  {pr}`2973`

- {{ Breaking }} The default value of `fullStdLib` in `loadPyodide` has been
  changed to `false`. This means Pyodide now will not load some stdlib modules
  like distutils, ssl, and sqlite3 by default. See [Pyodide Python
  compatibility](https://pyodide.org/en/stable/usage/wasm-constraints.html) for
  detail. If `fullStdLib` is set to `true`, it will load all unvendored stdlib
  modules. However, setting `fullStdLib` to true will increase the initial
  Pyodide load time. So it is preferable to explicitly load the required module.
  {pr}`2998`

- {{ Enhancement }} `pyodide build` now checks that the correct version of the
  Emscripten compiler is used.
  {pr}`2975`, {pr}`2990`

- {{ Fix }} Pyodide works in Safari v14 again. It was broken in v0.21.0
  {pr}`2994`

## Version 0.21.0

_August 9, 2022_

[See the release notes for a summary.](https://blog.pyodide.org/posts/0.21-release/)

### Build system

- {{ Enhancement }} Emscripten was updated to Version 3.1.14
  {pr}`2775`, {pr}`2679`, {pr}`2672`

- {{ Fix }} Fix building on macOS {issue}`2360` {pr}`2554`

- {{ Enhancement }} Update Typescript target to ES2017 to generate more modern
  Javascript code.
  {pr}`2471`

- {{ Enhancement }} We now put our built files into the `dist` directory rather
  than the `build` directory. {pr}`2387`

- {{ Fix }} The build will error out earlier if `cmake` or `libtool` are not
  installed.
  {pr}`2423`

- {{ Enhancement }} The platform tags of wheels now include the Emscripten
  version in them. This should help ensure ABI compatibility if Emscripten
  wheels are distributed outside of the main Pyodide distribution.
  {pr}`2610`

- {{ Enhancement }} The build system now uses the sysconfigdata from the target
  Python rather than the host Python.
  {pr}`2516`

- {{ Enhancement }} Pyodide now builds with `-sWASM_BIGINT`.
  {pr}`2643`

- {{ Enhancement }} Added `cross-script` key to the `meta.yaml` spec to allow
  executing custom logic in the cross build environment.
  {pr}`2734`

### Pyodide Module and type conversions

- {{ API }} All functions were moved out of the root `pyodide` package into
  various submodules. For backwards compatibility, they will be available from
  the root package (raising a `FutureWarning`) until v0.23.0.
  {pr}`2787`, {pr}`2790`

- {{ Enhancement }} `loadPyodide` no longer uses any global state, so it can be
  used more than once in the same thread. This is recommended if a network
  request causes a loading failure, if there is a fatal error, if you damage the
  state of the runtime so badly that it is no longer usable, or for certain
  testing purposes. It is not recommended for creating multiple execution
  environments, for which you should use
  `pyodide.runPython(code, { globals : some_dict})`;
  {pr}`2391`

- {{ Enhancement }} `pyodide.unpackArchive` now accepts any `ArrayBufferView` or
  `ArrayBuffer` as first argument, rather than only a `Uint8Array`.
  {pr}`2451`

- {{ Feature }} Added `pyodide.code.run_js` API.
  {pr}`2426`

- {{ Fix }} BigInt's between 2^{32\*n - 1} and 2^{32\*n} no longer get
  translated to negative Python ints.
  {pr}`2484`

- {{ Fix }} Pyodide now correctly handles JavaScript objects with `null`
  constructor.
  {pr}`2520`

- {{ Fix }} Fix garbage collection of `once_callable` {pr}`2401`

- {{ Enhancement }} Added the `js_id` attribute to `JsProxy` to allow using
  JavaScript object identity as a dictionary key.
  {pr}`2515`

- {{ Fix }} Fixed a bug with `toJs` when used with recursive structures and the
  `dictConverter` argument.
  {pr}`2533`

- {{ Enhancement }} Added Python wrappers `set_timeout`, `clear_timeout`,
  `set_interval`, `clear_interval`, `add_event_listener` and
  `remove_event_listener` for the corresponding JavaScript functions.
  {pr}`2456`

- {{ Fix }} If a request fails due to CORS, `pyfetch` now raises an `OSError`
  not a `JSException`.
  {pr}`2598`

- {{ Enhancement }} Pyodide now directly exposes the Emscripten `PATH` and
  `ERRNO_CODES` APIs.
  {pr}`2582`

- {{ Fix }} The `bool` operator on a `JsProxy` now behaves more consistently: it
  returns `False` if JavaScript would say that `!!x` is `false`, or if `x` is an
  empty container. Otherwise it returns `True`.
  {pr}`2803`

- {{ Fix }} Fix `loadPyodide` errors for the Windows Node environment.
  {pr}`2888`

- {{ Enhancement }} Implemented slice subscripting, `+=`, and `extend` for
  `JsProxy` of Javascript arrays.
  {pr}`2907`

### REPL

- {{ Enhancement }} Add a spinner while the REPL is loading
  {pr}`2635`

- {{ Enhancement }} Cursor blinking in the REPL can be disabled by setting
  `noblink` in URL search params.
  {pr}`2666`

- {{ Fix }} Fix a REPL error in printing high-dimensional lists.
  {pr}`2517` {pr}`2919`

- {{ Fix }} Fix output bug with using `input()` on online console
  {pr}`2509`

### micropip and package loading

- {{ API }} `packages.json` which contains the dependency graph for packages
  was renamed to `repodata.json` to avoid confusion with `package.json` used
  in JavaScript packages.

- {{ Enhancement }} Added SHA-256 hash of package to entries in `repodata.json`
  {pr}`2455`

- {{ Enhancement }} Integrity of Pyodide packages is now verified before
  loading them. This is for now limited to browser environments.
  {pr}`2513`

- {{ Enhancement }} `micropip` supports loading wheels from the Emscripten file
  system using the `emfs:` protocol now.
  {pr}`2767`

- {{ Enhancement }} It is now possible to use an alternate `repodata.json`
  lockfile by passing the `lockFileURL` option to `loadPyodide`. This is
  particularly intended to be used with `micropip.freeze`.
  {pr}`2645`

- {{ Fix }} micropip now correctly handles package names that include dashes
  {pr}`2414`

- {{ Enhancement }} Allow passing `credentials` to `micropip.install()`
  {pr}`2458`

- {{ Enhancement }} {func}`micropip.install` now accepts a `deps` parameter.
  If set to `False`, micropip will not install dependencies of the package.
  {pr}`2433`

- {{ Fix }} micropip now correctly compares packages with prerelease version
  {pr}`2532`

- {{ Enhancement }} {func}`micropip.install` now accepts a `pre` parameter.
  If set to `True`, micropip will include pre-release and development versions.
  {pr}`2542`

- {{ Enhancement }} `micropip` was refactored to improve readability and ease of
  maintenance.
  {pr}`2561`, {pr}`2563`, {pr}`2564`, {pr}`2565`, {pr}`2568`

- {{ Enhancement }} Various error messages were fine tuned and improved.
  {pr}`2562`, {pr}`2558`

- {{ Enhancement }} `micropip` was adjusted to keep its state in the wheel
  `.dist-info` directories which improves consistenency with the Python standard
  library and other tools used to install packages.
  {pr}`2572`

- {{ Enhancement }} `micropip` can now be used to install Emscripten binary wheels.
  {pr}`2591`

- {{ Enhancement }} Added `micropip.freeze` to record the current set of loaded
  packages into a `repodata.json` file.
  {pr}`2581`

- {{ Fix }} `micropip.list` now works correctly when there are packages
  that are installed via `pyodide.loadPackage` from a custom URL.
  {pr}`2743`

- {{ Fix }} micropip now skips package versions which do not follow PEP440.
  {pr}`2754`

- {{ Fix }} `micropip` supports extra markers in packages correctly now.
  {pr}`2584`

### Packages

- {{ Enhancement }} Update sqlite version to latest stable release
  {pr}`2477` and {pr}`2518`

- {{ Enhancement }} Pillow now supports WEBP image format {pr}`2407`.

- {{ Enhancement }} Pillow and opencv-python now support the TIFF image format.
  {pr}`2762`

- Pandas is now compiled with `-Oz`, which significantly speeds up loading the library
  on Chrome {pr}`2457`

- New packages: opencv-python {pr}`2305`, ffmpeg {pr}`2305`, libwebp {pr}`2305`,
  h5py, pkgconfig and libhdf5 {pr}`2411`, bitarray {pr}`2459`, gsw {pr}`2511`,
  cftime {pr}`2504`, svgwrite, jsonschema, tskit {pr}`2506`, xarray {pr}`2538`,
  demes, libgsl, newick, ruamel, msprime {pr}`2548`, gmpy2 {pr}`2665`,
  xgboost {pr}`2537`, galpy {pr}`2676`, shapely, geos {pr}`2725`, suitesparse,
  sparseqr {pr}`2685`, libtiff {pr}`2762`, pytest-benchmark {pr}`2799`,
  termcolor {pr}`2809`, sqlite3, libproj, pyproj, certifi {pr}`2555`,
  rebound {pr}`2868`, reboundx {pr}`2909`, pyclipper {pr}`2886`,
  brotli {pr}`2925`, python-magic {pr}`2941`

### Miscellaneous

- {{ Fix }} We now tell packagers (e.g., Webpack) to ignore npm-specific imports
  when packing files for the browser.
  {pr}`2468`

- {{ Enhancement }} `run_in_pyodide` now has support for pytest assertion
  rewriting and decorators such as `pytest.mark.parametrize` and hypothesis.
  {pr}`2510`, {pr}`2541`

- {{ Breaking }} `pyodide_build.testing` is removed. `run_in_pyodide`
  decorator can now be accessed through
  [`pytest-pyodide`](https://github.com/pyodide/pytest-pyodide) package.
  {pr}`2418`

### List of contributors

Alexey Ignatiev, Andrey Smelter, andrzej, Antonio Cuni, Ben Jeffery, Brian
Benjamin Maranville, David Lechner, dragoncoder047, echorand (Amit Saha),
Filipe, Frank, Gyeongjae Choi, Hanno Rein, haoran1062, Henry Schreiner, Hood
Chatham, Jason Grout, jmdyck, Jo Bovy, John Wason, josephrocca, Kyle Cutler,
Lester Fan, Liumeo, lukemarsden, Mario Gersbach, Matt Toad, Michael Droettboom,
Michael Gilbert, Michael Neil, Mu-Tsun Tsai, Nicholas Bollweg, pysathq, Ricardo
Prins, Rob Gries, Roman Yurchak, Ryan May, Ryan Russell, stonebig, Szymswiat,
Tobias Megies, Vic Kumar, Victor, Wei Ji, Will Lachance

## Version 0.20.0

_April 9th, 2022_

[See the release notes for a summary.](https://blog.pyodide.org/posts/0.20-release/)

### CPython and stdlib

- {{ Update }} Pyodide now runs Python 3.10.2.
  {pr}`2225`

- {{ Enhancement }} All `ctypes` tests pass now except for
  `test_callback_too_many_args` (and we have a plan to fix
  `test_callback_too_many_args` upstream). `libffi-emscripten` now also passes
  all libffi tests.
  {pr}`2350`

### Packages

- {{Fix}} matplotlib now loads multiple fonts correctly {pr}`2271`

- New packages: boost-histogram {pr}`2174`, cryptography v3.3.2 {pr}`2263`, the
  standard library ssl module {pr}`2263`, python-solvespace v3.0.7,
  lazy-object-proxy {pr}`2320`.

- Many more scipy linking errors were fixed, mostly related to the Fortran f2c
  ABI for string arguments. There are still some fatal errors in the Scipy test
  suite, but none seem to be simple linker errors.
  {pr}`2289`

- Removed pyodide-interrupts. If you were using this for some reason, use
  `pyodide.setInterruptBuffer` instead.
  {pr}`2309`

- Most included packages were updated to the latest version. See
  {ref}`packages-in-pyodide` for a full list.

### Type translations

- {{Fix}} Python tracebacks now include Javascript frames when Python calls a
  Javascript function.
  {pr}`2123`

- {{Enhancement}} Added a `default_converter` argument to `JsProxy.to_py`
  and `pyodide.toPy` which is used to process any object that doesn't have
  a built-in conversion to Python. Also added a `default_converter` argument to
  `PyProxy.toJs` and `pyodide.ffi.to_js` to convert.
  {pr}`2170` and {pr}`2208`

- {{ Enhancement }} Async Python functions called from Javascript now have the
  resulting coroutine automatically scheduled. For instance, this makes it
  possible to use an async Python function as a Javascript event handler.
  {pr}`2319`

### Javascript package

- {{Enhancement}} It is no longer necessary to provide `indexURL` to
  `loadPyodide`.
  {pr}`2292`

- {{ Breaking }} The `globals` argument to `pyodide.runPython` and
  `pyodide.runPythonAsync` is now passed as a named argument. The old usage
  still works with a deprecation warning.
  {pr}`2300`

- {{Enhancement}} The Javascript package was migrated to Typescript.
  {pr}`2130` and {pr}`2133`

- {{Fix}} Fix importing pyodide with ESM syntax in a module type web worker.
  {pr}`2220`

- {{Enhancement}} When Pyodide is loaded as an ES6 module, no global
  `loadPyodide` variable is created (instead, it should be accessed as an
  attribute on the module).
  {pr}`2249`

- {{Fix}} The type `Py2JsResult` has been replaced with `any` which is more
  accurate. For backwards compatibility, we still export `Py2JsResult` as an
  alias for `any`.
  {pr}`2277`

- {{Fix}} Pyodide now loads correctly even if requirejs is included.
  {pr}`2283`

- {{ Enhancement }} Added robust handling for non-`Error` objects thrown by
  Javascript code. This mostly should never happen since well behaved Javascript
  code ought to throw errors. But it's better not to completely crash if it
  throws something else.
  {pr}`2294`

### pyodide_build

- {{Enhancement}} Pyodide now uses Python wheel files to distribute packages
  rather than the emscripten `file_packager.py` format.
  {pr}`2027`

- {{Enhancement}} Pyodide now uses `pypa/build` to build packages. We (mostly)
  use build isolation, so we can build packages that require conflicting
  versions of setuptools or alternative build backends.
  {pr}`2272`

- {{Enhancement}} Most pure Python packages were switched to use the wheels
  directly from PyPI rather than rebuilding them.
  {pr}`2126`

- {{Enhancement}} Added support for C++ exceptions in packages. Now C++
  extensions compiled and linked with `-fexceptions` can catch C++ exceptions.
  Furthermore, uncaught C++ exceptions will be formatted in a human-readable
  way.
  {pr}`2178`

- {{Breaking}} Removed the `skip-host` key from the `meta.yaml` format. If
  needed, install a host copy of the package with pip instead.
  {pr}`2256`

### Uncategorized

- {{ Enhancement }} The interrupt buffer can be used to raise all 64 signals
  now, not just `SIGINT`. Write a number between `1<= signum <= 64` into the
  interrupt buffer to trigger the corresponding signal. By default everything
  but `SIGINT` will be ignored. Any value written into the interrupt buffer
  outside of the range from 1 to 64 will be silently discarded.
  {pr}`2301`

- {{ Enhancement }} Updated to Emscripten 2.0.27.
  {pr}`2295`

- {{ Breaking }} The `extractDir` argument to `pyodide.unpackArchive` is now
  passed as a named argument. The old usage still works with a deprecation
  warning.
  {pr}`2300`

- {{ Enhancement }} Support ANSI escape codes in the Pyodide console.
  {pr}`2345`

- {{ Fix }} `pyodide_build` can now be installed in non-editable ways.
  {pr}`2351`

### List of contributors

Boris Feld, Christian Staudt, Gabriel Fougeron, Gyeongjae Choi, Henry Schreiner,
Hood Chatham, Jo Bovy, Karthikeyan Singaravelan, Leo Psidom, Liumeo, Luka
Mamukashvili, Madhur Tandon, Paul Korzhyk, Roman Yurchak, Seungmin Kim, Thorsten
Beier, Tom White, and Will Lachance

## Version 0.19.1

_February 19, 2022_

### Packages

- New packages: sqlalchemy {pr}`2112`, pydantic {pr}`2117`, wrapt {pr}`2165`

- {{ Update }} Upgraded packages: pyb2d (0.7.2), {pr}`2117`

- {{Fix}} A fatal error in `scipy.stats.binom.ppf` has been fixed.
  {pr}`2109`

- {{Fix}} Type signature mismatches in some numpy comparators have been fixed.
  {pr}`2110`

### Type translations

- {{Fix}} The "PyProxy has already been destroyed" error message has been
  improved with some context information.
  {pr}`2121`

### REPL

- {{Enhancement}} Pressing TAB in REPL no longer triggers completion when input
  is whitespace. {pr}`2125`

### List of contributors

Christian Staudt, Gyeongjae Choi, Hood Chatham, Liumeo, Paul Korzhyk, Roman
Yurchak, Seungmin Kim, Thorsten Beier

## Version 0.19.0

_January 10, 2021_

[See the release notes for a summary.](https://blog.pyodide.org/posts/0.19-release/)

### Python package

- {{Enhancement}} If `find_imports` is used on code that contains a syntax
  error, it will return an empty list instead of raising a `SyntaxError`.
  {pr}`1819`

- {{Enhancement}} Added the `pyodide.http.pyfetch` API which provides a
  convenience wrapper for the Javascript `fetch` API. The API returns a response
  object with various methods that convert the data into various types while
  minimizing the number of times the data is copied.
  {pr}`1865`

- {{Enhancement}} Added the `unpack_archive` API to the `pyodide.http.FetchResponse`
  object which treats the response body as an archive and uses `shutil` to
  unpack it. {pr}`1935`

- {{Fix}} The Pyodide event loop now works correctly with cancelled handles. In
  particular, `asyncio.wait_for` now functions as expected.
  {pr}`2022`

### JavaScript package

- {{Fix}} `loadPyodide` no longer fails in the
  presence of a user-defined global named `process`.
  {pr}`1849`

- {{Fix}} Various webpack buildtime and runtime compatibility issues were fixed.
  {pr}`1900`

- {{Enhancement}} Added the `pyodide.pyimport` API to import a Python module and
  return it as a `PyProxy`. Warning: this is different from the original
  `pyimport` API which was removed in this version.
  {pr}`1944`

- {{Enhancement}} Added the `pyodide.unpackArchive` API which unpacks an archive
  represented as an ArrayBuffer into the working directory. This is intended as
  a way to install packages from a local application.
  {pr}`1944`

- {{API}} `loadPyodide` now accepts a `homedir` parameter which sets home
  directory of Pyodide virtual file system.
  {pr}`1936`

- {{Breaking}} The default working directory(home directory) inside the Pyodide
  virtual file system has been changed from `/` to `/home/pyodide`. To get the
  previous behavior, you can
  - call `os.chdir("/")` in Python to change working directory or
  - call `loadPyodide` with the `homedir="/"`
    argument
    {pr}`1936`

### Python / JavaScript type conversions

- {{Breaking}} Updated the calling convention when a JavaScript function is
  called from Python to improve memory management of PyProxies. PyProxy
  arguments and return values are automatically destroyed when the function is
  finished.
  {pr}`1573`

- {{Enhancement}} Added `JsProxy.to_string`, `JsProxy.to_bytes`, and
  `JsProxy.to_memoryview` to allow for conversion of `TypedArray` to standard
  Python types without unneeded copies.
  {pr}`1864`

- {{Enhancement}} Added `JsProxy.to_file` and `JsProxy.from_file` to allow
  reading and writing Javascript buffers to files as a byte stream without
  unneeded copies.
  {pr}`1864`

- {{Fix}} It is now possible to destroy a borrowed attribute `PyProxy` of a
  `PyProxy` (as introduced by {pr}`1636`) before destroying the root `PyProxy`.
  {pr}`1854`

- {{Fix}} If `__iter__()` raises an error, it is now handled correctly by the
  `PyProxy[Symbol.iterator()]` method.
  {pr}`1871`

- {{Fix}} Borrowed attribute `PyProxy`s are no longer destroyed when the root
  `PyProxy` is garbage collected (because it was leaked). Doing so has no
  benefit to nonleaky code and turns some leaky code into broken code (see
  {issue}`1855` for an example).
  {pr}`1870`

- {{Fix}} Improved the way that `pyodide.globals.get("builtin_name")` works.
  Before we used `__main__.__dict__.update(builtins.__dict__)` which led to
  several undesirable effects such as `__name__` being equal to `"builtins"`.
  Now we use a proxy wrapper to replace `pyodide.globals.get` with a function
  that looks up the name on `builtins` if lookup on `globals` fails.
  {pr}`1905`

- {{Enhancement}} Coroutines have their memory managed in a more convenient way.
  In particular, now it is only necessary to either `await` the coroutine or
  call one of `.then`, `.except` or `.finally` to prevent a leak. It is no
  longer necessary to manually destroy the coroutine. Example: before:

```js
async function runPythonAsync(code, globals) {
  let coroutine = Module.pyodide_py.eval_code_async(code, globals);
  try {
    return await coroutine;
  } finally {
    coroutine.destroy();
  }
}
```

After:

```js
async function runPythonAsync(code, globals) {
  return await Module.pyodide_py.eval_code_async(code, globals);
}
```

{pr}`2030`

### pyodide-build

- {{API}} By default only a minimal set of packages is built. To build all
  packages set `PYODIDE_PACKAGES='*'` In addition, `make minimal` was removed,
  since it is now equivalent to `make` without extra arguments.
  {pr}`1801`

- {{Enhancement}} It is now possible to use `pyodide-build buildall` and
  `pyodide-build buildpkg` directly.
  {pr}`2063`

- {{Enhancement}} Added a `--force-rebuild` flag to `buildall` and `buildpkg`
  which rebuilds the package even if it looks like it doesn't need to be
  rebuilt. Added a `--continue` flag which keeps the same source tree for the
  package and can continue from the middle of a build.
  {pr}`2069`

- {{Enhancement}} Changes to environment variables in the build script are now
  seen in the compile and post build scripts.
  {pr}`1706`

- {{Fix}} Fix usability issues with `pyodide-build mkpkg` CLI.
  {pr}`1828`

- {{ Enhancement }} Better support for ccache when building Pyodide
  {pr}`1805`

- {{Fix}} Fix compile error `wasm-ld: error: unknown argument: --sort-common`
  and `wasm-ld: error: unknown argument: --as-needed` in ArchLinux.
  {pr}`1965`

### micropip

- {{Fix}} micropip now raises an error when installing a non-pure python wheel
  directly from a url.
  {pr}`1859`

- {{Enhancement}} {func}`micropip.install` now accepts a `keep_going` parameter.
  If set to `True`, micropip reports all identifiable dependencies that don't
  have pure Python wheels, instead of failing after processing the first one.
  {pr}`1976`

- {{Enhancement}} Added a new API {func}`micropip.list` which returns the list
  of installed packages by micropip.
  {pr}`2012`

### Packages

- {{ Enhancement }} Unit tests are now unvendored from Python packages and
  included in a separate package `<package name>-tests`. This results in a
  20% size reduction on average for packages that vendor tests (e.g. numpy,
  pandas, scipy).
  {pr}`1832`

- {{ Update }} Upgraded SciPy to 1.7.3. There are known issues with some SciPy
  components, the current status of the scipy test suite is
  [here](https://github.com/pyodide/pyodide/pull/2065#issuecomment-1004243045)
  {pr}`2065`

- {{ Fix }} The built-in pwd module of Python, which provides a Unix specific
  feature, is now unvendored.
  {pr}`1883`

- {{Fix}} pillow and imageio now correctly encode/decode grayscale and
  black-and-white JPEG images.
  {pr}`2028`

- {{Fix}} The numpy fft module now works correctly.
  {pr}`2028`

- New packages: logbook {pr}`1920`, pyb2d {pr}`1968`, and threadpoolctl (a
  dependency of scikit-learn) {pr}`2065`

- Upgraded packages: numpy (1.21.4) {pr}`1934`, scikit-learn (1.0.2) {pr}`2065`,
  scikit-image (0.19.1) {pr}`2005`, msgpack (1.0.3) {pr}`2071`, astropy (5.0.3)
  {pr}`2086`, statsmodels (0.13.1) {pr}`2073`, pillow (9.0.0) {pr}`2085`. This
  list is not exhaustive, refer to `packages.json` for the full list.

### Uncategorized

- {{ Enhancement }} `PyErr_CheckSignals` now works with the keyboard interrupt
  system so that cooperative C extensions can be interrupted. Also, added the
  `pyodide.checkInterrupt` function so Javascript code can opt to be
  interrupted.
  {pr}`1294`

- {{Fix}} The `_` variable is now set by the Pyodide repl just like it is set in
  the native Python repl.
  {pr}`1904`

- {{ Enhancement }} `pyodide-env` and `pyodide` Docker images are now available from both
  the [Docker Hub](https://hub.docker.com/repository/docker/pyodide/pyodide-env) and
  from the [Github Package registry](https://github.com/orgs/pyodide/packages). {pr}`1995`

- {{Fix}} The console now correctly handles it when an object's `__repr__` function raises an exception.
  {pr}`2021`

- {{ Enhancement }} Removed the `-s EMULATE_FUNCTION_POINTER_CASTS` flag,
  yielding large benefits in speed, stack usage, and code size.
  {pr}`2019`

### List of contributors

Alexey Ignatiev, Alex Hall, Bart Broere, Cyrille Bogaert, etienne, Grimmer,
Grimmer Kang, Gyeongjae Choi, Hao Zhang, Hood Chatham, Ian Clester, Jan Max
Meyer, LeoPsidom, Liumeo, Michael Christensen, Owen Ou, Roman Yurchak, Seungmin
Kim, Sylvain, Thorsten Beier, Wei Ouyang, Will Lachance

## Version 0.18.1

_September 16, 2021_

### Console

- {{Fix}} Ctrl+C handling in console now works correctly with multiline input.
  New behavior more closely approximates the behavior of the native Python
  console.
  {pr}`1790`

- {{Fix}} Fix the repr of Python objects (including lists and dicts) in console {pr}`1780`

- {{Fix}} The "long output truncated" message now appears on a separate line as intended.
  {pr}`1814`

- {{Fix}} The streams that are used to redirect stdin and stdout in the console now define
  `isatty` to return `True`. This fixes pytest.
  {pr}`1822`

### Python package

- {{Fix}} Avoid circular references when runsource raises SyntaxError
  {pr}`1758`

### JavaScript package

- {{Fix}} The `pyodide.setInterruptBuffer` command is now publicly exposed
  again, as it was in v0.17.0. {pr}`1797`

### Python / JavaScript type conversions

- {{Fix}} Conversion of very large strings from JavaScript to Python works
  again. {pr}`1806`

- {{Fix}} Fixed a use after free bug in the error handling code.
  {pr}`1816`

### Packages

- {{Fix}} pillow now correctly encodes/decodes RGB JPEG image format. {pr}`1818`

### Micellaneous

- {{Fix}} Patched emscripten to make the system calls to duplicate file
  descriptors closer to posix-compliant. In particular, this fixes the use of
  `dup` on pipes and temporary files, as needed by `pytest`.
  {pr}`1823`

## Version 0.18.0

_August 3rd, 2021_

### General

- {{ Update }} Pyodide now runs Python 3.9.5.
  {pr}`1637`

- {{ Enhancement }} Pyodide can experimentally be used in Node.js {pr}`1689`

- {{ Enhancement }} Pyodide now directly exposes the [Emscripten filesystem
  API](https://emscripten.org/docs/api_reference/Filesystem-API.html), allowing
  for direct manipulation of the in-memory filesystem
  {pr}`1692`

- {{ Enhancement }} Pyodide's support of [emscripten file
  systems](https://emscripten.org/docs/api_reference/Filesystem-API.html#file-systems)
  is expanded from the default `MEMFS` to include `IDBFS`, `NODEFS`, `PROXYFS`,
  and `WORKERFS`, allowing for custom persistence strategies depending on
  execution environment {pr}`1596`

- {{ API }} The `packages.json` schema for Pyodide was redesigned for better
  compatibility with conda. {pr}`1700`

- {{ API }} `run_docker` no longer binds any port to the docker image by default.
  {pr}`1750`

### Standard library

- {{ API }} The following standard library modules are now available as standalone packages

  - distlib

  They are loaded by default in `loadPyodide`, however this behavior
  can be disabled with the `fullStdLib` parameter set to `false`.
  All optional stdlib modules can then be loaded as needed with
  `pyodide.loadPackage`. {pr}`1543`

- {{ Enhancement }} The standard library module `audioop` is now included, making the `wave`,
  `sndhdr`, `aifc`, and `sunau` modules usable. {pr}`1623`

- {{ Enhancement }} Added support for `ctypes`.
  {pr}`1656`

### JavaScript package

- {{ Enhancement }} The Pyodide JavaScript package is released to npm under [npmjs.com/package/pyodide](https://www.npmjs.com/package/pyodide)
  {pr}`1762`
- {{ API }} `loadPyodide` no longer automatically
  stores the API into a global variable called `pyodide`. To get old behavior,
  say `globalThis.pyodide = await loadPyodide({...})`.
  {pr}`1597`
- {{ Enhancement }} `loadPyodide` now accepts callback functions for
  `stdin`, `stdout` and `stderr`
  {pr}`1728`
- {{ Enhancement }} Pyodide now ships with first party typescript types for the entire
  JavaScript API (though no typings are available for `PyProxy` fields).
  {pr}`1601`

- {{ Enhancement }} It is now possible to import `Comlink` objects into Pyodide after
  using `pyodide.registerComlink`
  {pr}`1642`

- {{ Enhancement }} If a Python error occurs in a reentrant `runPython` call, the error
  will be propagated into the outer `runPython` context as the original error
  type. This is particularly important if the error is a `KeyboardInterrupt`.
  {pr}`1447`

### Python package

- {{ Enhancement }} Added a new `pyodide.code.CodeRunner` API for finer control than
  `eval_code` and `eval_code_async`. Designed with
  the needs of REPL implementations in mind.
  {pr}`1563`

- {{ Enhancement }} Added `pyodide.console.Console` class closely based on the Python standard
  library `code.InteractiveConsole` but with support for top level await and
  stream redirection. Also added the subclass `pyodide.console.PyodideConsole` which
  automatically uses `pyodide.loadPackagesFromImports` on the code before running
  it.
  {pr}`1125`, {pr}`1155`, {pr}`1635`

- {{ Fix }} `pyodide.code.eval_code_async` no longer automatically awaits a returned
  coroutine or attempts to await a returned generator object (which triggered an
  error).
  {pr}`1563`

### Python / JavaScript type conversions

- {{ API }} `pyodide.runPythonAsync` no longer automatically calls
  `pyodide.loadPackagesFromImports`.
  {pr}`1538`.
- {{ Enhancement }} Added the `PyProxy.callKwargs` method to allow using
  Python functions with keyword arguments from JavaScript.
  {pr}`1539`
- {{ Enhancement }} Added the `PyProxy.copy` method.
  {pr}`1549` {pr}`1630`
- {{ API }} Updated the method resolution order on `PyProxy`. Performing a
  lookup on a `PyProxy` will prefer to pick a method from the `PyProxy` api, if
  no such method is found, it will use `getattr` on the proxied object.
  Prefixing a name with `$` forces `getattr`. For instance, `PyProxy.destroy`
  now always refers to the method that destroys the proxy, whereas
  `PyProxy.$destroy` refers to an attribute or method called `destroy` on the
  proxied object.
  {pr}`1604`
- {{ API }} It is now possible to use `Symbol` keys with PyProxies. These
  `Symbol` keys put markers on the PyProxy that can be used by external code.
  They will not currently be copied by `PyProxy.copy`.
  {pr}`1696`
- {{ Enhancement }} Memory management of `PyProxy` fields has been changed so
  that fields looked up on a `PyProxy` are "borrowed" and have their lifetime
  attached to the base `PyProxy`. This is intended to allow for more idiomatic
  usage.
  (See {issue}`1617`.) {pr}`1636`
- {{ API }} The depth argument to `toJs` is now passed as an option, so
  `toJs(n)` in v0.17 changed to `toJs({depth : n})`. Similarly, `pyodide.toPy`
  now takes `depth` as a named argument. Also `to_js` and `to_py` only take
  depth as a keyword argument.
  {pr}`1721`
- {{ API }} `PyProxy.toJs` and `pyodide.ffi.to_js` now
  take an option `pyproxies`, if a JavaScript Array is passed for this, then
  any proxies created during conversion will be placed into this array. This
  allows easy cleanup later. The `create_pyproxies` option can be used to
  disable creation of pyproxies during conversion (instead a `ConversionError`
  is raised). {pr}`1726`
- {{ API }} `toJs` and `to_js` now take an option `dict_converter` which will be
  called on a JavaScript iterable of two-element Arrays as the final step of
  converting dictionaries. For instance, pass `Object.fromEntries` to convert to
  an object or `Array.from` to convert to an array of pairs.
  {pr}`1742`

### pyodide-build

- {{ API }} pyodide-build is now an installable Python package, with an
  identically named CLI entrypoint that replaces `bin/pyodide` which is removed
  {pr}`1566`

### micropip

- {{ Fix }} micropip now correctly handles packages that have mixed case names.
  (See {issue}`1614`).
  {pr}`1615`
- {{ Enhancement }} micropip now resolves dependencies correctly for old
  versions of packages (it used to always use the dependencies from the most
  recent version, see {issue}`1619` and {issue}`1745`). micropip also will
  resolve dependencies for wheels loaded from custom urls.
  {pr}`1753`

### Packages

- {{ Enhancement }} matplotlib now comes with a new renderer based on the html5 canvas element. {pr}`1579`
  It is optional and the current default backend is still the agg backend compiled to wasm.
- {{ Enhancement }} Updated a number of packages included in Pyodide.

### List of contributors

Albertas Gimbutas, Andreas Klostermann, Arfy Slowy, daoxian,
Devin Neal, fuyutarow, Grimmer, Guido Zuidhof, Gyeongjae Choi, Hood
Chatham, Ian Clester, Itay Dafna, Jeremy Tuloup, jmsmdy, LinasNas, Madhur
Tandon, Michael Christensen, Nicholas Bollweg, Ondřej Staněk, Paul m. p. P,
Piet Brömmel, Roman Yurchak, stefnotch, Syrus Akbary, Teon L Brooks, Waldir

## Version 0.17.0

_April 21, 2021_

See the {ref}`0-17-0-release-notes` for more information.

### Improvements to package loading and dynamic linking

- {{ Enhancement }} Uses the emscripten preload plugin system to preload .so files in packages
- {{ Enhancement }} Support for shared library packages. This is used for CLAPACK which makes scipy a lot smaller.
  {pr}`1236`
- {{ Fix }} Pyodide and included packages can now be used with Safari v14+.
  Safari v13 has also been observed to work on some (but not all) devices.

### Python / JS type conversions

- {{ Feature }} A `JsProxy` of a JavaScript `Promise` or other awaitable object is now a
  Python awaitable.
  {pr}`880`
- {{ API }} Instead of automatically converting Python lists and dicts into
  JavaScript, they are now wrapped in `PyProxy`. Added a new `PyProxy.toJs`
  API to request the conversion behavior that used to be implicit.
  {pr}`1167`
- {{ API }} Added `JsProxy.to_py` API to convert a JavaScript object to Python.
  {pr}`1244`
- {{ Feature }} Flexible jsimports: it now possible to add custom Python
  "packages" backed by JavaScript code, like the `js` package. The `js` package
  is now implemented using this system.
  {pr}`1146`
- {{ Feature }} A `PyProxy` of a Python coroutine or awaitable is now an
  awaitable JavaScript object. Awaiting a coroutine will schedule it to run on
  the Python event loop using `asyncio.ensure_future`.
  {pr}`1170`
- {{ Enhancement }} Made `PyProxy` of an iterable Python object an iterable Js
  object: defined the `[Symbol.iterator]` method, can be used like `for(let x of proxy)`.
  Made a `PyProxy` of a Python iterator an iterator: `proxy.next()` is
  translated to `next(it)`. Made a `PyProxy` of a Python generator into a
  JavaScript generator: `proxy.next(val)` is translated to `gen.send(val)`.
  {pr}`1180`
- {{ API }} Updated `PyProxy` so that if the wrapped Python object supports `__getitem__`
  access, then the wrapper has `get`, `set`, `has`, and `delete` methods which do
  `obj[key]`, `obj[key] = val`, `key in obj` and `del obj[key]` respectively.
  {pr}`1175`
- {{ API }} The `pyodide.pyimport` function is deprecated in favor of using
  `pyodide.globals.get('key')`. {pr}`1367`
- {{ API }} Added `PyProxy.getBuffer` API to allow direct access to Python
  buffers as JavaScript TypedArrays.
  {pr}`1215`
- {{ API }} The innermost level of a buffer converted to JavaScript used to be a
  TypedArray if the buffer was contiguous and otherwise an Array. Now the
  innermost level will be a TypedArray unless the buffer format code is a '?' in
  which case it will be an Array of booleans, or if the format code is a "s" in
  which case the innermost level will be converted to a string.
  {pr}`1376`
- {{ Enhancement }} JavaScript `BigInt`s are converted into Python `int` and
  Python `int`s larger than 2^53 are converted into `BigInt`.
  {pr}`1407`
- {{ API }} Added `pyodide.isPyProxy` to test if an object is a `PyProxy`.
  {pr}`1456`
- {{ Enhancement }} `PyProxy` and `PyBuffer` objects are now garbage collected
  if the browser supports `FinalizationRegistry`.
  {pr}`1306`
- {{ Enhancement }} Automatic conversion of JavaScript functions to CPython
  calling conventions.
  {pr}`1051`, {pr}`1080`
- {{ Enhancement }} Automatic detection of fatal errors. In this case Pyodide
  will produce both a JavaScript and a Python stack trace with explicit
  instruction to open a bug report.
  pr`{1151}`, pr`{1390}`, pr`{1478}`.
- {{ Enhancement }} Systematic memory leak detection in the test suite and a
  large number of fixed to memory leaks.
  pr`{1340}`
- {{ Fix }} getattr and dir on JsProxy now report consistent results and include all
  names defined on the Python dictionary backing JsProxy.
  {pr}`1017`
- {{ Fix }} `JsProxy.__bool__` now produces more consistent results: both
  `bool(window)` and `bool(zero-arg-callback)` were `False` but now are `True`.
  Conversely, `bool(empty_js_set)` and `bool(empty_js_map)` were `True` but now
  are `False`.
  {pr}`1061`
- {{ Fix }} When calling a JavaScript function from Python without keyword
  arguments, Pyodide no longer passes a `PyProxy`-wrapped `NULL` pointer as the
  last argument. {pr}`1033`
- {{ Fix }} JsBoundMethod is now a subclass of JsProxy, which fixes nested
  attribute access and various other strange bugs.
  {pr}`1124`
- {{ Fix }} JavaScript functions imported like `from js import fetch` no longer
  trigger "invalid invocation" errors (issue {issue}`461`) and
  `js.fetch("some_url")` also works now (issue {issue}`768`).
  {pr}`1126`
- {{ Fix }} JavaScript bound method calls now work correctly with keyword arguments.
  {pr}`1138`
- {{ Fix }} JavaScript constructor calls now work correctly with keyword
  arguments.
  {pr}`1433`

### pyodide-py package

- {{ Feature }} Added a Python event loop to support asyncio by scheduling
  coroutines to run as jobs on the browser event loop. This event loop is
  available by default and automatically enabled by any relevant asyncio API,
  so for instance `asyncio.ensure_future` works without any configuration.
  {pr}`1158`
- {{ API }} Removed `as_nested_list` API in favor of `JsProxy.to_py`.
  {pr}`1345`

### pyodide-js

- {{ API }} Removed iodide-specific code in `pyodide.js`. This breaks compatibility with
  iodide.
  {pr}`878`, {pr}`981`
- {{ API }} Removed the `pyodide.autocomplete` API, use Jedi directly instead.
  {pr}`1066`
- {{ API }} Removed `pyodide.repr` API.
  {pr}`1067`
- {{ Fix }} If `messageCallback` and `errorCallback` are supplied to
  `pyodide.loadPackage`, `pyodide.runPythonAsync` and
  `pyodide.loadPackagesFromImport`, then the messages are no longer
  automatically logged to the console.
- {{ Feature }} `runPythonAsync` now runs the code with `eval_code_async`. In
  particular, it is possible to use top-level await inside of `runPythonAsync`.
- `eval_code` now accepts separate `globals` and `locals` parameters.
  {pr}`1083`
- Added the `pyodide.setInterruptBuffer` API. This can be used to set a
  `SharedArrayBuffer` to be the keyboard interrupt buffer. If Pyodide is running
  on a webworker, the main thread can signal to the webworker that it should
  raise a `KeyboardInterrupt` by writing to the interrupt buffer.
  {pr}`1148` and {pr}`1173`
- Changed the loading method: added an async function `loadPyodide` to load
  Pyodide to use instead of `languagePluginURL` and `languagePluginLoader`. The
  change is currently backwards compatible, but the old approach is deprecated.
  {pr}`1363`
- `runPythonAsync` now accepts `globals` parameter.
  {pr}`1914`

### micropip

- {{ Feature }} `micropip` now supports installing wheels from relative URLs.
  {pr}`872`
- {{ API }} `micropip.install` now returns a Python `Future` instead of a JavaScript `Promise`.
  {pr}`1324`
- {{ Fix }} `micropip.install` now interacts correctly with
  {js:func}`pyodide.loadPackage`.
  {pr}`1457`
- {{ Fix }} `micropip.install` now handles version constraints correctly
  even if there is a version of the package available from the Pyodide `indexURL`.

### Build system

- {{ Enhancement }} Updated to latest emscripten 2.0.13 with the upstream LLVM backend
  {pr}`1102`
- {{ API }} Use upstream `file_packager.py`, and stop checking package abi versions.
  The `PYODIDE_PACKAGE_ABI` environment variable is no longer used, but is
  still set as some packages use it to detect whether it is being built for
  Pyodide. This usage is deprecated, and a new environment variable `PYODIDE`
  is introduced for this purpose.

  As part of the change, Module.checkABI is no longer present.
  {pr}`991`

- uglifyjs and lessc no longer need to be installed in the system during build
  {pr}`878`.
- {{ Enhancement }} Reduce the size of the core Pyodide package
  {pr}`987`.
- {{ Enhancement }} Optionally to disable docker port binding
  {pr}`1423`.
- {{ Enhancement }} Run arbitrary command in docker
  {pr}`1424`
- Docker images for Pyodide are now accessible at
  [pyodide/pyodide-env](https://hub.docker.com/repository/docker/pyodide/pyodide-env)
  and
  [pyodide/pyodide](https://hub.docker.com/repository/docker/pyodide/pyodide).
- {{ Enhancement }} Option to run docker in non-interactive mode
  {pr}`1641`

### REPL

- {{ Fix }} In console.html: sync behavior, full stdout/stderr support, clean namespace,
  bigger font, correct result representation, clean traceback
  {pr}`1125` and {pr}`1141`
- {{ Fix }} Switched from ̀Jedi to rlcompleter for completion in
  `pyodide.console.InteractiveConsole` and so in `console.html`. This fixes
  some completion issues (see {issue}`821` and {issue}`1160`)
- {{ Enhancement }} Support top-level await in the console
  {pr}`1459`

### Packages

- six, jedi and parso are no longer vendored in the main Pyodide package, and
  need to be loaded explicitly
  {pr}`1010`, {pr}`987`.
- Updated packages {pr}`1021`, {pr}`1338`, {pr}`1460`.
- Added Plotly version 4.14.3 and retrying dependency
  {pr}`1419`

### List of contributors

(in alphabetic order)

Aditya Shankar, casatir, Dexter Chua, dmondev, Frederik Braun, Hood Chatham,
Jan Max Meyer, Jeremy Tuloup, joemarshall, leafjolt, Michael Greminger,
Mireille Raad, Ondřej Staněk, Paul m. p. P, rdb, Roman Yurchak, Rudolfs

## Version 0.16.1

_December 25, 2020_

Note: due to a CI deployment issue the 0.16.0 release was skipped and replaced
by 0.16.1 with identical contents.

- Pyodide files are distributed by [JsDelivr](https://www.jsdelivr.com/),
  `https://cdn.jsdelivr.net/pyodide/v0.16.1/full/pyodide.js`
  The previous CDN `pyodide-cdn2.iodide.io` still works and there
  are no plans for deprecating it. However please use
  JsDelivr as a more sustainable solution, including for earlier Pyodide
  versions.

### Python and the standard library

- Pyodide includes CPython 3.8.2
  {pr}`712`
- ENH Patches for the threading module were removed in all packages. Importing
  the module, and a subset of functionality (e.g. locks) works, while starting
  a new thread will produce an exception, as expected.
  {pr}`796`.
  See {issue}`237` for the current status of the threading support.
- ENH The multiprocessing module is now included, and will not fail at import,
  thus avoiding the necessity to patch included packages. Starting a new
  process will produce an exception due to the limitation of the WebAssembly VM
  with the following message: `Resource temporarily unavailable`
  {pr}`796`.

### Python / JS type conversions

- FIX Only call `Py_INCREF()` once when proxied by PyProxy
  {pr}`708`
- JavaScript exceptions can now be raised and caught in Python. They are
  wrapped in pyodide.JsException.
  {pr}`891`

### pyodide-py package and micropip

- The `pyodide.py` file was transformed to a pyodide-py package. The imports
  remain the same so this change is transparent to the users
  {pr}`909`.
- FIX Get last version from PyPI when installing a module via micropip
  {pr}`846`.
- Suppress REPL results returned by `pyodide.eval_code` by adding a semicolon
  {pr}`876`.
- Enable monkey patching of `eval_code` and `find_imports` to customize
  behavior of `runPython` and `runPythonAsync`
  {pr}`941`.

### Build system

- Updated docker image to Debian buster, resulting in smaller images.
  {pr}`815`
- Pre-built docker images are now available as
  [`iodide-project/pyodide`](https://hub.docker.com/r/iodide/pyodide)
  {pr}`787`
- Host Python is no longer compiled, reducing compilation time. This also
  implies that Python 3.8 is now required to build Pyodide. It can for instance
  be installed with conda.
  {pr}`830`
- FIX Infer package tarball directory from source URL
  {pr}`687`
- Updated to emscripten 1.38.44 and binaryen v86 (see related
  [commits](https://github.com/pyodide/pyodide/search?q=emscripten&type=commits))
- Updated default `--ldflags` argument to `pyodide_build` scripts to equal what
  Pyodide actually uses.
  {pr}`817`
- Replace C lz4 implementation with the (upstream) JavaScript implementation.
  {pr}`851`
- Pyodide deployment URL can now be specified with the `PYODIDE_BASE_URL`
  environment variable during build. The `pyodide_dev.js` is no longer
  distributed. To get an equivalent behavior with `pyodide.js`, set
  ```javascript
  window.languagePluginUrl = "./";
  ```
  before loading it.
  {pr}`855`
- Build runtime C libraries (e.g. libxml) via package build system with correct
  dependency resolution
  {pr}`927`
- Pyodide can now be built in a conda virtual environment
  {pr}`835`

### Other improvements

- Modify MEMFS timestamp handling to support better caching. This in
  particular allows to import newly created Python modules without invalidating
  import caches {pr}`893`

### Packages

- New packages: freesasa, lxml, python-sat, traits, astropy, pillow,
  scikit-image, imageio, numcodecs, msgpack, asciitree, zarr

  Note that due to the large size and the experimental state of the scipy
  package, packages that depend on scipy (including scikit-image, scikit-learn)
  will take longer to load, use a lot of memory and may experience failures.

- Updated packages: numpy 1.15.4, pandas 1.0.5, matplotlib 3.3.3 among others.
- New package
  [pyodide-interrupt](https://pypi.org/project/pyodide-interrupts/), useful for
  handling interrupts in Pyodide (see project description for details).

### Backward incompatible changes

- Dropped support for loading .wasm files with incorrect MIME type, following
  {pr}`851`

### List of contributors

abolger, Aditya Shankar, Akshay Philar, Alexey Ignatiev, Aray Karjauv, casatir,
chigozienri, Christian glacet, Dexter Chua, Frithjof, Hood Chatham, Jan Max
Meyer, Jay Harris, jcaesar, Joseph D. Long, Matthew Turk, Michael Greminger,
Michael Panchenko, mojighahar, Nicolas Ollinger, Ram Rachum, Roman Yurchak,
Sergio, Seungmin Kim, Shyam Saladi, smkm, Wei Ouyang

## Version 0.15.0

_May 19, 2020_

- Upgrades Pyodide to CPython 3.7.4.
- micropip no longer uses a CORS proxy to install pure Python packages from
  PyPI. Packages are now installed from PyPI directly.
- micropip can now be used from web workers.
- Adds support for installing pure Python wheels from arbitrary URLs with
  micropip.
- The CDN URL for Pyodide changed to
  https://pyodide-cdn2.iodide.io/v0.15.0/full/pyodide.js
  It now supports versioning and should provide faster downloads.
  The latest release can be accessed via
  https://pyodide-cdn2.iodide.io/latest/full/
- Adds `messageCallback` and `errorCallback` to
  `pyodide.loadPackage`.
- Reduces the initial memory footprint (`TOTAL_MEMORY`) from 1 GiB to 5 MiB.
  More memory will be allocated as needed.
- When building from source, only a subset of packages can be built by setting
  the `PYODIDE_PACKAGES` environment variable. See
  {ref}`partial builds documentation <partial-builds>` for more details.
- New packages: future, autograd

## Version 0.14.3

_Dec 11, 2019_

- Convert JavaScript numbers containing integers, e.g. `3.0`, to a real Python
  long (e.g. `3`).
- Adds `__bool__` method to for `JsProxy` objects.
- Adds a JavaScript-side auto completion function for Iodide that uses jedi.
- New packages: nltk, jeudi, statsmodels, regex, cytoolz, xlrd, uncertainties

## Version 0.14.0

_Aug 14, 2019_

- The built-in `sqlite` and `bz2` modules of Python are now enabled.
- Adds support for auto-completion based on jedi when used in iodide

## Version 0.13.0

_May 31, 2019_

- Tagged versions of Pyodide are now deployed to Netlify.

## Version 0.12.0

_May 3, 2019_

**User improvements:**

- Packages with pure Python wheels can now be loaded directly from PyPI. See
  `micropip` for more information.

- Thanks to PEP 562, you can now `import js` from Python and use it to access
  anything in the global JavaScript namespace.

- Passing a Python object to JavaScript always creates the same object in
  JavaScript. This makes APIs like `removeEventListener` usable.

- Calling `dir()` in Python on a JavaScript proxy now works.

- Passing an `ArrayBuffer` from JavaScript to Python now correctly creates a
  `memoryview` object.

- Pyodide now works on Safari.

## Version 0.11.0

_Apr 12, 2019_

**User improvements:**

- Support for built-in modules:

  - `sqlite`, `crypt`

- New packages: `mne`

**Developer improvements:**

- The `mkpkg` command will now select an appropriate archive to use, rather
  than just using the first.

- The included version of emscripten has been upgraded to 1.38.30 (plus a
  bugfix).

- New packages: `jinja2`, `MarkupSafe`

## Version 0.10.0

_Mar 21, 2019_

**User improvements:**

- New packages: `html5lib`, `pygments`, `beautifulsoup4`, `soupsieve`,
  `docutils`, `bleach`, `mne`

**Developer improvements:**

- `console.html` provides a simple text-only interactive console to test local
  changes to Pyodide. The existing notebooks based on legacy versions of Iodide
  have been removed.

- The `run_docker` script can now be configured with environment variables.

```{eval-rst}
.. toctree::
   :hidden:

   deprecation-timeline.md
```<|MERGE_RESOLUTION|>--- conflicted
+++ resolved
@@ -53,20 +53,12 @@
   `{env: {HOME: whatever_directory}}`.
   {pr}`3870`
 
-<<<<<<< HEAD
-- {{ Fix }} `getattr(jsproxy, 'python_reserved_word')` works as expected again
-  (as well as `hasattr` and `setattr`). This fixes a regression introduced in
-  {pr}`3617`.
-  {pr}`3926`
-
 - {{ Fix }} A `PyProxy` of a callable is now an `instanceof Function`. (If you
   are trying to feature detect whether something is callable or not in
   JavaScript, the correct way is to use `typeof o === "function"`. But you may
   have dependencies that don't do this correctly.)
   {pr}`3925`
 
-=======
->>>>>>> 005535b4
 ### Packages
 
 - OpenBLAS has been added and scipy now uses OpenBLAS rather than CLAPACK
