--- conflicted
+++ resolved
@@ -16,10 +16,9 @@
 
 ## Unreleased
 
-<<<<<<< HEAD
 - {{ Enhancement }} ABI Break: Updated Emscripten to version 3.1.52
   {pr}`4362`
-=======
+
 - {{ Enhancement }} Added apis to discard extra arguments when calling Python
   functions.
   {pr}`4392`
@@ -31,7 +30,6 @@
 ## Version 0.25.0
 
 _January 18, 2023_
->>>>>>> b9a93a35
 
 ### General
 
