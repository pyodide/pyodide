--- conflicted
+++ resolved
@@ -58,16 +58,14 @@
   {pr}`3617`.
   {pr}`3926`
 
-<<<<<<< HEAD
 - {{ API }} `PyodideAPI.FS` now contains type information from `@types/emscripten`.
   {pr}`3935`
-=======
+  
 - {{ Fix }} `pyodide build` now replaces native `.so` slugs with Emscripten
   slugs. Usually `.so`s in the generated wheels are actually Emscripten `.so`s
   so this is good. If they are actually native `.so`s then there is a problem
   either way.
   {pr}`3903`
->>>>>>> 9012711b
 
 ### Packages
 
