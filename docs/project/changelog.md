---
myst:
  substitutions:
    API: "<span class='badge badge-warning'>API Change</span>"
    Enhancement: "<span class='badge badge-success'>Enhancement</span>"
    Performance: "<span class='badge badge-info'>Performance</span>"
    Feature: "<span class='badge badge-success'>Feature</span>"
    Fix: "<span class='badge badge-success'>Fix</span>"
    Update: "<span class='badge badge-success'>Update</span>"
    ABI: "<span class='badge badge-danger'>ABI Break</span>"
    Breaking: "<span class='badge badge-danger'>BREAKING CHANGE</span>"
---

(changelog)=

# Change Log

## Unreleased

- {{ Enhancement }} A JavaScript object is now treated as an array-like object
  if it has a `length` property and is iterable. Every JsProxy of an array-like
  object now implements subscripting. {pr}`5991`

- {{ Enhancement }} `PyProxy` now has a `[Symbol.dispose]` method.
  {pr}`6003`

<<<<<<< HEAD
- {{ Enhancement }} A `JsProxy` of an object with a `[Symbol.dispose]` method is
  now a context manager.
  {pr}`6007`
=======
- {{ Enhancement }} `PyBufferView` (the return value of ) now has a
  `[Symbol.dispose]` method.
  {pr}`6003`


>>>>>>> 253eb49a

## Version 0.29.0

- {{ Feature }} Added `pyxhr`, a synchronous HTTP client using XMLHttpRequest
  that provides a requests-like API for making synchronous HTTP requests in
  browser environments. This includes `XHRResponse` class and support for all
  common HTTP methods (GET, POST, PUT, DELETE, HEAD, PATCH, OPTIONS).
  {pr}`5841`

- {{ Feature }} `pyfetch` now works when passed a JS Request object instead of a
  url. {pr}`5866`

- {{ Breaking }} The default behavior of `toJs()`/`to_js` was changed to convert
  dictionaries to JavaScript objects. To opt into the old behavior, pass
  `toJsLiteralMap: true` to `loadPyodide()`. This is deprecated.
  {pr}`5912`

- {{ Breaking }} Deprecated `JsProxy.as_object_map()`. It will be removed in Pyodide
  0.31.0. Use `JsProxy.as_js_json()` instead.
  {pr}`5899`

- {{ Fix }} Fixed a bug where a weird object was used as `this` when there is no
  relevant `this`. See {issue}`5929`.
  {pr}`5937`

### Packages

- {{ Enhancement }} New packages added:
  - bilby.cython (0.5.3)
  - fastapi (0.116.1)
  - highspy (1.11.0)
  - jsonpatch (1.33)
  - jsonpointer (3.0.0)
  - pylimer-tools (0.3.11)
  - python-calamine (0.4.0)
  - starlette (0.47.2)
  - vrplib (2.0.1)

## Version 0.28.3

_September 22, 2025_

- {{ Fix }} In 0.28.2 we accidentally disabled a performance optimization that
  makes the foreign function interface about 5% slower. {pr}`5890`

- {{ Enhancement }} Added ``get_debug``/``set_debug`` methods to webloop. These
  are methods on ``AbstractEventLoop``. There are currently no differences in
  behavior when debug mode is set on the event loop. {pr}`5886`

- {{ Enhancement }} The typescript types for `pyodide.FS` are now slightly more
  complete. {pr}`5863`

## Version 0.28.2

_August 19, 2025_

- {{ Fix }} Fixed a bug where package download and caching did not work in Node.js
  which was introduced in 0.28.1.
  {pr}`5824`

- {{ Enhancement }} Improve error message when a dynamic library fails to load.
  {pr}`5840`

- {{ Fix }} In 0.28.1 we accidentally removed the `PyodideInterface` type
  export. We added it back. {pr}`5827`

## Version 0.28.1

_August 04, 2025_

### General

- {{ Update }} Upgraded `micropip` to 0.10.1 {pr}`5739`

- {{ Fix }} The python CLI is now included in the `pyodide-core` release
  artifact. {pr}`5747`

### Python API

- {{ Fix }} Fixed cancelled futures causing a traceback to be printed.
  {pr}`5784`

- {{ Enhancement }} `json.dumps()` now encodes `jsnull` as `null`. {pr}`5804`

### JavaScript API

- {{ Fix }} Fixed a bug where preloading packages using the `packages` parameter
  of `loadPyodide()` did not work when `lockfileURL` was set to a custom URL.
  {pr}`5737`

- {{ Fix }} Fixed a bug in Node.js which providing a relative path to
  `lockFileURL` parameter of `loadPyodide()` did not work.
  {pr}`5750`

- {{ Enhancement }} Added `lockfileContents` and `packageBaseURL` options to
  `loadPyodide`. This allows providing a lock file as a `Promise` for the
  contents rather than a URL. If `lockfileContents` is provided, then
  `packageBaseURL` must also be provided in order to resolve relative paths in
  the lockfile.
  {pr}`5764`

- {{ Enhancement }} Update typescript types to include `FS.unmount()`.
  {pr}`5788`

### Packages

- {{ Enhancement }} New packages added:
  - audioop-lts (0.2.1)
  - cobs (1.2.1)
  - PyMuPDF (1.26.3)

## Version 0.28.0

_July 4, 2025_

### General

- {{ Update }} Upgraded to Python 3.13.2. {pr}`5498`

- {{ ABI }} Upgraded Emscripten to 4.0.9 {pr}`5343` {pr}`5350` {pr}`5357`
  {pr}`5334` {pr}`5363` {pr}`5360` {pr}`5379` {pr}`5382` {pr}`5333` {pr}`5391`
  {pr}`5397` {pr}`5337` {pr}`5399` {pr}`5401` {pr}`5403` {pr}`5332` {pr}`5557`
  {pr}`5560` {pr}`5595` {pr}`5616` {pr}`5653`

- {{ ABI }} Switched to using WebAssembly exception handling for C++ errors,
  Rust panics, and setjmp/longjmp. Projects and build system helpers that have
  previously set the `-fexceptions` compilation flag **must** switch to using
  `-fwasm-exceptions`. Furthermore, if a project uses `setjmp`/`longjmp`, they
  must now pass `-fwasm-exceptions` or `-sSUPPORT_LONGJMP=wasm` or both at
  compile time and link time.
  {pr}`5320`

- {{ Fix }} Fixed a regression in 0.27.1 which caused Pyodide to crash on iPad +
  Safari. {pr}`5695`

- {{ Enhancement }} Enable WebGL 2 (-sMAX_WEBGL_VERSION=2). WebGL 1 is still
  available but must be required explicitly (for example, by using OpenGL ES
  2.0) {pr}`5708`

### Python API

- {{ Enhancement }} `time.sleep()` will now stack switch if possible. This
  allows other events on the event loop to be processed during the sleep.
  {pr}`5686`

- {{ Enhancement }} Added `JsProxy.to_weakref()` as a helper method equivalent
  to `WeakRef.new(proxy)`. Used it to remove a memory leak that occurs when
  `add_event_listener()` is used and then the DOM element is removed from
  JavaScript.
  {pr}`5687`

### JavaScript API

- {{ Breaking }} When `lockfileURL` is given to `loadPyodide`, the base URL for
  the packages is now calculated from the lockfile URL, not from the `indexURL`.
  {pr}`5652`

- {{ Enhancement }} Added support for custom fetchers to `pyfetch`. {pr}`5653`

- {{ Enhancement }} Property access on a `PyProxy` of a dictionary will now fall
  back to `__getitem__()` if there is no attribute of the given name.
  {pr}`5674`

- {{ Fix }} Fixes a bug where `pyodide.loadPackage()` did not respect
  `messageCallback` and `errorCallback` options in some cases. {pr}`5692`

- {{ Breaking }} JavaScript `null` is now converted to `pyodide.ffi.jsnull` and
  not to `None`. If you want to opt into the old behavior you can pass
  `convertNullToNone: true` to `loadPyodide()`. This compatibility option will
  be removed in a later release of Pyodide.
  {pr}`5719`

- {{ Enhancement }} It is now possible to pass `null` to JavaScript functions
  and assign it to JavaScript properties via `pyodide.ffi.jsnull`.
  {pr}`5719`

### `python` CLI entrypoint

- {{ Fix }} The `python` CLI now mounts the `/tmp` directory. In
  old versions of Emscripten this would crash but was fixed over a year ago.
  {pr}`5477`

### Packages

- {{ Enhancement }} The packages included in the Pyodide distribution are now built
  in a separate repository, [`pyodide/pyodide-recipes`](http://github.com/pyodide/pyodide-recipes/). This decouples the set of packages
  from the Pyodide version and allows people to use the different sets of packages
  easily with different Pyodide versions.
  {pr}`5699`

- {{ Enhancement }} Pyodide now respects the runtime paths of the libraries it loads.
  Previously, packages that put the libraries in a different directory would not work,
  but now they will work as long as the `-rpath` parameter is set correctly during linking.
  {pr}`5610`

- {{ Fix }} Importing matplotlib should now be significantly faster. {pr}`5569`

- {{ Breaking }} The default backend for Matplotlib is now `webagg` instead of
  `matplotlib-pyodide`. `webagg` is a modified version of the WebAgg backend
  that ships with Matplotlib and is more complete that `matplotlib-pyodide`.
  Users who want to use `matplotlib-pyodide` need to explicitly call
  `matplotlib.use("module://matplotlib_pyodide.wasm_backend")`.
  {pr}`5374` {pr}`5398`

- {{ Enhancement }} New packages added:
  - aiohappyeyeballs (2.6.1)
  - blosc2 (3.2.0)
  - diskcache (5.6.3)
  - donfig (0.8.1.post1)
  - imgui-bundle (1.92.0)
  - inspice (1.6.3.3)
  - lz4 (4.4.4)
  - ndindex (1.9.2)
  - platformdirs (4.3.6)
  - ply (3.11)
  - propcache (0.3.0)
  - pytaglib (3.0.1)
  - rustworkx (0.17.0a3)
  - soundfile (0.12.1)
  - texture2ddecoder (1.0.5)
  - ujson (5.10.0)

- {{ Breaking }} The following packages are removed from the Pyodide distribution because of the build issues. We will try to fix them in the future:
  - arro3-compute
  - arro3-core
  - arro3-io
  - Cartopy
  - duckdb
  - gensim
  - geopandas
  - mne
  - osqp
  - polars
  - pyarrow
  - pygame-ce
  - pyproj
  - zarr

## Version 0.27.7

_June 04, 2025_

- {{ Fix }} Fix memory leak caused by `asyncio.sleep(0)` in a WebWorker.
  {pr}`5599`
- {{ Fix }} Add the current working directory to the path instead of `$HOME`.
  {pr}`5630`
- {{ Fix }} Fixed a fatal error when stack switching is enabled on a function
  that raises an asynchronous error.
  {pr}`5678`

- {{ Enhancement }} `pyodide.loadPackage` now prints the output to the `stdout`
  and `stderr` streams that are passed to `loadPyodide()` or by
  `pyodide.setStdout()` and `pyodide.setStderr()`.
  {pr}`5621`

- {{ Breaking }} The `enableRunUntilComplete` option to `loadPyodide()` is
  now on by default. This makes `run_until_complete` block using stack
  switching, or crash if stack switching is disabled. If you need the old no-op
  behavior, pass `enableRunUntilComplete: false` to `loadPyodide()`.
  {pr}`5681`

## Version 0.27.6

_May 15, 2025_

- {{ Enhancement }} Added an `eager_converter` argument to `to_js` which allows
  overriding the default conversion behavior. {pr}`5613`

### `python` CLI entrypoint

- {{ Enhancement }} Stack switching and `asyncio.run()` now work in the `python`
  CLI. {pr}`5544`

### Packages

- Upgraded `fsspec` to 2025.3.2 {pr}`5604`

## Version 0.27.5

_April 04, 2025_

- {{ Enhancement }} Added `fsInit` argument to `loadPyodide()` to schedule a
  hook to run to setup the file system. {pr}`5539`

- {{ Fix }} It's now possible to call JavaScript callables that do not inherit
  from `Function` from the JS FFI.
  {pr}`5555`

### `python` CLI entrypoint

- {{ Enhancement }} The `python` CLI is now included in `pyodide-core-{version}.tar.gz`.
  {pr}`5566`

### Packages

- Added `jiter` 0.8.2 {pr}`5388`
- Added `openai` 1.68.2 {pr}`5536`
- Added `osqp` 1.0.0 {pr}`5510`

## Version 0.27.4

_March 17, 2025_

- {{ Fix }} Uncaught exceptions that occur in Python tasks with no
  `done_callback` will now log a message to the console. {pr}`5479`
- {{ Fix }} Replaced uses of the deprecated `File.lastModifiedDate` property. {pr}`5426`
- {{ Fix }} Correct use of `console.log` to `this.logStdout` in `load-package.ts` {pr}`5514`

### `python` CLI entrypoint

- {{ Enhancement }} The `python` CLI will pass the contents of the `NODEFLAGS`
  environment variable as flags to node when starting. {pr}`5478`
- {{ Fix }} For a Pyodide virtual environment, `.venv-pyodide/bin/python -m pip`
  now works even if the virtual environment has not been sourced.
  {pr}`5448`

### Packages

- Upgraded `PyWavelets` to 1.8.0 {pr}`5387`. Optional runtime requirements SciPy and Matplotlib have been removed, please install them separately.
- {{ Fix }} Removed debug prints from `httpx` {pr}`5385`

## Version 0.27.3

_February 26, 2025_

- Added the `context` parameter to `WebLoop.create_task()` {pr}`5431`

- {{ Fix }} `mountNativeFS` API now correctly propagates the error. {pr}`5434`
- {{ Fix }} `registerJsModule()` now works with non-extensible JS objects, such
  as ES6 modules. {pr}`5452`
- {{ Fix }} The Pyodide CLI runner now works correctly on macs when stdout is
  not a tty. {pr}`5430`
- {{ Fix }} Since 0.27.1, Pyodide has been broken in iOS because iOS ships
  broken wasm-gc support. Pyodide feature detects whether the runtime supports
  wasm-gc and uses it if it is present. Unfortunately, iOS passes the feature
  detection but wasm-gc doesn't work as expected. {pr}`5445`
- Upgraded `micropip` to 0.9.0 {pr}`5461`

### Packages

- Added `h3` 4.2.1 {pr}`5436`
- Added `pcodec` 0.3.3 {pr}`5432`
- Upgraded `narwhals` to 1.24.1 {pr}`5386`
- Upgraded `awkward-cpp` to 44 {pr}`5376`

## Version 0.27.2

_January 23, 2025_

### Packages

- Added `httpx` 0.28.1 {pr}`5302`
- Added `apsw` 3.47.2.0 {pr}`5251`
- Upgraded `scikit-learn` to 1.6.1 {pr}`5342`
- Upgraded `pydantic` to 2.10.5 and fixed a version mismatch with
  `pydantic_core` {pr}`5368`
- Upgraded `packaging` to 24.2 {pr}`5370`

## Version 0.27.1

_January 15, 2025_

- {{ Enhancement }} Improve stack switching performance by using a wasm-gc based
  function signature adaptor when it is available. {pr}`5310`

### Packages

- {{ Fix }} PyArrow was accidentally missing from 0.27.0. Now it's really
  available. {pr}`5300`
- Upgraded `protobuf` to 5.29.2 {pr}`5298`
- Added `css_inline` 0.14.6 {pr}`5304`
- Upgraded `nlopt` to 2.9.1 {pr}`5305`
- Upgraded `zengl` to 2.7.1 {pr}`5258`

## Version 0.27.0

_January 1, 2025_

- {{ Enhancement }} Upgrade to Python 3.12.7.
  {pr}`5149`

- {{ Enhancement }} Add unix-timezones module, which installs Unix compatible
  timezone data in /usr/share/zoneinfo, for use with C/C++ libraries which do
  timezone handling.
  {pr}`4889`

- {{ Enhancement }} `HttpStatusError` now store their the corresponding request
  `status`, `status_message` and `url`
  {pr}`4974`.

- {{ Breaking }} Shared libraries are now loaded locally. This means that packages that
  depend on shared libraries link to the shared libraries explicitly.
  {pr}`4876`

- {{ Enhancement }} Added implementation to abort `pyfetch` and `FetchResponse`
  manually or automatically.
  {pr}`4846`

- {{ Enhancement }} Unvendored stdlibs are now packaged in a wheel format
  {pr}`4902`

- {{ Breaking }} Prebuilt third-party libraries like `openblas`, `openssl`, `zlib` are
  not included in the cross-build env anymore.
  {pr}`4995`

- {{ Enhancement }} Added `JsProxy.as_py_json` method to adapt from JavaScript
  JSON (Arrays and Objects). to Python JSON (lists and dicts).
  {pr}`4666`

- {{ Enhancement }} `pyodide.loadPackage` will now install data files inside the wheel.
  {pr}`5034`

- {{ Enhancement }} `find_imports("import pkg.module.submodule")` will now
  return `["pkg", "pkg.module", "pkg.module.submodule"]`. This improves support
  for namespace packages.
  {pr}`5039`

- {{ Breaking }} Removed `webworker.js` from the distribution files. It was a
  pretty small file, if someone is using it for something they can just copy it into
  their own code.
  {pr}`5114`

- {{ Enhancement }} Enabled `pyodide.FS.trackingDelegate` which can be used to track
  file system operations. See
  [Emscripten docs](https://emscripten.org/docs/api_reference/Filesystem-API.html#FS.trackingDelegate[callback%20name])
  for more information.
  {pr}`5100`

- {{ Enhancement }} When using the Pyodide console, the standard streams inherit
  `TextIOBase` and behave more like normal IO streams. In particular, they have
  methods like `writelines()` and `readlines()`. They still don't have file
  descriptors though.
  {pr}`5056`

- {{ Breaking }} The WASM backend is now the default backend for `matplotlib-pyodide` and
  the HTML5 backend has been disabled, temporarily redirecting to it. Power users
  might see minor incompatibilities and subtle differences. Please see
  https://github.com/pyodide/matplotlib-pyodide/issues/64 and
  https://github.com/pyodide/matplotlib-pyodide/issues/65
  for more information and if you wish to contribute to the discussion.
  {pr}`4510`

### Packages

- Upgraded `numpy` to 2.0.2 {pr}`4925`
- Upgraded `RobotRaconteur` to 1.2.2 {pr}`4925`
- Upgraded `gsw` to 3.6.19 {pr}`4925`
- Upgraded `opencv-python` to 4.10.0.84 {pr}`4925`
- Upgraded `yt` to 4.3.1 {pr}`4925`
- Upgraded `xgboost` to 2.1.2 {pr}`4925`
- Upgraded `autograd` to 1.7.0 {pr}`4925`
- Upgraded `sisl` to 0.15.1 {pr}`4925`
- Upgraded `cartopy` to 0.24.1 {pr}`4925`
- Upgraded `astropy` to 7.0.0 {pr}`4925`
- Upgraded `biopython` to 1.84 {pr}`4925`
- Upgraded `fastparquet` to 2024.5.0 {pr}`4925`
- Upgraded `geopandas` to 1.0.1 {pr}`4925`
- Upgraded `imageio` to 2.36.0 {pr}`4925`
- Upgraded `lightgbm` to 4.5.0 {pr}`4925`
- Upgraded `netcdf4` to 1.7.2 {pr}`4925`
- Upgraded `networkx` to 3.4.2 {pr}`4925`
- Upgraded `numcodecs` to 0.13.1 {pr}`4925`
- Upgraded `pandas` to 2.2.3 {pr}`4893`, {pr}`4925`
- Upgraded `pywavelets` to 1.7.0 {pr}`4925`
- Upgraded `shapely` to 2.0.6 {pr}`4925`
- Upgraded `threadpoolctl` to 3.5.0 {pr}`4925`
- Upgraded `unyt` to 3.0.3 {pr}`4925`
- Upgraded `xarray` to 2024.10.0 {pr}`4925`
- Upgraded `zarr` to 2.18.3 {pr}`4925`
- Upgraded `h5py` to 3.12.1 {pr}`4925`
- Upgraded `cftime` to 1.6.4.post1 {pr}`4925`
- Upgraded `clarabel` to 0.9.0 {pr}`4925`
- Upgraded `ewah_bool_utils` to 1.2.2 {pr}`4925`
- Upgraded `galpy` to 1.10.1 {pr}`4925`
- Upgraded `mne-python` to 1.8.0 {pr}`4925`
- Upgraded `pyxirr` to 0.10.6 {pr}`4925`
- Upgraded `regex` to 2024.9.11 {pr}`4925`
- Upgraded `crc32c` to 2.7.1 {pr}`5169`
- Upgraded `rebound` to 4.4.3 {pr}`5163`
- Upgraded `reboundx` to 4.3.0 {pr}`5163`
- Upgraded `msprime` to 1.3.3 {pr}`5159`
- Upgraded `tskit` to 0.6.0 {pr}`5157`
- Upgraded `pydantic_core` to 2.25.1 {pr}`5151`
- Upgraded `pydantic` to 2.9.2 {pr}`5151`
- Upgraded `msgpack` to 1.1.0 {pr}`5144`
- Upgraded `protobuf` to 5.28.3 {pr}`5136`
- Upgraded `scikit-learn` to 1.5.2 {pr}`4823`, {pr}`5016`, {pr}`5072`
- Upgraded `libcst` to 1.4.0 {pr}`4856`
- Upgraded `lakers` to 0.3.3 {pr}`4885`
- Upgraded `certifi` to 2024.12.14 {pr}`5257`
- Upgraded `bokeh` to 3.6.0 {pr}`4888`, {pr}`5047`, {pr}`5118`
- Upgraded `awkward-cpp` to 43 {pr}`5214`, {pr}`5247`
- Upgraded `zengl` to 2.7.1 {pr}`5258`
- Upgraded `protobuf` to 5.29.1 {pr}`5257`
- Upgraded `sourmash` to 4.8.11 {pr}`4980`
- Upgraded `scipy` to 1.14.1 {pr}`4719`, {pr}`5011`, {pr}`5012`, {pr}`5031`
- Upgraded `scikit-image` to 0.24.0 {pr}`5003`
- Upgraded `statsmodels` to 0.14.4 {pr}`5058`
- Upgraded `contourpy` to 1.3.0 {pr}`5048`
- Upgraded `boost-histogram` to 1.5.0 {pr}`5074`
- Upgraded `duckdb` to 1.1.0 {pr}`5078`
- Upgraded `sympy` to 1.13.3 {pr}`5098`
- Upgraded `tree-sitter` to 0.23.1 {pr}`5110`
- Upgraded `altair` to 5.4.1 {pr}`5124`
- Upgraded `PyYAML` to 6.0.2 {pr}`5137`
- Upgraded `duckdb` to 1.1.2 {pr}`5142`
- Upgraded `matplotlib` to 3.8.4 {pr}`4510`
- Upgraded `matplotlib-pyodide` to 0.2.3 {pr}`4510`
- Upgraded `cysignals` to 1.12.2 {pr}`5267`
- Added `soxr` 0.5.0.post1 {pr}`5150`
- Added `tiktoken` v0.8.0 in {pr}`5147`
- Added `casadi` 3.6.7 {pr}`4936`, {pr}`5057`, {pr}`4925`
- Added `pyarrow` 18.1.0 {pr}`4950`, {pr}`5266`
- Added `polars` 1.18.0 {pr}`5282`
- Added `rasterio` 1.4.2, `affine` 2.4.0 {pr}`4983`, {pr}`4925`
- Added `iminuit` 2.30.1 {pr}`4767`, {pr}`5072`, {pr}`4925`
- Added `rateslib` 1.6.0 {pr}`5146`, {pr}`5235`
- Added `arro3-core`, `arro3-io`, and `arro3-compute` 0.3.0, 0.4.0, 0.4.1 {pr}`5020`, {pr}`5095`, {pr}`5104`
- Added `tree-sitter` 0.23.0 {pr}`5099`
- Added `tree-sitter-go` 0.23.1 {pr}`5102`
- Added `tree-sitter-java` 0.23.2 {pr}`5102`
- Added `tree-sitter-python` 0.23.2 {pr}`5102`
- Added `Narwhals` 1.9.4 {pr}`5121`
- Added `libzfp` and `zfpy` 1.0.1 {pr}`5172`
- Added `vega-datasets` 0.9.0 {pr}`5183`
- Added `clingo` 5.7.1 {pr}`5184`
- Added `argon2-cffi` `argon2-cffi-bindings` 23.1.0 {pr}`5281`
- Upgraded `tree-sitter` to 0.23.2 {pr}`5185`
- Upgraded `tree-sitter-go` to 0.23.3 {pr}`5185`
- Upgraded `tree-sitter-java` to 0.23.4 {pr}`5185`
- Upgraded `tree-sitter-python` to 0.23.4 {pr}`5185`
- Upgraded `xarray` to 2024.11.0 {pr}`5224`
- Upgraded `lakers-python` to 0.4.1 {pr}`5225`
- Upgraded `pure-eval` to 0.2.3 {pr}`5086`, {pr}`5244`
- Upgraded `cffi` to 1.17.1 {pr}`5261`
- Upgraded `pillow-heif` to 0.20.0 and `pyheif` 0.8.0 {pr}`5178`

## Version 0.26.4

_November 15, 2024_

- {{ Fix }} JSPI support now works with support for new JSPI and no WebAssembly type reflection.
  {pr}`5129`

- {{ Fix }} Fix sessionStorage-related crash when running in sandboxed iframe.
  {pr}`5186`

- {{ Fix }} `JsFinder.find_spec()` no longer crashes when called during pytest test collection.
  {pr}`5170`

## Version 0.26.3

_October 19, 2024_

- {{ Performance }} Attribute lookup on a `JsProxy` is now about 40% faster.
  {pr}`4961`

- {{ Performance }} Method calls on a `JsProxy` are now much faster. If the
  method has no arguments and no return value, it is about 80% faster. The
  speedup for methods with arguments is less drastic but still quite a lot.
  {pr}`4963`

- {{ Enhancement }} Updated stack switching support to handle new JSPI.
  {pr}`4982`

- {{ Fix }} `pyimport("a.b")` won't fail when `a` is removed by `del sys.modules["a"]`
  {pr}`4993`

- {{ Fix }} It now works to convert a 0d Python buffer to JavaScript.
  {pr}`5092`

- {{ Fix }} It now works to convert buffers of 64 bit signed or unsigned integers to JavaScript.
  {pr}`5092`

## Version 0.26.2

_July 26, 2024_

- {{ Fix }} Don't leak the values in a dictionary when applying `to_js` to it.
  {pr}`4853`

- {{ Fix }} Loading of dynamic libraries now works slightly better in the cli
  runner. Resolved {issue}`3865`.
  {pr}`4871`

- {{ Fix }} Restored the pre-0.26.0 behavior of calling `exit()` or raising
  `SystemExit`. In 0.26.0 and 0.26.1, `exit()` shuts down the Python
  interpreter. In all other versions of Pyodide it does not.
  {pr}`4867`

- {{ Fix }} Fixed a weird regression occurring in difficult to describe
  circumstances introduced by {pr}`4837`. See {issue}`4861`.
  {pr}`4861`

- {{ Fix }} Recursive fortran functions now work correctly in scipy {issue}`4818`.
  {pr}`4822`

- {{ Enhancement }} Allow setting `dont_inherit` and `optimize` for `compile`
  in `CodeRunner` and `Console`.
  {pr}`4897`

- {{ Fix }} Fixed a bug that caused `Console`'s `formatted_traceback` being truncated
  unexpectedly when `filename` is specified.
  {pr}`4905`

- {{ Fix }} Locked `PyodideConsole.runcode` to block `loadPackagesFromImports`.
  {pr}`4905`

- {{ Enhancement }} Added `checkAPIVersion` option to `loadPyodide` to allow
  bootstrapping pyodide with a different version.
  {pr}`4907`

- {{ Enhancement }} Added `can_run_sync` to test whether or not `run_sync`
  should work.
  {pr}`4913`

- {{ Fix }} Fixed a bug with the JSPI that made it interact incorrectly with
  JavaScript code that iterates a `PyProxy`.
  {pr}`4919`

- {{ Fix }} Pyodide now loads correctly when `define` and `define.amd` are
  defined in the global scope.
  {pr}`4866`

- {{ Fix }} Fixed keyboard input handling in SDL-based packages.
  {pr}`4865`

### Packages

- Added `duckdb` 1.0.0 {pr}`4684`

## Version 0.26.1

_June 7, 2024_

### Build system

- {{ Fix }} Fix `pyodide config` command printing extra output.
  {pr}`4814`

- {{ Enhancement }} Added implementation to read build settings from `pyproject.toml`.
  {pr}`4831`

- {{ Fix }} In the Pyodide virtual environment, pip sees `platform.system()` as
  "Emscripten" and not as "emscripten".
  {pr}`4812`

- {{ Fix }} Resolution of JavaScript symbols in dynamic libraries doesn't fail
  anymore in the command line runner.
  {pr}`4836`

- {{ Fix }} Pyodide virtual environments now work correctly in Fedora and other
  platforms with platlibdir not equal to "lib".
  {pr}`4844`

### Runtime / FFI

- {{ Enhancement }} Added the `enableRunUntilComplete` option to `loadPyodide`
  which makes `run_until_complete` block using stack switching, or crash if
  stack switching is disabled.
  {pr}`4817`

- {{ Fix }} Resolved an issue where string keys in `PyProxyJsonAdaptor` were
  unexpectedly cast to numbers.
  {pr}`4825`

- {{ Fix }} When a `Future` connected to a `Promise` is cancelled, don't raise
  `InvalidStateError`.
  {pr}`4837`

### Packages

- New Packages: `pytest-asyncio` {pr}`4819`

## Version 0.26.0

_May 27, 2024_

### General

- {{ Update }} Upgraded Python to v3.12.1
  {pr}`4431` {pr}`4435`

- {{ Update }} The wheel tag for Pyodide wheels has changed to pyodide_2024_0_wasm32.
  {pr}`4777`, {pr}`4780`

- {{ ABI }} Updated Emscripten to version 3.1.58
  {pr}`4399` {pr}`4715`

- {{ Breaking }} Pyodide will not fallback to `node-fetch` anymore when `fetch`
  is not available in the Node.js < 18 environment.
  {pr}`4417`

- {{ Enhancement }} Improved support for stack switching.
  {pr}`4532`, {pr}`4547`, {pr}`4615`, {pr}`4639`

- {{ Breaking }} The experimental `callSyncifying` method was renamed to
  `callPromising`.
  {pr}`4608`

- {{ Fix }} `dup` now works correctly in the Node filesystem.
  {pr}`4554`

- {{ Enhancement }} `asyncio.sleep(0)` now runs the next task a lot faster.
  {pr}`4590`

### JavaScript APIs

- {{ Enhancement }} `pyodide.loadPackage` now checks if the cache directory
  exists and calls `mkdir` only when it doesn't to avoid an error on read-only
  file systems in Node.js environment.
  {pr}`4738`

- {{ Fix }} `pyodide.mountNativeFS` will no longer silently overwrite an
  existing nonempty directory. Also it throws much clearer error messages when
  it fails.
  {pr}`4559`

- {{ Enhancement }} Added a new API `pyodide.mountNodeFS` which mounts a host
  directory into the Pyodide file system when running in node.
  {pr}`4561`

- {{ Enhancement }} Updated `pyimport` to support `pyimport("module.attribute")`.
  {pr}`4395`

### FFI

- {{ Enhancement }} `str(jsproxy)` has been adjusted to not raise an error if
  `jsproxy.toString` is undefined. Instead, it will use
  `Object.prototype.toString` in this case. If `jsproxy.toString` is defined and
  throws or is not defined but `jsproxy[Symbol.toStringTag]` is defined and
  throws, then `str` will still raise.
  {pr}`4574`

- {{ Enhancement }} Fixed a memory leak when iterating over a PyProxy.
  {pr}`4546`

- {{ Enhancement }} When a dictionary is converted to JavaScript with `toJs` the
  result is now a `LiteralMap`. String keys are accessible via direct property
  access unless they match a function on the `Map` prototype.
  {pr}`4576`

- {{ Fix }} `toJs` now works as expected on subclasses of `dict`.
  {pr}`4637`

- {{ Enhancement }} Added `PyProxy.asJsJson` method to adapt between Python JSON
  (lists and dicts) and JavaScript JSON (Arrays and Objects).
  {pr}`4666`

- {{ Enhancement }} Added a new `callRelaxed` to PyProxies of callables that
  discards extra arguments rather than raising a `TypeError``.
{pr}`4392`

- {{ Enhancement }} A new `callWithOptions` method was added to PyProxies of
  callables.
  {pr}`4608`

### Build

- {{ Fix }} pyodide-build now use response file when passing list of exported symbols to `emcc`.
  This fixes "Argument list too long" error.
  {pr}`4717``

- {{ Fix }} Pass through `-E` (command mode) arguments in CMake wrapper
  {pr}`4705`.

- {{ Fix }} Fix exception handling in dynamic linking of int64 functions
  {pr}`4698`.

- {{ Breaking }} `pyodide-build` entrypoint is removed in favor of `pyodide`.
  This entrypoint was deprecated since 0.22.0.
  {pr}`4368`

- {{ Breaking }} The `--no-deps` option to `pyodide build-recipes` has been
  replaced with a separate subcommand `pyodide build-recipes-no-deps`.
  {pr}`4443`

- {{ Enhancement }} The `build/post` script now runs under the directory
  where the built wheel is unpacked.
  {pr}`4481`

### Packages

- New Packages: `cysignals`, `ppl`, `pplpy` {pr}`4407`, `flint`, `python-flint` {pr}`4410`,
  `memory_allocator` {pr}`4393`, `primesieve`, `primecount`, `primecountpy` {pr}`4477`,
  `pyxirr` {pr}`4513`, `ipython`, `asttokens`, `executing`, `prompt_toolkit`,
  `pure_eval`, `stack_data`, `traitlets`, `wcwidth` {pr}`4452`, `altair` {pr}`4580`,
  `cvxpy` {pr}`4587`, `clarabel` {pr}`4587`, `matplotlib-inline` {pr}`4626`,
  `pygame-ce` {pr}`4602`, `libcst` {pr}`4665`, `mmh3`, `pyiceberg` {pr}`4648`,
  `lakers-python` {pr}`4763`, `crc32c` {pr}`4789`, `zstandard` {pr}`4792`

- Upgraded `contourpy` to 1.2.1 {pr}`4680`
- Upgraded `sourmash` to 4.8.8 {pr}`4683`

## Version 0.25.1

_March 31, 2024_

- {{ Fix }} Fixed pyodide-build to work with pypa/build>=1.2.
  {pr}`4653`

- {{ Fix }} Fixed a bug that pyodide-build setting `MESON` env variable,
  which overwrites the binary path of meson.
  {pr}`4502`

## Version 0.25.0

_January 18, 2024_

### General

- {{ ABI }} Updated Emscripten to version 3.1.46
  {pr}`4359`

- {{ Breaking }} Node.js < 18 is no longer officially supported. Older versions
  of Node.js might still work, but they are not tested or guaranteed to work.
  {pr}`4269`

- {{ Enhancement }} Added experimental support for stack switching.
  {pr}`3957`, {pr}`3964`, {pr}`3987`, {pr}`3990`, {pr}`3210`

### JavaScript API

- {{ Fix }} `pyodide.setStdin` now does not consider an empty string as EOF.
  {pr}`4327`

- {{ Breaking }} `loadPyodide` does not accept `homedir` option anymore, use
  `env: {HOME: "/the/home/directory"}` instead. This have been deprecated since
  Pyodide 0.24.
  {pr}`4342`

- {{ Enhancement }} `pyodide.loadPackage` now returns an object with metadata
  about the loaded packages.
  {pr}`4306`

- {{ Fix }} Fixed default indexURL calculation in Node.js environment.
  {pr}`4288`

### Python API

- {{ Enhancement }} The `pyodide-py` package on `pypi` now includes `py.typed`
  markers so mypy will use the types.
  {pr}`4321`

- {{ Fix }} Fixed a bug that micropip would fail to install packages from
  pyodide-lock.json if the package's name differs from its normalized name.
  {pr}`4319`

- {{ Enhancement }} Added a no-op `WebLoop.close` method so that attempts to
  close the event loop will not raise an exception.
  {pr}`4329`

### Python / JavaScript Foreign Function Interface

- {{ Fix }} `jsarray.pop` now works correctly. It previously returned the wrong
  value and leaked memory.
  {pr}`4236`

- {{ Breaking }} `PyProxy.toString` now calls `str` instead of `repr`. For now
  you can opt into the old behavior by passing `pyproxyToStringRepr: true` to
  `loadPyodide`, but this may be removed in the future.
  {pr}`4247`

- {{ Fix }} when accessing a `JsProxy` attribute invokes a getter and the getter
  throws an error, that error is propagated instead of being turned into an
  `AttributeError`.
  {pr}`4254`

- {{ Fix }} `import type { PyProxy } from "pyodide/ffi"` now works with the
  `NodeNext` typescript target.
  {pr}`4256`

- {{ Fix }} Fixed a bug that occurs when using `toJs` with both `dictConverter`
  and `defaultConverter` arguments.
  {pr}`4263`

- {{ Enhancement }} Added `JsArray.remove` and `JsArray.insert` methods.
  {pr}`4326`

- {{ Breaking }} Type exports of `PyProxy` subtypes have been moved from
  `pyodide` to `pyodide/ffi` and many of them have changed names.
  {pr}`4342`

- {{ Breaking }} The methods for checking `PyProxy` capabilities (e.g.,
  `supportsHas`, `isCallable`) are now removed. Use e.g.,
  `instanceof pyodide.ffi.PyCallable` instead.
  {pr}`4342`

### Pyodide CLI

- {{ Enhancement }} `pyodide config` command now show additional config
  variables: `rustflags`, `cmake_toolchain_file`, `pyo3_config_file`,
  `rust_toolchain`, `cflags` `cxxflags`, `ldflags`, `meson_cross_file`. These
  variables can be used in out-of-tree build to set the same variables as
  in-tree build.
  {pr}`4241`

- {{ Enhancement }} `pyodide build` command now accepts `--config-setting`
  (`-C`) option to pass flags to the build backend, just like `python -m build`
  command.
  {pr}`4308`

### Load time & size optimizations

- {{ Performance }} Do not use `importlib.metadata` when identifying installed
  packages, which reduces the time to load Pyodide.
  {pr}`4147`

### Build system

- {{ Fix }} Fixed `Emscripten.cmake` not vendored in pyodide-build since 0.24.0.
  {pr}`4223`

- {{ Fix }} pyodide-build now does not override `CMAKE_CONFIG_FILE` and
  `PYO3_CONFIG_FILE` env variables if provided by user.
  {pr}`4223`

- {{ Fix }} Fixed a bug that webpack messes up dynamic import of `pyodide.asm.js`.
  {pr}`4294`

### Packages

- New Packages: `river` {pr}`4197`, `sisl` {pr}`4210`, `frozenlist` {pr}`4231`,
  `zengl` {pr}`4208`, `msgspec` {pr}`4265`, `aiohttp` {pr}`4282`, `pysam` {pr}`4268`,
  `requests`, `urllib3` {pr}`4332`, `nh3` {pr}`4387`
- Upgraded zengl to 2.2.0 {pr}`4364`

## Version 0.24.1

_September 25, 2023_

- {{ Fix }} Fixed `LONG_BIT definition appears wrong for platform` error happened in out-of-tree build.
  {pr}`4136`

- {{ Fix }} Fixed an Emscripten bug that broke some matplotlib functionality.
  {pr}`4163`

- {{ Fix }} `pyodide.checkInterrupt` works when there is no interrupt buffer and
  the gil is not held.
  {pr}`4164`

### Packages

- Upgraded scipy to 1.11.2 {pr}`4156`
- Upgraded sourmash to 4.8.4 {pr}`4154`
- Upgraded scikit-learn to 1.3.1 {pr}`4161`
- Upgraded micropip to 0.5.0 {pr}`4167`

## Version 0.24.0

_September 13, 2023_

### General

- {{ Update }} Pyodide now runs Python 3.11.3.
  {pr}`3741`

- {{ ABI }} Updated Emscripten to version 3.1.45 {pr}`3665`,
  {pr}`3659`, {pr}`3822`, {pr}`3889`, {pr}`3890`, {pr}`3888`, {pr}`4055`,
  {pr}`4056`, {pr}`4073`, {pr}`4094`

### JavaScript API

- {{ Performance }} Added a `packages` optional argument to `loadPyodide`.
  Passing packages here saves time by downloading them during the Pyodide
  bootstrap.
  {pr}`4100`

- {{ Enhancement }} `runPython` and `runPythonAsync` now accept a `filename`
  optional argument which is passed as the `filename` argument to `eval_code`
  (resp. `eval_code_async`). Also, if a `filename` is passed to `eval_code`
  which does not start with `<` and end with `>`, Pyodide now uses the
  `linecache` module to ensure that source lines can appear in tracebacks.
  {pr}`3993`

- {{ Performance }} For performance reasons, don't render extra information in
  PyProxy destroyed message by default. By using `pyodide.setDebug(true)`, you
  can opt into worse performance and better error messages.
  {pr}`4027`

- {{ Enhancement }} It is now possible to pass environment variables to
  `loadPyodide` via the `env` argument. `homedir` is deprecated in favor of
  `{env: {HOME: whatever_directory}}`.
  {pr}`3870`

- {{ Enhancement }} The `setStdin`, `setStdout` and `setStderr` APIs have been
  improved with extra control and better performance.
  {pr}`4035`

### Python API

- {{ Enhancement }} Added `headers` property to `pyodide.http.FetchResponse`.
  {pr}`2078`

- {{ Enhancement }} Added `FetchResponse.text()` as a synonym to
  `FetchResponse.string()` for better compatibility with other requests APIs.
  {pr}`4052`

- {{ Breaking }} Changed the `FetchResponse` body getter methods to no longer
  throw an `OSError` exception for 400 and above response status codes. Added
  `FetchResponse.raise_for_status` to raise an `OSError` for error status codes.
  {pr}`3986` {pr}`4053`

### Python / JavaScript Foreign Function Interface

- {{ Performance }} Improved performance of PyProxy creation.
  {pr}`4096`

- {{ Fix }} Fixed adding getters/setters to a `PyProxy` with
  `Object.defineProperty` and improved compliance with JavaScript rules around
  Proxy traps.
  {pr}`4033`

- {{ Enhancement }} The promise methods `then`, `catch` and `finally_` are now
  present also on `Task`s as well as `Future`s.
  {pr}`3748`

- {{ Enhancement }} Added methods to a `PyProxy` of a `list` to make these work
  as drop-in replacements for JavaScript Arrays.
  {pr}`3853`

- {{ Enhancement }} When a `JsProxy` of an array is passed to Python builtin
  functions that use the `PySequence_*` APIs, it now works as expected. Also
  `jsarray * n` repeats the array `n` times and `jsarray + iterable` returns a
  new array with the result values from the iterable appended.
  {pr}`3904`

### Deployment

- {{ API }} Changed the name of the default lockfile from `repodata.json` to
  `pyodide-lock.json`
  {pr}`3824`

### Build System

- {{ Update }} The docker image now has node v20 instead of node v14.
  {pr}`3819`

- {{ Enhancement }} Added `check_wasm_magic_number` function to validate `.so`
  files for WebAssembly (WASM) compatibility.
  {pr}`4018`

- {{ Enhancement }} In pyodide build, automatically skip building package
  dependencies that are already included in the pyodide distribution.
  {pr}`4058`

### Packages

- New packages: sourmash {pr}`3635`, screed {pr}`3635`, bitstring {pr}`3635`,
  deprecation {pr}`3635`, cachetools {pr}`3635`, xyzservices {pr}`3786`,
  simplejson {pr}`3801`, protobuf {pr}`3813`, peewee {pr}`3897`, Cartopy
  {pr}`3909`, pyshp {pr}`3909`, netCDF4 {pr}`3910`, igraph {pr}`3991`, CoolProp
  {pr}`4028`, contourpy {pr}`4102`, awkward-cpp {pr}`4101`, orjson {pr}`4036`.

- Upgraded numpy to 1.25.2 {pr}`4125`

- Upgraded scipy to 1.11.1 {pr}`3794`, {pr}`3996`

- OpenBLAS has been added and scipy now uses OpenBLAS rather than CLAPACK
  {pr}`3331`.

### Pyodide CLI

- {{ Enhancement }} `pyodide build-recipes` now accepts a `--metadata-files`
  option to install `*.whl.metadata` files as specified in
  [PEP 658](https://peps.python.org/pep-0658/).
  {pr}`3981`

### Misc

- {{ Enhancement }} Add an example for `loadPyodide` and `pyodide.runPython
{pr}`4012`, {pr}`4011`

## Version 0.23.4

_July 6, 2023_

- {{ Enhancement }} The environment variable `PYODIDE_BUILD_EXPORTS` can now be
  used instead of the `--exports` argument to `pyodide build` to specify `.so`
  file exports of packages.
  {pr}`3973`

- {{ Fix }} Pin `pydantic` to `<2`.
  {pr}`3971`

- {{ Enhancement }} Allow customizing cache location for packages when running in Node
  {pr}`3967`

- {{ Enhancement }} Re-enabled sparseqr, freesasa, lightgbm, opencv-python, and wordcloud
  {pr}`3783`, {pr}`3970`

- {{ Fix }} A `JSProxy` of a `DOMException` will now inherit from exception so
  it can be raised in Python.
  {pr}`3868`

- {{ Fix }} The feature detection for `JSProxy` has been improved so that it
  should never fail even when handling strange or ill-behaved JavaScript proxy
  objects.
  {pr}`3740`, {pr}`3750`

- {{ Fix }} A `PyProxy` of a callable is now an `instanceof Function`. (If you
  are trying to feature detect whether something is callable or not in
  JavaScript, the correct way is to use `typeof o === "function"`. But you may
  have dependencies that don't do this correctly.)
  {pr}`3925`

- {{ Fix }} `from jsmodule import *` now works.
  {pr}`3903`

## Version 0.23.3

_June 17, 2023_

- {{ Fix }} `getattr(jsproxy, 'python_reserved_word')` works as expected again
  (as well as `hasattr` and `setattr`). This fixes a regression introduced in
  {pr}`3617`.
  {pr}`3926`

- {{ Fix }} `pyodide build` now replaces native `.so` slugs with Emscripten
  slugs. Usually `.so`s in the generated wheels are actually Emscripten `.so`s
  so this is good. If they are actually native `.so`s then there is a problem
  either way.
  {pr}`3903`

## Version 0.23.2

_May 2, 2023_

- {{ Enhancement }} Changed the name of the `--output-directory` argument to
  `pyodide build` to `--outdir` to match pypa/build. `--output-directory` is
  still accepted for backwards compatibility.
  {pr}`3811`

## Version 0.23.1

_April 13, 2023_

### Deployment

- {{ Fix }} Export `python_stdlib.zip` in `package.json`.
  {pr}`3723`

### CLI

- {{ Enhancement }} `pyodide build` now accepts an `--output-directory` argument.
  {pr}`3746`

- {{ Fix }} Fix `pyodide py-compile` not to ignore the `--compression-level`
  option when applied on a single file.
  {pr}`3727`

- {{ Fix }} Fix an issue where the `pyodide venv` command did not work correctly in pyodide-build
  version 0.23.0 because of missing `python_stdlib.zip`.
  {pr}`3760`

- {{ Fix }} `python -m pip` works correctly in the Pyodide venv now.
  {pr}`3761`

- {{ Fix }} Executables installed in a Pyodide virtual environment now run in
  Pyodide not in the host Python.
  {pr}`3752`

### Build System

- {{ Fix }} Fix `PYODIDE_ROOT` to point the correct directory when running out-of-tree build.
  {pr}`3751`

## Version 0.23.0

_March 30, 2023_

### General

- {{ Update }} Pyodide now runs Python 3.11.2 which officially supports
  WebAssembly as a [PEP11 Tier 3](https://peps.python.org/pep-0011/#tier-3) platform.
  {pr}`3252`, {pr}`3614`

- {{ Update }} We now build libpyodide.a so the Pyodide foreign function
  interface can be experimentally linked into other Emscripten builds of Python.
  {pr}`3335`

- {{ Enhancement }} Updated Emscripten to version 3.1.32
  {pr}`3471`, {pr}`3517`, {pr}`3599`

### JavaScript API

- {{ Breaking }} Type exports of `PyProxy` subtypes have been moved from
  `pyodide` to `pyodide/ffi` and many of them have changed names. The original
  exports are still available but they are deprecated.
  {pr}`3523`

- {{ Breaking }} The methods for checking `PyProxy` capabilities (e.g.,
  `supportsHas`, `isCallable`) are now deprecated. Use e.g.,
  `instanceof pyodide.ffi.PyCallable` instead.
  {pr}`3523`

- {{ Enhancement }} Added subclasses of `PyProxy` for each mixin. These can be
  used to check whether a `PyProxy` supports a given set of methods with
  `instanceof` e.g., `x instanceof pyodide.ffi.PyDict`.
  {pr}`3523`

- {{ Enhancement }} Added `stdLibURL` parameter to `loadPyodide` allowing to customize
  the URL from which the Python standard library is loaded.
  {pr}`3670`

- {{ Enhancement }} Checking whether an object is an instance of a `PyProxy` now
  only recognizes a `PyProxy` generated from the same Python interpreter. This
  means that creating multiple interpreters and importing a `PyProxy` from one
  into another no longer causes a fatal error.
  {pr}`3545`

- {{ Enhancement }} `as_object_map` now accepts a keyword argument `hereditary`.
  If set to `True` and indexing the object returns a plain-old-object, then the
  return value will be automatically mapped in `as_object_map` as well.
  {pr}`3638`

- {{ Enhancement }} A `JsProxy` of a JavaScript error object can be directly
  thrown as Python exceptions. Previously Pyodide automatically wrapped them in
  a `JsException` but that is no longer needed -- now `JsException` inherits
  from both `JsProxy` and `Exception`.
  {pr}`3455`

- {{ Enhancement }} `runPython` and `runPythonAsync` now accept a `locals`
  argument.
  {pr}`3618`

- {{ Fix }} Calling `loadPyodide` repeatedly in Node no longer results in
  `MaxListenersExceededWarning`. Also, calling `loadPyodide` in Node v14 no
  longer changes unhandled rejections in promises.
  {pr}`3542`

- {{ Fix }} If the `locals` argument to `eval_code` or `eval_code_async` is
  `None` it now uses `locals=globals` as the documentation says.
  {pr}`3580`

### Python standard library

- {{ Breaking }} Unvendored `_pydecimal` and `pydoc_data` from the standard
  library. Now these modules need to be loaded with `pyodide.loadPackage` or
  `micropip.install`, or auto-loaded via imports in `pyodide.runPythonAsync`
  {pr}`3525`

- {{ Breaking }} Test files of stdlib `ctypes` and `unittest` are now moved to
  `test/ctypes` and `test/unittest` respectively. This change is adapted from
  [CPython 3.12](https://github.com/python/cpython/issues/93839).
  {pr}`3507`

### Deployment

- {{ Breaking }} Pyodide no longer uses Emscripten preload plugin, hence
  `pyodide.asm.data` is removed, in favor of `python_stdlib.zip`. This change
  normally shouldn't affect users, but if you were using this file in a
  bundler, you will need to remove it. {pr}`3584`

- {{ Breaking }} `pyodide_py.tar` file is removed. This change normally
  shouldn't affect users, but if you were using this file in a bundler,
  you will need to remove it.
  {pr}`3621`

- {{ Breaking }} Python standard libraries are now vendored in a zipfile:
  `/lib/python{version}.zip` in the in-browser MEMFS file system. If you need
  to access the standard library source code, you need to unpack the zip file.
  For example:
  `import shutil; shutil.unpack_archive('/lib/python311.zip', '/lib/python3.11', 'zip)`
  {pr}`3584`

- {{ Fix }} Improves the compression of wheel files with the JsDelivr CDN. For
  browsers that support the Brotli compression (most modern ones) this should
  result in a size reduction of 20-30%. Also most many `pyodide` CLI
  sub-commands now support `--compression-level` as an optional parameter.
  {pr}`3655`

- {{ Breaking }} Following libraries are now not linked to the Pyodide main module:
  `libgl`, `libal`, `libhtml5`. This normally shouldn't affect users, but if you
  are using these libraries in a package that are built out-of-tree, you will
  need to link them to the package manually.
  {pr}`3505`

### Python / JavaScript Foreign Function Interface

- {{ Fix }} PyProxies of Async iterators are now async iterable JavaScript
  objects. The code:

  ```javascript
  for await (let x of async_iterator_pyproxy) {
    // ...
  }
  ```

  would previously fail with `TypeError: async_iterator_pyproxy is not async
iterable`. (Python async _iterables_ that were not also iterators were already
  async iterable, the problem was only with Python objects that are both async
  _iterable_ and an async iterator.)
  {pr}`3708`

- {{ Enhancement }} A py-compiled build which has smaller and faster-to-load
  packages is now deployed under
  `https://cdn.jsdelivr.net/pyodide/v0.23.0/pyc/` (also for future
  versions). The exceptions obtained with this builds will not include code
  snippets however. {pr}`3701`

- {{ Breaking }} Removed support for calling functions from the root of `pyodide` package
  directly. This has been deprecated since v0.21.0. Now all functions are only available
  under submodules.
  {pr}`3677`

- {{ Breaking }} Removed support for passing the "message" argument to `PyProxy.destroy`
  in a positional argument. This has been deprecated since v0.22.0.
  {pr}`3677`

- {{ Enhancement }} Python does not allow reserved words to be used as attributes.
  For instance, `Array.from` is a `SyntaxError`. (JavaScript has a more robust
  parser which can handle this.) To handle this, if an attribute to a `JsProxy`
  consists of a Python reserved word followed by one or more underscores, we remove
  a single underscore from the end of the attribute. For instance, `Array.from_`
  would access `from` on the underlying JavaScript object, whereas `o.from__`
  accesses the `from_` attribute.
  {pr}`3617`

### Build System

- {{ Breaking }} When building meta-packages (`core` and `min-scipy-stack`),
  you must prefix `tag:` to the meta-package name. For example, to build the
  `core` meta-package, you must run `pyodide build-recipes tag:core`, or
  `PYODIDE_PACKAGES="tag:core" make`.
  {pr}`3444`

- {{ Enhancement}} Add `--build-dependencies` to `pyodide build` command
  to fetch and build dependencies of a package being built.
  Also adds `--skip-dependency` to ignore selected dependencies.
  {pr}`3310`

- {{ Enhancement}} Added `pyodide build` support for building a list of packages
  from a requirements.txt file with `pyodide build -r <requirements.txt>`. Also
  can output a list of chosen dependencies in the same format when building a
  package and dependencies using the `--output-lockfile <lockfile.txt>`
  argument. This enables repeatable builds of packages.
  {pr}`3469`

- {{ Enhancement }} Added `package/tag` key to the `meta.yaml` spec to group
  packages.
  {pr}`3444`

- {{ Enhancement }} `pyodide build-recipes` now autodetects the number of
  CPU cores in the system and uses them for parallel builds.
  {pr}`3559` {pr}`3598`

- {{ Fix }} Fixed pip install error when installing cross build environment.
  {pr}`3562`

- {{ Enhancement }} Response files are now correctly handled when
  calculating exported symbols.
  {pr}`3645`

- {{ Fix }} Fix occasional build failure when building rust packages.
  {pr}`3607`

- {{ Enhancement }} Improved logging in `pyodide-build` with rich.
  {pr}`3442`

- {{ Enhancement }} `pyodide build-recipes` now accepts `--no-deps` parameter, which skips
  building dependencies of the package. This replaces `pyodide-build buildpkg`.
  {pr}`3520`

- {{ Enhancement }} `pyodide build-recipes` now works out-of-tree.

### Pyodide CLI

- {{ Breaking }} Removed deprecated CLI entrypoints `pyodide-build buildall` which is
  replaced by `pyodide build-recipes`, and `pyodide-build mkpkg` which is
  replaced by `pyodide skeleton pypi` {pr}`3668`.

- {{ Feature }} Added `pyodide py-compile` CLI command that py compiles a wheel or a zip
  file, converting .py files to .pyc files. It can also be applied to a folder
  with wheels / zip files. If the input folder contains the
  `repodata.json` the paths and checksums it contains will also be updated
  {pr}`3253` {pr}`3700`

- {{ Feature }} Added `pyodide create-zipfile` CLI command that creates a zip file of a
  directory. This command is hidden by default since it is not intended for use
  by end users.
  {pr}`3411` {pr}`3463`

### REPL

- {{ Fix }} Non-breaking space characters are now automatically converted to
  regular spaces in pyodide REPL.
  {pr}`3558`

- {{ Enhancement }} Allow changing the build type used in the REPL by passing the
  `build` argument to the REPL URL. For instance,
  `https://pyodide.org/en/latest/console.html?build=debug` will load debug dev build.
  {pr}`3671`

### Packages

- New packages: fastparquet {pr}`3590`, cramjam {pr}`3590`, pynacl {pr}`3500`,
  pyxel {pr}`3508`.
  mypy {pr}`3504`, multidict {pr}`3581`, yarl {pr}`3702`, idna {pr}`3702`,
  cbor-diag {pr}`3581`.

- Upgraded to micropip 0.3.0 (see
  [changelog](https://github.com/pyodide/micropip/blob/main/CHANGELOG.md)
  {pr}`3709`

- Added experimental [support for SDL based packages](using-sdl) {pr}`3508`

- Upgraded packages: see the list of packages versions in this release in
  {ref}`packages-in-pyodide`.

### List of Contributors

Alexey Ignatiev, Andrea Giammarchi, Arpit, Christian Clauss, Deepak Cherian,
Eli Lamb, Feodor Fitsner, Gyeongjae Choi, Hood Chatham, Jeff Glass, Jo Bovy,
Joe Marshall, josephrocca, Loïc Estève, martinRenou, messense, Nicholas
Bollweg, Roman Yurchak, TheOnlyWayUp, Victor Blomqvist, Ye Joo Park

## Version 0.22.1

_January 25, 2023_

- {{ Breaking }} `setStdin` now accepts an extra `autoEOF` parameter. If `true`,
  it will insert an EOF automatically after each string or buffer. Defaults to
  `true`. This also affects the behavior of the `stdin` argument to
  `loadPyodide`.
  {pr}`3488`

- {{ Fix }} `from pyodide.ffi import *` doesn't raise an `ImportError` anymore.
  {pr}`3484`

- {{ Enhancement }} Pyodide displays a better message when someone calls posix
  `exit` or `os._exit`.
  {pr}`3496`

### Package Loading

- {{ Fix }} Fix incorrect error message when loading a package
  include in Pyodide fails.
  {pr}`3435`

### Build system

- {{ Fix }} Emscripten is no longer required to create a Pyodide virtual
  environment.
  {pr}`3485`

- {{ Fix }} Fixed a bug where `pyodide build` would fail on package that use
  CMake, when run multiple times.
  {pr}`3445`

- {{ Fix }} pyodide build: Don't pass the directory to the build backend args,
  only pass the arguments.
  {pr}`3490`

- {{ Fix }} `pyodide config` won't print extra messages anymore.
  {pr}`3483`

- {{ Fix }} Pass the same environment variables for out of tree builds as for in
  tree builds.
  {pr}`3495`

## Version 0.22.0

_January 3, 2023_

[See the release notes for a summary.](https://blog.pyodide.org/posts/0.22-release/)

### Deployment and testing

- {{ Breaking }} `pyodide-cdn2.iodide.io` is not available anymore. Please use
  `https://cdn.jsdelivr.net/pyodide` instead.
  {pr}`3150`.

- {{ Breaking }} We don't publish pre-built Pyodide docker images anymore. Note
  that `./run_docker --pre-built` was not working for a while and it was
  actually equivalent to `./run_docker`. If you need to build a single Python
  wheel out of tree, you can use the `pyodide build` command instead. See
  [our blog post](https://blog.pyodide.org/posts/0.21-release/#building-binary-wheels-for-pyodide)
  for more information.
  {pr}`3342`.

- {{ Enhancement }} The releases are now called `pyodide-{version}.tar.gz`
  rather than `pyodide-build-{version}.tar.gz`
  {pr}`2996`

- {{ Enhancement }} Added a new release file called
  `pyodide-core-{version}.tar.gz` intended for use in Node. It contains the
  files needed to start Pyodide and no additional packages.
  {pr}`2999`

- {{ Enhancement }} The full test suite is now run in Safari
  {pr}`2578`, {pr}`3095`.

- {{ Enhancement }} Added Gitpod configuration to the repository.
  {pr}`3201`

### Foreign function interface

#### JsProxy / JavaScript from Python

- {{ Enhancement }} Implemented `reverse`, `__reversed__`, `count`, `index`,
  `append`, and `pop` for `JsProxy` of Javascript arrays so that they implement
  the `collections.abc.MutableSequence` API.
  {pr}`2970`

- {{ Enhancement }} Implemented methods `keys`, `items`, `values`, `get`, `pop`,
  `setdefault`, `popitem`, `update`, and `clear` for `JsProxy` of map-like
  objects so that they implement the `collections.abc.MutableMapping` API.
  {pr}`3275`

- {{ Enhancement }} It's now possible to destructure a JavaScript array, map, or
  object returned by `as_object_map` with a `match` statement.
  {pr}`2906`

- {{ Enhancement }} Added `then`, `catch`, and `finally_` methods to the
  `Future`s used by Pyodide's event loop so they can be used like `Promise`s.
  {pr}`2997`

- {{ Enhancement }} `create_proxy` now takes an optional `roundtrip` parameter.
  If this is set to `True`, then when the proxy is converted back to Python, it
  is converted back to the same double proxy. This allows the proxy to be
  destroyed from Python even if no reference is retained.
  {pr}`3163`, {pr}`3369`

- {{ Enhancement }} A `JsProxy` of a function now has a `__get__` descriptor
  method, so it's possible to use a JavaScript function as a Python method. When
  the method is called, `this` will be a `PyProxy` pointing to the Python object
  the method is called on.
  {pr}`3130`

- {{ Enhancement }} A `JsProxy` now has an `as_object_map` method. This will
  treat the object as a mapping over its `ownKeys` so for instance:
  `run_js("({a:2, b:3})").as_object_map()["a"]` will return 2. These implement
  `collections.abc.MutableMapping`.
  {pr}`3273`, {pr}`3295`, {pr}`3297`

- {{ Enhancement }} Split up the `JsProxy` documentation class into several
  classes, e.g., `JsBuffer`, `JsPromise`, etc. Implemented `issubclass` and
  `isinstance` on the various synthetic and real `JsProxy` classes so that they
  behave the way one might naively expect them to (or at least closer to that
  than it was before).
  {pr}`3277`

- {{ Enhancement }} Added type parameters to many of the `JsProxy` subtypes.
  {pr}`3387`

- {{ Enhancement }} Added `JsGenerator` and `JsIterator` types to `pyodide.ffi`.
  Added `send` method to `JsIterator`s and `throw`, and `close` methods to
  `JsGenerator`s.
  {pr}`3294`

- {{ Enhancement }} It is now possible to use asynchronous JavaScript iterables,
  iterators and generators from Python. This includes support for `aiter` for
  async interables, `anext` and `asend` for async iterators, and `athrow` and
  `aclose` for async generators.
  {pr}`3285`, {pr}`3299`, {pr}`3339`

- {{ Enhancement }} JavaScript generators and async generators that are created
  from Python now are wrapped so that Python objects sent to them as arguments
  or from `.send` / `.asend` are kept alive until the generator is exhausted or
  `.close`d. This makes generators significantly more ergonomic to use, at the
  cost of making memory leaks more likely if the generator is never finalized.
  {pr}`3317`

- {{ Enhancement }} Added a mypy typeshed for some common functionality for the
  `js` module.
  {pr}`3298`

- {{ Enhancement }} mypy understands the types of more things now.
  {pr}`3385`

- {{ Fix }} Fixed bug in `split` argument of `pyodide.console.repr_shorten`.
  Added `shorten` function.
  {pr}`3178`

#### PyProxy / Using Python from JavaScript

- {{ Enhancement }} Added a type field to `PythonError` (e.g., a StopIteration
  error would have `e.type === "StopIteration"`)
  {pr}`3289`

- {{ Enhancement }} It is now possible to use asynchronous Python generators
  from JavaScript.
  {pr}`3290`

- {{ Enhancement }} PyProxies of synchronous and asynchronous Python generators
  now support `return` and `throw` APIs that behave like the ones on JavaScript
  generators.
  {pr}`3346`

- {{ Enhancement }} It is possible to make a `PyProxy` that takes `this` as the
  first argument using the `PyProxy.captureThis` method. The `create_proxy`
  method also has a `capture_this` argument which causes the `PyProxy` to
  receive `this` as the first argument if set to `True`
  {pr}`3103`, {pr}`3145`

### JavaScript API

- {{ Enhancement }} Users can do a static import of `pyodide/pyodide.asm.js` to
  avoid issues with dynamic imports. This allows the use of Pyodide with
  module-type service workers.
  {pr}`3070`

- {{ Enhancement }} Added a new API `pyodide.mountNativeFS` which mounts a
  {js:class}`FileSystemDirectoryHandle` into the Pyodide file system.
  {pr}`2987`

- {{ Enhancement }} `loadPyodide` has a new option called `args`. This list will
  be passed as command line arguments to the Python interpreter at start up.
  {pr}`3021`, {pr}`3282`

- Removed "Python initialization complete" message printed when loading is
  finished.
  {pr}`3247

- {{ Breaking }} The messageCallback and errorCallback argument to `loadPackage`
  and `loadPackagesFromImports` is now passed as named arguments. The old usage
  still works with a deprecation warning.
  {pr}`3149`

- {{ Enhancement }} `loadPackage` and `loadPackagesFromImports` now accepts a
  new option `checkIntegrity`. If set to False, integrity check for Python
  Packages will be disabled.

- {{ Enhancement }} Added APIs `pyodide.setStdin`, `pyodide.setStdout`,
  `pyodide.setStderr` for changing the stream handlers after loading Pyodide.
  Also added more careful control over whether `isatty` returns true or false on
  stdin, stdout, and stderr.
  {pr}`3268`

### Package Loading

- {{ Enhancement }} Pyodide now shows more helpful error messages when importing
  packages that are included in Pyodide fails.
  {pr}`3137`, {pr}`3263`

- {{ Fix }} Shared libraries with version suffixes are now handled correctly.
  {pr}`3154`

- {{ Breaking }} Unvendored the sqlite3 module from the standard library. Before
  `sqlite3` was included by default. Now it needs to be loaded with
  `pyodide.loadPackage` or `micropip.install`.
  {pr}`2946`

- {{ Breaking }} The Pyodide Python package is installed into `/lib/python3.10`
  rather than `/lib/python3.10/site-packages`.
  {pr}`3022`

- {{ Breaking }} The matplotlib HTML5 backends are now available as part of the
  [`matplotlib-pyodide`](https://github.com/pyodide/matplotlib-pyodide) package.
  If you use the default backend from Pyodide, no changes are necessary.
  However, if you previously specified the backend with `matplotlib.use`, the
  URL is now different. See [package
  readme](https://github.com/pyodide/matplotlib-pyodide) for more details.
  {pr}`3061`

- {{ Breaking }} The micropip package was moved to a separate repository
  [pyodide/micropip](https://github.com/pyodide/micropip). In addion to
  installing the version shipped with a given Pyodide release, you can also
  install a different micropip version from
  [PyPi](https://pypi.org/project/micropip/) with,

  ```
  await pyodide.loadPackage('packaging')
  await pyodide.loadPackage('<URL of the micropip wheel on PyPI>')
  ```

  from Javascript. From Python you can import the Javascript Pyodide package,

  ```
  import pyodide_js
  ```

  and call the same functions as above.
  {pr}`3122`

- {{ Enhancement }} The parsing and validation of `meta.yaml` according to the
  specification is now done more rigorously with Pydantic.
  {pr}`3079`

- {{ Breaking }} The `source/md5` checksum field is not longer supported in
  `meta.yaml` files, use `source/sha256` instead
  {pr}`3079`

- {{ Breaking }} `pyodide_build.io.parse_package_config` function is removed in
  favor of `pyodide_build.MetaConfig.from_yaml`
  {pr}`3079`

- {{ Fix }} `ctypes.util.find_library` will now search WASM modules from
  LD_LIBRARY_PATH.
  {pr}`3353`

### Build System

- {{ Enhancement }} Updated Emscripten to version 3.1.27
  {pr}`2958`, {pr}`2950`, {pr}`3027`, {pr}`3107`, {pr}`3148`, {pr}`3236`,
  {pr}`3239`, {pr}`3280`, {pr}`3314`

- {{ Enhancement }} Added `requirements/host` key to the `meta.yaml` spec to
  allow host dependencies that are required for building packages.
  {pr}`2132`

- {{ Enhancement }} Added `package/top-level` key to the `meta.yaml` spec to
  calculate top-level import names for the package. Previously `test/imports`
  key was used for this purpose.
  {pr}`3006`

- {{ Enhancement }} Added `build/vendor-sharedlib` key to the `meta.yaml` spec
  which vendors shared libraries into the wheel after building.
  {pr}`3234` {pr}`3264`

- {{ Enhancement }} Added `build/type` key to the `meta.yaml` spec which
  specifies the type of the package.
  {pr}`3238`

- {{ Enhancement }} Added `requirements/executable` key to the `meta.yaml` spec
  which specifies the list of executables required for building a package.
  {pr}`3300`

- {{ Breaking }} `build/library` and `build/sharedlibrary` key in the
  `meta.yaml` spec are removed. Use `build/type` instead.
  {pr}`3238`

- {{ Fix }} Fixed a bug that `backend-flags` propagated to dependencies.
  {pr}`3153`

- {{ Fix }} Fixed a bug that shared libraries are not copied into distribution
  directory when it is already built.
  {pr}`3212`

- {{ Enhancement }} Added a system for making Pyodide virtual environments. This
  is for testing out of tree builds. For more information, see [the
  documentation](building-packages-from-source).
  {pr}`2976`, {pr}`3039`, {pr}`3040`, {pr}`3044`, {pr}`3096`, {pr}`3098`,
  {pr}`3108`, {pr}`3109`, {pr}`3241`

- Added a new CLI command `pyodide skeleton` which creates a package build recipe.
  `pyodide-build mkpkg` will be replaced by `pyodide skeleton pypi`.
  {pr}`3175`

- Added a new CLI command `pyodide build-recipes` which build packages from
  recipe folder. It replaces `pyodide-build buildall`.
  {pr}`3196` {pr}`3279`

- Added a new CLI command `pyodide config` which shows config variables used in
  Pyodide.
  {pr}`3376`

- Added subcommands for `pyodide build` which builds packages from various sources.
  | command | result |
  |------------------------|-----------------------------------------|
  | `pyodide build pypi` | build or fetch a single package from pypi |
  | `pyodide build source` | build the current source folder (same as pyodide build) |
  | `pyodide build url` | build or fetch a package from a url either tgz, tar.gz zip or wheel |
  {pr}`3196`

### Packages

- New packages: pycryptodome {pr}`2965`, coverage-py {pr}`3053`, bcrypt
  {pr}`3125`, lightgbm {pr}`3138`, pyheif, pillow_heif, libheif, libde265
  {pr}`3161`, wordcloud {pr}`3173`, gdal, fiona, geopandas {pr}`3213`, the
  standard library \_hashlib module {pr}`3206` , pyinstrument {pr}`3258`, gensim
  {pr}`3326`, smart_open {pr}`3326`, pyodide-http {pr}`3355`.

- {{ Fix }} Scipy CSR data is now handled correctly in XGBoost.
  {pr}`3194`

- {{ Update }} Upgraded packages: SciPy 1.9.1 {pr}`3043`, pandas 1.5.0
  {pr}`3134`, numpy 1.23.3 {pr}`3284`, scikit-learn 1.1.3 {pr}`3324` as well as
  most of the other packages {pr}`3348` {pr}`3365`. See
  {ref}`packages-in-pyodide` for more details.

- {{ Fix }} Fix scipy handling of exceptions that are raised from C++ code.
  {pr}`3384`.

### List of Contributors

Aierie, dataxerik, David Lechner, Deepak Cherian, Filipe, Gyeongjae Choi, Hood
Chatham, H.Yamada, Jacques Boscq, Jeremy Tuloup, Joe Marshall, John Wason,
Loïc Estève, partev, Patrick Arminio, Péter Ferenc Gyarmati, Prete, Qijia
Liu, Roman Yurchak, ryanking13, skelsec, Starz0r, Will Lachance, YeonWoo, Yizhi
Liu

## Version 0.21.3

_September 15, 2022_

- {{ Fix }} When loading `sqlite3`, `loadPackage` no longer also loads `nltk`
  and `regex`.
  {issue}`3001`

- {{ Fix }} Packages are now loaded in a topologically sorted order regarding
  their dependencies.
  {pr}`3020`

- {{ Breaking }} Loading the `soupsieve` package will not automatically load
  `beautifulsoup4` together.
  {pr}`3020`

- {{ Fix }} Fix the incorrect package name `ruamel` to `ruamel.yaml`.
  {pr}`3036`

- {{ Fix }} `loadPyodide` will now raise error when the version of
  JavaScript and Python Pyodide package does not match.
  {pr}`3074`

- {{ Enhancement }} Pyodide now works with a content security policy that
  doesn't include `unsafe-eval`. It is still necessary to include
  `wasm-unsafe-eval` (and probably always will be). Since current Safari
  versions have no support for `wasm-unsafe-eval`, it is necessary to include
  `unsafe-eval` in order to work in Safari. This will likely be fixed in the
  next Safari release: https://bugs.webkit.org/show_bug.cgi?id=235408
  {pr}`3075`

- {{ Fix }} It works again to use `loadPyodide` with a relative URL as
  `indexURL` (this was a regression in v0.21.2).
  {pr}`3077`

- {{ Fix }} Add `url` to list of pollyfilled packages for webpack compatibility.
  {pr}`3080`

- {{ Fix }} Fixed warnings like
  `Critical dependency: the request of a dependency is an expression.`
  when using Pyodide with webpack.
  {pr}`3080`

- {{ Enhancement }} Add binary files to exports in JavaScript package
  {pr}`3085`.

- {{ Fix }} Source maps are included in the distribution again (reverting
  {pr}`3015` included in 0.21.2) and if there is a variable in top level scope
  called `__dirname` we use that for the `indexURL`.
  {pr}`3088`

- {{ Fix }} `PyProxy.apply` now correctly handles the case when something
  unexpected is passed as the second argument.
  {pr}`3101`

## Version 0.21.2

_August 29, 2022_

- {{ Fix }} The standard library packages `ssl` and `lzma` can now be installed
  with `pyodide.loadPackage("ssl")` or `micropip.install("ssl")` (previously
  they had a leading underscore and it was only possible to load them with
  `pyodide.loadPackage`).
  {issue}`3003`

- {{ Fix }} If a wheel path is passed to `pyodide.loadPackage`, it will now be
  resolved relative to `document.location` (in browser) or relative to the
  current working directory (in Node) rather than relative to `indexURL`.
  {pr}`3013`, {issue}`3011`

- {{ Fix }} Fixed a bug in Emscripten that caused Pyodide to fail in Jest.
  {pr}`3014`

- {{ Fix }} It now works to pass a relative url to `indexURL`. Also, the
  calculated index URL now works even if `node` is run with
  `--enable-source-maps`.
  {pr}`3015`

## Version 0.21.1

_August 22, 2022_

- New packages: the standard library lzma module {pr}`2939`

- {{ Enhancement }} Pyodide now shows more helpful error messages when importing
  unvendored or removed stdlib modules fails.
  {pr}`2973`

- {{ Breaking }} The default value of `fullStdLib` in `loadPyodide` has been
  changed to `false`. This means Pyodide now will not load some stdlib modules
  like distutils, ssl, and sqlite3 by default. See [Pyodide Python
  compatibility](https://pyodide.org/en/stable/usage/wasm-constraints.html) for
  detail. If `fullStdLib` is set to `true`, it will load all unvendored stdlib
  modules. However, setting `fullStdLib` to true will increase the initial
  Pyodide load time. So it is preferable to explicitly load the required module.
  {pr}`2998`

- {{ Enhancement }} `pyodide build` now checks that the correct version of the
  Emscripten compiler is used.
  {pr}`2975`, {pr}`2990`

- {{ Fix }} Pyodide works in Safari v14 again. It was broken in v0.21.0
  {pr}`2994`

## Version 0.21.0

_August 9, 2022_

[See the release notes for a summary.](https://blog.pyodide.org/posts/0.21-release/)

### Build system

- {{ Enhancement }} Emscripten was updated to Version 3.1.14
  {pr}`2775`, {pr}`2679`, {pr}`2672`

- {{ Fix }} Fix building on macOS {issue}`2360` {pr}`2554`

- {{ Enhancement }} Update Typescript target to ES2017 to generate more modern
  Javascript code.
  {pr}`2471`

- {{ Enhancement }} We now put our built files into the `dist` directory rather
  than the `build` directory. {pr}`2387`

- {{ Fix }} The build will error out earlier if `cmake` or `libtool` are not
  installed.
  {pr}`2423`

- {{ Enhancement }} The platform tags of wheels now include the Emscripten
  version in them. This should help ensure ABI compatibility if Emscripten
  wheels are distributed outside of the main Pyodide distribution.
  {pr}`2610`

- {{ Enhancement }} The build system now uses the sysconfigdata from the target
  Python rather than the host Python.
  {pr}`2516`

- {{ Enhancement }} Pyodide now builds with `-sWASM_BIGINT`.
  {pr}`2643`

- {{ Enhancement }} Added `cross-script` key to the `meta.yaml` spec to allow
  executing custom logic in the cross build environment.
  {pr}`2734`

### Pyodide Module and type conversions

- {{ API }} All functions were moved out of the root `pyodide` package into
  various submodules. For backwards compatibility, they will be available from
  the root package (raising a `FutureWarning`) until v0.23.0.
  {pr}`2787`, {pr}`2790`

- {{ Enhancement }} `loadPyodide` no longer uses any global state, so it can be
  used more than once in the same thread. This is recommended if a network
  request causes a loading failure, if there is a fatal error, if you damage the
  state of the runtime so badly that it is no longer usable, or for certain
  testing purposes. It is not recommended for creating multiple execution
  environments, for which you should use
  `pyodide.runPython(code, { globals : some_dict})`;
  {pr}`2391`

- {{ Enhancement }} `pyodide.unpackArchive` now accepts any `ArrayBufferView` or
  `ArrayBuffer` as first argument, rather than only a `Uint8Array`.
  {pr}`2451`

- {{ Feature }} Added `pyodide.code.run_js` API.
  {pr}`2426`

- {{ Fix }} BigInt's between 2^{32\*n - 1} and 2^{32\*n} no longer get
  translated to negative Python ints.
  {pr}`2484`

- {{ Fix }} Pyodide now correctly handles JavaScript objects with `null`
  constructor.
  {pr}`2520`

- {{ Fix }} Fix garbage collection of `once_callable` {pr}`2401`

- {{ Enhancement }} Added the `js_id` attribute to `JsProxy` to allow using
  JavaScript object identity as a dictionary key.
  {pr}`2515`

- {{ Fix }} Fixed a bug with `toJs` when used with recursive structures and the
  `dictConverter` argument.
  {pr}`2533`

- {{ Enhancement }} Added Python wrappers `set_timeout`, `clear_timeout`,
  `set_interval`, `clear_interval`, `add_event_listener` and
  `remove_event_listener` for the corresponding JavaScript functions.
  {pr}`2456`

- {{ Fix }} If a request fails due to CORS, `pyfetch` now raises an `OSError`
  not a `JSException`.
  {pr}`2598`

- {{ Enhancement }} Pyodide now directly exposes the Emscripten `PATH` and
  `ERRNO_CODES` APIs.
  {pr}`2582`

- {{ Fix }} The `bool` operator on a `JsProxy` now behaves more consistently: it
  returns `False` if JavaScript would say that `!!x` is `false`, or if `x` is an
  empty container. Otherwise it returns `True`.
  {pr}`2803`

- {{ Fix }} Fix `loadPyodide` errors for the Windows Node environment.
  {pr}`2888`

- {{ Enhancement }} Implemented slice subscripting, `+=`, and `extend` for
  `JsProxy` of Javascript arrays.
  {pr}`2907`

### REPL

- {{ Enhancement }} Add a spinner while the REPL is loading
  {pr}`2635`

- {{ Enhancement }} Cursor blinking in the REPL can be disabled by setting
  `noblink` in URL search params.
  {pr}`2666`

- {{ Fix }} Fix a REPL error in printing high-dimensional lists.
  {pr}`2517` {pr}`2919`

- {{ Fix }} Fix output bug with using `input()` on online console
  {pr}`2509`

### micropip and package loading

- {{ API }} `packages.json` which contains the dependency graph for packages
  was renamed to `repodata.json` to avoid confusion with `package.json` used
  in JavaScript packages.

- {{ Enhancement }} Added SHA-256 hash of package to entries in `repodata.json`
  {pr}`2455`

- {{ Enhancement }} Integrity of Pyodide packages is now verified before
  loading them. This is for now limited to browser environments.
  {pr}`2513`

- {{ Enhancement }} `micropip` supports loading wheels from the Emscripten file
  system using the `emfs:` protocol now.
  {pr}`2767`

- {{ Enhancement }} It is now possible to use an alternate `repodata.json`
  lockfile by passing the `lockFileURL` option to `loadPyodide`. This is
  particularly intended to be used with `micropip.freeze`.
  {pr}`2645`

- {{ Fix }} micropip now correctly handles package names that include dashes
  {pr}`2414`

- {{ Enhancement }} Allow passing `credentials` to `micropip.install()`
  {pr}`2458`

- {{ Enhancement }} {func}`micropip.install` now accepts a `deps` parameter.
  If set to `False`, micropip will not install dependencies of the package.
  {pr}`2433`

- {{ Fix }} micropip now correctly compares packages with prerelease version
  {pr}`2532`

- {{ Enhancement }} {func}`micropip.install` now accepts a `pre` parameter.
  If set to `True`, micropip will include pre-release and development versions.
  {pr}`2542`

- {{ Enhancement }} `micropip` was refactored to improve readability and ease of
  maintenance.
  {pr}`2561`, {pr}`2563`, {pr}`2564`, {pr}`2565`, {pr}`2568`

- {{ Enhancement }} Various error messages were fine tuned and improved.
  {pr}`2562`, {pr}`2558`

- {{ Enhancement }} `micropip` was adjusted to keep its state in the wheel
  `.dist-info` directories which improves consistenency with the Python standard
  library and other tools used to install packages.
  {pr}`2572`

- {{ Enhancement }} `micropip` can now be used to install Emscripten binary wheels.
  {pr}`2591`

- {{ Enhancement }} Added `micropip.freeze` to record the current set of loaded
  packages into a `repodata.json` file.
  {pr}`2581`

- {{ Fix }} `micropip.list` now works correctly when there are packages
  that are installed via `pyodide.loadPackage` from a custom URL.
  {pr}`2743`

- {{ Fix }} micropip now skips package versions which do not follow PEP440.
  {pr}`2754`

- {{ Fix }} `micropip` supports extra markers in packages correctly now.
  {pr}`2584`

### Packages

- {{ Enhancement }} Update sqlite version to latest stable release
  {pr}`2477` and {pr}`2518`

- {{ Enhancement }} Pillow now supports WEBP image format {pr}`2407`.

- {{ Enhancement }} Pillow and opencv-python now support the TIFF image format.
  {pr}`2762`

- Pandas is now compiled with `-Oz`, which significantly speeds up loading the library
  on Chrome {pr}`2457`

- New packages: opencv-python {pr}`2305`, ffmpeg {pr}`2305`, libwebp {pr}`2305`,
  h5py, pkgconfig and libhdf5 {pr}`2411`, bitarray {pr}`2459`, gsw {pr}`2511`,
  cftime {pr}`2504`, svgwrite, jsonschema, tskit {pr}`2506`, xarray {pr}`2538`,
  demes, libgsl, newick, ruamel, msprime {pr}`2548`, gmpy2 {pr}`2665`,
  xgboost {pr}`2537`, galpy {pr}`2676`, shapely, geos {pr}`2725`, suitesparse,
  sparseqr {pr}`2685`, libtiff {pr}`2762`, pytest-benchmark {pr}`2799`,
  termcolor {pr}`2809`, sqlite3, libproj, pyproj, certifi {pr}`2555`,
  rebound {pr}`2868`, reboundx {pr}`2909`, pyclipper {pr}`2886`,
  brotli {pr}`2925`, python-magic {pr}`2941`

### Miscellaneous

- {{ Fix }} We now tell packagers (e.g., Webpack) to ignore npm-specific imports
  when packing files for the browser.
  {pr}`2468`

- {{ Enhancement }} `run_in_pyodide` now has support for pytest assertion
  rewriting and decorators such as `pytest.mark.parametrize` and hypothesis.
  {pr}`2510`, {pr}`2541`

- {{ Breaking }} `pyodide_build.testing` is removed. `run_in_pyodide`
  decorator can now be accessed through
  [`pytest-pyodide`](https://github.com/pyodide/pytest-pyodide) package.
  {pr}`2418`

### List of contributors

Alexey Ignatiev, Andrey Smelter, andrzej, Antonio Cuni, Ben Jeffery, Brian
Benjamin Maranville, David Lechner, dragoncoder047, echorand (Amit Saha),
Filipe, Frank, Gyeongjae Choi, Hanno Rein, haoran1062, Henry Schreiner, Hood
Chatham, Jason Grout, jmdyck, Jo Bovy, John Wason, josephrocca, Kyle Cutler,
Lester Fan, Liumeo, lukemarsden, Mario Gersbach, Matt Toad, Michael Droettboom,
Michael Gilbert, Michael Neil, Mu-Tsun Tsai, Nicholas Bollweg, pysathq, Ricardo
Prins, Rob Gries, Roman Yurchak, Ryan May, Ryan Russell, stonebig, Szymswiat,
Tobias Megies, Vic Kumar, Victor, Wei Ji, Will Lachance

## Version 0.20.0

_April 9th, 2022_

[See the release notes for a summary.](https://blog.pyodide.org/posts/0.20-release/)

### CPython and stdlib

- {{ Update }} Pyodide now runs Python 3.10.2.
  {pr}`2225`

- {{ Enhancement }} All `ctypes` tests pass now except for
  `test_callback_too_many_args` (and we have a plan to fix
  `test_callback_too_many_args` upstream). `libffi-emscripten` now also passes
  all libffi tests.
  {pr}`2350`

### Packages

- {{Fix}} matplotlib now loads multiple fonts correctly {pr}`2271`

- New packages: boost-histogram {pr}`2174`, cryptography v3.3.2 {pr}`2263`, the
  standard library ssl module {pr}`2263`, python-solvespace v3.0.7,
  lazy-object-proxy {pr}`2320`.

- Many more scipy linking errors were fixed, mostly related to the Fortran f2c
  ABI for string arguments. There are still some fatal errors in the Scipy test
  suite, but none seem to be simple linker errors.
  {pr}`2289`

- Removed pyodide-interrupts. If you were using this for some reason, use
  `pyodide.setInterruptBuffer` instead.
  {pr}`2309`

- Most included packages were updated to the latest version. See
  {ref}`packages-in-pyodide` for a full list.

### Type translations

- {{Fix}} Python tracebacks now include Javascript frames when Python calls a
  Javascript function.
  {pr}`2123`

- {{Enhancement}} Added a `default_converter` argument to `JsProxy.to_py`
  and `pyodide.toPy` which is used to process any object that doesn't have
  a built-in conversion to Python. Also added a `default_converter` argument to
  `PyProxy.toJs` and `pyodide.ffi.to_js` to convert.
  {pr}`2170` and {pr}`2208`

- {{ Enhancement }} Async Python functions called from Javascript now have the
  resulting coroutine automatically scheduled. For instance, this makes it
  possible to use an async Python function as a Javascript event handler.
  {pr}`2319`

### Javascript package

- {{Enhancement}} It is no longer necessary to provide `indexURL` to
  `loadPyodide`.
  {pr}`2292`

- {{ Breaking }} The `globals` argument to `pyodide.runPython` and
  `pyodide.runPythonAsync` is now passed as a named argument. The old usage
  still works with a deprecation warning.
  {pr}`2300`

- {{Enhancement}} The Javascript package was migrated to Typescript.
  {pr}`2130` and {pr}`2133`

- {{Fix}} Fix importing pyodide with ESM syntax in a module type web worker.
  {pr}`2220`

- {{Enhancement}} When Pyodide is loaded as an ES6 module, no global
  `loadPyodide` variable is created (instead, it should be accessed as an
  attribute on the module).
  {pr}`2249`

- {{Fix}} The type `Py2JsResult` has been replaced with `any` which is more
  accurate. For backwards compatibility, we still export `Py2JsResult` as an
  alias for `any`.
  {pr}`2277`

- {{Fix}} Pyodide now loads correctly even if requirejs is included.
  {pr}`2283`

- {{ Enhancement }} Added robust handling for non-`Error` objects thrown by
  Javascript code. This mostly should never happen since well behaved Javascript
  code ought to throw errors. But it's better not to completely crash if it
  throws something else.
  {pr}`2294`

### pyodide_build

- {{Enhancement}} Pyodide now uses Python wheel files to distribute packages
  rather than the emscripten `file_packager.py` format.
  {pr}`2027`

- {{Enhancement}} Pyodide now uses `pypa/build` to build packages. We (mostly)
  use build isolation, so we can build packages that require conflicting
  versions of setuptools or alternative build backends.
  {pr}`2272`

- {{Enhancement}} Most pure Python packages were switched to use the wheels
  directly from PyPI rather than rebuilding them.
  {pr}`2126`

- {{Enhancement}} Added support for C++ exceptions in packages. Now C++
  extensions compiled and linked with `-fexceptions` can catch C++ exceptions.
  Furthermore, uncaught C++ exceptions will be formatted in a human-readable
  way.
  {pr}`2178`

- {{Breaking}} Removed the `skip-host` key from the `meta.yaml` format. If
  needed, install a host copy of the package with pip instead.
  {pr}`2256`

### Uncategorized

- {{ Enhancement }} The interrupt buffer can be used to raise all 64 signals
  now, not just `SIGINT`. Write a number between `1<= signum <= 64` into the
  interrupt buffer to trigger the corresponding signal. By default everything
  but `SIGINT` will be ignored. Any value written into the interrupt buffer
  outside of the range from 1 to 64 will be silently discarded.
  {pr}`2301`

- {{ Enhancement }} Updated to Emscripten 2.0.27.
  {pr}`2295`

- {{ Breaking }} The `extractDir` argument to `pyodide.unpackArchive` is now
  passed as a named argument. The old usage still works with a deprecation
  warning.
  {pr}`2300`

- {{ Enhancement }} Support ANSI escape codes in the Pyodide console.
  {pr}`2345`

- {{ Fix }} `pyodide_build` can now be installed in non-editable ways.
  {pr}`2351`

### List of contributors

Boris Feld, Christian Staudt, Gabriel Fougeron, Gyeongjae Choi, Henry Schreiner,
Hood Chatham, Jo Bovy, Karthikeyan Singaravelan, Leo Psidom, Liumeo, Luka
Mamukashvili, Madhur Tandon, Paul Korzhyk, Roman Yurchak, Seungmin Kim, Thorsten
Beier, Tom White, and Will Lachance

## Version 0.19.1

_February 19, 2022_

### Packages

- New packages: sqlalchemy {pr}`2112`, pydantic {pr}`2117`, wrapt {pr}`2165`

- {{ Update }} Upgraded packages: pyb2d (0.7.2), {pr}`2117`

- {{Fix}} A fatal error in `scipy.stats.binom.ppf` has been fixed.
  {pr}`2109`

- {{Fix}} Type signature mismatches in some numpy comparators have been fixed.
  {pr}`2110`

### Type translations

- {{Fix}} The "PyProxy has already been destroyed" error message has been
  improved with some context information.
  {pr}`2121`

### REPL

- {{Enhancement}} Pressing TAB in REPL no longer triggers completion when input
  is whitespace. {pr}`2125`

### List of contributors

Christian Staudt, Gyeongjae Choi, Hood Chatham, Liumeo, Paul Korzhyk, Roman
Yurchak, Seungmin Kim, Thorsten Beier

## Version 0.19.0

_January 10, 2021_

[See the release notes for a summary.](https://blog.pyodide.org/posts/0.19-release/)

### Python package

- {{Enhancement}} If `find_imports` is used on code that contains a syntax
  error, it will return an empty list instead of raising a `SyntaxError`.
  {pr}`1819`

- {{Enhancement}} Added the `pyodide.http.pyfetch` API which provides a
  convenience wrapper for the Javascript `fetch` API. The API returns a response
  object with various methods that convert the data into various types while
  minimizing the number of times the data is copied.
  {pr}`1865`

- {{Enhancement}} Added the `unpack_archive` API to the `pyodide.http.FetchResponse`
  object which treats the response body as an archive and uses `shutil` to
  unpack it. {pr}`1935`

- {{Fix}} The Pyodide event loop now works correctly with cancelled handles. In
  particular, `asyncio.wait_for` now functions as expected.
  {pr}`2022`

### JavaScript package

- {{Fix}} `loadPyodide` no longer fails in the
  presence of a user-defined global named `process`.
  {pr}`1849`

- {{Fix}} Various webpack buildtime and runtime compatibility issues were fixed.
  {pr}`1900`

- {{Enhancement}} Added the `pyodide.pyimport` API to import a Python module and
  return it as a `PyProxy`. Warning: this is different from the original
  `pyimport` API which was removed in this version.
  {pr}`1944`

- {{Enhancement}} Added the `pyodide.unpackArchive` API which unpacks an archive
  represented as an ArrayBuffer into the working directory. This is intended as
  a way to install packages from a local application.
  {pr}`1944`

- {{API}} `loadPyodide` now accepts a `homedir` parameter which sets home
  directory of Pyodide virtual file system.
  {pr}`1936`

- {{Breaking}} The default working directory(home directory) inside the Pyodide
  virtual file system has been changed from `/` to `/home/pyodide`. To get the
  previous behavior, you can
  - call `os.chdir("/")` in Python to change working directory or
  - call `loadPyodide` with the `homedir="/"`
    argument
    {pr}`1936`

### Python / JavaScript type conversions

- {{Breaking}} Updated the calling convention when a JavaScript function is
  called from Python to improve memory management of PyProxies. PyProxy
  arguments and return values are automatically destroyed when the function is
  finished.
  {pr}`1573`

- {{Enhancement}} Added `JsProxy.to_string`, `JsProxy.to_bytes`, and
  `JsProxy.to_memoryview` to allow for conversion of `TypedArray` to standard
  Python types without unneeded copies.
  {pr}`1864`

- {{Enhancement}} Added `JsProxy.to_file` and `JsProxy.from_file` to allow
  reading and writing Javascript buffers to files as a byte stream without
  unneeded copies.
  {pr}`1864`

- {{Fix}} It is now possible to destroy a borrowed attribute `PyProxy` of a
  `PyProxy` (as introduced by {pr}`1636`) before destroying the root `PyProxy`.
  {pr}`1854`

- {{Fix}} If `__iter__()` raises an error, it is now handled correctly by the
  `PyProxy[Symbol.iterator()]` method.
  {pr}`1871`

- {{Fix}} Borrowed attribute `PyProxy`s are no longer destroyed when the root
  `PyProxy` is garbage collected (because it was leaked). Doing so has no
  benefit to nonleaky code and turns some leaky code into broken code (see
  {issue}`1855` for an example).
  {pr}`1870`

- {{Fix}} Improved the way that `pyodide.globals.get("builtin_name")` works.
  Before we used `__main__.__dict__.update(builtins.__dict__)` which led to
  several undesirable effects such as `__name__` being equal to `"builtins"`.
  Now we use a proxy wrapper to replace `pyodide.globals.get` with a function
  that looks up the name on `builtins` if lookup on `globals` fails.
  {pr}`1905`

- {{Enhancement}} Coroutines have their memory managed in a more convenient way.
  In particular, now it is only necessary to either `await` the coroutine or
  call one of `.then`, `.except` or `.finally` to prevent a leak. It is no
  longer necessary to manually destroy the coroutine. Example: before:

```js
async function runPythonAsync(code, globals) {
  let coroutine = Module.pyodide_py.eval_code_async(code, globals);
  try {
    return await coroutine;
  } finally {
    coroutine.destroy();
  }
}
```

After:

```js
async function runPythonAsync(code, globals) {
  return await Module.pyodide_py.eval_code_async(code, globals);
}
```

{pr}`2030`

### pyodide-build

- {{API}} By default only a minimal set of packages is built. To build all
  packages set `PYODIDE_PACKAGES='*'` In addition, `make minimal` was removed,
  since it is now equivalent to `make` without extra arguments.
  {pr}`1801`

- {{Enhancement}} It is now possible to use `pyodide-build buildall` and
  `pyodide-build buildpkg` directly.
  {pr}`2063`

- {{Enhancement}} Added a `--force-rebuild` flag to `buildall` and `buildpkg`
  which rebuilds the package even if it looks like it doesn't need to be
  rebuilt. Added a `--continue` flag which keeps the same source tree for the
  package and can continue from the middle of a build.
  {pr}`2069`

- {{Enhancement}} Changes to environment variables in the build script are now
  seen in the compile and post build scripts.
  {pr}`1706`

- {{Fix}} Fix usability issues with `pyodide-build mkpkg` CLI.
  {pr}`1828`

- {{ Enhancement }} Better support for ccache when building Pyodide
  {pr}`1805`

- {{Fix}} Fix compile error `wasm-ld: error: unknown argument: --sort-common`
  and `wasm-ld: error: unknown argument: --as-needed` in ArchLinux.
  {pr}`1965`

### micropip

- {{Fix}} micropip now raises an error when installing a non-pure python wheel
  directly from a url.
  {pr}`1859`

- {{Enhancement}} {func}`micropip.install` now accepts a `keep_going` parameter.
  If set to `True`, micropip reports all identifiable dependencies that don't
  have pure Python wheels, instead of failing after processing the first one.
  {pr}`1976`

- {{Enhancement}} Added a new API {func}`micropip.list` which returns the list
  of installed packages by micropip.
  {pr}`2012`

### Packages

- {{ Enhancement }} Unit tests are now unvendored from Python packages and
  included in a separate package `<package name>-tests`. This results in a
  20% size reduction on average for packages that vendor tests (e.g. numpy,
  pandas, scipy).
  {pr}`1832`

- {{ Update }} Upgraded SciPy to 1.7.3. There are known issues with some SciPy
  components, the current status of the scipy test suite is
  [here](https://github.com/pyodide/pyodide/pull/2065#issuecomment-1004243045)
  {pr}`2065`

- {{ Fix }} The built-in pwd module of Python, which provides a Unix specific
  feature, is now unvendored.
  {pr}`1883`

- {{Fix}} pillow and imageio now correctly encode/decode grayscale and
  black-and-white JPEG images.
  {pr}`2028`

- {{Fix}} The numpy fft module now works correctly.
  {pr}`2028`

- New packages: logbook {pr}`1920`, pyb2d {pr}`1968`, and threadpoolctl (a
  dependency of scikit-learn) {pr}`2065`

- Upgraded packages: numpy (1.21.4) {pr}`1934`, scikit-learn (1.0.2) {pr}`2065`,
  scikit-image (0.19.1) {pr}`2005`, msgpack (1.0.3) {pr}`2071`, astropy (5.0.3)
  {pr}`2086`, statsmodels (0.13.1) {pr}`2073`, pillow (9.0.0) {pr}`2085`. This
  list is not exhaustive, refer to `packages.json` for the full list.

### Uncategorized

- {{ Enhancement }} `PyErr_CheckSignals` now works with the keyboard interrupt
  system so that cooperative C extensions can be interrupted. Also, added the
  `pyodide.checkInterrupt` function so Javascript code can opt to be
  interrupted.
  {pr}`1294`

- {{Fix}} The `_` variable is now set by the Pyodide repl just like it is set in
  the native Python repl.
  {pr}`1904`

- {{ Enhancement }} `pyodide-env` and `pyodide` Docker images are now available from both
  the [Docker Hub](https://hub.docker.com/repository/docker/pyodide/pyodide-env) and
  from the [Github Package registry](https://github.com/orgs/pyodide/packages). {pr}`1995`

- {{Fix}} The console now correctly handles it when an object's `__repr__` function raises an exception.
  {pr}`2021`

- {{ Enhancement }} Removed the `-s EMULATE_FUNCTION_POINTER_CASTS` flag,
  yielding large benefits in speed, stack usage, and code size.
  {pr}`2019`

### List of contributors

Alexey Ignatiev, Alex Hall, Bart Broere, Cyrille Bogaert, etienne, Grimmer,
Grimmer Kang, Gyeongjae Choi, Hao Zhang, Hood Chatham, Ian Clester, Jan Max
Meyer, LeoPsidom, Liumeo, Michael Christensen, Owen Ou, Roman Yurchak, Seungmin
Kim, Sylvain, Thorsten Beier, Wei Ouyang, Will Lachance

## Version 0.18.1

_September 16, 2021_

### Console

- {{Fix}} Ctrl+C handling in console now works correctly with multiline input.
  New behavior more closely approximates the behavior of the native Python
  console.
  {pr}`1790`

- {{Fix}} Fix the repr of Python objects (including lists and dicts) in console {pr}`1780`

- {{Fix}} The "long output truncated" message now appears on a separate line as intended.
  {pr}`1814`

- {{Fix}} The streams that are used to redirect stdin and stdout in the console now define
  `isatty` to return `True`. This fixes pytest.
  {pr}`1822`

### Python package

- {{Fix}} Avoid circular references when runsource raises SyntaxError
  {pr}`1758`

### JavaScript package

- {{Fix}} The `pyodide.setInterruptBuffer` command is now publicly exposed
  again, as it was in v0.17.0. {pr}`1797`

### Python / JavaScript type conversions

- {{Fix}} Conversion of very large strings from JavaScript to Python works
  again. {pr}`1806`

- {{Fix}} Fixed a use after free bug in the error handling code.
  {pr}`1816`

### Packages

- {{Fix}} pillow now correctly encodes/decodes RGB JPEG image format. {pr}`1818`

### Micellaneous

- {{Fix}} Patched emscripten to make the system calls to duplicate file
  descriptors closer to posix-compliant. In particular, this fixes the use of
  `dup` on pipes and temporary files, as needed by `pytest`.
  {pr}`1823`

## Version 0.18.0

_August 3rd, 2021_

### General

- {{ Update }} Pyodide now runs Python 3.9.5.
  {pr}`1637`

- {{ Enhancement }} Pyodide can experimentally be used in Node.js {pr}`1689`

- {{ Enhancement }} Pyodide now directly exposes the [Emscripten filesystem
  API](https://emscripten.org/docs/api_reference/Filesystem-API.html), allowing
  for direct manipulation of the in-memory filesystem
  {pr}`1692`

- {{ Enhancement }} Pyodide's support of [emscripten file
  systems](https://emscripten.org/docs/api_reference/Filesystem-API.html#file-systems)
  is expanded from the default `MEMFS` to include `IDBFS`, `NODEFS`, `PROXYFS`,
  and `WORKERFS`, allowing for custom persistence strategies depending on
  execution environment {pr}`1596`

- {{ API }} The `packages.json` schema for Pyodide was redesigned for better
  compatibility with conda. {pr}`1700`

- {{ API }} `run_docker` no longer binds any port to the docker image by default.
  {pr}`1750`

### Standard library

- {{ API }} The following standard library modules are now available as standalone packages
  - distlib

  They are loaded by default in `loadPyodide`, however this behavior
  can be disabled with the `fullStdLib` parameter set to `false`.
  All optional stdlib modules can then be loaded as needed with
  `pyodide.loadPackage`. {pr}`1543`

- {{ Enhancement }} The standard library module `audioop` is now included, making the `wave`,
  `sndhdr`, `aifc`, and `sunau` modules usable. {pr}`1623`

- {{ Enhancement }} Added support for `ctypes`.
  {pr}`1656`

### JavaScript package

- {{ Enhancement }} The Pyodide JavaScript package is released to npm under [npmjs.com/package/pyodide](https://www.npmjs.com/package/pyodide)
  {pr}`1762`
- {{ API }} `loadPyodide` no longer automatically
  stores the API into a global variable called `pyodide`. To get old behavior,
  say `globalThis.pyodide = await loadPyodide({...})`.
  {pr}`1597`
- {{ Enhancement }} `loadPyodide` now accepts callback functions for
  `stdin`, `stdout` and `stderr`
  {pr}`1728`
- {{ Enhancement }} Pyodide now ships with first party typescript types for the entire
  JavaScript API (though no typings are available for `PyProxy` fields).
  {pr}`1601`

- {{ Enhancement }} It is now possible to import `Comlink` objects into Pyodide after
  using `pyodide.registerComlink`
  {pr}`1642`

- {{ Enhancement }} If a Python error occurs in a reentrant `runPython` call, the error
  will be propagated into the outer `runPython` context as the original error
  type. This is particularly important if the error is a `KeyboardInterrupt`.
  {pr}`1447`

### Python package

- {{ Enhancement }} Added a new `pyodide.code.CodeRunner` API for finer control than
  `eval_code` and `eval_code_async`. Designed with
  the needs of REPL implementations in mind.
  {pr}`1563`

- {{ Enhancement }} Added `pyodide.console.Console` class closely based on the Python standard
  library `code.InteractiveConsole` but with support for top level await and
  stream redirection. Also added the subclass `pyodide.console.PyodideConsole` which
  automatically uses `pyodide.loadPackagesFromImports` on the code before running
  it.
  {pr}`1125`, {pr}`1155`, {pr}`1635`

- {{ Fix }} `pyodide.code.eval_code_async` no longer automatically awaits a returned
  coroutine or attempts to await a returned generator object (which triggered an
  error).
  {pr}`1563`

### Python / JavaScript type conversions

- {{ API }} `pyodide.runPythonAsync` no longer automatically calls
  `pyodide.loadPackagesFromImports`.
  {pr}`1538`.
- {{ Enhancement }} Added the `PyProxy.callKwargs` method to allow using
  Python functions with keyword arguments from JavaScript.
  {pr}`1539`
- {{ Enhancement }} Added the `PyProxy.copy` method.
  {pr}`1549` {pr}`1630`
- {{ API }} Updated the method resolution order on `PyProxy`. Performing a
  lookup on a `PyProxy` will prefer to pick a method from the `PyProxy` api, if
  no such method is found, it will use `getattr` on the proxied object.
  Prefixing a name with `$` forces `getattr`. For instance, `PyProxy.destroy`
  now always refers to the method that destroys the proxy, whereas
  `PyProxy.$destroy` refers to an attribute or method called `destroy` on the
  proxied object.
  {pr}`1604`
- {{ API }} It is now possible to use `Symbol` keys with PyProxies. These
  `Symbol` keys put markers on the PyProxy that can be used by external code.
  They will not currently be copied by `PyProxy.copy`.
  {pr}`1696`
- {{ Enhancement }} Memory management of `PyProxy` fields has been changed so
  that fields looked up on a `PyProxy` are "borrowed" and have their lifetime
  attached to the base `PyProxy`. This is intended to allow for more idiomatic
  usage.
  (See {issue}`1617`.) {pr}`1636`
- {{ API }} The depth argument to `toJs` is now passed as an option, so
  `toJs(n)` in v0.17 changed to `toJs({depth : n})`. Similarly, `pyodide.toPy`
  now takes `depth` as a named argument. Also `to_js` and `to_py` only take
  depth as a keyword argument.
  {pr}`1721`
- {{ API }} `PyProxy.toJs` and `pyodide.ffi.to_js` now
  take an option `pyproxies`, if a JavaScript Array is passed for this, then
  any proxies created during conversion will be placed into this array. This
  allows easy cleanup later. The `create_pyproxies` option can be used to
  disable creation of pyproxies during conversion (instead a `ConversionError`
  is raised). {pr}`1726`
- {{ API }} `toJs` and `to_js` now take an option `dict_converter` which will be
  called on a JavaScript iterable of two-element Arrays as the final step of
  converting dictionaries. For instance, pass `Object.fromEntries` to convert to
  an object or `Array.from` to convert to an array of pairs.
  {pr}`1742`

### pyodide-build

- {{ API }} pyodide-build is now an installable Python package, with an
  identically named CLI entrypoint that replaces `bin/pyodide` which is removed
  {pr}`1566`

### micropip

- {{ Fix }} micropip now correctly handles packages that have mixed case names.
  (See {issue}`1614`).
  {pr}`1615`
- {{ Enhancement }} micropip now resolves dependencies correctly for old
  versions of packages (it used to always use the dependencies from the most
  recent version, see {issue}`1619` and {issue}`1745`). micropip also will
  resolve dependencies for wheels loaded from custom urls.
  {pr}`1753`

### Packages

- {{ Enhancement }} matplotlib now comes with a new renderer based on the html5 canvas element. {pr}`1579`
  It is optional and the current default backend is still the agg backend compiled to wasm.
- {{ Enhancement }} Updated a number of packages included in Pyodide.

### List of contributors

Albertas Gimbutas, Andreas Klostermann, Arfy Slowy, daoxian,
Devin Neal, fuyutarow, Grimmer, Guido Zuidhof, Gyeongjae Choi, Hood
Chatham, Ian Clester, Itay Dafna, Jeremy Tuloup, jmsmdy, LinasNas, Madhur
Tandon, Michael Christensen, Nicholas Bollweg, Ondřej Staněk, Paul m. p. P,
Piet Brömmel, Roman Yurchak, stefnotch, Syrus Akbary, Teon L Brooks, Waldir

## Version 0.17.0

_April 21, 2021_

See the {ref}`0-17-0-release-notes` for more information.

### Improvements to package loading and dynamic linking

- {{ Enhancement }} Uses the emscripten preload plugin system to preload .so files in packages
- {{ Enhancement }} Support for shared library packages. This is used for CLAPACK which makes scipy a lot smaller.
  {pr}`1236`
- {{ Fix }} Pyodide and included packages can now be used with Safari v14+.
  Safari v13 has also been observed to work on some (but not all) devices.

### Python / JS type conversions

- {{ Feature }} A `JsProxy` of a JavaScript `Promise` or other awaitable object is now a
  Python awaitable.
  {pr}`880`
- {{ API }} Instead of automatically converting Python lists and dicts into
  JavaScript, they are now wrapped in `PyProxy`. Added a new `PyProxy.toJs`
  API to request the conversion behavior that used to be implicit.
  {pr}`1167`
- {{ API }} Added `JsProxy.to_py` API to convert a JavaScript object to Python.
  {pr}`1244`
- {{ Feature }} Flexible jsimports: it now possible to add custom Python
  "packages" backed by JavaScript code, like the `js` package. The `js` package
  is now implemented using this system.
  {pr}`1146`
- {{ Feature }} A `PyProxy` of a Python coroutine or awaitable is now an
  awaitable JavaScript object. Awaiting a coroutine will schedule it to run on
  the Python event loop using `asyncio.ensure_future`.
  {pr}`1170`
- {{ Enhancement }} Made `PyProxy` of an iterable Python object an iterable Js
  object: defined the `[Symbol.iterator]` method, can be used like `for(let x of proxy)`.
  Made a `PyProxy` of a Python iterator an iterator: `proxy.next()` is
  translated to `next(it)`. Made a `PyProxy` of a Python generator into a
  JavaScript generator: `proxy.next(val)` is translated to `gen.send(val)`.
  {pr}`1180`
- {{ API }} Updated `PyProxy` so that if the wrapped Python object supports `__getitem__`
  access, then the wrapper has `get`, `set`, `has`, and `delete` methods which do
  `obj[key]`, `obj[key] = val`, `key in obj` and `del obj[key]` respectively.
  {pr}`1175`
- {{ API }} The `pyodide.pyimport` function is deprecated in favor of using
  `pyodide.globals.get('key')`. {pr}`1367`
- {{ API }} Added `PyProxy.getBuffer` API to allow direct access to Python
  buffers as JavaScript TypedArrays.
  {pr}`1215`
- {{ API }} The innermost level of a buffer converted to JavaScript used to be a
  TypedArray if the buffer was contiguous and otherwise an Array. Now the
  innermost level will be a TypedArray unless the buffer format code is a '?' in
  which case it will be an Array of booleans, or if the format code is a "s" in
  which case the innermost level will be converted to a string.
  {pr}`1376`
- {{ Enhancement }} JavaScript `BigInt`s are converted into Python `int` and
  Python `int`s larger than 2^53 are converted into `BigInt`.
  {pr}`1407`
- {{ API }} Added `pyodide.isPyProxy` to test if an object is a `PyProxy`.
  {pr}`1456`
- {{ Enhancement }} `PyProxy` and `PyBuffer` objects are now garbage collected
  if the browser supports `FinalizationRegistry`.
  {pr}`1306`
- {{ Enhancement }} Automatic conversion of JavaScript functions to CPython
  calling conventions.
  {pr}`1051`, {pr}`1080`
- {{ Enhancement }} Automatic detection of fatal errors. In this case Pyodide
  will produce both a JavaScript and a Python stack trace with explicit
  instruction to open a bug report.
  pr`{1151}`, pr`{1390}`, pr`{1478}`.
- {{ Enhancement }} Systematic memory leak detection in the test suite and a
  large number of fixed to memory leaks.
  pr`{1340}`
- {{ Fix }} getattr and dir on JsProxy now report consistent results and include all
  names defined on the Python dictionary backing JsProxy.
  {pr}`1017`
- {{ Fix }} `JsProxy.__bool__` now produces more consistent results: both
  `bool(window)` and `bool(zero-arg-callback)` were `False` but now are `True`.
  Conversely, `bool(empty_js_set)` and `bool(empty_js_map)` were `True` but now
  are `False`.
  {pr}`1061`
- {{ Fix }} When calling a JavaScript function from Python without keyword
  arguments, Pyodide no longer passes a `PyProxy`-wrapped `NULL` pointer as the
  last argument. {pr}`1033`
- {{ Fix }} JsBoundMethod is now a subclass of JsProxy, which fixes nested
  attribute access and various other strange bugs.
  {pr}`1124`
- {{ Fix }} JavaScript functions imported like `from js import fetch` no longer
  trigger "invalid invocation" errors (issue {issue}`461`) and
  `js.fetch("some_url")` also works now (issue {issue}`768`).
  {pr}`1126`
- {{ Fix }} JavaScript bound method calls now work correctly with keyword arguments.
  {pr}`1138`
- {{ Fix }} JavaScript constructor calls now work correctly with keyword
  arguments.
  {pr}`1433`

### pyodide-py package

- {{ Feature }} Added a Python event loop to support asyncio by scheduling
  coroutines to run as jobs on the browser event loop. This event loop is
  available by default and automatically enabled by any relevant asyncio API,
  so for instance `asyncio.ensure_future` works without any configuration.
  {pr}`1158`
- {{ API }} Removed `as_nested_list` API in favor of `JsProxy.to_py`.
  {pr}`1345`

### pyodide-js

- {{ API }} Removed iodide-specific code in `pyodide.js`. This breaks compatibility with
  iodide.
  {pr}`878`, {pr}`981`
- {{ API }} Removed the `pyodide.autocomplete` API, use Jedi directly instead.
  {pr}`1066`
- {{ API }} Removed `pyodide.repr` API.
  {pr}`1067`
- {{ Fix }} If `messageCallback` and `errorCallback` are supplied to
  `pyodide.loadPackage`, `pyodide.runPythonAsync` and
  `pyodide.loadPackagesFromImport`, then the messages are no longer
  automatically logged to the console.
- {{ Feature }} `runPythonAsync` now runs the code with `eval_code_async`. In
  particular, it is possible to use top-level await inside of `runPythonAsync`.
- `eval_code` now accepts separate `globals` and `locals` parameters.
  {pr}`1083`
- Added the `pyodide.setInterruptBuffer` API. This can be used to set a
  `SharedArrayBuffer` to be the keyboard interrupt buffer. If Pyodide is running
  on a webworker, the main thread can signal to the webworker that it should
  raise a `KeyboardInterrupt` by writing to the interrupt buffer.
  {pr}`1148` and {pr}`1173`
- Changed the loading method: added an async function `loadPyodide` to load
  Pyodide to use instead of `languagePluginURL` and `languagePluginLoader`. The
  change is currently backwards compatible, but the old approach is deprecated.
  {pr}`1363`
- `runPythonAsync` now accepts `globals` parameter.
  {pr}`1914`

### micropip

- {{ Feature }} `micropip` now supports installing wheels from relative URLs.
  {pr}`872`
- {{ API }} `micropip.install` now returns a Python `Future` instead of a JavaScript `Promise`.
  {pr}`1324`
- {{ Fix }} `micropip.install` now interacts correctly with
  {js:func}`pyodide.loadPackage`.
  {pr}`1457`
- {{ Fix }} `micropip.install` now handles version constraints correctly
  even if there is a version of the package available from the Pyodide `indexURL`.

### Build system

- {{ Enhancement }} Updated to latest emscripten 2.0.13 with the upstream LLVM backend
  {pr}`1102`
- {{ API }} Use upstream `file_packager.py`, and stop checking package abi versions.
  The `PYODIDE_PACKAGE_ABI` environment variable is no longer used, but is
  still set as some packages use it to detect whether it is being built for
  Pyodide. This usage is deprecated, and a new environment variable `PYODIDE`
  is introduced for this purpose.

  As part of the change, Module.checkABI is no longer present.
  {pr}`991`

- uglifyjs and lessc no longer need to be installed in the system during build
  {pr}`878`.
- {{ Enhancement }} Reduce the size of the core Pyodide package
  {pr}`987`.
- {{ Enhancement }} Optionally to disable docker port binding
  {pr}`1423`.
- {{ Enhancement }} Run arbitrary command in docker
  {pr}`1424`
- Docker images for Pyodide are now accessible at
  [pyodide/pyodide-env](https://hub.docker.com/repository/docker/pyodide/pyodide-env)
  and
  [pyodide/pyodide](https://hub.docker.com/repository/docker/pyodide/pyodide).
- {{ Enhancement }} Option to run docker in non-interactive mode
  {pr}`1641`

### REPL

- {{ Fix }} In console.html: sync behavior, full stdout/stderr support, clean namespace,
  bigger font, correct result representation, clean traceback
  {pr}`1125` and {pr}`1141`
- {{ Fix }} Switched from ̀Jedi to rlcompleter for completion in
  `pyodide.console.InteractiveConsole` and so in `console.html`. This fixes
  some completion issues (see {issue}`821` and {issue}`1160`)
- {{ Enhancement }} Support top-level await in the console
  {pr}`1459`

### Packages

- six, jedi and parso are no longer vendored in the main Pyodide package, and
  need to be loaded explicitly
  {pr}`1010`, {pr}`987`.
- Updated packages {pr}`1021`, {pr}`1338`, {pr}`1460`.
- Added Plotly version 4.14.3 and retrying dependency
  {pr}`1419`

### List of contributors

(in alphabetic order)

Aditya Shankar, casatir, Dexter Chua, dmondev, Frederik Braun, Hood Chatham,
Jan Max Meyer, Jeremy Tuloup, joemarshall, leafjolt, Michael Greminger,
Mireille Raad, Ondřej Staněk, Paul m. p. P, rdb, Roman Yurchak, Rudolfs

## Version 0.16.1

_December 25, 2020_

Note: due to a CI deployment issue the 0.16.0 release was skipped and replaced
by 0.16.1 with identical contents.

- Pyodide files are distributed by [JsDelivr](https://www.jsdelivr.com/),
  `https://cdn.jsdelivr.net/pyodide/v0.16.1/full/pyodide.js`
  The previous CDN `pyodide-cdn2.iodide.io` still works and there
  are no plans for deprecating it. However please use
  JsDelivr as a more sustainable solution, including for earlier Pyodide
  versions.

### Python and the standard library

- Pyodide includes CPython 3.8.2
  {pr}`712`
- ENH Patches for the threading module were removed in all packages. Importing
  the module, and a subset of functionality (e.g. locks) works, while starting
  a new thread will produce an exception, as expected.
  {pr}`796`.
  See {issue}`237` for the current status of the threading support.
- ENH The multiprocessing module is now included, and will not fail at import,
  thus avoiding the necessity to patch included packages. Starting a new
  process will produce an exception due to the limitation of the WebAssembly VM
  with the following message: `Resource temporarily unavailable`
  {pr}`796`.

### Python / JS type conversions

- FIX Only call `Py_INCREF()` once when proxied by PyProxy
  {pr}`708`
- JavaScript exceptions can now be raised and caught in Python. They are
  wrapped in pyodide.JsException.
  {pr}`891`

### pyodide-py package and micropip

- The `pyodide.py` file was transformed to a pyodide-py package. The imports
  remain the same so this change is transparent to the users
  {pr}`909`.
- FIX Get last version from PyPI when installing a module via micropip
  {pr}`846`.
- Suppress REPL results returned by `pyodide.eval_code` by adding a semicolon
  {pr}`876`.
- Enable monkey patching of `eval_code` and `find_imports` to customize
  behavior of `runPython` and `runPythonAsync`
  {pr}`941`.

### Build system

- Updated docker image to Debian buster, resulting in smaller images.
  {pr}`815`
- Pre-built docker images are now available as
  [`iodide-project/pyodide`](https://hub.docker.com/r/iodide/pyodide)
  {pr}`787`
- Host Python is no longer compiled, reducing compilation time. This also
  implies that Python 3.8 is now required to build Pyodide. It can for instance
  be installed with conda.
  {pr}`830`
- FIX Infer package tarball directory from source URL
  {pr}`687`
- Updated to emscripten 1.38.44 and binaryen v86 (see related
  [commits](https://github.com/pyodide/pyodide/search?q=emscripten&type=commits))
- Updated default `--ldflags` argument to `pyodide_build` scripts to equal what
  Pyodide actually uses.
  {pr}`817`
- Replace C lz4 implementation with the (upstream) JavaScript implementation.
  {pr}`851`
- Pyodide deployment URL can now be specified with the `PYODIDE_BASE_URL`
  environment variable during build. The `pyodide_dev.js` is no longer
  distributed. To get an equivalent behavior with `pyodide.js`, set
  ```javascript
  window.languagePluginUrl = "./";
  ```
  before loading it.
  {pr}`855`
- Build runtime C libraries (e.g. libxml) via package build system with correct
  dependency resolution
  {pr}`927`
- Pyodide can now be built in a conda virtual environment
  {pr}`835`

### Other improvements

- Modify MEMFS timestamp handling to support better caching. This in
  particular allows to import newly created Python modules without invalidating
  import caches {pr}`893`

### Packages

- New packages: freesasa, lxml, python-sat, traits, astropy, pillow,
  scikit-image, imageio, numcodecs, msgpack, asciitree, zarr

  Note that due to the large size and the experimental state of the scipy
  package, packages that depend on scipy (including scikit-image, scikit-learn)
  will take longer to load, use a lot of memory and may experience failures.

- Updated packages: numpy 1.15.4, pandas 1.0.5, matplotlib 3.3.3 among others.
- New package
  [pyodide-interrupt](https://pypi.org/project/pyodide-interrupts/), useful for
  handling interrupts in Pyodide (see project description for details).

### Backward incompatible changes

- Dropped support for loading .wasm files with incorrect MIME type, following
  {pr}`851`

### List of contributors

abolger, Aditya Shankar, Akshay Philar, Alexey Ignatiev, Aray Karjauv, casatir,
chigozienri, Christian glacet, Dexter Chua, Frithjof, Hood Chatham, Jan Max
Meyer, Jay Harris, jcaesar, Joseph D. Long, Matthew Turk, Michael Greminger,
Michael Panchenko, mojighahar, Nicolas Ollinger, Ram Rachum, Roman Yurchak,
Sergio, Seungmin Kim, Shyam Saladi, smkm, Wei Ouyang

## Version 0.15.0

_May 19, 2020_

- Upgrades Pyodide to CPython 3.7.4.
- micropip no longer uses a CORS proxy to install pure Python packages from
  PyPI. Packages are now installed from PyPI directly.
- micropip can now be used from web workers.
- Adds support for installing pure Python wheels from arbitrary URLs with
  micropip.
- The CDN URL for Pyodide changed to
  https://pyodide-cdn2.iodide.io/v0.15.0/full/pyodide.js
  It now supports versioning and should provide faster downloads.
  The latest release can be accessed via
  https://pyodide-cdn2.iodide.io/latest/full/
- Adds `messageCallback` and `errorCallback` to
  `pyodide.loadPackage`.
- Reduces the initial memory footprint (`TOTAL_MEMORY`) from 1 GiB to 5 MiB.
  More memory will be allocated as needed.
- When building from source, only a subset of packages can be built by setting
  the `PYODIDE_PACKAGES` environment variable.
- New packages: future, autograd

## Version 0.14.3

_Dec 11, 2019_

- Convert JavaScript numbers containing integers, e.g. `3.0`, to a real Python
  long (e.g. `3`).
- Adds `__bool__` method to for `JsProxy` objects.
- Adds a JavaScript-side auto completion function for Iodide that uses jedi.
- New packages: nltk, jeudi, statsmodels, regex, cytoolz, xlrd, uncertainties

## Version 0.14.0

_Aug 14, 2019_

- The built-in `sqlite` and `bz2` modules of Python are now enabled.
- Adds support for auto-completion based on jedi when used in iodide

## Version 0.13.0

_May 31, 2019_

- Tagged versions of Pyodide are now deployed to Netlify.

## Version 0.12.0

_May 3, 2019_

**User improvements:**

- Packages with pure Python wheels can now be loaded directly from PyPI. See
  `micropip` for more information.

- Thanks to PEP 562, you can now `import js` from Python and use it to access
  anything in the global JavaScript namespace.

- Passing a Python object to JavaScript always creates the same object in
  JavaScript. This makes APIs like `removeEventListener` usable.

- Calling `dir()` in Python on a JavaScript proxy now works.

- Passing an `ArrayBuffer` from JavaScript to Python now correctly creates a
  `memoryview` object.

- Pyodide now works on Safari.

## Version 0.11.0

_Apr 12, 2019_

**User improvements:**

- Support for built-in modules:
  - `sqlite`, `crypt`

- New packages: `mne`

**Developer improvements:**

- The `mkpkg` command will now select an appropriate archive to use, rather
  than just using the first.

- The included version of emscripten has been upgraded to 1.38.30 (plus a
  bugfix).

- New packages: `jinja2`, `MarkupSafe`

## Version 0.10.0

_Mar 21, 2019_

**User improvements:**

- New packages: `html5lib`, `pygments`, `beautifulsoup4`, `soupsieve`,
  `docutils`, `bleach`, `mne`

**Developer improvements:**

- `console.html` provides a simple text-only interactive console to test local
  changes to Pyodide. The existing notebooks based on legacy versions of Iodide
  have been removed.

- The `run_docker` script can now be configured with environment variables.

```{eval-rst}
.. toctree::
   :hidden:

   deprecation-timeline.md
```<|MERGE_RESOLUTION|>--- conflicted
+++ resolved
@@ -24,17 +24,13 @@
 - {{ Enhancement }} `PyProxy` now has a `[Symbol.dispose]` method.
   {pr}`6003`
 
-<<<<<<< HEAD
 - {{ Enhancement }} A `JsProxy` of an object with a `[Symbol.dispose]` method is
   now a context manager.
   {pr}`6007`
-=======
+
 - {{ Enhancement }} `PyBufferView` (the return value of ) now has a
   `[Symbol.dispose]` method.
   {pr}`6003`
-
-
->>>>>>> 253eb49a
 
 ## Version 0.29.0
 
