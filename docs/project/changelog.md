--- conflicted
+++ resolved
@@ -21,13 +21,11 @@
   which was introduced in 0.28.1.
   {pr}`5824`
 
-<<<<<<< HEAD
 - {{ Enhancement }} Improve error message when a dynamic library fails to load.
   {pr}`5840`
-=======
+  
 - {{ Fix }} In 0.28.1 we accidentally removed the `PyodideInterface` type
   export. We added it back. {pr}`5827`
->>>>>>> 2cea3923
 
 ## Version 0.28.1
 
