--- conflicted
+++ resolved
@@ -15,7 +15,6 @@
 
 ## Unreleased
 
-<<<<<<< HEAD
 - {{ Enhancement }} `runPython` and `runPythonAsync` now accept a `filename`
   optional argument which is passed as the `filename` argument to `eval_code`
   (resp. `eval_code_async`). Also, if a `filename` is passed to `eval_code`
@@ -23,20 +22,7 @@
   `linecache` module to ensure that source lines can appear in tracebacks.
   {pr}`3993`
 
-- {{ Enhancement }} The environment variable `PYODIDE_BUILD_EXPORTS` can now be
-  used instead of the `--exports` argument to `pyodide build` to specify `.so`
-  file exports of packages.
-  {pr}`3973`
-
-- {{ Fix }} Pin `pydantic` to `<2`.
-  {pr}`3971`
-
-- {{ Enhancement }} Allow customizing installation location for packages
-  {pr}`3967`
-
-- {{ Enhancement }} ABI Break: Updated Emscripten to version 3.1.39
-  {pr}`3665`, {pr}`3659`, {pr}`3822`, {pr}`3889`, {pr}`3890`
-=======
+
 - {{ Enhancement }} For performance reasons, don't render extra information in
   PyProxy destroyed message by default. By using `pyodide.setDebug(true)`, you
   can opt into worse performance and better error messages.
@@ -59,7 +45,6 @@
 
 - {{ Enhancement }} ABI Break: Updated Emscripten to version 3.1.44
   {pr}`3665`, {pr}`3659`, {pr}`3822`, {pr}`3889`, {pr}`3890`, {pr}`3888`, {pr}`4055`, {pr}`4056`, {pr}`4073`
->>>>>>> 77dbe16a
 
 - {{ Update }} The docker image now has node v20 instead of node v14.
   {pr}`3819`
