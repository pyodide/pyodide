---
myst:
  substitutions:
    API: "<span class='badge badge-warning'>API Change</span>"
    Enhancement: "<span class='badge badge-info'>Enhancement</span>"
    Performance: "<span class='badge badge-info'>Performance</span>"
    Feature: "<span class='badge badge-success'>Feature</span>"
    Fix: "<span class='badge badge-danger'>Fix</span>"
    Update: "<span class='badge badge-success'>Update</span>"
    Breaking: "<span class='badge badge-danger'>BREAKING CHANGE</span>"
---

(changelog)=

# Change Log

## Unreleased

- {{ Fix }} Fix `pyodide config` command being printing unnecessary outputs.
  {pr}`4814`

- {{ Enhancement }} Added the `enableRunUntilComplete` option to `loadPyodide`
  which makes `run_until_complete` block using stack switching, or crash if
  stack switching is disabled.
  {pr}`4817`

- {{ Fix }} Resolved an issue where string keys in `PyProxyJsonAdaptor` were
  unexpectedly cast to numbers.
  {pr}`4825`

<<<<<<< HEAD
- {{ Enhancement }} Added implementation to read build settings from `pyproject.toml`.
  {pr}`4831`
=======
- {{ Fix }} When a `Future` connected to a `Promise` is cancelled, don't raise
  `InvalidStateError`.
  {pr}`4837`
>>>>>>> 43cce6e5

### Packages

- New Packages: `pytest-asyncio` {pr}`4819`

- Upgraded `scikit-learn` to 1.5 {pr}`4823`

## Version 0.26.0

_May 27, 2024_

### General

- {{ Update }} Upgraded Python to v3.12.1
  {pr}`4431` {pr}`4435`

- {{ Update }} The wheel tag for Pyodide wheels has changed to pyodide_2024_0_wasm32.
  {pr}`4777`, {pr}`4780`

- {{ Enhancement }} ABI Break: Updated Emscripten to version 3.1.58
  {pr}`4399` {pr}`4715`

- {{ Breaking }} Pyodide will not fallback to `node-fetch` anymore when `fetch`
  is not available in the Node.js < 18 environment.
  {pr}`4417`

- {{ Enhancement }} Improved support for stack switching.
  {pr}`4532`, {pr}`4547`, {pr}`4615`, {pr}`4639`

- {{ Breaking }} The experimental `callSyncifying` method was renamed to
  `callPromising`.
  {pr}`4608`

- {{ Fix }} `dup` now works correctly in the Node filesystem.
  {pr}`4554`

- {{ Enhancement }} `asyncio.sleep(0)` now runs the next task a lot faster.
  {pr}`4590`

### JavaScript APIs

- {{ Enhancement }} `pyodide.loadPackage` now checks if the cache directory
  exists and calls `mkdir` only when it doesn't to avoid an error on read-only
  file systems in Node.js environment.
  {pr}`4738`

- {{ Fix }} `pyodide.mountNativeFS` will no longer silently overwrite an
  existing nonempty directory. Also it throws much clearer error messages when
  it fails.
  {pr}`4559`

- {{ Enhancement }} Added a new API `pyodide.mountNodeFS` which mounts a host
  directory into the Pyodide file system when running in node.
  {pr}`4561`

- {{ Enhancement }} Updated `pyimport` to support `pyimport("module.attribute")`.
  {pr}`4395`

### FFI

- {{ Enhancement }} `str(jsproxy)` has been adjusted to not raise an error if
  `jsproxy.toString` is undefined. Instead, it will use
  `Object.prototype.toString` in this case. If `jsproxy.toString` is defined and
  throws or is not defined but `jsproxy[Symbol.toStringTag]` is defined and
  throws, then `str` will still raise.
  {pr}`4574`

- {{ Enhancement }} Fixed a memory leak when iterating over a PyProxy.
  {pr}`4546`

- {{ Enhancement }} When a dictionary is converted to JavaScript with `toJs` the
  result is now a `LiteralMap`. String keys are accessible via direct property
  access unless they match a function on the `Map` prototype.
  {pr}`4576`

- {{ Fix }} `toJs` now works as expected on subclasses of `dict`.
  {pr}`4637`

- {{ Enhancement }} Added `PyProxy.asJsJson` method to adapt between Python JSON
  (lists and dicts) and JavaScript JSON (Arrays and Objects).
  {pr}`4666`

- {{ Enhancement }} Added a new `callRelaxed` to PyProxies of callables that
  discards extra arguments rather than raising a `TypeError``.
{pr}`4392`

- {{ Enhancement }} A new `callWithOptions` method was added to PyProxies of
  callables.
  {pr}`4608`

### Build

- {{ Fix }} pyodide-build now use response file when passing list of exported symbols to `emcc`.
  This fixes "Argument list too long" error.
  {pr}`4717``

- {{ Fix }} Pass through `-E` (command mode) arguments in CMake wrapper
  {pr}`4705`.

- {{ Fix }} Fix exception handling in dynamic linking of int64 functions
  {pr}`4698`.

- {{ Breaking }} `pyodide-build` entrypoint is removed in favor of `pyodide`.
  This entrypoint was deprecated since 0.22.0.
  {pr}`4368`

- {{ Breaking }} The `--no-deps` option to `pyodide build-recipes` has been
  replaced with a separate subcommand `pyodide build-recipes-no-deps`.
  {pr}`4443`

- {{ Enhancement }} The `build/post` script now runs under the directory
  where the built wheel is unpacked.
  {pr}`4481`

### Packages

- New Packages: `cysignals`, `ppl`, `pplpy` {pr}`4407`, `flint`, `python-flint` {pr}`4410`,
  `memory_allocator` {pr}`4393`, `primesieve`, `primecount`, `primecountpy` {pr}`4477`,
  `pyxirr` {pr}`4513`, `ipython`, `asttokens`, `executing`, `prompt_toolkit`,
  `pure_eval`, `stack_data`, `traitlets`, `wcwidth` {pr}`4452`, `altair` {pr}`4580`,
  `cvxpy` {pr}`4587`, `clarabel` {pr}`4587`, `matplotlib-inline` {pr}`4626`,
  `pygame-ce` {pr}`4602`, `libcst` {pr}`4665`, `mmh3`, `pyiceberg` {pr}`4648`,
  `lakers-python` {pr}`4763`, `crc32c` {pr}`4789`, `zstandard` {pr}`4792`

- Upgraded `contourpy` to 1.2.1 {pr}`4680`
- Upgraded `sourmash` to 4.8.8 {pr}`4683`

## Version 0.25.1

_March 31, 2024_

- {{ Fix }} Fixed pyodide-build to work with pypa/build>=1.2.
  {pr}`4653`

- {{ Fix }} Fixed a bug that pyodide-build setting `MESON` env variable,
  which overwrites the binary path of meson.
  {pr}`4502`

## Version 0.25.0

_January 18, 2024_

### General

- {{ Enhancement }} ABI Break: Updated Emscripten to version 3.1.46
  {pr}`4359`

- {{ Breaking }} Node.js < 18 is no longer officially supported. Older versions
  of Node.js might still work, but they are not tested or guaranteed to work.
  {pr}`4269`

- {{ Enhancement }} Added experimental support for stack switching.
  {pr}`3957`, {pr}`3964`, {pr}`3987`, {pr}`3990`, {pr}`3210`

### JavaScript API

- {{ Fix }} `pyodide.setStdin` now does not consider an empty string as EOF.
  {pr}`4327`

- {{ Breaking }} `loadPyodide` does not accept `homedir` option anymore, use
  `env: {HOME: "/the/home/directory"}` instead. This have been deprecated since
  Pyodide 0.24.
  {pr}`4342`

- {{ Enhancement }} `pyodide.loadPackage` now returns an object with metadata
  about the loaded packages.
  {pr}`4306`

- {{ Fix }} Fixed default indexURL calculation in Node.js environment.
  {pr}`4288`

### Python API

- {{ Enhancement }} The `pyodide-py` package on `pypi` now includes `py.typed`
  markers so mypy will use the types.
  {pr}`4321`

- {{ Fix }} Fixed a bug that micropip would fail to install packages from
  pyodide-lock.json if the package's name differs from its normalized name.
  {pr}`4319`

- {{ Enhancement }} Added a no-op `WebLoop.close` method so that attempts to
  close the event loop will not raise an exception.
  {pr}`4329`

### Python / JavaScript Foreign Function Interface

- {{ Fix }} `jsarray.pop` now works correctly. It previously returned the wrong
  value and leaked memory.
  {pr}`4236`

- {{ Breaking }} `PyProxy.toString` now calls `str` instead of `repr`. For now
  you can opt into the old behavior by passing `pyproxyToStringRepr: true` to
  `loadPyodide`, but this may be removed in the future.
  {pr}`4247`

- {{ Fix }} when accessing a `JsProxy` attribute invokes a getter and the getter
  throws an error, that error is propagated instead of being turned into an
  `AttributeError`.
  {pr}`4254`

- {{ Fix }} `import type { PyProxy } from "pyodide/ffi"` now works with the
  `NodeNext` typescript target.
  {pr}`4256`

- {{ Fix }} Fixed a bug that occurs when using `toJs` with both `dictConverter`
  and `defaultConverter` arguments.
  {pr}`4263`

- {{ Enhancement }} Added `JsArray.remove` and `JsArray.insert` methods.
  {pr}`4326`

- {{ Breaking }} Type exports of `PyProxy` subtypes have been moved from
  `pyodide` to `pyodide/ffi` and many of them have changed names.
  {pr}`4342`

- {{ Breaking }} The methods for checking `PyProxy` capabilities (e.g.,
  `supportsHas`, `isCallable`) are now removed. Use e.g.,
  `instanceof pyodide.ffi.PyCallable` instead.
  {pr}`4342`

### Pyodide CLI

- {{ Enhancement }} `pyodide config` command now show additional config
  variables: `rustflags`, `cmake_toolchain_file`, `pyo3_config_file`,
  `rust_toolchain`, `cflags` `cxxflags`, `ldflags`, `meson_cross_file`. These
  variables can be used in out-of-tree build to set the same variables as
  in-tree build.
  {pr}`4241`

- {{ Enhancement }} `pyodide build` command now accepts `--config-setting`
  (`-C`) option to pass flags to the build backend, just like `python -m build`
  command.
  {pr}`4308`

### Load time & size optimizations

- {{ Performance }} Do not use `importlib.metadata` when identifying installed
  packages, which reduces the time to load Pyodide.
  {pr}`4147`

### Build system

- {{ Fix }} Fixed `Emscripten.cmake` not vendored in pyodide-build since 0.24.0.
  {pr}`4223`

- {{ Fix }} pyodide-build now does not override `CMAKE_CONFIG_FILE` and
  `PYO3_CONFIG_FILE` env variables if provided by user.
  {pr}`4223`

- {{ Fix }} Fixed a bug that webpack messes up dynamic import of `pyodide.asm.js`.
  {pr}`4294`

### Packages

- New Packages: `river` {pr}`4197`, `sisl` {pr}`4210`, `frozenlist` {pr}`4231`,
  `zengl` {pr}`4208`, `msgspec` {pr}`4265`, `aiohttp` {pr}`4282`, `pysam` {pr}`4268`,
  `requests`, `urllib3` {pr}`4332`, `nh3` {pr}`4387`
- Upgraded zengl to 2.2.0 {pr}`4364`

## Version 0.24.1

_September 25, 2023_

- {{ Fix }} Fixed `LONG_BIT definition appears wrong for platform` error happened in out-of-tree build.
  {pr}`4136`

- {{ Fix }} Fixed an Emscripten bug that broke some matplotlib functionality.
  {pr}`4163`

- {{ Fix }} `pyodide.checkInterrupt` works when there is no interrupt buffer and
  the gil is not held.
  {pr}`4164`

### Packages

- Upgraded scipy to 1.11.2 {pr}`4156`
- Upgraded sourmash to 4.8.4 {pr}`4154`
- Upgraded scikit-learn to 1.3.1 {pr}`4161`
- Upgraded micropip to 0.5.0 {pr}`4167`

## Version 0.24.0

_September 13, 2023_

### General

- {{ Update }} Pyodide now runs Python 3.11.3.
  {pr}`3741`

- {{ Enhancement }} ABI Break: Updated Emscripten to version 3.1.45 {pr}`3665`,
  {pr}`3659`, {pr}`3822`, {pr}`3889`, {pr}`3890`, {pr}`3888`, {pr}`4055`,
  {pr}`4056`, {pr}`4073`, {pr}`4094`

### JavaScript API

- {{ Performance }} Added a `packages` optional argument to `loadPyodide`.
  Passing packages here saves time by downloading them during the Pyodide
  bootstrap.
  {pr}`4100`

- {{ Enhancement }} `runPython` and `runPythonAsync` now accept a `filename`
  optional argument which is passed as the `filename` argument to `eval_code`
  (resp. `eval_code_async`). Also, if a `filename` is passed to `eval_code`
  which does not start with `<` and end with `>`, Pyodide now uses the
  `linecache` module to ensure that source lines can appear in tracebacks.
  {pr}`3993`

- {{ Performance }} For performance reasons, don't render extra information in
  PyProxy destroyed message by default. By using `pyodide.setDebug(true)`, you
  can opt into worse performance and better error messages.
  {pr}`4027`

- {{ Enhancement }} It is now possible to pass environment variables to
  `loadPyodide` via the `env` argument. `homedir` is deprecated in favor of
  `{env: {HOME: whatever_directory}}`.
  {pr}`3870`

- {{ Enhancement }} The `setStdin`, `setStdout` and `setStderr` APIs have been
  improved with extra control and better performance.
  {pr}`4035`

### Python API

- {{ Enhancement }} Added `headers` property to `pyodide.http.FetchResponse`.
  {pr}`2078`

- {{ Enhancement }} Added `FetchResponse.text()` as a synonym to
  `FetchResponse.string()` for better compatibility with other requests APIs.
  {pr}`4052`

- {{ Breaking }} Changed the `FetchResponse` body getter methods to no longer
  throw an `OSError` exception for 400 and above response status codes. Added
  `FetchResponse.raise_for_status` to raise an `OSError` for error status codes.
  {pr}`3986` {pr}`4053`

### Python / JavaScript Foreign Function Interface

- {{ Performance }} Improved performance of PyProxy creation.
  {pr}`4096`

- {{ Fix }} Fixed adding getters/setters to a `PyProxy` with
  `Object.defineProperty` and improved compliance with JavaScript rules around
  Proxy traps.
  {pr}`4033`

- {{ Enhancement }} The promise methods `then`, `catch` and `finally_` are now
  present also on `Task`s as well as `Future`s.
  {pr}`3748`

- {{ Enhancement }} Added methods to a `PyProxy` of a `list` to make these work
  as drop-in replacements for JavaScript Arrays.
  {pr}`3853`

- {{ Enhancement }} When a `JsProxy` of an array is passed to Python builtin
  functions that use the `PySequence_*` APIs, it now works as expected. Also
  `jsarray * n` repeats the array `n` times and `jsarray + iterable` returns a
  new array with the result values from the iterable appended.
  {pr}`3904`

### Deployment

- {{ API }} Changed the name of the default lockfile from `repodata.json` to
  `pyodide-lock.json`
  {pr}`3824`

### Build System

- {{ Update }} The docker image now has node v20 instead of node v14.
  {pr}`3819`

- {{ Enhancement }} Added `check_wasm_magic_number` function to validate `.so`
  files for WebAssembly (WASM) compatibility.
  {pr}`4018`

- {{ Enhancement }} In pyodide build, automatically skip building package
  dependencies that are already included in the pyodide distribution.
  {pr}`4058`

### Packages

- New packages: sourmash {pr}`3635`, screed {pr}`3635`, bitstring {pr}`3635`,
  deprecation {pr}`3635`, cachetools {pr}`3635`, xyzservices {pr}`3786`,
  simplejson {pr}`3801`, protobuf {pr}`3813`, peewee {pr}`3897`, Cartopy
  {pr}`3909`, pyshp {pr}`3909`, netCDF4 {pr}`3910`, igraph {pr}`3991`, CoolProp
  {pr}`4028`, contourpy {pr}`4102`, awkward-cpp {pr}`4101`, orjson {pr}`4036`.

- Upgraded numpy to 1.25.2 {pr}`4125`

- Upgraded scipy to 1.11.1 {pr}`3794`, {pr}`3996`

- OpenBLAS has been added and scipy now uses OpenBLAS rather than CLAPACK
  {pr}`3331`.

### Pyodide CLI

- {{ Enhancement }} `pyodide build-recipes` now accepts a `--metadata-files`
  option to install `*.whl.metadata` files as specified in
  [PEP 658](https://peps.python.org/pep-0658/).
  {pr}`3981`

### Misc

- {{ Enhancement }} Add an example for `loadPyodide` and `pyodide.runPython
{pr}`4012`, {pr}`4011`

## Version 0.23.4

_July 6, 2023_

- {{ Enhancement }} The environment variable `PYODIDE_BUILD_EXPORTS` can now be
  used instead of the `--exports` argument to `pyodide build` to specify `.so`
  file exports of packages.
  {pr}`3973`

- {{ Fix }} Pin `pydantic` to `<2`.
  {pr}`3971`

- {{ Enhancement }} Allow customizing cache location for packages when running in Node
  {pr}`3967`

- {{ Enhancement }} Re-enabled sparseqr, freesasa, lightgbm, opencv-python, and wordcloud
  {pr}`3783`, {pr}`3970`

- {{ Fix }} A `JSProxy` of a `DOMException` will now inherit from exception so
  it can be raised in Python.
  {pr}`3868`

- {{ Fix }} The feature detection for `JSProxy` has been improved so that it
  should never fail even when handling strange or ill-behaved JavaScript proxy
  objects.
  {pr}`3740`, {pr}`3750`

- {{ Fix }} A `PyProxy` of a callable is now an `instanceof Function`. (If you
  are trying to feature detect whether something is callable or not in
  JavaScript, the correct way is to use `typeof o === "function"`. But you may
  have dependencies that don't do this correctly.)
  {pr}`3925`

- {{ Fix }} `from jsmodule import *` now works.
  {pr}`3903`

## Version 0.23.3

_June 17, 2023_

- {{ Fix }} `getattr(jsproxy, 'python_reserved_word')` works as expected again
  (as well as `hasattr` and `setattr`). This fixes a regression introduced in
  {pr}`3617`.
  {pr}`3926`

- {{ Fix }} `pyodide build` now replaces native `.so` slugs with Emscripten
  slugs. Usually `.so`s in the generated wheels are actually Emscripten `.so`s
  so this is good. If they are actually native `.so`s then there is a problem
  either way.
  {pr}`3903`

## Version 0.23.2

_May 2, 2023_

- {{ Enhancement }} Changed the name of the `--output-directory` argument to
  `pyodide build` to `--outdir` to match pypa/build. `--output-directory` is
  still accepted for backwards compatibility.
  {pr}`3811`

## Version 0.23.1

_April 13, 2023_

### Deployment

- {{ Fix }} Export `python_stdlib.zip` in `package.json`.
  {pr}`3723`

### CLI

- {{ Enhancement }} `pyodide build` now accepts an `--output-directory` argument.
  {pr}`3746`

- {{ Fix }} Fix `pyodide py-compile` not to ignore the `--compression-level`
  option when applied on a single file.
  {pr}`3727`

- {{ Fix }} Fix an issue where the `pyodide venv` command did not work correctly in pyodide-build
  version 0.23.0 because of missing `python_stdlib.zip`.
  {pr}`3760`

- {{ Fix }} `python -m pip` works correctly in the Pyodide venv now.
  {pr}`3761`

- {{ Fix }} Executables installed in a Pyodide virtual environment now run in
  Pyodide not in the host Python.
  {pr}`3752`

### Build System

- {{ Fix }} Fix `PYODIDE_ROOT` to point the correct directory when running out-of-tree build.
  {pr}`3751`

## Version 0.23.0

_March 30, 2023_

### General

- {{ Update }} Pyodide now runs Python 3.11.2 which officially supports
  WebAssembly as a [PEP11 Tier 3](https://peps.python.org/pep-0011/#tier-3) platform.
  {pr}`3252`, {pr}`3614`

- {{ Update }} We now build libpyodide.a so the Pyodide foreign function
  interface can be experimentally linked into other Emscripten builds of Python.
  {pr}`3335`

- {{ Enhancement }} Updated Emscripten to version 3.1.32
  {pr}`3471`, {pr}`3517`, {pr}`3599`

### JavaScript API

- {{ Breaking }} Type exports of `PyProxy` subtypes have been moved from
  `pyodide` to `pyodide/ffi` and many of them have changed names. The original
  exports are still available but they are deprecated.
  {pr}`3523`

- {{ Breaking }} The methods for checking `PyProxy` capabilities (e.g.,
  `supportsHas`, `isCallable`) are now deprecated. Use e.g.,
  `instanceof pyodide.ffi.PyCallable` instead.
  {pr}`3523`

- {{ Enhancement }} Added subclasses of `PyProxy` for each mixin. These can be
  used to check whether a `PyProxy` supports a given set of methods with
  `instanceof` e.g., `x instanceof pyodide.ffi.PyDict`.
  {pr}`3523`

- {{ Enhancement }} Added `stdLibURL` parameter to `loadPyodide` allowing to customize
  the URL from which the Python standard library is loaded.
  {pr}`3670`

- {{ Enhancement }} Checking whether an object is an instance of a `PyProxy` now
  only recognizes a `PyProxy` generated from the same Python interpreter. This
  means that creating multiple interpreters and importing a `PyProxy` from one
  into another no longer causes a fatal error.
  {pr}`3545`

- {{ Enhancement }} `as_object_map` now accepts a keyword argument `hereditary`.
  If set to `True` and indexing the object returns a plain-old-object, then the
  return value will be automatically mapped in `as_object_map` as well.
  {pr}`3638`

- {{ Enhancement }} A `JsProxy` of a JavaScript error object can be directly
  thrown as Python exceptions. Previously Pyodide automatically wrapped them in
  a `JsException` but that is no longer needed -- now `JsException` inherits
  from both `JsProxy` and `Exception`.
  {pr}`3455`

- {{ Enhancement }} `runPython` and `runPythonAsync` now accept a `locals`
  argument.
  {pr}`3618`

- {{ Fix }} Calling `loadPyodide` repeatedly in Node no longer results in
  `MaxListenersExceededWarning`. Also, calling `loadPyodide` in Node v14 no
  longer changes unhandled rejections in promises.
  {pr}`3542`

- {{ Fix }} If the `locals` argument to `eval_code` or `eval_code_async` is
  `None` it now uses `locals=globals` as the documentation says.
  {pr}`3580`

### Python standard library

- {{ Breaking }} Unvendored `_pydecimal` and `pydoc_data` from the standard
  library. Now these modules need to be loaded with `pyodide.loadPackage` or
  `micropip.install`, or auto-loaded via imports in `pyodide.runPythonAsync`
  {pr}`3525`

- {{ Breaking }} Test files of stdlib `ctypes` and `unittest` are now moved to
  `test/ctypes` and `test/unittest` respectively. This change is adapted from
  [CPython 3.12](https://github.com/python/cpython/issues/93839).
  {pr}`3507`

### Deployment

- {{ Breaking }} Pyodide no longer uses Emscripten preload plugin, hence
  `pyodide.asm.data` is removed, in favor of `python_stdlib.zip`. This change
  normally shouldn't affect users, but if you were using this file in a
  bundler, you will need to remove it. {pr}`3584`

- {{ Breaking }} `pyodide_py.tar` file is removed. This change normally
  shouldn't affect users, but if you were using this file in a bundler,
  you will need to remove it.
  {pr}`3621`

- {{ Breaking }} Python standard libraries are now vendored in a zipfile:
  `/lib/python{version}.zip` in the in-browser MEMFS file system. If you need
  to access the standard library source code, you need to unpack the zip file.
  For example:
  `import shutil; shutil.unpack_archive('/lib/python311.zip', '/lib/python3.11', 'zip)`
  {pr}`3584`

- {{ Fix }} Improves the compression of wheel files with the JsDelivr CDN. For
  browsers that support the Brotli compression (most modern ones) this should
  result in a size reduction of 20-30%. Also most many `pyodide` CLI
  sub-commands now support `--compression-level` as an optional parameter.
  {pr}`3655`

- {{ Breaking }} Following libraries are now not linked to the Pyodide main module:
  `libgl`, `libal`, `libhtml5`. This normally shouldn't affect users, but if you
  are using these libraries in a package that are built out-of-tree, you will
  need to link them to the package manually.
  {pr}`3505`

### Python / JavaScript Foreign Function Interface

- {{ Fix }} PyProxies of Async iterators are now async iterable JavaScript
  objects. The code:

  ```javascript
  for await (let x of async_iterator_pyproxy) {
    // ...
  }
  ```

  would previously fail with `TypeError: async_iterator_pyproxy is not async
iterable`. (Python async _iterables_ that were not also iterators were already
  async iterable, the problem was only with Python objects that are both async
  _iterable_ and an async iterator.)
  {pr}`3708`

- {{ Enhancement }} A py-compiled build which has smaller and faster-to-load
  packages is now deployed under
  `https://cdn.jsdelivr.net/pyodide/v0.23.0/pyc/` (also for future
  versions). The exceptions obtained with this builds will not include code
  snippets however. {pr}`3701`

- {{ Breaking }} Removed support for calling functions from the root of `pyodide` package
  directly. This has been deprecated since v0.21.0. Now all functions are only available
  under submodules.
  {pr}`3677`

- {{ Breaking }} Removed support for passing the "message" argument to `PyProxy.destroy`
  in a positional argument. This has been deprecated since v0.22.0.
  {pr}`3677`

- {{ Enhancement }} Python does not allow reserved words to be used as attributes.
  For instance, `Array.from` is a `SyntaxError`. (JavaScript has a more robust
  parser which can handle this.) To handle this, if an attribute to a `JsProxy`
  consists of a Python reserved word followed by one or more underscores, we remove
  a single underscore from the end of the attribute. For instance, `Array.from_`
  would access `from` on the underlying JavaScript object, whereas `o.from__`
  accesses the `from_` attribute.
  {pr}`3617`

### Build System

- {{ Breaking }} When building meta-packages (`core` and `min-scipy-stack`),
  you must prefix `tag:` to the meta-package name. For example, to build the
  `core` meta-package, you must run `pyodide build-recipes tag:core`, or
  `PYODIDE_PACKAGES="tag:core" make`.
  {pr}`3444`

- {{ Enhancement}} Add `--build-dependencies` to `pyodide build` command
  to fetch and build dependencies of a package being built.
  Also adds `--skip-dependency` to ignore selected dependencies.
  {pr}`3310`

- {{ Enhancement}} Added `pyodide build` support for building a list of packages
  from a requirements.txt file with `pyodide build -r <requirements.txt>`. Also
  can output a list of chosen dependencies in the same format when building a
  package and dependencies using the `--output-lockfile <lockfile.txt>`
  argument. This enables repeatable builds of packages.
  {pr}`3469`

- {{ Enhancement }} Added `package/tag` key to the `meta.yaml` spec to group
  packages.
  {pr}`3444`

- {{ Enhancement }} `pyodide build-recipes` now autodetects the number of
  CPU cores in the system and uses them for parallel builds.
  {pr}`3559` {pr}`3598`

- {{ Fix }} Fixed pip install error when installing cross build environment.
  {pr}`3562`

- {{ Enhancement }} Response files are now correctly handled when
  calculating exported symbols.
  {pr}`3645`

- {{ Fix }} Fix occasional build failure when building rust packages.
  {pr}`3607`

- {{ Enhancement }} Improved logging in `pyodide-build` with rich.
  {pr}`3442`

- {{ Enhancement }} `pyodide build-recipes` now accepts `--no-deps` parameter, which skips
  building dependencies of the package. This replaces `pyodide-build buildpkg`.
  {pr}`3520`

- {{ Enhancement }} `pyodide build-recipes` now works out-of-tree.

### Pyodide CLI

- {{ Breaking }} Removed deprecated CLI entrypoints `pyodide-build buildall` which is
  replaced by `pyodide build-recipes`, and `pyodide-build mkpkg` which is
  replaced by `pyodide skeleton pypi` {pr}`3668`.

- {{ Feature }} Added `pyodide py-compile` CLI command that py compiles a wheel or a zip
  file, converting .py files to .pyc files. It can also be applied to a folder
  with wheels / zip files. If the input folder contains the
  `repodata.json` the paths and checksums it contains will also be updated
  {pr}`3253` {pr}`3700`

- {{ Feature }} Added `pyodide create-zipfile` CLI command that creates a zip file of a
  directory. This command is hidden by default since it is not intended for use
  by end users.
  {pr}`3411` {pr}`3463`

### REPL

- {{ Fix }} Non-breaking space characters are now automatically converted to
  regular spaces in pyodide REPL.
  {pr}`3558`

- {{ Enhancement }} Allow changing the build type used in the REPL by passing the
  `build` argument to the REPL URL. For instance,
  `https://pyodide.org/en/latest/console.html?build=debug` will load debug dev build.
  {pr}`3671`

### Packages

- New packages: fastparquet {pr}`3590`, cramjam {pr}`3590`, pynacl {pr}`3500`,
  pyxel {pr}`3508`.
  mypy {pr}`3504`, multidict {pr}`3581`, yarl {pr}`3702`, idna {pr}`3702`,
  cbor-diag {pr}`3581`.

- Upgraded to micropip 0.3.0 (see
  [changelog](https://github.com/pyodide/micropip/blob/main/CHANGELOG.md)
  {pr}`3709`

- Added experimental [support for SDL based packages](using-sdl) {pr}`3508`

- Upgraded packages: see the list of packages versions in this release in
  {ref}`packages-in-pyodide`.

### List of Contributors

Alexey Ignatiev, Andrea Giammarchi, Arpit, Christian Clauss, Deepak Cherian,
Eli Lamb, Feodor Fitsner, Gyeongjae Choi, Hood Chatham, Jeff Glass, Jo Bovy,
Joe Marshall, josephrocca, Loïc Estève, martinRenou, messense, Nicholas
Bollweg, Roman Yurchak, TheOnlyWayUp, Victor Blomqvist, Ye Joo Park

## Version 0.22.1

_January 25, 2023_

- {{ Breaking }} `setStdin` now accepts an extra `autoEOF` parameter. If `true`,
  it will insert an EOF automatically after each string or buffer. Defaults to
  `true`. This also affects the behavior of the `stdin` argument to
  `loadPyodide`.
  {pr}`3488`

- {{ Fix }} `from pyodide.ffi import *` doesn't raise an `ImportError` anymore.
  {pr}`3484`

- {{ Enhancement }} Pyodide displays a better message when someone calls posix
  `exit` or `os._exit`.
  {pr}`3496`

### Package Loading

- {{ Fix }} Fix incorrect error message when loading a package
  include in Pyodide fails.
  {pr}`3435`

### Build system

- {{ Fix }} Emscripten is no longer required to create a Pyodide virtual
  environment.
  {pr}`3485`

- {{ Fix }} Fixed a bug where `pyodide build` would fail on package that use
  CMake, when run multiple times.
  {pr}`3445`

- {{ Fix }} pyodide build: Don't pass the directory to the build backend args,
  only pass the arguments.
  {pr}`3490`

- {{ Fix }} `pyodide config` won't print extra messages anymore.
  {pr}`3483`

- {{ Fix }} Pass the same environment variables for out of tree builds as for in
  tree builds.
  {pr}`3495`

## Version 0.22.0

_January 3, 2023_

[See the release notes for a summary.](https://blog.pyodide.org/posts/0.22-release/)

### Deployment and testing

- {{ Breaking }} `pyodide-cdn2.iodide.io` is not available anymore. Please use
  `https://cdn.jsdelivr.net/pyodide` instead.
  {pr}`3150`.

- {{ Breaking }} We don't publish pre-built Pyodide docker images anymore. Note
  that `./run_docker --pre-built` was not working for a while and it was
  actually equivalent to `./run_docker`. If you need to build a single Python
  wheel out of tree, you can use the `pyodide build` command instead. See
  [our blog post](https://blog.pyodide.org/posts/0.21-release/#building-binary-wheels-for-pyodide)
  for more information.
  {pr}`3342`.

- {{ Enhancement }} The releases are now called `pyodide-{version}.tar.gz`
  rather than `pyodide-build-{version}.tar.gz`
  {pr}`2996`

- {{ Enhancement }} Added a new release file called
  `pyodide-core-{version}.tar.gz` intended for use in Node. It contains the
  files needed to start Pyodide and no additional packages.
  {pr}`2999`

- {{ Enhancement }} The full test suite is now run in Safari
  {pr}`2578`, {pr}`3095`.

- {{ Enhancement }} Added Gitpod configuration to the repository.
  {pr}`3201`

### Foreign function interface

#### JsProxy / JavaScript from Python

- {{ Enhancement }} Implemented `reverse`, `__reversed__`, `count`, `index`,
  `append`, and `pop` for `JsProxy` of Javascript arrays so that they implement
  the `collections.abc.MutableSequence` API.
  {pr}`2970`

- {{ Enhancement }} Implemented methods `keys`, `items`, `values`, `get`, `pop`,
  `setdefault`, `popitem`, `update`, and `clear` for `JsProxy` of map-like
  objects so that they implement the `collections.abc.MutableMapping` API.
  {pr}`3275`

- {{ Enhancement }} It's now possible to destructure a JavaScript array, map, or
  object returned by `as_object_map` with a `match` statement.
  {pr}`2906`

- {{ Enhancement }} Added `then`, `catch`, and `finally_` methods to the
  `Future`s used by Pyodide's event loop so they can be used like `Promise`s.
  {pr}`2997`

- {{ Enhancement }} `create_proxy` now takes an optional `roundtrip` parameter.
  If this is set to `True`, then when the proxy is converted back to Python, it
  is converted back to the same double proxy. This allows the proxy to be
  destroyed from Python even if no reference is retained.
  {pr}`3163`, {pr}`3369`

- {{ Enhancement }} A `JsProxy` of a function now has a `__get__` descriptor
  method, so it's possible to use a JavaScript function as a Python method. When
  the method is called, `this` will be a `PyProxy` pointing to the Python object
  the method is called on.
  {pr}`3130`

- {{ Enhancement }} A `JsProxy` now has an `as_object_map` method. This will
  treat the object as a mapping over its `ownKeys` so for instance:
  `run_js("({a:2, b:3})").as_object_map()["a"]` will return 2. These implement
  `collections.abc.MutableMapping`.
  {pr}`3273`, {pr}`3295`, {pr}`3297`

- {{ Enhancement }} Split up the `JsProxy` documentation class into several
  classes, e.g., `JsBuffer`, `JsPromise`, etc. Implemented `issubclass` and
  `isinstance` on the various synthetic and real `JsProxy` classes so that they
  behave the way one might naively expect them to (or at least closer to that
  than it was before).
  {pr}`3277`

- {{ Enhancement }} Added type parameters to many of the `JsProxy` subtypes.
  {pr}`3387`

- {{ Enhancement }} Added `JsGenerator` and `JsIterator` types to `pyodide.ffi`.
  Added `send` method to `JsIterator`s and `throw`, and `close` methods to
  `JsGenerator`s.
  {pr}`3294`

- {{ Enhancement }} It is now possible to use asynchronous JavaScript iterables,
  iterators and generators from Python. This includes support for `aiter` for
  async interables, `anext` and `asend` for async iterators, and `athrow` and
  `aclose` for async generators.
  {pr}`3285`, {pr}`3299`, {pr}`3339`

- {{ Enhancement }} JavaScript generators and async generators that are created
  from Python now are wrapped so that Python objects sent to them as arguments
  or from `.send` / `.asend` are kept alive until the generator is exhausted or
  `.close`d. This makes generators significantly more ergonomic to use, at the
  cost of making memory leaks more likely if the generator is never finalized.
  {pr}`3317`

- {{ Enhancement }} Added a mypy typeshed for some common functionality for the
  `js` module.
  {pr}`3298`

- {{ Enhancement }} mypy understands the types of more things now.
  {pr}`3385`

- {{ Fix }} Fixed bug in `split` argument of `pyodide.console.repr_shorten`.
  Added `shorten` function.
  {pr}`3178`

#### PyProxy / Using Python from JavaScript

- {{ Enhancement }} Added a type field to `PythonError` (e.g., a StopIteration
  error would have `e.type === "StopIteration"`)
  {pr}`3289`

- {{ Enhancement }} It is now possible to use asynchronous Python generators
  from JavaScript.
  {pr}`3290`

- {{ Enhancement }} PyProxies of synchronous and asynchronous Python generators
  now support `return` and `throw` APIs that behave like the ones on JavaScript
  generators.
  {pr}`3346`

- {{ Enhancement }} It is possible to make a `PyProxy` that takes `this` as the
  first argument using the `PyProxy.captureThis` method. The `create_proxy`
  method also has a `capture_this` argument which causes the `PyProxy` to
  receive `this` as the first argument if set to `True`
  {pr}`3103`, {pr}`3145`

### JavaScript API

- {{ Enhancement }} Users can do a static import of `pyodide/pyodide.asm.js` to
  avoid issues with dynamic imports. This allows the use of Pyodide with
  module-type service workers.
  {pr}`3070`

- {{ Enhancement }} Added a new API `pyodide.mountNativeFS` which mounts a
  {js:class}`FileSystemDirectoryHandle` into the Pyodide file system.
  {pr}`2987`

- {{ Enhancement }} `loadPyodide` has a new option called `args`. This list will
  be passed as command line arguments to the Python interpreter at start up.
  {pr}`3021`, {pr}`3282`

- Removed "Python initialization complete" message printed when loading is
  finished.
  {pr}`3247

- {{ Breaking }} The messageCallback and errorCallback argument to `loadPackage`
  and `loadPackagesFromImports` is now passed as named arguments. The old usage
  still works with a deprecation warning.
  {pr}`3149`

- {{ Enhancement }} `loadPackage` and `loadPackagesFromImports` now accepts a
  new option `checkIntegrity`. If set to False, integrity check for Python
  Packages will be disabled.

- {{ Enhancement }} Added APIs `pyodide.setStdin`, `pyodide.setStdout`,
  `pyodide.setStderr` for changing the stream handlers after loading Pyodide.
  Also added more careful control over whether `isatty` returns true or false on
  stdin, stdout, and stderr.
  {pr}`3268`

### Package Loading

- {{ Enhancement }} Pyodide now shows more helpful error messages when importing
  packages that are included in Pyodide fails.
  {pr}`3137`, {pr}`3263`

- {{ Fix }} Shared libraries with version suffixes are now handled correctly.
  {pr}`3154`

- {{ Breaking }} Unvendored the sqlite3 module from the standard library. Before
  `sqlite3` was included by default. Now it needs to be loaded with
  `pyodide.loadPackage` or `micropip.install`.
  {pr}`2946`

- {{ Breaking }} The Pyodide Python package is installed into `/lib/python3.10`
  rather than `/lib/python3.10/site-packages`.
  {pr}`3022`

- {{ Breaking }} The matplotlib HTML5 backends are now available as part of the
  [`matplotlib-pyodide`](https://github.com/pyodide/matplotlib-pyodide) package.
  If you use the default backend from Pyodide, no changes are necessary.
  However, if you previously specified the backend with `matplotlib.use`, the
  URL is now different. See [package
  readme](https://github.com/pyodide/matplotlib-pyodide) for more details.
  {pr}`3061`

- {{ Breaking }} The micropip package was moved to a separate repository
  [pyodide/micropip](https://github.com/pyodide/micropip). In addion to
  installing the version shipped with a given Pyodide release, you can also
  install a different micropip version from
  [PyPi](https://pypi.org/project/micropip/) with,

  ```
  await pyodide.loadPackage('packaging')
  await pyodide.loadPackage('<URL of the micropip wheel on PyPI>')
  ```

  from Javascript. From Python you can import the Javascript Pyodide package,

  ```
  import pyodide_js
  ```

  and call the same functions as above.
  {pr}`3122`

- {{ Enhancement }} The parsing and validation of `meta.yaml` according to the
  specification is now done more rigorously with Pydantic.
  {pr}`3079`

- {{ Breaking }} The `source/md5` checksum field is not longer supported in
  `meta.yaml` files, use `source/sha256` instead
  {pr}`3079`

- {{ Breaking }} `pyodide_build.io.parse_package_config` function is removed in
  favor of `pyodide_build.MetaConfig.from_yaml`
  {pr}`3079`

- {{ Fix }} `ctypes.util.find_library` will now search WASM modules from
  LD_LIBRARY_PATH.
  {pr}`3353`

### Build System

- {{ Enhancement }} Updated Emscripten to version 3.1.27
  {pr}`2958`, {pr}`2950`, {pr}`3027`, {pr}`3107`, {pr}`3148`, {pr}`3236`,
  {pr}`3239`, {pr}`3280`, {pr}`3314`

- {{ Enhancement }} Added `requirements/host` key to the `meta.yaml` spec to
  allow host dependencies that are required for building packages.
  {pr}`2132`

- {{ Enhancement }} Added `package/top-level` key to the `meta.yaml` spec to
  calculate top-level import names for the package. Previously `test/imports`
  key was used for this purpose.
  {pr}`3006`

- {{ Enhancement }} Added `build/vendor-sharedlib` key to the `meta.yaml` spec
  which vendors shared libraries into the wheel after building.
  {pr}`3234` {pr}`3264`

- {{ Enhancement }} Added `build/type` key to the `meta.yaml` spec which
  specifies the type of the package.
  {pr}`3238`

- {{ Enhancement }} Added `requirements/executable` key to the `meta.yaml` spec
  which specifies the list of executables required for building a package.
  {pr}`3300`

- {{ Breaking }} `build/library` and `build/sharedlibrary` key in the
  `meta.yaml` spec are removed. Use `build/type` instead.
  {pr}`3238`

- {{ Fix }} Fixed a bug that `backend-flags` propagated to dependencies.
  {pr}`3153`

- {{ Fix }} Fixed a bug that shared libraries are not copied into distribution
  directory when it is already built.
  {pr}`3212`

- {{ Enhancement }} Added a system for making Pyodide virtual environments. This
  is for testing out of tree builds. For more information, see [the
  documentation](building-and-testing-packages-out-of-tree).
  {pr}`2976`, {pr}`3039`, {pr}`3040`, {pr}`3044`, {pr}`3096`, {pr}`3098`,
  {pr}`3108`, {pr}`3109`, {pr}`3241`

- Added a new CLI command `pyodide skeleton` which creates a package build recipe.
  `pyodide-build mkpkg` will be replaced by `pyodide skeleton pypi`.
  {pr}`3175`

- Added a new CLI command `pyodide build-recipes` which build packages from
  recipe folder. It replaces `pyodide-build buildall`.
  {pr}`3196` {pr}`3279`

- Added a new CLI command `pyodide config` which shows config variables used in
  Pyodide.
  {pr}`3376`

- Added subcommands for `pyodide build` which builds packages from various sources.
  | command | result |
  |------------------------|-----------------------------------------|
  | `pyodide build pypi` | build or fetch a single package from pypi |
  | `pyodide build source` | build the current source folder (same as pyodide build) |
  | `pyodide build url` | build or fetch a package from a url either tgz, tar.gz zip or wheel |
  {pr}`3196`

### Packages

- New packages: pycryptodome {pr}`2965`, coverage-py {pr}`3053`, bcrypt
  {pr}`3125`, lightgbm {pr}`3138`, pyheif, pillow_heif, libheif, libde265
  {pr}`3161`, wordcloud {pr}`3173`, gdal, fiona, geopandas {pr}`3213`, the
  standard library \_hashlib module {pr}`3206` , pyinstrument {pr}`3258`, gensim
  {pr}`3326`, smart_open {pr}`3326`, pyodide-http {pr}`3355`.

- {{ Fix }} Scipy CSR data is now handled correctly in XGBoost.
  {pr}`3194`

- {{ Update }} Upgraded packages: SciPy 1.9.1 {pr}`3043`, pandas 1.5.0
  {pr}`3134`, numpy 1.23.3 {pr}`3284`, scikit-learn 1.1.3 {pr}`3324` as well as
  most of the other packages {pr}`3348` {pr}`3365`. See
  {ref}`packages-in-pyodide` for more details.

- {{ Fix }} Fix scipy handling of exceptions that are raised from C++ code.
  {pr}`3384`.

### List of Contributors

Aierie, dataxerik, David Lechner, Deepak Cherian, Filipe, Gyeongjae Choi, Hood
Chatham, H.Yamada, Jacques Boscq, Jeremy Tuloup, Joe Marshall, John Wason,
Loïc Estève, partev, Patrick Arminio, Péter Ferenc Gyarmati, Prete, Qijia
Liu, Roman Yurchak, ryanking13, skelsec, Starz0r, Will Lachance, YeonWoo, Yizhi
Liu

## Version 0.21.3

_September 15, 2022_

- {{ Fix }} When loading `sqlite3`, `loadPackage` no longer also loads `nltk`
  and `regex`.
  {issue}`3001`

- {{ Fix }} Packages are now loaded in a topologically sorted order regarding
  their dependencies.
  {pr}`3020`

- {{ Breaking }} Loading the `soupsieve` package will not automatically load
  `beautifulsoup4` together.
  {pr}`3020`

- {{ Fix }} Fix the incorrect package name `ruamel` to `ruamel.yaml`.
  {pr}`3036`

- {{ Fix }} `loadPyodide` will now raise error when the version of
  JavaScript and Python Pyodide package does not match.
  {pr}`3074`

- {{ Enhancement }} Pyodide now works with a content security policy that
  doesn't include `unsafe-eval`. It is still necessary to include
  `wasm-unsafe-eval` (and probably always will be). Since current Safari
  versions have no support for `wasm-unsafe-eval`, it is necessary to include
  `unsafe-eval` in order to work in Safari. This will likely be fixed in the
  next Safari release: https://bugs.webkit.org/show_bug.cgi?id=235408
  {pr}`3075`

- {{ Fix }} It works again to use `loadPyodide` with a relative URL as
  `indexURL` (this was a regression in v0.21.2).
  {pr}`3077`

- {{ Fix }} Add `url` to list of pollyfilled packages for webpack compatibility.
  {pr}`3080`

- {{ Fix }} Fixed warnings like
  `Critical dependency: the request of a dependency is an expression.`
  when using Pyodide with webpack.
  {pr}`3080`

- {{ Enhancement }} Add binary files to exports in JavaScript package
  {pr}`3085`.

- {{ Fix }} Source maps are included in the distribution again (reverting
  {pr}`3015` included in 0.21.2) and if there is a variable in top level scope
  called `__dirname` we use that for the `indexURL`.
  {pr}`3088`

- {{ Fix }} `PyProxy.apply` now correctly handles the case when something
  unexpected is passed as the second argument.
  {pr}`3101`

## Version 0.21.2

_August 29, 2022_

- {{ Fix }} The standard library packages `ssl` and `lzma` can now be installed
  with `pyodide.loadPackage("ssl")` or `micropip.install("ssl")` (previously
  they had a leading underscore and it was only possible to load them with
  `pyodide.loadPackage`).
  {issue}`3003`

- {{ Fix }} If a wheel path is passed to `pyodide.loadPackage`, it will now be
  resolved relative to `document.location` (in browser) or relative to the
  current working directory (in Node) rather than relative to `indexURL`.
  {pr}`3013`, {issue}`3011`

- {{ Fix }} Fixed a bug in Emscripten that caused Pyodide to fail in Jest.
  {pr}`3014`

- {{ Fix }} It now works to pass a relative url to `indexURL`. Also, the
  calculated index URL now works even if `node` is run with
  `--enable-source-maps`.
  {pr}`3015`

## Version 0.21.1

_August 22, 2022_

- New packages: the standard library lzma module {pr}`2939`

- {{ Enhancement }} Pyodide now shows more helpful error messages when importing
  unvendored or removed stdlib modules fails.
  {pr}`2973`

- {{ Breaking }} The default value of `fullStdLib` in `loadPyodide` has been
  changed to `false`. This means Pyodide now will not load some stdlib modules
  like distutils, ssl, and sqlite3 by default. See [Pyodide Python
  compatibility](https://pyodide.org/en/stable/usage/wasm-constraints.html) for
  detail. If `fullStdLib` is set to `true`, it will load all unvendored stdlib
  modules. However, setting `fullStdLib` to true will increase the initial
  Pyodide load time. So it is preferable to explicitly load the required module.
  {pr}`2998`

- {{ Enhancement }} `pyodide build` now checks that the correct version of the
  Emscripten compiler is used.
  {pr}`2975`, {pr}`2990`

- {{ Fix }} Pyodide works in Safari v14 again. It was broken in v0.21.0
  {pr}`2994`

## Version 0.21.0

_August 9, 2022_

[See the release notes for a summary.](https://blog.pyodide.org/posts/0.21-release/)

### Build system

- {{ Enhancement }} Emscripten was updated to Version 3.1.14
  {pr}`2775`, {pr}`2679`, {pr}`2672`

- {{ Fix }} Fix building on macOS {issue}`2360` {pr}`2554`

- {{ Enhancement }} Update Typescript target to ES2017 to generate more modern
  Javascript code.
  {pr}`2471`

- {{ Enhancement }} We now put our built files into the `dist` directory rather
  than the `build` directory. {pr}`2387`

- {{ Fix }} The build will error out earlier if `cmake` or `libtool` are not
  installed.
  {pr}`2423`

- {{ Enhancement }} The platform tags of wheels now include the Emscripten
  version in them. This should help ensure ABI compatibility if Emscripten
  wheels are distributed outside of the main Pyodide distribution.
  {pr}`2610`

- {{ Enhancement }} The build system now uses the sysconfigdata from the target
  Python rather than the host Python.
  {pr}`2516`

- {{ Enhancement }} Pyodide now builds with `-sWASM_BIGINT`.
  {pr}`2643`

- {{ Enhancement }} Added `cross-script` key to the `meta.yaml` spec to allow
  executing custom logic in the cross build environment.
  {pr}`2734`

### Pyodide Module and type conversions

- {{ API }} All functions were moved out of the root `pyodide` package into
  various submodules. For backwards compatibility, they will be available from
  the root package (raising a `FutureWarning`) until v0.23.0.
  {pr}`2787`, {pr}`2790`

- {{ Enhancement }} `loadPyodide` no longer uses any global state, so it can be
  used more than once in the same thread. This is recommended if a network
  request causes a loading failure, if there is a fatal error, if you damage the
  state of the runtime so badly that it is no longer usable, or for certain
  testing purposes. It is not recommended for creating multiple execution
  environments, for which you should use
  `pyodide.runPython(code, { globals : some_dict})`;
  {pr}`2391`

- {{ Enhancement }} `pyodide.unpackArchive` now accepts any `ArrayBufferView` or
  `ArrayBuffer` as first argument, rather than only a `Uint8Array`.
  {pr}`2451`

- {{ Feature }} Added `pyodide.code.run_js` API.
  {pr}`2426`

- {{ Fix }} BigInt's between 2^{32\*n - 1} and 2^{32\*n} no longer get
  translated to negative Python ints.
  {pr}`2484`

- {{ Fix }} Pyodide now correctly handles JavaScript objects with `null`
  constructor.
  {pr}`2520`

- {{ Fix }} Fix garbage collection of `once_callable` {pr}`2401`

- {{ Enhancement }} Added the `js_id` attribute to `JsProxy` to allow using
  JavaScript object identity as a dictionary key.
  {pr}`2515`

- {{ Fix }} Fixed a bug with `toJs` when used with recursive structures and the
  `dictConverter` argument.
  {pr}`2533`

- {{ Enhancement }} Added Python wrappers `set_timeout`, `clear_timeout`,
  `set_interval`, `clear_interval`, `add_event_listener` and
  `remove_event_listener` for the corresponding JavaScript functions.
  {pr}`2456`

- {{ Fix }} If a request fails due to CORS, `pyfetch` now raises an `OSError`
  not a `JSException`.
  {pr}`2598`

- {{ Enhancement }} Pyodide now directly exposes the Emscripten `PATH` and
  `ERRNO_CODES` APIs.
  {pr}`2582`

- {{ Fix }} The `bool` operator on a `JsProxy` now behaves more consistently: it
  returns `False` if JavaScript would say that `!!x` is `false`, or if `x` is an
  empty container. Otherwise it returns `True`.
  {pr}`2803`

- {{ Fix }} Fix `loadPyodide` errors for the Windows Node environment.
  {pr}`2888`

- {{ Enhancement }} Implemented slice subscripting, `+=`, and `extend` for
  `JsProxy` of Javascript arrays.
  {pr}`2907`

### REPL

- {{ Enhancement }} Add a spinner while the REPL is loading
  {pr}`2635`

- {{ Enhancement }} Cursor blinking in the REPL can be disabled by setting
  `noblink` in URL search params.
  {pr}`2666`

- {{ Fix }} Fix a REPL error in printing high-dimensional lists.
  {pr}`2517` {pr}`2919`

- {{ Fix }} Fix output bug with using `input()` on online console
  {pr}`2509`

### micropip and package loading

- {{ API }} `packages.json` which contains the dependency graph for packages
  was renamed to `repodata.json` to avoid confusion with `package.json` used
  in JavaScript packages.

- {{ Enhancement }} Added SHA-256 hash of package to entries in `repodata.json`
  {pr}`2455`

- {{ Enhancement }} Integrity of Pyodide packages is now verified before
  loading them. This is for now limited to browser environments.
  {pr}`2513`

- {{ Enhancement }} `micropip` supports loading wheels from the Emscripten file
  system using the `emfs:` protocol now.
  {pr}`2767`

- {{ Enhancement }} It is now possible to use an alternate `repodata.json`
  lockfile by passing the `lockFileURL` option to `loadPyodide`. This is
  particularly intended to be used with `micropip.freeze`.
  {pr}`2645`

- {{ Fix }} micropip now correctly handles package names that include dashes
  {pr}`2414`

- {{ Enhancement }} Allow passing `credentials` to `micropip.install()`
  {pr}`2458`

- {{ Enhancement }} {func}`micropip.install` now accepts a `deps` parameter.
  If set to `False`, micropip will not install dependencies of the package.
  {pr}`2433`

- {{ Fix }} micropip now correctly compares packages with prerelease version
  {pr}`2532`

- {{ Enhancement }} {func}`micropip.install` now accepts a `pre` parameter.
  If set to `True`, micropip will include pre-release and development versions.
  {pr}`2542`

- {{ Enhancement }} `micropip` was refactored to improve readability and ease of
  maintenance.
  {pr}`2561`, {pr}`2563`, {pr}`2564`, {pr}`2565`, {pr}`2568`

- {{ Enhancement }} Various error messages were fine tuned and improved.
  {pr}`2562`, {pr}`2558`

- {{ Enhancement }} `micropip` was adjusted to keep its state in the wheel
  `.dist-info` directories which improves consistenency with the Python standard
  library and other tools used to install packages.
  {pr}`2572`

- {{ Enhancement }} `micropip` can now be used to install Emscripten binary wheels.
  {pr}`2591`

- {{ Enhancement }} Added `micropip.freeze` to record the current set of loaded
  packages into a `repodata.json` file.
  {pr}`2581`

- {{ Fix }} `micropip.list` now works correctly when there are packages
  that are installed via `pyodide.loadPackage` from a custom URL.
  {pr}`2743`

- {{ Fix }} micropip now skips package versions which do not follow PEP440.
  {pr}`2754`

- {{ Fix }} `micropip` supports extra markers in packages correctly now.
  {pr}`2584`

### Packages

- {{ Enhancement }} Update sqlite version to latest stable release
  {pr}`2477` and {pr}`2518`

- {{ Enhancement }} Pillow now supports WEBP image format {pr}`2407`.

- {{ Enhancement }} Pillow and opencv-python now support the TIFF image format.
  {pr}`2762`

- Pandas is now compiled with `-Oz`, which significantly speeds up loading the library
  on Chrome {pr}`2457`

- New packages: opencv-python {pr}`2305`, ffmpeg {pr}`2305`, libwebp {pr}`2305`,
  h5py, pkgconfig and libhdf5 {pr}`2411`, bitarray {pr}`2459`, gsw {pr}`2511`,
  cftime {pr}`2504`, svgwrite, jsonschema, tskit {pr}`2506`, xarray {pr}`2538`,
  demes, libgsl, newick, ruamel, msprime {pr}`2548`, gmpy2 {pr}`2665`,
  xgboost {pr}`2537`, galpy {pr}`2676`, shapely, geos {pr}`2725`, suitesparse,
  sparseqr {pr}`2685`, libtiff {pr}`2762`, pytest-benchmark {pr}`2799`,
  termcolor {pr}`2809`, sqlite3, libproj, pyproj, certifi {pr}`2555`,
  rebound {pr}`2868`, reboundx {pr}`2909`, pyclipper {pr}`2886`,
  brotli {pr}`2925`, python-magic {pr}`2941`

### Miscellaneous

- {{ Fix }} We now tell packagers (e.g., Webpack) to ignore npm-specific imports
  when packing files for the browser.
  {pr}`2468`

- {{ Enhancement }} `run_in_pyodide` now has support for pytest assertion
  rewriting and decorators such as `pytest.mark.parametrize` and hypothesis.
  {pr}`2510`, {pr}`2541`

- {{ Breaking }} `pyodide_build.testing` is removed. `run_in_pyodide`
  decorator can now be accessed through
  [`pytest-pyodide`](https://github.com/pyodide/pytest-pyodide) package.
  {pr}`2418`

### List of contributors

Alexey Ignatiev, Andrey Smelter, andrzej, Antonio Cuni, Ben Jeffery, Brian
Benjamin Maranville, David Lechner, dragoncoder047, echorand (Amit Saha),
Filipe, Frank, Gyeongjae Choi, Hanno Rein, haoran1062, Henry Schreiner, Hood
Chatham, Jason Grout, jmdyck, Jo Bovy, John Wason, josephrocca, Kyle Cutler,
Lester Fan, Liumeo, lukemarsden, Mario Gersbach, Matt Toad, Michael Droettboom,
Michael Gilbert, Michael Neil, Mu-Tsun Tsai, Nicholas Bollweg, pysathq, Ricardo
Prins, Rob Gries, Roman Yurchak, Ryan May, Ryan Russell, stonebig, Szymswiat,
Tobias Megies, Vic Kumar, Victor, Wei Ji, Will Lachance

## Version 0.20.0

_April 9th, 2022_

[See the release notes for a summary.](https://blog.pyodide.org/posts/0.20-release/)

### CPython and stdlib

- {{ Update }} Pyodide now runs Python 3.10.2.
  {pr}`2225`

- {{ Enhancement }} All `ctypes` tests pass now except for
  `test_callback_too_many_args` (and we have a plan to fix
  `test_callback_too_many_args` upstream). `libffi-emscripten` now also passes
  all libffi tests.
  {pr}`2350`

### Packages

- {{Fix}} matplotlib now loads multiple fonts correctly {pr}`2271`

- New packages: boost-histogram {pr}`2174`, cryptography v3.3.2 {pr}`2263`, the
  standard library ssl module {pr}`2263`, python-solvespace v3.0.7,
  lazy-object-proxy {pr}`2320`.

- Many more scipy linking errors were fixed, mostly related to the Fortran f2c
  ABI for string arguments. There are still some fatal errors in the Scipy test
  suite, but none seem to be simple linker errors.
  {pr}`2289`

- Removed pyodide-interrupts. If you were using this for some reason, use
  `pyodide.setInterruptBuffer` instead.
  {pr}`2309`

- Most included packages were updated to the latest version. See
  {ref}`packages-in-pyodide` for a full list.

### Type translations

- {{Fix}} Python tracebacks now include Javascript frames when Python calls a
  Javascript function.
  {pr}`2123`

- {{Enhancement}} Added a `default_converter` argument to `JsProxy.to_py`
  and `pyodide.toPy` which is used to process any object that doesn't have
  a built-in conversion to Python. Also added a `default_converter` argument to
  `PyProxy.toJs` and `pyodide.ffi.to_js` to convert.
  {pr}`2170` and {pr}`2208`

- {{ Enhancement }} Async Python functions called from Javascript now have the
  resulting coroutine automatically scheduled. For instance, this makes it
  possible to use an async Python function as a Javascript event handler.
  {pr}`2319`

### Javascript package

- {{Enhancement}} It is no longer necessary to provide `indexURL` to
  `loadPyodide`.
  {pr}`2292`

- {{ Breaking }} The `globals` argument to `pyodide.runPython` and
  `pyodide.runPythonAsync` is now passed as a named argument. The old usage
  still works with a deprecation warning.
  {pr}`2300`

- {{Enhancement}} The Javascript package was migrated to Typescript.
  {pr}`2130` and {pr}`2133`

- {{Fix}} Fix importing pyodide with ESM syntax in a module type web worker.
  {pr}`2220`

- {{Enhancement}} When Pyodide is loaded as an ES6 module, no global
  `loadPyodide` variable is created (instead, it should be accessed as an
  attribute on the module).
  {pr}`2249`

- {{Fix}} The type `Py2JsResult` has been replaced with `any` which is more
  accurate. For backwards compatibility, we still export `Py2JsResult` as an
  alias for `any`.
  {pr}`2277`

- {{Fix}} Pyodide now loads correctly even if requirejs is included.
  {pr}`2283`

- {{ Enhancement }} Added robust handling for non-`Error` objects thrown by
  Javascript code. This mostly should never happen since well behaved Javascript
  code ought to throw errors. But it's better not to completely crash if it
  throws something else.
  {pr}`2294`

### pyodide_build

- {{Enhancement}} Pyodide now uses Python wheel files to distribute packages
  rather than the emscripten `file_packager.py` format.
  {pr}`2027`

- {{Enhancement}} Pyodide now uses `pypa/build` to build packages. We (mostly)
  use build isolation, so we can build packages that require conflicting
  versions of setuptools or alternative build backends.
  {pr}`2272`

- {{Enhancement}} Most pure Python packages were switched to use the wheels
  directly from PyPI rather than rebuilding them.
  {pr}`2126`

- {{Enhancement}} Added support for C++ exceptions in packages. Now C++
  extensions compiled and linked with `-fexceptions` can catch C++ exceptions.
  Furthermore, uncaught C++ exceptions will be formatted in a human-readable
  way.
  {pr}`2178`

- {{Breaking}} Removed the `skip-host` key from the `meta.yaml` format. If
  needed, install a host copy of the package with pip instead.
  {pr}`2256`

### Uncategorized

- {{ Enhancement }} The interrupt buffer can be used to raise all 64 signals
  now, not just `SIGINT`. Write a number between `1<= signum <= 64` into the
  interrupt buffer to trigger the corresponding signal. By default everything
  but `SIGINT` will be ignored. Any value written into the interrupt buffer
  outside of the range from 1 to 64 will be silently discarded.
  {pr}`2301`

- {{ Enhancement }} Updated to Emscripten 2.0.27.
  {pr}`2295`

- {{ Breaking }} The `extractDir` argument to `pyodide.unpackArchive` is now
  passed as a named argument. The old usage still works with a deprecation
  warning.
  {pr}`2300`

- {{ Enhancement }} Support ANSI escape codes in the Pyodide console.
  {pr}`2345`

- {{ Fix }} `pyodide_build` can now be installed in non-editable ways.
  {pr}`2351`

### List of contributors

Boris Feld, Christian Staudt, Gabriel Fougeron, Gyeongjae Choi, Henry Schreiner,
Hood Chatham, Jo Bovy, Karthikeyan Singaravelan, Leo Psidom, Liumeo, Luka
Mamukashvili, Madhur Tandon, Paul Korzhyk, Roman Yurchak, Seungmin Kim, Thorsten
Beier, Tom White, and Will Lachance

## Version 0.19.1

_February 19, 2022_

### Packages

- New packages: sqlalchemy {pr}`2112`, pydantic {pr}`2117`, wrapt {pr}`2165`

- {{ Update }} Upgraded packages: pyb2d (0.7.2), {pr}`2117`

- {{Fix}} A fatal error in `scipy.stats.binom.ppf` has been fixed.
  {pr}`2109`

- {{Fix}} Type signature mismatches in some numpy comparators have been fixed.
  {pr}`2110`

### Type translations

- {{Fix}} The "PyProxy has already been destroyed" error message has been
  improved with some context information.
  {pr}`2121`

### REPL

- {{Enhancement}} Pressing TAB in REPL no longer triggers completion when input
  is whitespace. {pr}`2125`

### List of contributors

Christian Staudt, Gyeongjae Choi, Hood Chatham, Liumeo, Paul Korzhyk, Roman
Yurchak, Seungmin Kim, Thorsten Beier

## Version 0.19.0

_January 10, 2021_

[See the release notes for a summary.](https://blog.pyodide.org/posts/0.19-release/)

### Python package

- {{Enhancement}} If `find_imports` is used on code that contains a syntax
  error, it will return an empty list instead of raising a `SyntaxError`.
  {pr}`1819`

- {{Enhancement}} Added the `pyodide.http.pyfetch` API which provides a
  convenience wrapper for the Javascript `fetch` API. The API returns a response
  object with various methods that convert the data into various types while
  minimizing the number of times the data is copied.
  {pr}`1865`

- {{Enhancement}} Added the `unpack_archive` API to the `pyodide.http.FetchResponse`
  object which treats the response body as an archive and uses `shutil` to
  unpack it. {pr}`1935`

- {{Fix}} The Pyodide event loop now works correctly with cancelled handles. In
  particular, `asyncio.wait_for` now functions as expected.
  {pr}`2022`

### JavaScript package

- {{Fix}} `loadPyodide` no longer fails in the
  presence of a user-defined global named `process`.
  {pr}`1849`

- {{Fix}} Various webpack buildtime and runtime compatibility issues were fixed.
  {pr}`1900`

- {{Enhancement}} Added the `pyodide.pyimport` API to import a Python module and
  return it as a `PyProxy`. Warning: this is different from the original
  `pyimport` API which was removed in this version.
  {pr}`1944`

- {{Enhancement}} Added the `pyodide.unpackArchive` API which unpacks an archive
  represented as an ArrayBuffer into the working directory. This is intended as
  a way to install packages from a local application.
  {pr}`1944`

- {{API}} `loadPyodide` now accepts a `homedir` parameter which sets home
  directory of Pyodide virtual file system.
  {pr}`1936`

- {{Breaking}} The default working directory(home directory) inside the Pyodide
  virtual file system has been changed from `/` to `/home/pyodide`. To get the
  previous behavior, you can
  - call `os.chdir("/")` in Python to change working directory or
  - call `loadPyodide` with the `homedir="/"`
    argument
    {pr}`1936`

### Python / JavaScript type conversions

- {{Breaking}} Updated the calling convention when a JavaScript function is
  called from Python to improve memory management of PyProxies. PyProxy
  arguments and return values are automatically destroyed when the function is
  finished.
  {pr}`1573`

- {{Enhancement}} Added `JsProxy.to_string`, `JsProxy.to_bytes`, and
  `JsProxy.to_memoryview` to allow for conversion of `TypedArray` to standard
  Python types without unneeded copies.
  {pr}`1864`

- {{Enhancement}} Added `JsProxy.to_file` and `JsProxy.from_file` to allow
  reading and writing Javascript buffers to files as a byte stream without
  unneeded copies.
  {pr}`1864`

- {{Fix}} It is now possible to destroy a borrowed attribute `PyProxy` of a
  `PyProxy` (as introduced by {pr}`1636`) before destroying the root `PyProxy`.
  {pr}`1854`

- {{Fix}} If `__iter__()` raises an error, it is now handled correctly by the
  `PyProxy[Symbol.iterator()]` method.
  {pr}`1871`

- {{Fix}} Borrowed attribute `PyProxy`s are no longer destroyed when the root
  `PyProxy` is garbage collected (because it was leaked). Doing so has no
  benefit to nonleaky code and turns some leaky code into broken code (see
  {issue}`1855` for an example).
  {pr}`1870`

- {{Fix}} Improved the way that `pyodide.globals.get("builtin_name")` works.
  Before we used `__main__.__dict__.update(builtins.__dict__)` which led to
  several undesirable effects such as `__name__` being equal to `"builtins"`.
  Now we use a proxy wrapper to replace `pyodide.globals.get` with a function
  that looks up the name on `builtins` if lookup on `globals` fails.
  {pr}`1905`

- {{Enhancement}} Coroutines have their memory managed in a more convenient way.
  In particular, now it is only necessary to either `await` the coroutine or
  call one of `.then`, `.except` or `.finally` to prevent a leak. It is no
  longer necessary to manually destroy the coroutine. Example: before:

```js
async function runPythonAsync(code, globals) {
  let coroutine = Module.pyodide_py.eval_code_async(code, globals);
  try {
    return await coroutine;
  } finally {
    coroutine.destroy();
  }
}
```

After:

```js
async function runPythonAsync(code, globals) {
  return await Module.pyodide_py.eval_code_async(code, globals);
}
```

{pr}`2030`

### pyodide-build

- {{API}} By default only a minimal set of packages is built. To build all
  packages set `PYODIDE_PACKAGES='*'` In addition, `make minimal` was removed,
  since it is now equivalent to `make` without extra arguments.
  {pr}`1801`

- {{Enhancement}} It is now possible to use `pyodide-build buildall` and
  `pyodide-build buildpkg` directly.
  {pr}`2063`

- {{Enhancement}} Added a `--force-rebuild` flag to `buildall` and `buildpkg`
  which rebuilds the package even if it looks like it doesn't need to be
  rebuilt. Added a `--continue` flag which keeps the same source tree for the
  package and can continue from the middle of a build.
  {pr}`2069`

- {{Enhancement}} Changes to environment variables in the build script are now
  seen in the compile and post build scripts.
  {pr}`1706`

- {{Fix}} Fix usability issues with `pyodide-build mkpkg` CLI.
  {pr}`1828`

- {{ Enhancement }} Better support for ccache when building Pyodide
  {pr}`1805`

- {{Fix}} Fix compile error `wasm-ld: error: unknown argument: --sort-common`
  and `wasm-ld: error: unknown argument: --as-needed` in ArchLinux.
  {pr}`1965`

### micropip

- {{Fix}} micropip now raises an error when installing a non-pure python wheel
  directly from a url.
  {pr}`1859`

- {{Enhancement}} {func}`micropip.install` now accepts a `keep_going` parameter.
  If set to `True`, micropip reports all identifiable dependencies that don't
  have pure Python wheels, instead of failing after processing the first one.
  {pr}`1976`

- {{Enhancement}} Added a new API {func}`micropip.list` which returns the list
  of installed packages by micropip.
  {pr}`2012`

### Packages

- {{ Enhancement }} Unit tests are now unvendored from Python packages and
  included in a separate package `<package name>-tests`. This results in a
  20% size reduction on average for packages that vendor tests (e.g. numpy,
  pandas, scipy).
  {pr}`1832`

- {{ Update }} Upgraded SciPy to 1.7.3. There are known issues with some SciPy
  components, the current status of the scipy test suite is
  [here](https://github.com/pyodide/pyodide/pull/2065#issuecomment-1004243045)
  {pr}`2065`

- {{ Fix }} The built-in pwd module of Python, which provides a Unix specific
  feature, is now unvendored.
  {pr}`1883`

- {{Fix}} pillow and imageio now correctly encode/decode grayscale and
  black-and-white JPEG images.
  {pr}`2028`

- {{Fix}} The numpy fft module now works correctly.
  {pr}`2028`

- New packages: logbook {pr}`1920`, pyb2d {pr}`1968`, and threadpoolctl (a
  dependency of scikit-learn) {pr}`2065`

- Upgraded packages: numpy (1.21.4) {pr}`1934`, scikit-learn (1.0.2) {pr}`2065`,
  scikit-image (0.19.1) {pr}`2005`, msgpack (1.0.3) {pr}`2071`, astropy (5.0.3)
  {pr}`2086`, statsmodels (0.13.1) {pr}`2073`, pillow (9.0.0) {pr}`2085`. This
  list is not exhaustive, refer to `packages.json` for the full list.

### Uncategorized

- {{ Enhancement }} `PyErr_CheckSignals` now works with the keyboard interrupt
  system so that cooperative C extensions can be interrupted. Also, added the
  `pyodide.checkInterrupt` function so Javascript code can opt to be
  interrupted.
  {pr}`1294`

- {{Fix}} The `_` variable is now set by the Pyodide repl just like it is set in
  the native Python repl.
  {pr}`1904`

- {{ Enhancement }} `pyodide-env` and `pyodide` Docker images are now available from both
  the [Docker Hub](https://hub.docker.com/repository/docker/pyodide/pyodide-env) and
  from the [Github Package registry](https://github.com/orgs/pyodide/packages). {pr}`1995`

- {{Fix}} The console now correctly handles it when an object's `__repr__` function raises an exception.
  {pr}`2021`

- {{ Enhancement }} Removed the `-s EMULATE_FUNCTION_POINTER_CASTS` flag,
  yielding large benefits in speed, stack usage, and code size.
  {pr}`2019`

### List of contributors

Alexey Ignatiev, Alex Hall, Bart Broere, Cyrille Bogaert, etienne, Grimmer,
Grimmer Kang, Gyeongjae Choi, Hao Zhang, Hood Chatham, Ian Clester, Jan Max
Meyer, LeoPsidom, Liumeo, Michael Christensen, Owen Ou, Roman Yurchak, Seungmin
Kim, Sylvain, Thorsten Beier, Wei Ouyang, Will Lachance

## Version 0.18.1

_September 16, 2021_

### Console

- {{Fix}} Ctrl+C handling in console now works correctly with multiline input.
  New behavior more closely approximates the behavior of the native Python
  console.
  {pr}`1790`

- {{Fix}} Fix the repr of Python objects (including lists and dicts) in console {pr}`1780`

- {{Fix}} The "long output truncated" message now appears on a separate line as intended.
  {pr}`1814`

- {{Fix}} The streams that are used to redirect stdin and stdout in the console now define
  `isatty` to return `True`. This fixes pytest.
  {pr}`1822`

### Python package

- {{Fix}} Avoid circular references when runsource raises SyntaxError
  {pr}`1758`

### JavaScript package

- {{Fix}} The `pyodide.setInterruptBuffer` command is now publicly exposed
  again, as it was in v0.17.0. {pr}`1797`

### Python / JavaScript type conversions

- {{Fix}} Conversion of very large strings from JavaScript to Python works
  again. {pr}`1806`

- {{Fix}} Fixed a use after free bug in the error handling code.
  {pr}`1816`

### Packages

- {{Fix}} pillow now correctly encodes/decodes RGB JPEG image format. {pr}`1818`

### Micellaneous

- {{Fix}} Patched emscripten to make the system calls to duplicate file
  descriptors closer to posix-compliant. In particular, this fixes the use of
  `dup` on pipes and temporary files, as needed by `pytest`.
  {pr}`1823`

## Version 0.18.0

_August 3rd, 2021_

### General

- {{ Update }} Pyodide now runs Python 3.9.5.
  {pr}`1637`

- {{ Enhancement }} Pyodide can experimentally be used in Node.js {pr}`1689`

- {{ Enhancement }} Pyodide now directly exposes the [Emscripten filesystem
  API](https://emscripten.org/docs/api_reference/Filesystem-API.html), allowing
  for direct manipulation of the in-memory filesystem
  {pr}`1692`

- {{ Enhancement }} Pyodide's support of [emscripten file
  systems](https://emscripten.org/docs/api_reference/Filesystem-API.html#file-systems)
  is expanded from the default `MEMFS` to include `IDBFS`, `NODEFS`, `PROXYFS`,
  and `WORKERFS`, allowing for custom persistence strategies depending on
  execution environment {pr}`1596`

- {{ API }} The `packages.json` schema for Pyodide was redesigned for better
  compatibility with conda. {pr}`1700`

- {{ API }} `run_docker` no longer binds any port to the docker image by default.
  {pr}`1750`

### Standard library

- {{ API }} The following standard library modules are now available as standalone packages

  - distlib

  They are loaded by default in `loadPyodide`, however this behavior
  can be disabled with the `fullStdLib` parameter set to `false`.
  All optional stdlib modules can then be loaded as needed with
  `pyodide.loadPackage`. {pr}`1543`

- {{ Enhancement }} The standard library module `audioop` is now included, making the `wave`,
  `sndhdr`, `aifc`, and `sunau` modules usable. {pr}`1623`

- {{ Enhancement }} Added support for `ctypes`.
  {pr}`1656`

### JavaScript package

- {{ Enhancement }} The Pyodide JavaScript package is released to npm under [npmjs.com/package/pyodide](https://www.npmjs.com/package/pyodide)
  {pr}`1762`
- {{ API }} `loadPyodide` no longer automatically
  stores the API into a global variable called `pyodide`. To get old behavior,
  say `globalThis.pyodide = await loadPyodide({...})`.
  {pr}`1597`
- {{ Enhancement }} `loadPyodide` now accepts callback functions for
  `stdin`, `stdout` and `stderr`
  {pr}`1728`
- {{ Enhancement }} Pyodide now ships with first party typescript types for the entire
  JavaScript API (though no typings are available for `PyProxy` fields).
  {pr}`1601`

- {{ Enhancement }} It is now possible to import `Comlink` objects into Pyodide after
  using `pyodide.registerComlink`
  {pr}`1642`

- {{ Enhancement }} If a Python error occurs in a reentrant `runPython` call, the error
  will be propagated into the outer `runPython` context as the original error
  type. This is particularly important if the error is a `KeyboardInterrupt`.
  {pr}`1447`

### Python package

- {{ Enhancement }} Added a new `pyodide.code.CodeRunner` API for finer control than
  `eval_code` and `eval_code_async`. Designed with
  the needs of REPL implementations in mind.
  {pr}`1563`

- {{ Enhancement }} Added `pyodide.console.Console` class closely based on the Python standard
  library `code.InteractiveConsole` but with support for top level await and
  stream redirection. Also added the subclass `pyodide.console.PyodideConsole` which
  automatically uses `pyodide.loadPackagesFromImports` on the code before running
  it.
  {pr}`1125`, {pr}`1155`, {pr}`1635`

- {{ Fix }} `pyodide.code.eval_code_async` no longer automatically awaits a returned
  coroutine or attempts to await a returned generator object (which triggered an
  error).
  {pr}`1563`

### Python / JavaScript type conversions

- {{ API }} `pyodide.runPythonAsync` no longer automatically calls
  `pyodide.loadPackagesFromImports`.
  {pr}`1538`.
- {{ Enhancement }} Added the `PyProxy.callKwargs` method to allow using
  Python functions with keyword arguments from JavaScript.
  {pr}`1539`
- {{ Enhancement }} Added the `PyProxy.copy` method.
  {pr}`1549` {pr}`1630`
- {{ API }} Updated the method resolution order on `PyProxy`. Performing a
  lookup on a `PyProxy` will prefer to pick a method from the `PyProxy` api, if
  no such method is found, it will use `getattr` on the proxied object.
  Prefixing a name with `$` forces `getattr`. For instance, `PyProxy.destroy`
  now always refers to the method that destroys the proxy, whereas
  `PyProxy.$destroy` refers to an attribute or method called `destroy` on the
  proxied object.
  {pr}`1604`
- {{ API }} It is now possible to use `Symbol` keys with PyProxies. These
  `Symbol` keys put markers on the PyProxy that can be used by external code.
  They will not currently be copied by `PyProxy.copy`.
  {pr}`1696`
- {{ Enhancement }} Memory management of `PyProxy` fields has been changed so
  that fields looked up on a `PyProxy` are "borrowed" and have their lifetime
  attached to the base `PyProxy`. This is intended to allow for more idiomatic
  usage.
  (See {issue}`1617`.) {pr}`1636`
- {{ API }} The depth argument to `toJs` is now passed as an option, so
  `toJs(n)` in v0.17 changed to `toJs({depth : n})`. Similarly, `pyodide.toPy`
  now takes `depth` as a named argument. Also `to_js` and `to_py` only take
  depth as a keyword argument.
  {pr}`1721`
- {{ API }} `PyProxy.toJs` and `pyodide.ffi.to_js` now
  take an option `pyproxies`, if a JavaScript Array is passed for this, then
  any proxies created during conversion will be placed into this array. This
  allows easy cleanup later. The `create_pyproxies` option can be used to
  disable creation of pyproxies during conversion (instead a `ConversionError`
  is raised). {pr}`1726`
- {{ API }} `toJs` and `to_js` now take an option `dict_converter` which will be
  called on a JavaScript iterable of two-element Arrays as the final step of
  converting dictionaries. For instance, pass `Object.fromEntries` to convert to
  an object or `Array.from` to convert to an array of pairs.
  {pr}`1742`

### pyodide-build

- {{ API }} pyodide-build is now an installable Python package, with an
  identically named CLI entrypoint that replaces `bin/pyodide` which is removed
  {pr}`1566`

### micropip

- {{ Fix }} micropip now correctly handles packages that have mixed case names.
  (See {issue}`1614`).
  {pr}`1615`
- {{ Enhancement }} micropip now resolves dependencies correctly for old
  versions of packages (it used to always use the dependencies from the most
  recent version, see {issue}`1619` and {issue}`1745`). micropip also will
  resolve dependencies for wheels loaded from custom urls.
  {pr}`1753`

### Packages

- {{ Enhancement }} matplotlib now comes with a new renderer based on the html5 canvas element. {pr}`1579`
  It is optional and the current default backend is still the agg backend compiled to wasm.
- {{ Enhancement }} Updated a number of packages included in Pyodide.

### List of contributors

Albertas Gimbutas, Andreas Klostermann, Arfy Slowy, daoxian,
Devin Neal, fuyutarow, Grimmer, Guido Zuidhof, Gyeongjae Choi, Hood
Chatham, Ian Clester, Itay Dafna, Jeremy Tuloup, jmsmdy, LinasNas, Madhur
Tandon, Michael Christensen, Nicholas Bollweg, Ondřej Staněk, Paul m. p. P,
Piet Brömmel, Roman Yurchak, stefnotch, Syrus Akbary, Teon L Brooks, Waldir

## Version 0.17.0

_April 21, 2021_

See the {ref}`0-17-0-release-notes` for more information.

### Improvements to package loading and dynamic linking

- {{ Enhancement }} Uses the emscripten preload plugin system to preload .so files in packages
- {{ Enhancement }} Support for shared library packages. This is used for CLAPACK which makes scipy a lot smaller.
  {pr}`1236`
- {{ Fix }} Pyodide and included packages can now be used with Safari v14+.
  Safari v13 has also been observed to work on some (but not all) devices.

### Python / JS type conversions

- {{ Feature }} A `JsProxy` of a JavaScript `Promise` or other awaitable object is now a
  Python awaitable.
  {pr}`880`
- {{ API }} Instead of automatically converting Python lists and dicts into
  JavaScript, they are now wrapped in `PyProxy`. Added a new `PyProxy.toJs`
  API to request the conversion behavior that used to be implicit.
  {pr}`1167`
- {{ API }} Added `JsProxy.to_py` API to convert a JavaScript object to Python.
  {pr}`1244`
- {{ Feature }} Flexible jsimports: it now possible to add custom Python
  "packages" backed by JavaScript code, like the `js` package. The `js` package
  is now implemented using this system.
  {pr}`1146`
- {{ Feature }} A `PyProxy` of a Python coroutine or awaitable is now an
  awaitable JavaScript object. Awaiting a coroutine will schedule it to run on
  the Python event loop using `asyncio.ensure_future`.
  {pr}`1170`
- {{ Enhancement }} Made `PyProxy` of an iterable Python object an iterable Js
  object: defined the `[Symbol.iterator]` method, can be used like `for(let x of proxy)`.
  Made a `PyProxy` of a Python iterator an iterator: `proxy.next()` is
  translated to `next(it)`. Made a `PyProxy` of a Python generator into a
  JavaScript generator: `proxy.next(val)` is translated to `gen.send(val)`.
  {pr}`1180`
- {{ API }} Updated `PyProxy` so that if the wrapped Python object supports `__getitem__`
  access, then the wrapper has `get`, `set`, `has`, and `delete` methods which do
  `obj[key]`, `obj[key] = val`, `key in obj` and `del obj[key]` respectively.
  {pr}`1175`
- {{ API }} The `pyodide.pyimport` function is deprecated in favor of using
  `pyodide.globals.get('key')`. {pr}`1367`
- {{ API }} Added `PyProxy.getBuffer` API to allow direct access to Python
  buffers as JavaScript TypedArrays.
  {pr}`1215`
- {{ API }} The innermost level of a buffer converted to JavaScript used to be a
  TypedArray if the buffer was contiguous and otherwise an Array. Now the
  innermost level will be a TypedArray unless the buffer format code is a '?' in
  which case it will be an Array of booleans, or if the format code is a "s" in
  which case the innermost level will be converted to a string.
  {pr}`1376`
- {{ Enhancement }} JavaScript `BigInt`s are converted into Python `int` and
  Python `int`s larger than 2^53 are converted into `BigInt`.
  {pr}`1407`
- {{ API }} Added `pyodide.isPyProxy` to test if an object is a `PyProxy`.
  {pr}`1456`
- {{ Enhancement }} `PyProxy` and `PyBuffer` objects are now garbage collected
  if the browser supports `FinalizationRegistry`.
  {pr}`1306`
- {{ Enhancement }} Automatic conversion of JavaScript functions to CPython
  calling conventions.
  {pr}`1051`, {pr}`1080`
- {{ Enhancement }} Automatic detection of fatal errors. In this case Pyodide
  will produce both a JavaScript and a Python stack trace with explicit
  instruction to open a bug report.
  pr`{1151}`, pr`{1390}`, pr`{1478}`.
- {{ Enhancement }} Systematic memory leak detection in the test suite and a
  large number of fixed to memory leaks.
  pr`{1340}`
- {{ Fix }} getattr and dir on JsProxy now report consistent results and include all
  names defined on the Python dictionary backing JsProxy.
  {pr}`1017`
- {{ Fix }} `JsProxy.__bool__` now produces more consistent results: both
  `bool(window)` and `bool(zero-arg-callback)` were `False` but now are `True`.
  Conversely, `bool(empty_js_set)` and `bool(empty_js_map)` were `True` but now
  are `False`.
  {pr}`1061`
- {{ Fix }} When calling a JavaScript function from Python without keyword
  arguments, Pyodide no longer passes a `PyProxy`-wrapped `NULL` pointer as the
  last argument. {pr}`1033`
- {{ Fix }} JsBoundMethod is now a subclass of JsProxy, which fixes nested
  attribute access and various other strange bugs.
  {pr}`1124`
- {{ Fix }} JavaScript functions imported like `from js import fetch` no longer
  trigger "invalid invocation" errors (issue {issue}`461`) and
  `js.fetch("some_url")` also works now (issue {issue}`768`).
  {pr}`1126`
- {{ Fix }} JavaScript bound method calls now work correctly with keyword arguments.
  {pr}`1138`
- {{ Fix }} JavaScript constructor calls now work correctly with keyword
  arguments.
  {pr}`1433`

### pyodide-py package

- {{ Feature }} Added a Python event loop to support asyncio by scheduling
  coroutines to run as jobs on the browser event loop. This event loop is
  available by default and automatically enabled by any relevant asyncio API,
  so for instance `asyncio.ensure_future` works without any configuration.
  {pr}`1158`
- {{ API }} Removed `as_nested_list` API in favor of `JsProxy.to_py`.
  {pr}`1345`

### pyodide-js

- {{ API }} Removed iodide-specific code in `pyodide.js`. This breaks compatibility with
  iodide.
  {pr}`878`, {pr}`981`
- {{ API }} Removed the `pyodide.autocomplete` API, use Jedi directly instead.
  {pr}`1066`
- {{ API }} Removed `pyodide.repr` API.
  {pr}`1067`
- {{ Fix }} If `messageCallback` and `errorCallback` are supplied to
  `pyodide.loadPackage`, `pyodide.runPythonAsync` and
  `pyodide.loadPackagesFromImport`, then the messages are no longer
  automatically logged to the console.
- {{ Feature }} `runPythonAsync` now runs the code with `eval_code_async`. In
  particular, it is possible to use top-level await inside of `runPythonAsync`.
- `eval_code` now accepts separate `globals` and `locals` parameters.
  {pr}`1083`
- Added the `pyodide.setInterruptBuffer` API. This can be used to set a
  `SharedArrayBuffer` to be the keyboard interrupt buffer. If Pyodide is running
  on a webworker, the main thread can signal to the webworker that it should
  raise a `KeyboardInterrupt` by writing to the interrupt buffer.
  {pr}`1148` and {pr}`1173`
- Changed the loading method: added an async function `loadPyodide` to load
  Pyodide to use instead of `languagePluginURL` and `languagePluginLoader`. The
  change is currently backwards compatible, but the old approach is deprecated.
  {pr}`1363`
- `runPythonAsync` now accepts `globals` parameter.
  {pr}`1914`

### micropip

- {{ Feature }} `micropip` now supports installing wheels from relative URLs.
  {pr}`872`
- {{ API }} `micropip.install` now returns a Python `Future` instead of a JavaScript `Promise`.
  {pr}`1324`
- {{ Fix }} `micropip.install` now interacts correctly with
  {js:func}`pyodide.loadPackage`.
  {pr}`1457`
- {{ Fix }} `micropip.install` now handles version constraints correctly
  even if there is a version of the package available from the Pyodide `indexURL`.

### Build system

- {{ Enhancement }} Updated to latest emscripten 2.0.13 with the upstream LLVM backend
  {pr}`1102`
- {{ API }} Use upstream `file_packager.py`, and stop checking package abi versions.
  The `PYODIDE_PACKAGE_ABI` environment variable is no longer used, but is
  still set as some packages use it to detect whether it is being built for
  Pyodide. This usage is deprecated, and a new environment variable `PYODIDE`
  is introduced for this purpose.

  As part of the change, Module.checkABI is no longer present.
  {pr}`991`

- uglifyjs and lessc no longer need to be installed in the system during build
  {pr}`878`.
- {{ Enhancement }} Reduce the size of the core Pyodide package
  {pr}`987`.
- {{ Enhancement }} Optionally to disable docker port binding
  {pr}`1423`.
- {{ Enhancement }} Run arbitrary command in docker
  {pr}`1424`
- Docker images for Pyodide are now accessible at
  [pyodide/pyodide-env](https://hub.docker.com/repository/docker/pyodide/pyodide-env)
  and
  [pyodide/pyodide](https://hub.docker.com/repository/docker/pyodide/pyodide).
- {{ Enhancement }} Option to run docker in non-interactive mode
  {pr}`1641`

### REPL

- {{ Fix }} In console.html: sync behavior, full stdout/stderr support, clean namespace,
  bigger font, correct result representation, clean traceback
  {pr}`1125` and {pr}`1141`
- {{ Fix }} Switched from ̀Jedi to rlcompleter for completion in
  `pyodide.console.InteractiveConsole` and so in `console.html`. This fixes
  some completion issues (see {issue}`821` and {issue}`1160`)
- {{ Enhancement }} Support top-level await in the console
  {pr}`1459`

### Packages

- six, jedi and parso are no longer vendored in the main Pyodide package, and
  need to be loaded explicitly
  {pr}`1010`, {pr}`987`.
- Updated packages {pr}`1021`, {pr}`1338`, {pr}`1460`.
- Added Plotly version 4.14.3 and retrying dependency
  {pr}`1419`

### List of contributors

(in alphabetic order)

Aditya Shankar, casatir, Dexter Chua, dmondev, Frederik Braun, Hood Chatham,
Jan Max Meyer, Jeremy Tuloup, joemarshall, leafjolt, Michael Greminger,
Mireille Raad, Ondřej Staněk, Paul m. p. P, rdb, Roman Yurchak, Rudolfs

## Version 0.16.1

_December 25, 2020_

Note: due to a CI deployment issue the 0.16.0 release was skipped and replaced
by 0.16.1 with identical contents.

- Pyodide files are distributed by [JsDelivr](https://www.jsdelivr.com/),
  `https://cdn.jsdelivr.net/pyodide/v0.16.1/full/pyodide.js`
  The previous CDN `pyodide-cdn2.iodide.io` still works and there
  are no plans for deprecating it. However please use
  JsDelivr as a more sustainable solution, including for earlier Pyodide
  versions.

### Python and the standard library

- Pyodide includes CPython 3.8.2
  {pr}`712`
- ENH Patches for the threading module were removed in all packages. Importing
  the module, and a subset of functionality (e.g. locks) works, while starting
  a new thread will produce an exception, as expected.
  {pr}`796`.
  See {issue}`237` for the current status of the threading support.
- ENH The multiprocessing module is now included, and will not fail at import,
  thus avoiding the necessity to patch included packages. Starting a new
  process will produce an exception due to the limitation of the WebAssembly VM
  with the following message: `Resource temporarily unavailable`
  {pr}`796`.

### Python / JS type conversions

- FIX Only call `Py_INCREF()` once when proxied by PyProxy
  {pr}`708`
- JavaScript exceptions can now be raised and caught in Python. They are
  wrapped in pyodide.JsException.
  {pr}`891`

### pyodide-py package and micropip

- The `pyodide.py` file was transformed to a pyodide-py package. The imports
  remain the same so this change is transparent to the users
  {pr}`909`.
- FIX Get last version from PyPI when installing a module via micropip
  {pr}`846`.
- Suppress REPL results returned by `pyodide.eval_code` by adding a semicolon
  {pr}`876`.
- Enable monkey patching of `eval_code` and `find_imports` to customize
  behavior of `runPython` and `runPythonAsync`
  {pr}`941`.

### Build system

- Updated docker image to Debian buster, resulting in smaller images.
  {pr}`815`
- Pre-built docker images are now available as
  [`iodide-project/pyodide`](https://hub.docker.com/r/iodide/pyodide)
  {pr}`787`
- Host Python is no longer compiled, reducing compilation time. This also
  implies that Python 3.8 is now required to build Pyodide. It can for instance
  be installed with conda.
  {pr}`830`
- FIX Infer package tarball directory from source URL
  {pr}`687`
- Updated to emscripten 1.38.44 and binaryen v86 (see related
  [commits](https://github.com/pyodide/pyodide/search?q=emscripten&type=commits))
- Updated default `--ldflags` argument to `pyodide_build` scripts to equal what
  Pyodide actually uses.
  {pr}`817`
- Replace C lz4 implementation with the (upstream) JavaScript implementation.
  {pr}`851`
- Pyodide deployment URL can now be specified with the `PYODIDE_BASE_URL`
  environment variable during build. The `pyodide_dev.js` is no longer
  distributed. To get an equivalent behavior with `pyodide.js`, set
  ```javascript
  window.languagePluginUrl = "./";
  ```
  before loading it.
  {pr}`855`
- Build runtime C libraries (e.g. libxml) via package build system with correct
  dependency resolution
  {pr}`927`
- Pyodide can now be built in a conda virtual environment
  {pr}`835`

### Other improvements

- Modify MEMFS timestamp handling to support better caching. This in
  particular allows to import newly created Python modules without invalidating
  import caches {pr}`893`

### Packages

- New packages: freesasa, lxml, python-sat, traits, astropy, pillow,
  scikit-image, imageio, numcodecs, msgpack, asciitree, zarr

  Note that due to the large size and the experimental state of the scipy
  package, packages that depend on scipy (including scikit-image, scikit-learn)
  will take longer to load, use a lot of memory and may experience failures.

- Updated packages: numpy 1.15.4, pandas 1.0.5, matplotlib 3.3.3 among others.
- New package
  [pyodide-interrupt](https://pypi.org/project/pyodide-interrupts/), useful for
  handling interrupts in Pyodide (see project description for details).

### Backward incompatible changes

- Dropped support for loading .wasm files with incorrect MIME type, following
  {pr}`851`

### List of contributors

abolger, Aditya Shankar, Akshay Philar, Alexey Ignatiev, Aray Karjauv, casatir,
chigozienri, Christian glacet, Dexter Chua, Frithjof, Hood Chatham, Jan Max
Meyer, Jay Harris, jcaesar, Joseph D. Long, Matthew Turk, Michael Greminger,
Michael Panchenko, mojighahar, Nicolas Ollinger, Ram Rachum, Roman Yurchak,
Sergio, Seungmin Kim, Shyam Saladi, smkm, Wei Ouyang

## Version 0.15.0

_May 19, 2020_

- Upgrades Pyodide to CPython 3.7.4.
- micropip no longer uses a CORS proxy to install pure Python packages from
  PyPI. Packages are now installed from PyPI directly.
- micropip can now be used from web workers.
- Adds support for installing pure Python wheels from arbitrary URLs with
  micropip.
- The CDN URL for Pyodide changed to
  https://pyodide-cdn2.iodide.io/v0.15.0/full/pyodide.js
  It now supports versioning and should provide faster downloads.
  The latest release can be accessed via
  https://pyodide-cdn2.iodide.io/latest/full/
- Adds `messageCallback` and `errorCallback` to
  `pyodide.loadPackage`.
- Reduces the initial memory footprint (`TOTAL_MEMORY`) from 1 GiB to 5 MiB.
  More memory will be allocated as needed.
- When building from source, only a subset of packages can be built by setting
  the `PYODIDE_PACKAGES` environment variable. See
  {ref}`partial builds documentation <partial-builds>` for more details.
- New packages: future, autograd

## Version 0.14.3

_Dec 11, 2019_

- Convert JavaScript numbers containing integers, e.g. `3.0`, to a real Python
  long (e.g. `3`).
- Adds `__bool__` method to for `JsProxy` objects.
- Adds a JavaScript-side auto completion function for Iodide that uses jedi.
- New packages: nltk, jeudi, statsmodels, regex, cytoolz, xlrd, uncertainties

## Version 0.14.0

_Aug 14, 2019_

- The built-in `sqlite` and `bz2` modules of Python are now enabled.
- Adds support for auto-completion based on jedi when used in iodide

## Version 0.13.0

_May 31, 2019_

- Tagged versions of Pyodide are now deployed to Netlify.

## Version 0.12.0

_May 3, 2019_

**User improvements:**

- Packages with pure Python wheels can now be loaded directly from PyPI. See
  `micropip` for more information.

- Thanks to PEP 562, you can now `import js` from Python and use it to access
  anything in the global JavaScript namespace.

- Passing a Python object to JavaScript always creates the same object in
  JavaScript. This makes APIs like `removeEventListener` usable.

- Calling `dir()` in Python on a JavaScript proxy now works.

- Passing an `ArrayBuffer` from JavaScript to Python now correctly creates a
  `memoryview` object.

- Pyodide now works on Safari.

## Version 0.11.0

_Apr 12, 2019_

**User improvements:**

- Support for built-in modules:

  - `sqlite`, `crypt`

- New packages: `mne`

**Developer improvements:**

- The `mkpkg` command will now select an appropriate archive to use, rather
  than just using the first.

- The included version of emscripten has been upgraded to 1.38.30 (plus a
  bugfix).

- New packages: `jinja2`, `MarkupSafe`

## Version 0.10.0

_Mar 21, 2019_

**User improvements:**

- New packages: `html5lib`, `pygments`, `beautifulsoup4`, `soupsieve`,
  `docutils`, `bleach`, `mne`

**Developer improvements:**

- `console.html` provides a simple text-only interactive console to test local
  changes to Pyodide. The existing notebooks based on legacy versions of Iodide
  have been removed.

- The `run_docker` script can now be configured with environment variables.

```{eval-rst}
.. toctree::
   :hidden:

   deprecation-timeline.md
```<|MERGE_RESOLUTION|>--- conflicted
+++ resolved
@@ -28,14 +28,12 @@
   unexpectedly cast to numbers.
   {pr}`4825`
 
-<<<<<<< HEAD
 - {{ Enhancement }} Added implementation to read build settings from `pyproject.toml`.
   {pr}`4831`
-=======
+
 - {{ Fix }} When a `Future` connected to a `Promise` is cancelled, don't raise
   `InvalidStateError`.
   {pr}`4837`
->>>>>>> 43cce6e5
 
 ### Packages
 
