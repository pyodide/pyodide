--- conflicted
+++ resolved
@@ -50,13 +50,12 @@
   back to `__getitem__()` if there is no attribute of the given name.
   {pr}`5674`
 
-<<<<<<< HEAD
 - {{ Fix }} Fixes a bug that `pyodide.loadPackage` not respecting `messageCallback` and `errorCallback` options
   in some cases.
   {pr}`5692`
-=======
+  
 - {{ Fix }} Fixed iPad + Safari issue started to happen since 0.27.1. {pr}`5695`
->>>>>>> a4f296ef
+
 
 ### `python` CLI entrypoint
 
