--- conflicted
+++ resolved
@@ -48,11 +48,7 @@
   but now they will work as long as the `-rpath` parameter is set correctly during linking.
   {pr}`5610`
 
-<<<<<<< HEAD
-- Upgraded `narwhals` to 1.41.0 {pr}`5664`
-=======
-- Upgraded `narwhals` to 1.40.0 {pr}`5651`
->>>>>>> 553d2574
+- Upgraded `narwhals` to 1.41.0 {pr}`5651`
 - Upgraded `rateslib` to 1.7.0 {pr}`5400`
 
 - {{ Breaking }} The default backend for Matplotlib is now `webagg` instead of
