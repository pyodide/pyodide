--- conflicted
+++ resolved
@@ -16,10 +16,9 @@
 
 ## Unreleased
 
-<<<<<<< HEAD
 - {{ Performance }} Improved performance of PyProxy creation.
   {pr}`4096`
-=======
+
 - {{ Enhancement }} Added `FetchResponse.text()` as a synonym to
   `FetchResponse.string()` for better compatibility with other requests APIs.
   {pr}`4052`
@@ -30,7 +29,6 @@
   which does not start with `<` and end with `>`, Pyodide now uses the
   `linecache` module to ensure that source lines can appear in tracebacks.
   {pr}`3993`
->>>>>>> 15adde3a
 
 - {{ Enhancement }} For performance reasons, don't render extra information in
   PyProxy destroyed message by default. By using `pyodide.setDebug(true)`, you
