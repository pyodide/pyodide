--- conflicted
+++ resolved
@@ -56,18 +56,15 @@
 - {{ API }} Added `PyProxy.getBuffer` API to allow direct access to Python
   buffers as Javascript TypedArrays.
   [1215](https://github.com/pyodide/pyodide/pull/1215)
-<<<<<<< HEAD
 - {{ API }} The innermost level of a buffer converted to Javascript used to be a
   TypedArray if the buffer was contiguous and otherwise an Array. Now the
   innermost level will be a TypedArray unless the buffer format code is a '?' in
   which case it will be an Array of booleans, or if the format code is a "s" in
   which case the innermost level will be converted to a string.
   [1376](https://github.com/pyodide/pyodide/pull/1376)
-=======
 - {{ Enhancement }} Javascript `BigInt`s are converted into Python `int` and
   Python `int`s larger than 2^53 are converted into `BigInt`.
   [1407](https://github.com/pyodide/pyodide/pull/1407)
->>>>>>> 05a84ba3
 
 ### Fixed
 - {{ Fix }} getattr and dir on JsProxy now report consistent results and include all
