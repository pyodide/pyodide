--- conflicted
+++ resolved
@@ -110,15 +110,13 @@
   you will need to remove it.
   {pr}`3621`
 
-<<<<<<< HEAD
 - {{ Enhancement }} Added `stdLibURL` parameter to `loadPyodide` allowing to customize
   the URL from which the Python standard library is loaded.
   {pr}`3670`
-=======
+
 - {{ Breaking }} Removed deprecated CLI entrypoints `pyodide_build buildall` which is
   replaced by `pyodide build-recipes`, and `pyodide-build mkpkg` which is
   replaced by `pyodide skeleton pypi` {pr}`3668`
->>>>>>> 59b2c4e1
 
 ### Build System
 
