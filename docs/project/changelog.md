--- conflicted
+++ resolved
@@ -16,11 +16,6 @@
 
 ## Unreleased
 
-<<<<<<< HEAD
-- {{ Fix }} In the Pyodide virtual environment, pip sees `platform.system()` as
-  "Emscripten" and not as "emscripten".
-  {pr}`4812`
-=======
 - {{ Fix }} Fix `pyodide config` command being printing unnecessary outputs.
   {pr}`4814`
 
@@ -37,12 +32,15 @@
   `InvalidStateError`.
   {pr}`4837`
 
+- {{ Fix }} In the Pyodide virtual environment, pip sees `platform.system()` as
+  "Emscripten" and not as "emscripten".
+  {pr}`4812`
+
 ### Packages
 
 - New Packages: `pytest-asyncio` {pr}`4819`
 
 - Upgraded `scikit-learn` to 1.5 {pr}`4823`
->>>>>>> 43cce6e5
 
 ## Version 0.26.0
 
