--- conflicted
+++ resolved
@@ -14,12 +14,9 @@
 
 ## Unreleased
 
-<<<<<<< HEAD
 - {{ Fix }} Fix package loading error when a package depends on
   a shared library of another package {pr}`2963`.
 
-- New packages: the standard library lzma module {pr}`2939`
-=======
 - {{ Enhancement }} Emscripten was updated to Version 3.1.15
   {pr}`2958`
 
@@ -33,7 +30,6 @@
 - {{ Enhancement }} Pyodide now shows more helpful error messages when
   importing unvendored or removed stdlib modules fails.
   {pr}`2973`
->>>>>>> 6acd1dd0
 
 ## Version 0.21.0
 
