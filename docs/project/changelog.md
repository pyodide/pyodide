--- conflicted
+++ resolved
@@ -16,15 +16,10 @@
 
 ## Unreleased
 
-<<<<<<< HEAD
-### Packages
-
 - Upgraded CoolProp to 6.6.0 {pr}`4397`.
-=======
 - {{ Enhancement }} Added apis to discard extra arguments when calling Python
   functions.
   {pr}`4392`
->>>>>>> a505bd52
 
 ## Version 0.25.0
 
