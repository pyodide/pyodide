---
substitutions:
  API: "<span class='badge badge-warning'>API Change</span>"
  Enhancement: "<span class='badge badge-info'>Enhancement</span>"
  Feature: "<span class='badge badge-success'>Feature</span>"
  Fix: "<span class='badge badge-danger'>Fix</span>"
  Update: "<span class='badge badge-success'>Update</span>"
  Breaking: "<span class='badge badge-danger'>BREAKING CHANGE</span>"
---

(changelog)=

# Change Log

## Unreleased

- {{ Fix }} We now tell packagers (e.g., Webpack) to ignore npm-specific imports when packing files for the browser. {pr}`2468`

- {{ Enhancement }} Allow passing `credentials` to `micropip.install()`
  {pr}`2458`

- {{ Enhancement }} Update Typescript target to ES2017 to generate more modern Javascript code. {pr}`2471`

- {{ Fix }} micropip now correctly handles package names that include dashes
  {pr}`2414`

- {{ Enhancement }} We now put our built files into the `dist` directory rather
  than the `build` directory. {pr}`2387`

- {{ Enhancement }} `loadPyodide` no longer uses any global state, so it can be
  used more than once in the same thread. This is recommended if a network
  request causes a loading failure, if there is a fatal error, if you damage the
  state of the runtime so badly that it is no longer usable, or for certain
  testing purposes. It is not recommended for creating multiple execution
  environments, for which you should use
  `pyodide.runPython(code, { globals : some_dict})`;
  {pr}`2391`

- {{ Bugfix }} The build will error out earlier if `cmake` or `libtool` are not installed.

<<<<<<< HEAD
- {{ Feature }} Added `pyodide.run_js` API.
  {pr}`2426`
=======
- {{ Enhancement }} Add SHA-256 hash of package to entries in `packages.json`
>>>>>>> 9b4d4a7e

### Packages

- {{ Enhancement }} Pillow now supports WEBP image format {pr}`2407`.

- New packages: opencv-python v4.5.5.64 {pr}`2305`, ffmpeg {pr}`2305`, libwebp {pr}`2305`,
  h5py, pkgconfig and libhdf5 {pr}`2411`

## Version 0.20.0

[See the release notes for a summary.](https://blog.pyodide.org/posts/0.20-release/)

### CPython and stdlib

- {{ Update }} Pyodide now runs Python 3.10.2.
  {pr}`2225`

- {{ Enhancement }} All
  `ctypes` tests pass now except for `test_callback_too_many_args` (and we have
  a plan to fix `test_callback_too_many_args` upstream). `libffi-emscripten`
  now also passes all libffi tests.
  {pr}`2350`

### Packages

- {{Fix}} matplotlib now loads multiple fonts correctly {pr}`2271`

- New packages: boost-histogram {pr}`2174`, cryptography v3.3.2 {pr}`2263`, the
  standard library ssl module {pr}`2263`, python-solvespace v3.0.7,
  lazy-object-proxy {pr}`2320`.

- Many more scipy linking errors were fixed, mostly related to the Fortran f2c
  ABI for string arguments. There are still some fatal errors in the Scipy test
  suite, but none seem to be simple linker errors.
  {pr}`2289`

- Removed pyodide-interrupts. If you were using this for some reason, use
  {any}`setInterruptBuffer <pyodide.setInterruptBuffer>` instead.
  {pr}`2309`

- Most included packages were updated to the latest version. See
  {ref}`packages-in-pyodide` for a full list.

### Type translations

- {{Fix}} Python tracebacks now include Javascript frames when Python calls a
  Javascript function.
  {pr}`2123`

- {{Enhancement}} Added a `default_converter` argument to {any}`JsProxy.to_py`
  and {any}`pyodide.toPy` which is used to process any object that doesn't have
  a built-in conversion to Python. Also added a `default_converter` argument to
  {any}`PyProxy.toJs` and {any}`pyodide.to_js` to convert.
  {pr}`2170` and {pr}`2208`

- {{ Enhancement }} Async Python functions called from Javascript now have the
  resulting coroutine automatically scheduled. For instance, this makes it
  possible to use an async Python function as a Javascript event handler.
  {pr}`2319`

### Javascript package

- {{Enhancement}} It is no longer necessary to provide `indexURL` to
  {any}`loadPyodide <globalThis.loadPyodide>`.
  {pr}`2292`

- {{ Breaking }} The `globals` argument to {any}`runPython <pyodide.runPython>`
  and {any}`runPythonAsync <pyodide.runPythonAsync>` is now passed as a named
  argument. The old usage still works with a deprecation warning.
  {pr}`2300`

- {{Enhancement}} The Javascript package was migrated to Typescript.
  {pr}`2130` and {pr}`2133`

- {{Fix}} Fix importing pyodide with ESM syntax in a module type web worker.
  {pr}`2220`

- {{Enhancement}} When Pyodide is loaded as an ES6 module, no global
  {any}`loadPyodide <globalThis.loadPyodide>` variable is created (instead, it
  should be accessed as an attribute on the module).
  {pr}`2249`

- {{Fix}} The type `Py2JsResult` has been replaced with `any` which is more
  accurate. For backwards compatibility, we still export `Py2JsResult` as an
  alias for `any`.
  {pr}`2277`

- {{Fix}} Pyodide now loads correctly even if requirejs is included.
  {pr}`2283`

- {{ Enhancement }} Added robust handling for non-`Error` objects thrown by
  Javascript code. This mostly should never happen since well behaved Javascript
  code ought to throw errors. But it's better not to completely crash if it
  throws something else.
  {pr}`2294`

### pyodide_build

- {{Enhancement}} Pyodide now uses Python wheel files to distribute packages
  rather than the emscripten `file_packager.py` format.
  {pr}`2027`

- {{Enhancement}} Pyodide now uses `pypa/build` to build packages. We (mostly)
  use build isolation, so we can build packages that require conflicting
  versions of setuptools or alternative build backends.
  {pr}`2272`

- {{Enhancement}} Most pure Python packages were switched to use the wheels
  directly from PyPI rather than rebuilding them.
  {pr}`2126`

- {{Enhancement}} Added support for C++ exceptions in packages. Now C++
  extensions compiled and linked with `-fexceptions` can catch C++ exceptions.
  Furthermore, uncaught C++ exceptions will be formatted in a human-readable
  way.
  {pr}`2178`

- {{Breaking}} Removed the `skip-host` key from the `meta.yaml` format. If
  needed, install a host copy of the package with pip instead.
  {pr}`2256`

### Uncategorized

- {{ Enhancement }} The interrupt buffer can be used to raise all 64 signals
  now, not just `SIGINT`. Write a number between `1<= signum <= 64` into the
  interrupt buffer to trigger the corresponding signal. By default everything
  but `SIGINT` will be ignored. Any value written into the interrupt buffer
  outside of the range from 1 to 64 will be silently discarded.
  {pr}`2301`

- {{ Enhancement }} Updated to Emscripten 2.0.27.
  {pr}`2295`

- {{ Breaking }} The `extractDir` argument to
  {any}`unpackArchive <pyodide.unpackArchive>` is now passed as a named argument.
  The old usage still works with a deprecation warning.
  {pr}`2300`

- {{ Enhancement }} Support ANSI escape codes in the Pyodide console.
  {pr}`2345`

- {{ Fix }} `pyodide_build` can now be installed in non-editable ways.
  {pr}`2351`

### List of contributors

Boris Feld, Christian Staudt, Gabriel Fougeron, Gyeongjae Choi, Henry Schreiner,
Hood Chatham, Jo Bovy, Karthikeyan Singaravelan, Leo Psidom, Liumeo, Luka
Mamukashvili, Madhur Tandon, Paul Korzhyk, Roman Yurchak, Seungmin Kim, Thorsten
Beier, Tom White, and Will Lachance

## Version 0.19.1

_February 19, 2022_

### Packages

- New packages: sqlalchemy {pr}`2112`, pydantic {pr}`2117`, wrapt {pr}`2165`

- {{ Update }} Upgraded packages: pyb2d (0.7.2), {pr}`2117`

- {{Fix}} A fatal error in `scipy.stats.binom.ppf` has been fixed.
  {pr}`2109`

- {{Fix}} Type signature mismatches in some numpy comparators have been fixed.
  {pr}`2110`

### Type translations

- {{Fix}} The "PyProxy has already been destroyed" error message has been
  improved with some context information.
  {pr}`2121`

### REPL

- {{Enhancement}} Pressing TAB in REPL no longer triggers completion when input
  is whitespace. {pr}`2125`

### List of contributors

Christian Staudt, Gyeongjae Choi, Hood Chatham, Liumeo, Paul Korzhyk, Roman
Yurchak, Seungmin Kim, Thorsten Beier

## Version 0.19.0

_January 10, 2021_

[See the release notes for a summary.](https://blog.pyodide.org/posts/0.19-release/)

### Python package

- {{Enhancement}} If `find_imports` is used on code that contains a syntax
  error, it will return an empty list instead of raising a `SyntaxError`.
  {pr}`1819`

- {{Enhancement}} Added the {any}`pyodide.http.pyfetch` API which provides a
  convenience wrapper for the Javascript `fetch` API. The API returns a response
  object with various methods that convert the data into various types while
  minimizing the number of times the data is copied.
  {pr}`1865`

- {{Enhancement}} Added the {any}`unpack_archive` API to the {any}`FetchResponse`
  object which treats the response body as an archive and uses `shutil` to
  unpack it. {pr}`1935`

- {{Fix}} The Pyodide event loop now works correctly with cancelled handles. In
  particular, `asyncio.wait_for` now functions as expected.
  {pr}`2022`

### JavaScript package

- {{Fix}} {any}`loadPyodide <globalThis.loadPyodide>` no longer fails in the
  presence of a user-defined global named `process`.
  {pr}`1849`

- {{Fix}} Various webpack buildtime and runtime compatibility issues were fixed.
  {pr}`1900`

- {{Enhancement}} Added the {any}`pyodide.pyimport` API to import a Python module
  and return it as a `PyProxy`. Warning: this is different from the
  original `pyimport` API which was removed in this version.
  {pr}`1944`

- {{Enhancement}} Added the {any}`pyodide.unpackArchive` API which unpacks an
  archive represented as an ArrayBuffer into the working directory. This is
  intended as a way to install packages from a local application.
  {pr}`1944`

- {{API}} {any}`loadPyodide <globalThis.loadPyodide>` now accepts a `homedir`
  parameter which sets home directory of Pyodide virtual file system.
  {pr}`1936`

- {{Breaking}} The default working directory(home directory) inside the Pyodide
  virtual file system has been changed from `/` to `/home/pyodide`. To get the
  previous behavior, you can
  - call `os.chdir("/")` in Python to change working directory or
  - call {any}`loadPyodide <globalThis.loadPyodide>` with the `homedir="/"`
    argument
    {pr}`1936`

### Python / JavaScript type conversions

- {{Breaking}} Updated the calling convention when a JavaScript function is
  called from Python to improve memory management of PyProxies. PyProxy
  arguments and return values are automatically destroyed when the function is
  finished.
  {pr}`1573`

- {{Enhancement}} Added {any}`JsProxy.to_string`, {any}`JsProxy.to_bytes`, and
  {any}`JsProxy.to_memoryview` to allow for conversion of `TypedArray` to
  standard Python types without unneeded copies. {pr}`1864`

- {{Enhancement}} Added {any}`JsProxy.to_file` and {any}`JsProxy.from_file` to
  allow reading and writing Javascript buffers to files as a byte stream without
  unneeded copies.
  {pr}`1864`

- {{Fix}} It is now possible to destroy a borrowed attribute `PyProxy` of a
  `PyProxy` (as introduced by {pr}`1636`) before destroying the root `PyProxy`.
  {pr}`1854`

- {{Fix}} If `__iter__()` raises an error, it is now handled correctly by the
  `PyProxy[Symbol.iterator()]` method.
  {pr}`1871`

- {{Fix}} Borrowed attribute `PyProxy`s are no longer destroyed when the root
  `PyProxy` is garbage collected (because it was leaked). Doing so has no
  benefit to nonleaky code and turns some leaky code into broken code (see
  {issue}`1855` for an example).
  {pr}`1870`

- {{Fix}} Improved the way that `pyodide.globals.get("builtin_name")` works.
  Before we used `__main__.__dict__.update(builtins.__dict__)` which led to
  several undesirable effects such as `__name__` being equal to `"builtins"`.
  Now we use a proxy wrapper to replace `pyodide.globals.get` with a function
  that looks up the name on `builtins` if lookup on `globals` fails.
  {pr}`1905`

- {{Enhancement}} Coroutines have their memory managed in a more convenient way.
  In particular, now it is only necessary to either `await` the coroutine or
  call one of `.then`, `.except` or `.finally` to prevent a leak. It is no
  longer necessary to manually destroy the coroutine. Example: before:

```js
async function runPythonAsync(code, globals) {
  let coroutine = Module.pyodide_py.eval_code_async(code, globals);
  try {
    return await coroutine;
  } finally {
    coroutine.destroy();
  }
}
```

After:

```js
async function runPythonAsync(code, globals) {
  return await Module.pyodide_py.eval_code_async(code, globals);
}
```

{pr}`2030`

### pyodide-build

- {{API}} By default only a minimal set of packages is built. To build all
  packages set `PYODIDE_PACKAGES='*'` In addition, `make minimal` was removed,
  since it is now equivalent to `make` without extra arguments.
  {pr}`1801`

- {{Enhancement}} It is now possible to use `pyodide-build buildall` and
  `pyodide-build buildpkg` directly.
  {pr}`2063`

- {{Enhancement}} Added a `--force-rebuild` flag to `buildall` and `buildpkg`
  which rebuilds the package even if it looks like it doesn't need to be
  rebuilt. Added a `--continue` flag which keeps the same source tree for the
  package and can continue from the middle of a build.
  {pr}`2069`

- {{Enhancement}} Changes to environment variables in the build script are now
  seen in the compile and post build scripts.
  {pr}`1706`

- {{Fix}} Fix usability issues with `pyodide-build mkpkg` CLI.
  {pr}`1828`

- {{ Enhancement }} Better support for ccache when building Pyodide
  {pr}`1805`

- {{Fix}} Fix compile error `wasm-ld: error: unknown argument: --sort-common`
  and `wasm-ld: error: unknown argument: --as-needed` in ArchLinux.
  {pr}`1965`

### micropip

- {{Fix}} micropip now raises an error when installing a non-pure python wheel
  directly from a url.
  {pr}`1859`

- {{Enhancement}} {func}`micropip.install` now accepts a `keep_going` parameter.
  If set to `True`, micropip reports all identifiable dependencies that don't
  have pure Python wheels, instead of failing after processing the first one.
  {pr}`1976`

- {{Enhancement}} Added a new API {func}`micropip.list` which returns the list
  of installed packages by micropip.
  {pr}`2012`

### Packages

- {{ Enhancement }} Unit tests are now unvendored from Python packages and
  included in a separate package `<package name>-tests`. This results in a
  20% size reduction on average for packages that vendor tests (e.g. numpy,
  pandas, scipy).
  {pr}`1832`

- {{ Update }} Upgraded SciPy to 1.7.3. There are known issues with some SciPy
  components, the current status of the scipy test suite is
  [here](https://github.com/pyodide/pyodide/pull/2065#issuecomment-1004243045)
  {pr}`2065`

- {{ Fix }} The built-in pwd module of Python, which provides a Unix specific
  feature, is now unvendored.
  {pr}`1883`

- {{Fix}} pillow and imageio now correctly encode/decode grayscale and
  black-and-white JPEG images.
  {pr}`2028`

- {{Fix}} The numpy fft module now works correctly.
  {pr}`2028`

- New packages: logbook {pr}`1920`, pyb2d {pr}`1968`, and threadpoolctl (a
  dependency of scikit-learn) {pr}`2065`

- Upgraded packages: numpy (1.21.4) {pr}`1934`, scikit-learn (1.0.2) {pr}`2065`,
  scikit-image (0.19.1) {pr}`2005`, msgpack (1.0.3) {pr}`2071`, astropy (5.0.3)
  {pr}`2086`, statsmodels (0.13.1) {pr}`2073`, pillow (9.0.0) {pr}`2085`. This
  list is not exhaustive, refer to `packages.json` for the full list.

### Uncategorized

- {{ Enhancement }} `PyErr_CheckSignals` now works with the keyboard interrupt
  system so that cooperative C extensions can be interrupted. Also, added the
  `pyodide.checkInterrupt` function so Javascript code can opt to be
  interrupted.
  {pr}`1294`

- {{Fix}} The `_` variable is now set by the Pyodide repl just like it is set in
  the native Python repl.
  {pr}`1904`

- {{ Enhancement }} `pyodide-env` and `pyodide` Docker images are now available from both
  the [Docker Hub](https://hub.docker.com/repository/docker/pyodide/pyodide-env) and
  from the [Github Package registry](https://github.com/orgs/pyodide/packages). {pr}`1995`

- {{Fix}} The console now correctly handles it when an object's `__repr__` function raises an exception.
  {pr}`2021`

- {{ Enhancement }} Removed the `-s EMULATE_FUNCTION_POINTER_CASTS` flag,
  yielding large benefits in speed, stack usage, and code size.
  {pr}`2019`

### List of contributors

Alexey Ignatiev, Alex Hall, Bart Broere, Cyrille Bogaert, etienne, Grimmer,
Grimmer Kang, Gyeongjae Choi, Hao Zhang, Hood Chatham, Ian Clester, Jan Max
Meyer, LeoPsidom, Liumeo, Michael Christensen, Owen Ou, Roman Yurchak, Seungmin
Kim, Sylvain, Thorsten Beier, Wei Ouyang, Will Lachance

## Version 0.18.1

_September 16, 2021_

### Console

- {{Fix}} Ctrl+C handling in console now works correctly with multiline input.
  New behavior more closely approximates the behavior of the native Python
  console.
  {pr}`1790`

- {{Fix}} Fix the repr of Python objects (including lists and dicts) in console {pr}`1780`

- {{Fix}} The "long output truncated" message now appears on a separate line as intended.
  {pr}`1814`

- {{Fix}} The streams that are used to redirect stdin and stdout in the console now define
  `isatty` to return `True`. This fixes pytest.
  {pr}`1822`

### Python package

- {{Fix}} Avoid circular references when runsource raises SyntaxError
  {pr}`1758`

### JavaScript package

- {{Fix}} The {any}`pyodide.setInterruptBuffer` command is now publicly exposed
  again, as it was in v0.17.0. {pr}`1797`

### Python / JavaScript type conversions

- {{Fix}} Conversion of very large strings from JavaScript to Python works
  again. {pr}`1806`

- {{Fix}} Fixed a use after free bug in the error handling code.
  {pr}`1816`

### Packages

- {{Fix}} pillow now correctly encodes/decodes RGB JPEG image format. {pr}`1818`

### Micellaneous

- {{Fix}} Patched emscripten to make the system calls to duplicate file
  descriptors closer to posix-compliant. In particular, this fixes the use of
  `dup` on pipes and temporary files, as needed by `pytest`.
  {pr}`1823`

## Version 0.18.0

_August 3rd, 2021_

### General

- {{ Update }} Pyodide now runs Python 3.9.5.
  {pr}`1637`

- {{ Enhancement }} Pyodide can experimentally be used in Node.js {pr}`1689`

- {{ Enhancement }} Pyodide now directly exposes the [Emscripten filesystem
  API](https://emscripten.org/docs/api_reference/Filesystem-API.html), allowing
  for direct manipulation of the in-memory filesystem
  {pr}`1692`

- {{ Enhancement }} Pyodide's support of [emscripten file
  systems](https://emscripten.org/docs/api_reference/Filesystem-API.html#file-systems)
  is expanded from the default `MEMFS` to include `IDBFS`, `NODEFS`, `PROXYFS`,
  and `WORKERFS`, allowing for custom persistence strategies depending on
  execution environment {pr}`1596`

- {{ API }} The `packages.json` schema for Pyodide was redesigned for better
  compatibility with conda. {pr}`1700`

- {{ API }} `run_docker` no longer binds any port to the docker image by default.
  {pr}`1750`

### Standard library

- {{ API }} The following standard library modules are now available as standalone packages

  - distlib

  They are loaded by default in {any}`loadPyodide <globalThis.loadPyodide>`, however this behavior
  can be disabled with the `fullStdLib` parameter set to `false`.
  All optional stdlib modules can then be loaded as needed with
  {any}`pyodide.loadPackage`. {pr}`1543`

- {{ Enhancement }} The standard library module `audioop` is now included, making the `wave`,
  `sndhdr`, `aifc`, and `sunau` modules usable. {pr}`1623`

- {{ Enhancement }} Added support for `ctypes`.
  {pr}`1656`

### JavaScript package

- {{ Enhancement }} The Pyodide JavaScript package is released to npm under [npmjs.com/package/pyodide](https://www.npmjs.com/package/pyodide)
  {pr}`1762`
- {{ API }} {any}`loadPyodide <globalThis.loadPyodide>` no longer automatically
  stores the API into a global variable called `pyodide`. To get old behavior,
  say `globalThis.pyodide = await loadPyodide({...})`.
  {pr}`1597`
- {{ Enhancement }} {any}`loadPyodide <globalThis.loadPyodide>` now accepts callback functions for
  `stdin`, `stdout` and `stderr`
  {pr}`1728`
- {{ Enhancement }} Pyodide now ships with first party typescript types for the entire
  JavaScript API (though no typings are available for `PyProxy` fields).
  {pr}`1601`

- {{ Enhancement }} It is now possible to import `Comlink` objects into Pyodide after
  using {any}`pyodide.registerComlink`
  {pr}`1642`

- {{ Enhancement }} If a Python error occurs in a reentrant `runPython` call, the error
  will be propagated into the outer `runPython` context as the original error
  type. This is particularly important if the error is a `KeyboardInterrupt`.
  {pr}`1447`

### Python package

- {{ Enhancement }} Added a new {any}`CodeRunner` API for finer control than
  {any}`eval_code` and {any}`eval_code_async`. Designed with
  the needs of REPL implementations in mind.
  {pr}`1563`

- {{ Enhancement }} Added {any}`Console` class closely based on the Python standard
  library `code.InteractiveConsole` but with support for top level await and
  stream redirection. Also added the subclass {any}`PyodideConsole` which
  automatically uses {any}`pyodide.loadPackagesFromImports` on the code before running
  it.
  {pr}`1125`, {pr}`1155`, {pr}`1635`

- {{ Fix }} {any}`eval_code_async` no longer automatically awaits a returned
  coroutine or attempts to await a returned generator object (which triggered an
  error).
  {pr}`1563`

### Python / JavaScript type conversions

- {{ API }} {any}`pyodide.runPythonAsync` no longer automatically calls
  {any}`pyodide.loadPackagesFromImports`.
  {pr}`1538`.
- {{ Enhancement }} Added the {any}`PyProxy.callKwargs` method to allow using
  Python functions with keyword arguments from JavaScript.
  {pr}`1539`
- {{ Enhancement }} Added the {any}`PyProxy.copy` method.
  {pr}`1549` {pr}`1630`
- {{ API }} Updated the method resolution order on `PyProxy`. Performing a
  lookup on a `PyProxy` will prefer to pick a method from the `PyProxy` api, if
  no such method is found, it will use `getattr` on the proxied object.
  Prefixing a name with `$` forces `getattr`. For instance, {any}`PyProxy.destroy`
  now always refers to the method that destroys the proxy, whereas
  `PyProxy.$destroy` refers to an attribute or method called `destroy` on the
  proxied object.
  {pr}`1604`
- {{ API }} It is now possible to use `Symbol` keys with PyProxies. These
  `Symbol` keys put markers on the PyProxy that can be used by external code.
  They will not currently be copied by {any}`PyProxy.copy`.
  {pr}`1696`
- {{ Enhancement }} Memory management of `PyProxy` fields has been changed so
  that fields looked up on a `PyProxy` are "borrowed" and have their lifetime
  attached to the base `PyProxy`. This is intended to allow for more idiomatic
  usage.
  (See {issue}`1617`.) {pr}`1636`
- {{ API }} The depth argument to `toJs` is now passed as an option, so
  `toJs(n)` in v0.17 changed to `toJs({depth : n})`. Similarly, `pyodide.toPy`
  now takes `depth` as a named argument. Also `to_js` and `to_py` only take
  depth as a keyword argument.
  {pr}`1721`
- {{ API }} {any}`toJs <PyProxy.toJs>` and {any}`to_js <pyodide.to_js>` now
  take an option `pyproxies`, if a JavaScript Array is passed for this, then
  any proxies created during conversion will be placed into this array. This
  allows easy cleanup later. The `create_pyproxies` option can be used to
  disable creation of pyproxies during conversion (instead a `ConversionError`
  is raised). {pr}`1726`
- {{ API }} `toJs` and `to_js` now take an option `dict_converter` which will be
  called on a JavaScript iterable of two-element Arrays as the final step of
  converting dictionaries. For instance, pass `Object.fromEntries` to convert to
  an object or `Array.from` to convert to an array of pairs.
  {pr}`1742`

### pyodide-build

- {{ API }} pyodide-build is now an installable Python package, with an
  identically named CLI entrypoint that replaces `bin/pyodide` which is removed
  {pr}`1566`

### micropip

- {{ Fix }} micropip now correctly handles packages that have mixed case names.
  (See {issue}`1614`).
  {pr}`1615`
- {{ Enhancement }} micropip now resolves dependencies correctly for old
  versions of packages (it used to always use the dependencies from the most
  recent version, see {issue}`1619` and {issue}`1745`). micropip also will
  resolve dependencies for wheels loaded from custom urls.
  {pr}`1753`

### Packages

- {{ Enhancement }} matplotlib now comes with a new renderer based on the html5 canvas element. {pr}`1579`
  It is optional and the current default backend is still the agg backend compiled to wasm.
- {{ Enhancement }} Updated a number of packages included in Pyodide.

### List of contributors

Albertas Gimbutas, Andreas Klostermann, Arfy Slowy, daoxian,
Devin Neal, fuyutarow, Grimmer, Guido Zuidhof, Gyeongjae Choi, Hood
Chatham, Ian Clester, Itay Dafna, Jeremy Tuloup, jmsmdy, LinasNas, Madhur
Tandon, Michael Christensen, Nicholas Bollweg, Ondřej Staněk, Paul m. p. P,
Piet Brömmel, Roman Yurchak, stefnotch, Syrus Akbary, Teon L Brooks, Waldir

## Version 0.17.0

_April 21, 2021_

See the {ref}`0-17-0-release-notes` for more information.

### Improvements to package loading and dynamic linking

- {{ Enhancement }} Uses the emscripten preload plugin system to preload .so files in packages
- {{ Enhancement }} Support for shared library packages. This is used for CLAPACK which makes scipy a lot smaller.
  {pr}`1236`
- {{ Fix }} Pyodide and included packages can now be used with Safari v14+.
  Safari v13 has also been observed to work on some (but not all) devices.

### Python / JS type conversions

- {{ Feature }} A `JsProxy` of a JavaScript `Promise` or other awaitable object is now a
  Python awaitable.
  {pr}`880`
- {{ API }} Instead of automatically converting Python lists and dicts into
  JavaScript, they are now wrapped in `PyProxy`. Added a new {any}`PyProxy.toJs`
  API to request the conversion behavior that used to be implicit.
  {pr}`1167`
- {{ API }} Added {any}`JsProxy.to_py` API to convert a JavaScript object to Python.
  {pr}`1244`
- {{ Feature }} Flexible jsimports: it now possible to add custom Python
  "packages" backed by JavaScript code, like the `js` package. The `js` package
  is now implemented using this system.
  {pr}`1146`
- {{ Feature }} A `PyProxy` of a Python coroutine or awaitable is now an
  awaitable JavaScript object. Awaiting a coroutine will schedule it to run on
  the Python event loop using `asyncio.ensure_future`.
  {pr}`1170`
- {{ Enhancement }} Made `PyProxy` of an iterable Python object an iterable Js
  object: defined the `[Symbol.iterator]` method, can be used like `for(let x of proxy)`. Made a `PyProxy` of a Python iterator an iterator: `proxy.next()` is
  translated to `next(it)`. Made a `PyProxy` of a Python generator into a
  JavaScript generator: `proxy.next(val)` is translated to `gen.send(val)`.
  {pr}`1180`
- {{ API }} Updated `PyProxy` so that if the wrapped Python object supports `__getitem__`
  access, then the wrapper has `get`, `set`, `has`, and `delete` methods which do
  `obj[key]`, `obj[key] = val`, `key in obj` and `del obj[key]` respectively.
  {pr}`1175`
- {{ API }} The `pyodide.pyimport` function is deprecated in favor of using
  `pyodide.globals.get('key')`. {pr}`1367`
- {{ API }} Added {any}`PyProxy.getBuffer` API to allow direct access to Python
  buffers as JavaScript TypedArrays.
  {pr}`1215`
- {{ API }} The innermost level of a buffer converted to JavaScript used to be a
  TypedArray if the buffer was contiguous and otherwise an Array. Now the
  innermost level will be a TypedArray unless the buffer format code is a '?' in
  which case it will be an Array of booleans, or if the format code is a "s" in
  which case the innermost level will be converted to a string.
  {pr}`1376`
- {{ Enhancement }} JavaScript `BigInt`s are converted into Python `int` and
  Python `int`s larger than 2^53 are converted into `BigInt`.
  {pr}`1407`
- {{ API }} Added {any}`pyodide.isPyProxy` to test if an object is a `PyProxy`.
  {pr}`1456`
- {{ Enhancement }} `PyProxy` and `PyBuffer` objects are now garbage collected
  if the browser supports `FinalizationRegistry`.
  {pr}`1306`
- {{ Enhancement }} Automatic conversion of JavaScript functions to CPython
  calling conventions.
  {pr}`1051`, {pr}`1080`
- {{ Enhancement }} Automatic detection of fatal errors. In this case Pyodide
  will produce both a JavaScript and a Python stack trace with explicit
  instruction to open a bug report.
  pr`{1151}`, pr`{1390}`, pr`{1478}`.
- {{ Enhancement }} Systematic memory leak detection in the test suite and a
  large number of fixed to memory leaks.
  pr`{1340}`
- {{ Fix }} getattr and dir on JsProxy now report consistent results and include all
  names defined on the Python dictionary backing JsProxy.
  {pr}`1017`
- {{ Fix }} `JsProxy.__bool__` now produces more consistent results: both
  `bool(window)` and `bool(zero-arg-callback)` were `False` but now are `True`.
  Conversely, `bool(empty_js_set)` and `bool(empty_js_map)` were `True` but now
  are `False`.
  {pr}`1061`
- {{ Fix }} When calling a JavaScript function from Python without keyword
  arguments, Pyodide no longer passes a `PyProxy`-wrapped `NULL` pointer as the
  last argument. {pr}`1033`
- {{ Fix }} JsBoundMethod is now a subclass of JsProxy, which fixes nested
  attribute access and various other strange bugs.
  {pr}`1124`
- {{ Fix }} JavaScript functions imported like `from js import fetch` no longer
  trigger "invalid invocation" errors (issue {issue}`461`) and
  `js.fetch("some_url")` also works now (issue {issue}`768`).
  {pr}`1126`
- {{ Fix }} JavaScript bound method calls now work correctly with keyword arguments.
  {pr}`1138`
- {{ Fix }} JavaScript constructor calls now work correctly with keyword
  arguments.
  {pr}`1433`

### pyodide-py package

- {{ Feature }} Added a Python event loop to support asyncio by scheduling
  coroutines to run as jobs on the browser event loop. This event loop is
  available by default and automatically enabled by any relevant asyncio API,
  so for instance `asyncio.ensure_future` works without any configuration.
  {pr}`1158`
- {{ API }} Removed `as_nested_list` API in favor of `JsProxy.to_py`.
  {pr}`1345`

### pyodide-js

- {{ API }} Removed iodide-specific code in `pyodide.js`. This breaks compatibility with
  iodide.
  {pr}`878`, {pr}`981`
- {{ API }} Removed the `pyodide.autocomplete` API, use Jedi directly instead.
  {pr}`1066`
- {{ API }} Removed `pyodide.repr` API.
  {pr}`1067`
- {{ Fix }} If `messageCallback` and `errorCallback` are supplied to
  `pyodide.loadPackage`, `pyodide.runPythonAsync` and
  `pyodide.loadPackagesFromImport`, then the messages are no longer
  automatically logged to the console.
- {{ Feature }} `runPythonAsync` now runs the code with `eval_code_async`. In
  particular, it is possible to use top-level await inside of `runPythonAsync`.
- `eval_code` now accepts separate `globals` and `locals` parameters.
  {pr}`1083`
- Added the `pyodide.setInterruptBuffer` API. This can be used to set a
  `SharedArrayBuffer` to be the keyboard interrupt buffer. If Pyodide is running
  on a webworker, the main thread can signal to the webworker that it should
  raise a `KeyboardInterrupt` by writing to the interrupt buffer.
  {pr}`1148` and {pr}`1173`
- Changed the loading method: added an async function `loadPyodide` to load
  Pyodide to use instead of `languagePluginURL` and `languagePluginLoader`. The
  change is currently backwards compatible, but the old approach is deprecated.
  {pr}`1363`
- `runPythonAsync` now accepts `globals` parameter.
  {pr}`1914`

### micropip

- {{ Feature }} `micropip` now supports installing wheels from relative URLs.
  {pr}`872`
- {{ API }} `micropip.install` now returns a Python `Future` instead of a JavaScript `Promise`.
  {pr}`1324`
- {{ Fix }} {any}`micropip.install` now interacts correctly with
  {any}`pyodide.loadPackage`.
  {pr}`1457`
- {{ Fix }} {any}`micropip.install` now handles version constraints correctly
  even if there is a version of the package available from the Pyodide `indexURL`.

### Build system

- {{ Enhancement }} Updated to latest emscripten 2.0.13 with the upstream LLVM backend
  {pr}`1102`
- {{ API }} Use upstream `file_packager.py`, and stop checking package abi versions.
  The `PYODIDE_PACKAGE_ABI` environment variable is no longer used, but is
  still set as some packages use it to detect whether it is being built for
  Pyodide. This usage is deprecated, and a new environment variable `PYODIDE`
  is introduced for this purpose.

  As part of the change, Module.checkABI is no longer present.
  {pr}`991`

- uglifyjs and lessc no longer need to be installed in the system during build
  {pr}`878`.
- {{ Enhancement }} Reduce the size of the core Pyodide package
  {pr}`987`.
- {{ Enhancement }} Optionally to disable docker port binding
  {pr}`1423`.
- {{ Enhancement }} Run arbitrary command in docker
  {pr}`1424`
- Docker images for Pyodide are now accessible at
  [pyodide/pyodide-env](https://hub.docker.com/repository/docker/pyodide/pyodide-env)
  and
  [pyodide/pyodide](https://hub.docker.com/repository/docker/pyodide/pyodide).
- {{ Enhancement }} Option to run docker in non-interactive mode
  {pr}`1641`

### REPL

- {{ Fix }} In console.html: sync behavior, full stdout/stderr support, clean namespace,
  bigger font, correct result representation, clean traceback
  {pr}`1125` and {pr}`1141`
- {{ Fix }} Switched from ̀Jedi to rlcompleter for completion in
  `pyodide.console.InteractiveConsole` and so in `console.html`. This fixes
  some completion issues (see {issue}`821` and {issue}`1160`)
- {{ Enhancement }} Support top-level await in the console
  {pr}`1459`

### Packages

- six, jedi and parso are no longer vendored in the main Pyodide package, and
  need to be loaded explicitly
  {pr}`1010`, {pr}`987`.
- Updated packages {pr}`1021`, {pr}`1338`, {pr}`1460`.
- Added Plotly version 4.14.3 and retrying dependency
  {pr}`1419`

### List of contributors

(in alphabetic order)

Aditya Shankar, casatir, Dexter Chua, dmondev, Frederik Braun, Hood Chatham,
Jan Max Meyer, Jeremy Tuloup, joemarshall, leafjolt, Michael Greminger,
Mireille Raad, Ondřej Staněk, Paul m. p. P, rdb, Roman Yurchak, Rudolfs

## Version 0.16.1

_December 25, 2020_

Note: due to a CI deployment issue the 0.16.0 release was skipped and replaced
by 0.16.1 with identical contents.

- Pyodide files are distributed by [JsDelivr](https://www.jsdelivr.com/),
  `https://cdn.jsdelivr.net/pyodide/v0.16.1/full/pyodide.js`
  The previous CDN `pyodide-cdn2.iodide.io` still works and there
  are no plans for deprecating it. However please use
  JsDelivr as a more sustainable solution, including for earlier Pyodide
  versions.

### Python and the standard library

- Pyodide includes CPython 3.8.2
  {pr}`712`
- ENH Patches for the threading module were removed in all packages. Importing
  the module, and a subset of functionality (e.g. locks) works, while starting
  a new thread will produce an exception, as expected.
  {pr}`796`.
  See {issue}`237` for the current status of the threading support.
- ENH The multiprocessing module is now included, and will not fail at import,
  thus avoiding the necessity to patch included packages. Starting a new
  process will produce an exception due to the limitation of the WebAssembly VM
  with the following message: `Resource temporarily unavailable`
  {pr}`796`.

### Python / JS type conversions

- FIX Only call `Py_INCREF()` once when proxied by PyProxy
  {pr}`708`
- JavaScript exceptions can now be raised and caught in Python. They are
  wrapped in pyodide.JsException.
  {pr}`891`

### pyodide-py package and micropip

- The `pyodide.py` file was transformed to a pyodide-py package. The imports
  remain the same so this change is transparent to the users
  {pr}`909`.
- FIX Get last version from PyPI when installing a module via micropip
  {pr}`846`.
- Suppress REPL results returned by `pyodide.eval_code` by adding a semicolon
  {pr}`876`.
- Enable monkey patching of `eval_code` and `find_imports` to customize
  behavior of `runPython` and `runPythonAsync`
  {pr}`941`.

### Build system

- Updated docker image to Debian buster, resulting in smaller images.
  {pr}`815`
- Pre-built docker images are now available as
  [`iodide-project/pyodide`](https://hub.docker.com/r/iodide/pyodide)
  {pr}`787`
- Host Python is no longer compiled, reducing compilation time. This also
  implies that Python 3.8 is now required to build Pyodide. It can for instance
  be installed with conda.
  {pr}`830`
- FIX Infer package tarball directory from source URL
  {pr}`687`
- Updated to emscripten 1.38.44 and binaryen v86 (see related
  [commits](https://github.com/pyodide/pyodide/search?q=emscripten&type=commits))
- Updated default `--ldflags` argument to `pyodide_build` scripts to equal what
  Pyodide actually uses.
  {pr}`817`
- Replace C lz4 implementation with the (upstream) JavaScript implementation.
  {pr}`851`
- Pyodide deployment URL can now be specified with the `PYODIDE_BASE_URL`
  environment variable during build. The `pyodide_dev.js` is no longer
  distributed. To get an equivalent behavior with `pyodide.js`, set
  ```javascript
  window.languagePluginUrl = "./";
  ```
  before loading it.
  {pr}`855`
- Build runtime C libraries (e.g. libxml) via package build system with correct
  dependency resolution
  {pr}`927`
- Pyodide can now be built in a conda virtual environment
  {pr}`835`

### Other improvements

- Modify MEMFS timestamp handling to support better caching. This in
  particular allows to import newly created Python modules without invalidating
  import caches {pr}`893`

### Packages

- New packages: freesasa, lxml, python-sat, traits, astropy, pillow,
  scikit-image, imageio, numcodecs, msgpack, asciitree, zarr

  Note that due to the large size and the experimental state of the scipy
  package, packages that depend on scipy (including scikit-image, scikit-learn)
  will take longer to load, use a lot of memory and may experience failures.

- Updated packages: numpy 1.15.4, pandas 1.0.5, matplotlib 3.3.3 among others.
- New package
  [pyodide-interrupt](https://pypi.org/project/pyodide-interrupts/), useful for
  handling interrupts in Pyodide (see project description for details).

### Backward incompatible changes

- Dropped support for loading .wasm files with incorrect MIME type, following
  {pr}`851`

### List of contributors

abolger, Aditya Shankar, Akshay Philar, Alexey Ignatiev, Aray Karjauv, casatir,
chigozienri, Christian glacet, Dexter Chua, Frithjof, Hood Chatham, Jan Max
Meyer, Jay Harris, jcaesar, Joseph D. Long, Matthew Turk, Michael Greminger,
Michael Panchenko, mojighahar, Nicolas Ollinger, Ram Rachum, Roman Yurchak,
Sergio, Seungmin Kim, Shyam Saladi, smkm, Wei Ouyang

## Version 0.15.0

_May 19, 2020_

- Upgrades Pyodide to CPython 3.7.4.
- micropip no longer uses a CORS proxy to install pure Python packages from
  PyPI. Packages are now installed from PyPI directly.
- micropip can now be used from web workers.
- Adds support for installing pure Python wheels from arbitrary URLs with
  micropip.
- The CDN URL for Pyodide changed to
  https://pyodide-cdn2.iodide.io/v0.15.0/full/pyodide.js
  It now supports versioning and should provide faster downloads.
  The latest release can be accessed via
  https://pyodide-cdn2.iodide.io/latest/full/
- Adds `messageCallback` and `errorCallback` to
  {any}`pyodide.loadPackage`.
- Reduces the initial memory footprint (`TOTAL_MEMORY`) from 1 GiB to 5 MiB.
  More memory will be allocated as needed.
- When building from source, only a subset of packages can be built by setting
  the `PYODIDE_PACKAGES` environment variable. See
  {ref}`partial builds documentation <partial-builds>` for more details.
- New packages: future, autograd

## Version 0.14.3

_Dec 11, 2019_

- Convert JavaScript numbers containing integers, e.g. `3.0`, to a real Python
  long (e.g. `3`).
- Adds `__bool__` method to for `JsProxy` objects.
- Adds a JavaScript-side auto completion function for Iodide that uses jedi.
- New packages: nltk, jeudi, statsmodels, regex, cytoolz, xlrd, uncertainties

## Version 0.14.0

_Aug 14, 2019_

- The built-in `sqlite` and `bz2` modules of Python are now enabled.
- Adds support for auto-completion based on jedi when used in iodide

## Version 0.13.0

_May 31, 2019_

- Tagged versions of Pyodide are now deployed to Netlify.

## Version 0.12.0

_May 3, 2019_

**User improvements:**

- Packages with pure Python wheels can now be loaded directly from PyPI. See
  {ref}`micropip` for more information.

- Thanks to PEP 562, you can now `import js` from Python and use it to access
  anything in the global JavaScript namespace.

- Passing a Python object to JavaScript always creates the same object in
  JavaScript. This makes APIs like `removeEventListener` usable.

- Calling `dir()` in Python on a JavaScript proxy now works.

- Passing an `ArrayBuffer` from JavaScript to Python now correctly creates a
  `memoryview` object.

- Pyodide now works on Safari.

## Version 0.11.0

_Apr 12, 2019_

**User improvements:**

- Support for built-in modules:

  - `sqlite`, `crypt`

- New packages: `mne`

**Developer improvements:**

- The `mkpkg` command will now select an appropriate archive to use, rather
  than just using the first.

- The included version of emscripten has been upgraded to 1.38.30 (plus a
  bugfix).

- New packages: `jinja2`, `MarkupSafe`

## Version 0.10.0

_Mar 21, 2019_

**User improvements:**

- New packages: `html5lib`, `pygments`, `beautifulsoup4`, `soupsieve`,
  `docutils`, `bleach`, `mne`

**Developer improvements:**

- `console.html` provides a simple text-only interactive console to test local
  changes to Pyodide. The existing notebooks based on legacy versions of Iodide
  have been removed.

- The `run_docker` script can now be configured with environment variables.

```{eval-rst}
.. toctree::
   :hidden:

   deprecation-timeline.md
```<|MERGE_RESOLUTION|>--- conflicted
+++ resolved
@@ -38,12 +38,9 @@
 
 - {{ Bugfix }} The build will error out earlier if `cmake` or `libtool` are not installed.
 
-<<<<<<< HEAD
 - {{ Feature }} Added `pyodide.run_js` API.
   {pr}`2426`
-=======
 - {{ Enhancement }} Add SHA-256 hash of package to entries in `packages.json`
->>>>>>> 9b4d4a7e
 
 ### Packages
 
