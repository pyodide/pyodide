---
myst:
  substitutions:
    API: "<span class='badge badge-warning'>API Change</span>"
    Enhancement: "<span class='badge badge-info'>Enhancement</span>"
    Performance: "<span class='badge badge-info'>Performance</span>"
    Feature: "<span class='badge badge-success'>Feature</span>"
    Fix: "<span class='badge badge-danger'>Fix</span>"
    Update: "<span class='badge badge-success'>Update</span>"
    Breaking: "<span class='badge badge-danger'>BREAKING CHANGE</span>"
---

(changelog)=

# Change Log

## Unreleased

- ABI break: Upgraded Emscripten to 3.1.63 {pr}`5343` {pr}`5350` {pr}`5357`
  {pr}`5334` {pr}`5363`
- Added `jiter` 0.8.2 {pr}`5388`
- Added the `context` parameter to `WebLoop.create_task()` {pr}`5431`
- {{ Fix }} `mountNativeFS` API now correctly propagates the error. {pr}`5434`
<<<<<<< HEAD
- {{ Fix }} `registerJsModule()` now works with non-extensible JS objects, such
  as ES6 modules. {pr}`5452`
=======
- {{ Fix }} Since 0.27.1, Pyodide has been broken in iOS because iOS ships
  broken wasm-gc support. Pyodide feature detects whether the runtime supports
  wasm-gc and uses it if it is present. Unfortunately, iOS passes the feature
  detection but wasm-gc doesn't work as expected. {pr}`5445`
>>>>>>> 569ea4f3

### Packages

- Added `h3` 4.2.1 {pr}`5436`
- Upgraded `narwhals` to 1.24.1 {pr}`5386`
- Upgraded `rateslib` to 1.7.0 {pr}`5400`
- Upgraded Pyxel to 2.3.6 {pr}`5427`
- Added `pcodec` 0.3.3 {pr}`5432`

- {{ Breaking }} `matplotlib-pyodide` is not a default backend for matplotlib anymore.
  Users who want to use `matplotlib-pyodide` need to explicitly call
  `matplotlib.use("module://matplotlib_pyodide.wasm_backend")`.
  {pr}`5374`

## Version 0.27.2

_January 23, 2025_

### Packages

- Added `httpx` 0.28.1 {pr}`5302`
- Added `apsw` 3.47.2.0 {pr}`5251`
- Upgraded `scikit-learn` to 1.6.1 {pr}`5342`
- Upgraded `pydantic` to 2.10.5 and fixed a version mismatch with
  `pydantic_core` {pr}`5368`
- Upgraded `packaging` to 24.2 {pr}`5370`
- Upgraded `PyWavelets` to 1.8.0 {pr}`5387`. Optional runtime requirements SciPy and Matplotlib have been removed, please install them separately.

## Version 0.27.1

_January 15, 2025_

- {{ Enhancement }} Improve stack switching performance by using a wasm-gc based
  function signature adaptor when it is available. {pr}`5310`

### Packages

- {{ Fix }} PyArrow was accidentally missing from 0.27.0. Now it's really
  available. {pr}`5300`
- Upgraded `protobuf` to 5.29.2 {pr}`5298`
- Added `css_inline` 0.14.6 {pr}`5304`
- Upgraded `nlopt` to 2.9.1 {pr}`5305`
- Upgraded `zengl` to 2.7.1 {pr}`5258`

## Version 0.27.0

_January 1, 2025_

- {{ Enhancement }} Upgrade to Python 3.12.7.
  {pr}`5149`

- {{ Enhancement }} Add unix-timezones module, which installs Unix compatible
  timezone data in /usr/share/zoneinfo, for use with C/C++ libraries which do
  timezone handling.
  {pr}`4889`

- {{ Enhancement }} `HttpStatusError` now store their the corresponding request
  `status`, `status_message` and `url`
  {pr}`4974`.

- {{ Breaking }} Shared libraries are now loaded locally. This means that packages that
  depend on shared libraries link to the shared libraries explicitly.
  {pr}`4876`

- {{ Enhancement }} Added implementation to abort `pyfetch` and `FetchResponse`
  manually or automatically.
  {pr}`4846`

- {{ Enhancement }} Unvendored stdlibs are now packaged in a wheel format
  {pr}`4902`

- {{ Breaking }} Prebuilt third-party libraries like `openblas`, `openssl`, `zlib` are
  not included in the cross-build env anymore.
  {pr}`4995`

- {{ Enhancement }} Added `JsProxy.as_py_json` method to adapt from JavaScript
  JSON (Arrays and Objects). to Python JSON (lists and dicts).
  {pr}`4666`

- {{ Enhancement }} `pyodide.loadPackage` will now install data files inside the wheel.
  {pr}`5034`

- {{ Enhancement }} `find_imports("import pkg.module.submodule")` will now
  return `["pkg", "pkg.module", "pkg.module.submodule"]`. This improves support
  for namespace packages.
  {pr}`5039`

- {{ Breaking }} Removed `webworker.js` from the distribution files. It was a
  pretty small file, if someone is using it for something they can just copy it into
  their own code.
  {pr}`5114`

- {{ Enhancement }} Enabled `pyodide.FS.trackingDelegate` which can be used to track
  file system operations. See
  [Emscripten docs](https://emscripten.org/docs/api_reference/Filesystem-API.html#FS.trackingDelegate[callback%20name])
  for more information.
  {pr}`5100`

- {{ Enhancement }} When using the Pyodide console, the standard streams inherit
  `TextIOBase` and behave more like normal IO streams. In particular, they have
  methods like `writelines()` and `readlines()`. They still don't have file
  descriptors though.
  {pr}`5056`

- {{ Breaking }} The WASM backend is now the default backend for `matplotlib-pyodide` and
  the HTML5 backend has been disabled, temporarily redirecting to it. Power users
  might see minor incompatibilities and subtle differences. Please see
  https://github.com/pyodide/matplotlib-pyodide/issues/64 and
  https://github.com/pyodide/matplotlib-pyodide/issues/65
  for more information and if you wish to contribute to the discussion.
  {pr}`4510`

### Packages

- Upgraded `numpy` to 2.0.2 {pr}`4925`
- Upgraded `RobotRaconteur` to 1.2.2 {pr}`4925`
- Upgraded `gsw` to 3.6.19 {pr}`4925`
- Upgraded `opencv-python` to 4.10.0.84 {pr}`4925`
- Upgraded `yt` to 4.3.1 {pr}`4925`
- Upgraded `xgboost` to 2.1.2 {pr}`4925`
- Upgraded `autograd` to 1.7.0 {pr}`4925`
- Upgraded `sisl` to 0.15.1 {pr}`4925`
- Upgraded `cartopy` to 0.24.1 {pr}`4925`
- Upgraded `astropy` to 7.0.0 {pr}`4925`
- Upgraded `biopython` to 1.84 {pr}`4925`
- Upgraded `fastparquet` to 2024.5.0 {pr}`4925`
- Upgraded `geopandas` to 1.0.1 {pr}`4925`
- Upgraded `imageio` to 2.36.0 {pr}`4925`
- Upgraded `lightgbm` to 4.5.0 {pr}`4925`
- Upgraded `netcdf4` to 1.7.2 {pr}`4925`
- Upgraded `networkx` to 3.4.2 {pr}`4925`
- Upgraded `numcodecs` to 0.13.1 {pr}`4925`
- Upgraded `pandas` to 2.2.3 {pr}`4893`, {pr}`4925`
- Upgraded `pywavelets` to 1.7.0 {pr}`4925`
- Upgraded `shapely` to 2.0.6 {pr}`4925`
- Upgraded `threadpoolctl` to 3.5.0 {pr}`4925`
- Upgraded `unyt` to 3.0.3 {pr}`4925`
- Upgraded `xarray` to 2024.10.0 {pr}`4925`
- Upgraded `zarr` to 2.18.3 {pr}`4925`
- Upgraded `h5py` to 3.12.1 {pr}`4925`
- Upgraded `cftime` to 1.6.4.post1 {pr}`4925`
- Upgraded `clarabel` to 0.9.0 {pr}`4925`
- Upgraded `ewah_bool_utils` to 1.2.2 {pr}`4925`
- Upgraded `galpy` to 1.10.1 {pr}`4925`
- Upgraded `mne-python` to 1.8.0 {pr}`4925`
- Upgraded `pyxirr` to 0.10.6 {pr}`4925`
- Upgraded `regex` to 2024.9.11 {pr}`4925`
- Upgraded `crc32c` to 2.7.1 {pr}`5169`
- Upgraded `rebound` to 4.4.3 {pr}`5163`
- Upgraded `reboundx` to 4.3.0 {pr}`5163`
- Upgraded `msprime` to 1.3.3 {pr}`5159`
- Upgraded `tskit` to 0.6.0 {pr}`5157`
- Upgraded `pydantic_core` to 2.25.1 {pr}`5151`
- Upgraded `pydantic` to 2.9.2 {pr}`5151`
- Upgraded `msgpack` to 1.1.0 {pr}`5144`
- Upgraded `protobuf` to 5.28.3 {pr}`5136`
- Upgraded `scikit-learn` to 1.5.2 {pr}`4823`, {pr}`5016`, {pr}`5072`
- Upgraded `libcst` to 1.4.0 {pr}`4856`
- Upgraded `lakers` to 0.3.3 {pr}`4885`
- Upgraded `certifi` to 2024.12.14 {pr}`5257`
- Upgraded `bokeh` to 3.6.0 {pr}`4888`, {pr}`5047`, {pr}`5118`
- Upgraded `awkward-cpp` to 43 {pr}`5214`, {pr}`5247`
- Upgraded `zengl` to 2.7.1 {pr}`5258`
- Upgraded `protobuf` to 5.29.1 {pr}`5257`
- Upgraded `sourmash` to 4.8.11 {pr}`4980`
- Upgraded `scipy` to 1.14.1 {pr}`4719`, {pr}`5011`, {pr}`5012`, {pr}`5031`
- Upgraded `scikit-image` to 0.24.0 {pr}`5003`
- Upgraded `statsmodels` to 0.14.4 {pr}`5058`
- Upgraded `contourpy` to 1.3.0 {pr}`5048`
- Upgraded `boost-histogram` to 1.5.0 {pr}`5074`
- Upgraded `duckdb` to 1.1.0 {pr}`5078`
- Upgraded `sympy` to 1.13.3 {pr}`5098`
- Upgraded `tree-sitter` to 0.23.1 {pr}`5110`
- Upgraded `altair` to 5.4.1 {pr}`5124`
- Upgraded `PyYAML` to 6.0.2 {pr}`5137`
- Upgraded `duckdb` to 1.1.2 {pr}`5142`
- Upgraded `matplotlib` to 3.8.4 {pr}`4510`
- Upgraded `matplotlib-pyodide` to 0.2.3 {pr}`4510`
- Upgraded `cysignals` to 1.12.2 {pr}`5267`
- Added `soxr` 0.5.0.post1 {pr}`5150`
- Added `tiktoken` v0.8.0 in {pr}`5147`
- Added `casadi` 3.6.7 {pr}`4936`, {pr}`5057`, {pr}`4925`
- Added `pyarrow` 18.1.0 {pr}`4950`, {pr}`5266`
- Added `polars` 1.18.0 {pr}`5282`
- Added `rasterio` 1.4.2, `affine` 2.4.0 {pr}`4983`, {pr}`4925`
- Added `iminuit` 2.30.1 {pr}`4767`, {pr}`5072`, {pr}`4925`
- Added `rateslib` 1.6.0 {pr}`5146`, {pr}`5235`
- Added `arro3-core`, `arro3-io`, and `arro3-compute` 0.3.0, 0.4.0, 0.4.1 {pr}`5020`, {pr}`5095`, {pr}`5104`
- Added `tree-sitter` 0.23.0 {pr}`5099`
- Added `tree-sitter-go` 0.23.1 {pr}`5102`
- Added `tree-sitter-java` 0.23.2 {pr}`5102`
- Added `tree-sitter-python` 0.23.2 {pr}`5102`
- Added `Narwhals` 1.9.4 {pr}`5121`
- Added `libzfp` and `zfpy` 1.0.1 {pr}`5172`
- Added `vega-datasets` 0.9.0 {pr}`5183`
- Added `clingo` 5.7.1 {pr}`5184`
- Added `argon2-cffi` `argon2-cffi-bindings` 23.1.0 {pr}`5281`
- Upgraded `tree-sitter` to 0.23.2 {pr}`5185`
- Upgraded `tree-sitter-go` to 0.23.3 {pr}`5185`
- Upgraded `tree-sitter-java` to 0.23.4 {pr}`5185`
- Upgraded `tree-sitter-python` to 0.23.4 {pr}`5185`
- Upgraded `xarray` to 2024.11.0 {pr}`5224`
- Upgraded `lakers-python` to 0.4.1 {pr}`5225`
- Upgraded `pure-eval` to 0.2.3 {pr}`5086`, {pr}`5244`
- Upgraded `cffi` to 1.17.1 {pr}`5261`
- Upgraded `pillow-heif` to 0.20.0 and `pyheif` 0.8.0 {pr}`5178`

## Version 0.26.4

_November 15, 2024_

- {{ Fix }} JSPI support now works with support for new JSPI and no WebAssembly type reflection.
  {pr}`5129`

- {{ Fix }} Fix sessionStorage-related crash when running in sandboxed iframe.
  {pr}`5186`

- {{ Fix }} `JsFinder.find_spec()` no longer crashes when called during pytest test collection.
  {pr}`5170`

## Version 0.26.3

_October 19, 2024_

- {{ Performance }} Attribute lookup on a `JsProxy` is now about 40% faster.
  {pr}`4961`

- {{ Performance }} Method calls on a `JsProxy` are now much faster. If the
  method has no arguments and no return value, it is about 80% faster. The
  speedup for methods with arguments is less drastic but still quite a lot.
  {pr}`4963`

- {{ Enhancement }} Updated stack switching support to handle new JSPI.
  {pr}`4982`

- {{ Fix }} `pyimport("a.b")` won't fail when `a` is removed by `del sys.modules["a"]`
  {pr}`4993`

- {{ Fix }} It now works to convert a 0d Python buffer to JavaScript.
  {pr}`5092`

- {{ Fix }} It now works to convert buffers of 64 bit signed or unsigned integers to JavaScript.
  {pr}`5092`

## Version 0.26.2

_July 26, 2024_

- {{ Fix }} Don't leak the values in a dictionary when applying `to_js` to it.
  {pr}`4853`

- {{ Fix }} Loading of dynamic libraries now works slightly better in the cli
  runner. Resolved {issue}`3865`.
  {pr}`4871`

- {{ Fix }} Restored the pre-0.26.0 behavior of calling `exit()` or raising
  `SystemExit`. In 0.26.0 and 0.26.1, `exit()` shuts down the Python
  interpreter. In all other versions of Pyodide it does not.
  {pr}`4867`

- {{ Fix }} Fixed a weird regression occurring in difficult to describe
  circumstances introduced by {pr}`4837`. See {issue}`4861`.
  {pr}`4861`

- {{ Fix }} Recursive fortran functions now work correctly in scipy {issue}`4818`.
  {pr}`4822`

- {{ Enhancement }} Allow setting `dont_inherit` and `optimize` for `compile`
  in `CodeRunner` and `Console`.
  {pr}`4897`

- {{ Fix }} Fixed a bug that caused `Console`'s `formatted_traceback` being truncated
  unexpectedly when `filename` is specified.
  {pr}`4905`

- {{ Fix }} Locked `PyodideConsole.runcode` to block `loadPackagesFromImports`.
  {pr}`4905`

- {{ Enhancement }} Added `checkAPIVersion` option to `loadPyodide` to allow
  bootstrapping pyodide with a different version.
  {pr}`4907`

- {{ Enhancement }} Added `can_run_sync` to test whether or not `run_sync`
  should work.
  {pr}`4913`

- {{ Fix }} Fixed a bug with the JSPI that made it interact incorrectly with
  JavaScript code that iterates a `PyProxy`.
  {pr}`4919`

- {{ Fix }} Pyodide now loads correctly when `define` and `define.amd` are
  defined in the global scope.
  {pr}`4866`

- {{ Fix }} Fixed keyboard input handling in SDL-based packages.
  {pr}`4865`

### Packages

- Added `duckdb` 1.0.0 {pr}`4684`

## Version 0.26.1

_June 7, 2024_

### Build system

- {{ Fix }} Fix `pyodide config` command printing extra output.
  {pr}`4814`

- {{ Enhancement }} Added implementation to read build settings from `pyproject.toml`.
  {pr}`4831`

- {{ Fix }} In the Pyodide virtual environment, pip sees `platform.system()` as
  "Emscripten" and not as "emscripten".
  {pr}`4812`

- {{ Fix }} Resolution of JavaScript symbols in dynamic libraries doesn't fail
  anymore in the command line runner.
  {pr}`4836`

- {{ Fix }} Pyodide virtual environments now work correctly in Fedora and other
  platforms with platlibdir not equal to "lib".
  {pr}`4844`

### Runtime / FFI

- {{ Enhancement }} Added the `enableRunUntilComplete` option to `loadPyodide`
  which makes `run_until_complete` block using stack switching, or crash if
  stack switching is disabled.
  {pr}`4817`

- {{ Fix }} Resolved an issue where string keys in `PyProxyJsonAdaptor` were
  unexpectedly cast to numbers.
  {pr}`4825`

- {{ Fix }} When a `Future` connected to a `Promise` is cancelled, don't raise
  `InvalidStateError`.
  {pr}`4837`

### Packages

- New Packages: `pytest-asyncio` {pr}`4819`

## Version 0.26.0

_May 27, 2024_

### General

- {{ Update }} Upgraded Python to v3.12.1
  {pr}`4431` {pr}`4435`

- {{ Update }} The wheel tag for Pyodide wheels has changed to pyodide_2024_0_wasm32.
  {pr}`4777`, {pr}`4780`

- {{ Enhancement }} ABI Break: Updated Emscripten to version 3.1.58
  {pr}`4399` {pr}`4715`

- {{ Breaking }} Pyodide will not fallback to `node-fetch` anymore when `fetch`
  is not available in the Node.js < 18 environment.
  {pr}`4417`

- {{ Enhancement }} Improved support for stack switching.
  {pr}`4532`, {pr}`4547`, {pr}`4615`, {pr}`4639`

- {{ Breaking }} The experimental `callSyncifying` method was renamed to
  `callPromising`.
  {pr}`4608`

- {{ Fix }} `dup` now works correctly in the Node filesystem.
  {pr}`4554`

- {{ Enhancement }} `asyncio.sleep(0)` now runs the next task a lot faster.
  {pr}`4590`

### JavaScript APIs

- {{ Enhancement }} `pyodide.loadPackage` now checks if the cache directory
  exists and calls `mkdir` only when it doesn't to avoid an error on read-only
  file systems in Node.js environment.
  {pr}`4738`

- {{ Fix }} `pyodide.mountNativeFS` will no longer silently overwrite an
  existing nonempty directory. Also it throws much clearer error messages when
  it fails.
  {pr}`4559`

- {{ Enhancement }} Added a new API `pyodide.mountNodeFS` which mounts a host
  directory into the Pyodide file system when running in node.
  {pr}`4561`

- {{ Enhancement }} Updated `pyimport` to support `pyimport("module.attribute")`.
  {pr}`4395`

### FFI

- {{ Enhancement }} `str(jsproxy)` has been adjusted to not raise an error if
  `jsproxy.toString` is undefined. Instead, it will use
  `Object.prototype.toString` in this case. If `jsproxy.toString` is defined and
  throws or is not defined but `jsproxy[Symbol.toStringTag]` is defined and
  throws, then `str` will still raise.
  {pr}`4574`

- {{ Enhancement }} Fixed a memory leak when iterating over a PyProxy.
  {pr}`4546`

- {{ Enhancement }} When a dictionary is converted to JavaScript with `toJs` the
  result is now a `LiteralMap`. String keys are accessible via direct property
  access unless they match a function on the `Map` prototype.
  {pr}`4576`

- {{ Fix }} `toJs` now works as expected on subclasses of `dict`.
  {pr}`4637`

- {{ Enhancement }} Added `PyProxy.asJsJson` method to adapt between Python JSON
  (lists and dicts) and JavaScript JSON (Arrays and Objects).
  {pr}`4666`

- {{ Enhancement }} Added a new `callRelaxed` to PyProxies of callables that
  discards extra arguments rather than raising a `TypeError``.
{pr}`4392`

- {{ Enhancement }} A new `callWithOptions` method was added to PyProxies of
  callables.
  {pr}`4608`

### Build

- {{ Fix }} pyodide-build now use response file when passing list of exported symbols to `emcc`.
  This fixes "Argument list too long" error.
  {pr}`4717``

- {{ Fix }} Pass through `-E` (command mode) arguments in CMake wrapper
  {pr}`4705`.

- {{ Fix }} Fix exception handling in dynamic linking of int64 functions
  {pr}`4698`.

- {{ Breaking }} `pyodide-build` entrypoint is removed in favor of `pyodide`.
  This entrypoint was deprecated since 0.22.0.
  {pr}`4368`

- {{ Breaking }} The `--no-deps` option to `pyodide build-recipes` has been
  replaced with a separate subcommand `pyodide build-recipes-no-deps`.
  {pr}`4443`

- {{ Enhancement }} The `build/post` script now runs under the directory
  where the built wheel is unpacked.
  {pr}`4481`

### Packages

- New Packages: `cysignals`, `ppl`, `pplpy` {pr}`4407`, `flint`, `python-flint` {pr}`4410`,
  `memory_allocator` {pr}`4393`, `primesieve`, `primecount`, `primecountpy` {pr}`4477`,
  `pyxirr` {pr}`4513`, `ipython`, `asttokens`, `executing`, `prompt_toolkit`,
  `pure_eval`, `stack_data`, `traitlets`, `wcwidth` {pr}`4452`, `altair` {pr}`4580`,
  `cvxpy` {pr}`4587`, `clarabel` {pr}`4587`, `matplotlib-inline` {pr}`4626`,
  `pygame-ce` {pr}`4602`, `libcst` {pr}`4665`, `mmh3`, `pyiceberg` {pr}`4648`,
  `lakers-python` {pr}`4763`, `crc32c` {pr}`4789`, `zstandard` {pr}`4792`

- Upgraded `contourpy` to 1.2.1 {pr}`4680`
- Upgraded `sourmash` to 4.8.8 {pr}`4683`

## Version 0.25.1

_March 31, 2024_

- {{ Fix }} Fixed pyodide-build to work with pypa/build>=1.2.
  {pr}`4653`

- {{ Fix }} Fixed a bug that pyodide-build setting `MESON` env variable,
  which overwrites the binary path of meson.
  {pr}`4502`

## Version 0.25.0

_January 18, 2024_

### General

- {{ Enhancement }} ABI Break: Updated Emscripten to version 3.1.46
  {pr}`4359`

- {{ Breaking }} Node.js < 18 is no longer officially supported. Older versions
  of Node.js might still work, but they are not tested or guaranteed to work.
  {pr}`4269`

- {{ Enhancement }} Added experimental support for stack switching.
  {pr}`3957`, {pr}`3964`, {pr}`3987`, {pr}`3990`, {pr}`3210`

### JavaScript API

- {{ Fix }} `pyodide.setStdin` now does not consider an empty string as EOF.
  {pr}`4327`

- {{ Breaking }} `loadPyodide` does not accept `homedir` option anymore, use
  `env: {HOME: "/the/home/directory"}` instead. This have been deprecated since
  Pyodide 0.24.
  {pr}`4342`

- {{ Enhancement }} `pyodide.loadPackage` now returns an object with metadata
  about the loaded packages.
  {pr}`4306`

- {{ Fix }} Fixed default indexURL calculation in Node.js environment.
  {pr}`4288`

### Python API

- {{ Enhancement }} The `pyodide-py` package on `pypi` now includes `py.typed`
  markers so mypy will use the types.
  {pr}`4321`

- {{ Fix }} Fixed a bug that micropip would fail to install packages from
  pyodide-lock.json if the package's name differs from its normalized name.
  {pr}`4319`

- {{ Enhancement }} Added a no-op `WebLoop.close` method so that attempts to
  close the event loop will not raise an exception.
  {pr}`4329`

### Python / JavaScript Foreign Function Interface

- {{ Fix }} `jsarray.pop` now works correctly. It previously returned the wrong
  value and leaked memory.
  {pr}`4236`

- {{ Breaking }} `PyProxy.toString` now calls `str` instead of `repr`. For now
  you can opt into the old behavior by passing `pyproxyToStringRepr: true` to
  `loadPyodide`, but this may be removed in the future.
  {pr}`4247`

- {{ Fix }} when accessing a `JsProxy` attribute invokes a getter and the getter
  throws an error, that error is propagated instead of being turned into an
  `AttributeError`.
  {pr}`4254`

- {{ Fix }} `import type { PyProxy } from "pyodide/ffi"` now works with the
  `NodeNext` typescript target.
  {pr}`4256`

- {{ Fix }} Fixed a bug that occurs when using `toJs` with both `dictConverter`
  and `defaultConverter` arguments.
  {pr}`4263`

- {{ Enhancement }} Added `JsArray.remove` and `JsArray.insert` methods.
  {pr}`4326`

- {{ Breaking }} Type exports of `PyProxy` subtypes have been moved from
  `pyodide` to `pyodide/ffi` and many of them have changed names.
  {pr}`4342`

- {{ Breaking }} The methods for checking `PyProxy` capabilities (e.g.,
  `supportsHas`, `isCallable`) are now removed. Use e.g.,
  `instanceof pyodide.ffi.PyCallable` instead.
  {pr}`4342`

### Pyodide CLI

- {{ Enhancement }} `pyodide config` command now show additional config
  variables: `rustflags`, `cmake_toolchain_file`, `pyo3_config_file`,
  `rust_toolchain`, `cflags` `cxxflags`, `ldflags`, `meson_cross_file`. These
  variables can be used in out-of-tree build to set the same variables as
  in-tree build.
  {pr}`4241`

- {{ Enhancement }} `pyodide build` command now accepts `--config-setting`
  (`-C`) option to pass flags to the build backend, just like `python -m build`
  command.
  {pr}`4308`

### Load time & size optimizations

- {{ Performance }} Do not use `importlib.metadata` when identifying installed
  packages, which reduces the time to load Pyodide.
  {pr}`4147`

### Build system

- {{ Fix }} Fixed `Emscripten.cmake` not vendored in pyodide-build since 0.24.0.
  {pr}`4223`

- {{ Fix }} pyodide-build now does not override `CMAKE_CONFIG_FILE` and
  `PYO3_CONFIG_FILE` env variables if provided by user.
  {pr}`4223`

- {{ Fix }} Fixed a bug that webpack messes up dynamic import of `pyodide.asm.js`.
  {pr}`4294`

### Packages

- New Packages: `river` {pr}`4197`, `sisl` {pr}`4210`, `frozenlist` {pr}`4231`,
  `zengl` {pr}`4208`, `msgspec` {pr}`4265`, `aiohttp` {pr}`4282`, `pysam` {pr}`4268`,
  `requests`, `urllib3` {pr}`4332`, `nh3` {pr}`4387`
- Upgraded zengl to 2.2.0 {pr}`4364`

## Version 0.24.1

_September 25, 2023_

- {{ Fix }} Fixed `LONG_BIT definition appears wrong for platform` error happened in out-of-tree build.
  {pr}`4136`

- {{ Fix }} Fixed an Emscripten bug that broke some matplotlib functionality.
  {pr}`4163`

- {{ Fix }} `pyodide.checkInterrupt` works when there is no interrupt buffer and
  the gil is not held.
  {pr}`4164`

### Packages

- Upgraded scipy to 1.11.2 {pr}`4156`
- Upgraded sourmash to 4.8.4 {pr}`4154`
- Upgraded scikit-learn to 1.3.1 {pr}`4161`
- Upgraded micropip to 0.5.0 {pr}`4167`

## Version 0.24.0

_September 13, 2023_

### General

- {{ Update }} Pyodide now runs Python 3.11.3.
  {pr}`3741`

- {{ Enhancement }} ABI Break: Updated Emscripten to version 3.1.45 {pr}`3665`,
  {pr}`3659`, {pr}`3822`, {pr}`3889`, {pr}`3890`, {pr}`3888`, {pr}`4055`,
  {pr}`4056`, {pr}`4073`, {pr}`4094`

### JavaScript API

- {{ Performance }} Added a `packages` optional argument to `loadPyodide`.
  Passing packages here saves time by downloading them during the Pyodide
  bootstrap.
  {pr}`4100`

- {{ Enhancement }} `runPython` and `runPythonAsync` now accept a `filename`
  optional argument which is passed as the `filename` argument to `eval_code`
  (resp. `eval_code_async`). Also, if a `filename` is passed to `eval_code`
  which does not start with `<` and end with `>`, Pyodide now uses the
  `linecache` module to ensure that source lines can appear in tracebacks.
  {pr}`3993`

- {{ Performance }} For performance reasons, don't render extra information in
  PyProxy destroyed message by default. By using `pyodide.setDebug(true)`, you
  can opt into worse performance and better error messages.
  {pr}`4027`

- {{ Enhancement }} It is now possible to pass environment variables to
  `loadPyodide` via the `env` argument. `homedir` is deprecated in favor of
  `{env: {HOME: whatever_directory}}`.
  {pr}`3870`

- {{ Enhancement }} The `setStdin`, `setStdout` and `setStderr` APIs have been
  improved with extra control and better performance.
  {pr}`4035`

### Python API

- {{ Enhancement }} Added `headers` property to `pyodide.http.FetchResponse`.
  {pr}`2078`

- {{ Enhancement }} Added `FetchResponse.text()` as a synonym to
  `FetchResponse.string()` for better compatibility with other requests APIs.
  {pr}`4052`

- {{ Breaking }} Changed the `FetchResponse` body getter methods to no longer
  throw an `OSError` exception for 400 and above response status codes. Added
  `FetchResponse.raise_for_status` to raise an `OSError` for error status codes.
  {pr}`3986` {pr}`4053`

### Python / JavaScript Foreign Function Interface

- {{ Performance }} Improved performance of PyProxy creation.
  {pr}`4096`

- {{ Fix }} Fixed adding getters/setters to a `PyProxy` with
  `Object.defineProperty` and improved compliance with JavaScript rules around
  Proxy traps.
  {pr}`4033`

- {{ Enhancement }} The promise methods `then`, `catch` and `finally_` are now
  present also on `Task`s as well as `Future`s.
  {pr}`3748`

- {{ Enhancement }} Added methods to a `PyProxy` of a `list` to make these work
  as drop-in replacements for JavaScript Arrays.
  {pr}`3853`

- {{ Enhancement }} When a `JsProxy` of an array is passed to Python builtin
  functions that use the `PySequence_*` APIs, it now works as expected. Also
  `jsarray * n` repeats the array `n` times and `jsarray + iterable` returns a
  new array with the result values from the iterable appended.
  {pr}`3904`

### Deployment

- {{ API }} Changed the name of the default lockfile from `repodata.json` to
  `pyodide-lock.json`
  {pr}`3824`

### Build System

- {{ Update }} The docker image now has node v20 instead of node v14.
  {pr}`3819`

- {{ Enhancement }} Added `check_wasm_magic_number` function to validate `.so`
  files for WebAssembly (WASM) compatibility.
  {pr}`4018`

- {{ Enhancement }} In pyodide build, automatically skip building package
  dependencies that are already included in the pyodide distribution.
  {pr}`4058`

### Packages

- New packages: sourmash {pr}`3635`, screed {pr}`3635`, bitstring {pr}`3635`,
  deprecation {pr}`3635`, cachetools {pr}`3635`, xyzservices {pr}`3786`,
  simplejson {pr}`3801`, protobuf {pr}`3813`, peewee {pr}`3897`, Cartopy
  {pr}`3909`, pyshp {pr}`3909`, netCDF4 {pr}`3910`, igraph {pr}`3991`, CoolProp
  {pr}`4028`, contourpy {pr}`4102`, awkward-cpp {pr}`4101`, orjson {pr}`4036`.

- Upgraded numpy to 1.25.2 {pr}`4125`

- Upgraded scipy to 1.11.1 {pr}`3794`, {pr}`3996`

- OpenBLAS has been added and scipy now uses OpenBLAS rather than CLAPACK
  {pr}`3331`.

### Pyodide CLI

- {{ Enhancement }} `pyodide build-recipes` now accepts a `--metadata-files`
  option to install `*.whl.metadata` files as specified in
  [PEP 658](https://peps.python.org/pep-0658/).
  {pr}`3981`

### Misc

- {{ Enhancement }} Add an example for `loadPyodide` and `pyodide.runPython
{pr}`4012`, {pr}`4011`

## Version 0.23.4

_July 6, 2023_

- {{ Enhancement }} The environment variable `PYODIDE_BUILD_EXPORTS` can now be
  used instead of the `--exports` argument to `pyodide build` to specify `.so`
  file exports of packages.
  {pr}`3973`

- {{ Fix }} Pin `pydantic` to `<2`.
  {pr}`3971`

- {{ Enhancement }} Allow customizing cache location for packages when running in Node
  {pr}`3967`

- {{ Enhancement }} Re-enabled sparseqr, freesasa, lightgbm, opencv-python, and wordcloud
  {pr}`3783`, {pr}`3970`

- {{ Fix }} A `JSProxy` of a `DOMException` will now inherit from exception so
  it can be raised in Python.
  {pr}`3868`

- {{ Fix }} The feature detection for `JSProxy` has been improved so that it
  should never fail even when handling strange or ill-behaved JavaScript proxy
  objects.
  {pr}`3740`, {pr}`3750`

- {{ Fix }} A `PyProxy` of a callable is now an `instanceof Function`. (If you
  are trying to feature detect whether something is callable or not in
  JavaScript, the correct way is to use `typeof o === "function"`. But you may
  have dependencies that don't do this correctly.)
  {pr}`3925`

- {{ Fix }} `from jsmodule import *` now works.
  {pr}`3903`

## Version 0.23.3

_June 17, 2023_

- {{ Fix }} `getattr(jsproxy, 'python_reserved_word')` works as expected again
  (as well as `hasattr` and `setattr`). This fixes a regression introduced in
  {pr}`3617`.
  {pr}`3926`

- {{ Fix }} `pyodide build` now replaces native `.so` slugs with Emscripten
  slugs. Usually `.so`s in the generated wheels are actually Emscripten `.so`s
  so this is good. If they are actually native `.so`s then there is a problem
  either way.
  {pr}`3903`

## Version 0.23.2

_May 2, 2023_

- {{ Enhancement }} Changed the name of the `--output-directory` argument to
  `pyodide build` to `--outdir` to match pypa/build. `--output-directory` is
  still accepted for backwards compatibility.
  {pr}`3811`

## Version 0.23.1

_April 13, 2023_

### Deployment

- {{ Fix }} Export `python_stdlib.zip` in `package.json`.
  {pr}`3723`

### CLI

- {{ Enhancement }} `pyodide build` now accepts an `--output-directory` argument.
  {pr}`3746`

- {{ Fix }} Fix `pyodide py-compile` not to ignore the `--compression-level`
  option when applied on a single file.
  {pr}`3727`

- {{ Fix }} Fix an issue where the `pyodide venv` command did not work correctly in pyodide-build
  version 0.23.0 because of missing `python_stdlib.zip`.
  {pr}`3760`

- {{ Fix }} `python -m pip` works correctly in the Pyodide venv now.
  {pr}`3761`

- {{ Fix }} Executables installed in a Pyodide virtual environment now run in
  Pyodide not in the host Python.
  {pr}`3752`

### Build System

- {{ Fix }} Fix `PYODIDE_ROOT` to point the correct directory when running out-of-tree build.
  {pr}`3751`

## Version 0.23.0

_March 30, 2023_

### General

- {{ Update }} Pyodide now runs Python 3.11.2 which officially supports
  WebAssembly as a [PEP11 Tier 3](https://peps.python.org/pep-0011/#tier-3) platform.
  {pr}`3252`, {pr}`3614`

- {{ Update }} We now build libpyodide.a so the Pyodide foreign function
  interface can be experimentally linked into other Emscripten builds of Python.
  {pr}`3335`

- {{ Enhancement }} Updated Emscripten to version 3.1.32
  {pr}`3471`, {pr}`3517`, {pr}`3599`

### JavaScript API

- {{ Breaking }} Type exports of `PyProxy` subtypes have been moved from
  `pyodide` to `pyodide/ffi` and many of them have changed names. The original
  exports are still available but they are deprecated.
  {pr}`3523`

- {{ Breaking }} The methods for checking `PyProxy` capabilities (e.g.,
  `supportsHas`, `isCallable`) are now deprecated. Use e.g.,
  `instanceof pyodide.ffi.PyCallable` instead.
  {pr}`3523`

- {{ Enhancement }} Added subclasses of `PyProxy` for each mixin. These can be
  used to check whether a `PyProxy` supports a given set of methods with
  `instanceof` e.g., `x instanceof pyodide.ffi.PyDict`.
  {pr}`3523`

- {{ Enhancement }} Added `stdLibURL` parameter to `loadPyodide` allowing to customize
  the URL from which the Python standard library is loaded.
  {pr}`3670`

- {{ Enhancement }} Checking whether an object is an instance of a `PyProxy` now
  only recognizes a `PyProxy` generated from the same Python interpreter. This
  means that creating multiple interpreters and importing a `PyProxy` from one
  into another no longer causes a fatal error.
  {pr}`3545`

- {{ Enhancement }} `as_object_map` now accepts a keyword argument `hereditary`.
  If set to `True` and indexing the object returns a plain-old-object, then the
  return value will be automatically mapped in `as_object_map` as well.
  {pr}`3638`

- {{ Enhancement }} A `JsProxy` of a JavaScript error object can be directly
  thrown as Python exceptions. Previously Pyodide automatically wrapped them in
  a `JsException` but that is no longer needed -- now `JsException` inherits
  from both `JsProxy` and `Exception`.
  {pr}`3455`

- {{ Enhancement }} `runPython` and `runPythonAsync` now accept a `locals`
  argument.
  {pr}`3618`

- {{ Fix }} Calling `loadPyodide` repeatedly in Node no longer results in
  `MaxListenersExceededWarning`. Also, calling `loadPyodide` in Node v14 no
  longer changes unhandled rejections in promises.
  {pr}`3542`

- {{ Fix }} If the `locals` argument to `eval_code` or `eval_code_async` is
  `None` it now uses `locals=globals` as the documentation says.
  {pr}`3580`

### Python standard library

- {{ Breaking }} Unvendored `_pydecimal` and `pydoc_data` from the standard
  library. Now these modules need to be loaded with `pyodide.loadPackage` or
  `micropip.install`, or auto-loaded via imports in `pyodide.runPythonAsync`
  {pr}`3525`

- {{ Breaking }} Test files of stdlib `ctypes` and `unittest` are now moved to
  `test/ctypes` and `test/unittest` respectively. This change is adapted from
  [CPython 3.12](https://github.com/python/cpython/issues/93839).
  {pr}`3507`

### Deployment

- {{ Breaking }} Pyodide no longer uses Emscripten preload plugin, hence
  `pyodide.asm.data` is removed, in favor of `python_stdlib.zip`. This change
  normally shouldn't affect users, but if you were using this file in a
  bundler, you will need to remove it. {pr}`3584`

- {{ Breaking }} `pyodide_py.tar` file is removed. This change normally
  shouldn't affect users, but if you were using this file in a bundler,
  you will need to remove it.
  {pr}`3621`

- {{ Breaking }} Python standard libraries are now vendored in a zipfile:
  `/lib/python{version}.zip` in the in-browser MEMFS file system. If you need
  to access the standard library source code, you need to unpack the zip file.
  For example:
  `import shutil; shutil.unpack_archive('/lib/python311.zip', '/lib/python3.11', 'zip)`
  {pr}`3584`

- {{ Fix }} Improves the compression of wheel files with the JsDelivr CDN. For
  browsers that support the Brotli compression (most modern ones) this should
  result in a size reduction of 20-30%. Also most many `pyodide` CLI
  sub-commands now support `--compression-level` as an optional parameter.
  {pr}`3655`

- {{ Breaking }} Following libraries are now not linked to the Pyodide main module:
  `libgl`, `libal`, `libhtml5`. This normally shouldn't affect users, but if you
  are using these libraries in a package that are built out-of-tree, you will
  need to link them to the package manually.
  {pr}`3505`

### Python / JavaScript Foreign Function Interface

- {{ Fix }} PyProxies of Async iterators are now async iterable JavaScript
  objects. The code:

  ```javascript
  for await (let x of async_iterator_pyproxy) {
    // ...
  }
  ```

  would previously fail with `TypeError: async_iterator_pyproxy is not async
iterable`. (Python async _iterables_ that were not also iterators were already
  async iterable, the problem was only with Python objects that are both async
  _iterable_ and an async iterator.)
  {pr}`3708`

- {{ Enhancement }} A py-compiled build which has smaller and faster-to-load
  packages is now deployed under
  `https://cdn.jsdelivr.net/pyodide/v0.23.0/pyc/` (also for future
  versions). The exceptions obtained with this builds will not include code
  snippets however. {pr}`3701`

- {{ Breaking }} Removed support for calling functions from the root of `pyodide` package
  directly. This has been deprecated since v0.21.0. Now all functions are only available
  under submodules.
  {pr}`3677`

- {{ Breaking }} Removed support for passing the "message" argument to `PyProxy.destroy`
  in a positional argument. This has been deprecated since v0.22.0.
  {pr}`3677`

- {{ Enhancement }} Python does not allow reserved words to be used as attributes.
  For instance, `Array.from` is a `SyntaxError`. (JavaScript has a more robust
  parser which can handle this.) To handle this, if an attribute to a `JsProxy`
  consists of a Python reserved word followed by one or more underscores, we remove
  a single underscore from the end of the attribute. For instance, `Array.from_`
  would access `from` on the underlying JavaScript object, whereas `o.from__`
  accesses the `from_` attribute.
  {pr}`3617`

### Build System

- {{ Breaking }} When building meta-packages (`core` and `min-scipy-stack`),
  you must prefix `tag:` to the meta-package name. For example, to build the
  `core` meta-package, you must run `pyodide build-recipes tag:core`, or
  `PYODIDE_PACKAGES="tag:core" make`.
  {pr}`3444`

- {{ Enhancement}} Add `--build-dependencies` to `pyodide build` command
  to fetch and build dependencies of a package being built.
  Also adds `--skip-dependency` to ignore selected dependencies.
  {pr}`3310`

- {{ Enhancement}} Added `pyodide build` support for building a list of packages
  from a requirements.txt file with `pyodide build -r <requirements.txt>`. Also
  can output a list of chosen dependencies in the same format when building a
  package and dependencies using the `--output-lockfile <lockfile.txt>`
  argument. This enables repeatable builds of packages.
  {pr}`3469`

- {{ Enhancement }} Added `package/tag` key to the `meta.yaml` spec to group
  packages.
  {pr}`3444`

- {{ Enhancement }} `pyodide build-recipes` now autodetects the number of
  CPU cores in the system and uses them for parallel builds.
  {pr}`3559` {pr}`3598`

- {{ Fix }} Fixed pip install error when installing cross build environment.
  {pr}`3562`

- {{ Enhancement }} Response files are now correctly handled when
  calculating exported symbols.
  {pr}`3645`

- {{ Fix }} Fix occasional build failure when building rust packages.
  {pr}`3607`

- {{ Enhancement }} Improved logging in `pyodide-build` with rich.
  {pr}`3442`

- {{ Enhancement }} `pyodide build-recipes` now accepts `--no-deps` parameter, which skips
  building dependencies of the package. This replaces `pyodide-build buildpkg`.
  {pr}`3520`

- {{ Enhancement }} `pyodide build-recipes` now works out-of-tree.

### Pyodide CLI

- {{ Breaking }} Removed deprecated CLI entrypoints `pyodide-build buildall` which is
  replaced by `pyodide build-recipes`, and `pyodide-build mkpkg` which is
  replaced by `pyodide skeleton pypi` {pr}`3668`.

- {{ Feature }} Added `pyodide py-compile` CLI command that py compiles a wheel or a zip
  file, converting .py files to .pyc files. It can also be applied to a folder
  with wheels / zip files. If the input folder contains the
  `repodata.json` the paths and checksums it contains will also be updated
  {pr}`3253` {pr}`3700`

- {{ Feature }} Added `pyodide create-zipfile` CLI command that creates a zip file of a
  directory. This command is hidden by default since it is not intended for use
  by end users.
  {pr}`3411` {pr}`3463`

### REPL

- {{ Fix }} Non-breaking space characters are now automatically converted to
  regular spaces in pyodide REPL.
  {pr}`3558`

- {{ Enhancement }} Allow changing the build type used in the REPL by passing the
  `build` argument to the REPL URL. For instance,
  `https://pyodide.org/en/latest/console.html?build=debug` will load debug dev build.
  {pr}`3671`

### Packages

- New packages: fastparquet {pr}`3590`, cramjam {pr}`3590`, pynacl {pr}`3500`,
  pyxel {pr}`3508`.
  mypy {pr}`3504`, multidict {pr}`3581`, yarl {pr}`3702`, idna {pr}`3702`,
  cbor-diag {pr}`3581`.

- Upgraded to micropip 0.3.0 (see
  [changelog](https://github.com/pyodide/micropip/blob/main/CHANGELOG.md)
  {pr}`3709`

- Added experimental [support for SDL based packages](using-sdl) {pr}`3508`

- Upgraded packages: see the list of packages versions in this release in
  {ref}`packages-in-pyodide`.

### List of Contributors

Alexey Ignatiev, Andrea Giammarchi, Arpit, Christian Clauss, Deepak Cherian,
Eli Lamb, Feodor Fitsner, Gyeongjae Choi, Hood Chatham, Jeff Glass, Jo Bovy,
Joe Marshall, josephrocca, Loïc Estève, martinRenou, messense, Nicholas
Bollweg, Roman Yurchak, TheOnlyWayUp, Victor Blomqvist, Ye Joo Park

## Version 0.22.1

_January 25, 2023_

- {{ Breaking }} `setStdin` now accepts an extra `autoEOF` parameter. If `true`,
  it will insert an EOF automatically after each string or buffer. Defaults to
  `true`. This also affects the behavior of the `stdin` argument to
  `loadPyodide`.
  {pr}`3488`

- {{ Fix }} `from pyodide.ffi import *` doesn't raise an `ImportError` anymore.
  {pr}`3484`

- {{ Enhancement }} Pyodide displays a better message when someone calls posix
  `exit` or `os._exit`.
  {pr}`3496`

### Package Loading

- {{ Fix }} Fix incorrect error message when loading a package
  include in Pyodide fails.
  {pr}`3435`

### Build system

- {{ Fix }} Emscripten is no longer required to create a Pyodide virtual
  environment.
  {pr}`3485`

- {{ Fix }} Fixed a bug where `pyodide build` would fail on package that use
  CMake, when run multiple times.
  {pr}`3445`

- {{ Fix }} pyodide build: Don't pass the directory to the build backend args,
  only pass the arguments.
  {pr}`3490`

- {{ Fix }} `pyodide config` won't print extra messages anymore.
  {pr}`3483`

- {{ Fix }} Pass the same environment variables for out of tree builds as for in
  tree builds.
  {pr}`3495`

## Version 0.22.0

_January 3, 2023_

[See the release notes for a summary.](https://blog.pyodide.org/posts/0.22-release/)

### Deployment and testing

- {{ Breaking }} `pyodide-cdn2.iodide.io` is not available anymore. Please use
  `https://cdn.jsdelivr.net/pyodide` instead.
  {pr}`3150`.

- {{ Breaking }} We don't publish pre-built Pyodide docker images anymore. Note
  that `./run_docker --pre-built` was not working for a while and it was
  actually equivalent to `./run_docker`. If you need to build a single Python
  wheel out of tree, you can use the `pyodide build` command instead. See
  [our blog post](https://blog.pyodide.org/posts/0.21-release/#building-binary-wheels-for-pyodide)
  for more information.
  {pr}`3342`.

- {{ Enhancement }} The releases are now called `pyodide-{version}.tar.gz`
  rather than `pyodide-build-{version}.tar.gz`
  {pr}`2996`

- {{ Enhancement }} Added a new release file called
  `pyodide-core-{version}.tar.gz` intended for use in Node. It contains the
  files needed to start Pyodide and no additional packages.
  {pr}`2999`

- {{ Enhancement }} The full test suite is now run in Safari
  {pr}`2578`, {pr}`3095`.

- {{ Enhancement }} Added Gitpod configuration to the repository.
  {pr}`3201`

### Foreign function interface

#### JsProxy / JavaScript from Python

- {{ Enhancement }} Implemented `reverse`, `__reversed__`, `count`, `index`,
  `append`, and `pop` for `JsProxy` of Javascript arrays so that they implement
  the `collections.abc.MutableSequence` API.
  {pr}`2970`

- {{ Enhancement }} Implemented methods `keys`, `items`, `values`, `get`, `pop`,
  `setdefault`, `popitem`, `update`, and `clear` for `JsProxy` of map-like
  objects so that they implement the `collections.abc.MutableMapping` API.
  {pr}`3275`

- {{ Enhancement }} It's now possible to destructure a JavaScript array, map, or
  object returned by `as_object_map` with a `match` statement.
  {pr}`2906`

- {{ Enhancement }} Added `then`, `catch`, and `finally_` methods to the
  `Future`s used by Pyodide's event loop so they can be used like `Promise`s.
  {pr}`2997`

- {{ Enhancement }} `create_proxy` now takes an optional `roundtrip` parameter.
  If this is set to `True`, then when the proxy is converted back to Python, it
  is converted back to the same double proxy. This allows the proxy to be
  destroyed from Python even if no reference is retained.
  {pr}`3163`, {pr}`3369`

- {{ Enhancement }} A `JsProxy` of a function now has a `__get__` descriptor
  method, so it's possible to use a JavaScript function as a Python method. When
  the method is called, `this` will be a `PyProxy` pointing to the Python object
  the method is called on.
  {pr}`3130`

- {{ Enhancement }} A `JsProxy` now has an `as_object_map` method. This will
  treat the object as a mapping over its `ownKeys` so for instance:
  `run_js("({a:2, b:3})").as_object_map()["a"]` will return 2. These implement
  `collections.abc.MutableMapping`.
  {pr}`3273`, {pr}`3295`, {pr}`3297`

- {{ Enhancement }} Split up the `JsProxy` documentation class into several
  classes, e.g., `JsBuffer`, `JsPromise`, etc. Implemented `issubclass` and
  `isinstance` on the various synthetic and real `JsProxy` classes so that they
  behave the way one might naively expect them to (or at least closer to that
  than it was before).
  {pr}`3277`

- {{ Enhancement }} Added type parameters to many of the `JsProxy` subtypes.
  {pr}`3387`

- {{ Enhancement }} Added `JsGenerator` and `JsIterator` types to `pyodide.ffi`.
  Added `send` method to `JsIterator`s and `throw`, and `close` methods to
  `JsGenerator`s.
  {pr}`3294`

- {{ Enhancement }} It is now possible to use asynchronous JavaScript iterables,
  iterators and generators from Python. This includes support for `aiter` for
  async interables, `anext` and `asend` for async iterators, and `athrow` and
  `aclose` for async generators.
  {pr}`3285`, {pr}`3299`, {pr}`3339`

- {{ Enhancement }} JavaScript generators and async generators that are created
  from Python now are wrapped so that Python objects sent to them as arguments
  or from `.send` / `.asend` are kept alive until the generator is exhausted or
  `.close`d. This makes generators significantly more ergonomic to use, at the
  cost of making memory leaks more likely if the generator is never finalized.
  {pr}`3317`

- {{ Enhancement }} Added a mypy typeshed for some common functionality for the
  `js` module.
  {pr}`3298`

- {{ Enhancement }} mypy understands the types of more things now.
  {pr}`3385`

- {{ Fix }} Fixed bug in `split` argument of `pyodide.console.repr_shorten`.
  Added `shorten` function.
  {pr}`3178`

#### PyProxy / Using Python from JavaScript

- {{ Enhancement }} Added a type field to `PythonError` (e.g., a StopIteration
  error would have `e.type === "StopIteration"`)
  {pr}`3289`

- {{ Enhancement }} It is now possible to use asynchronous Python generators
  from JavaScript.
  {pr}`3290`

- {{ Enhancement }} PyProxies of synchronous and asynchronous Python generators
  now support `return` and `throw` APIs that behave like the ones on JavaScript
  generators.
  {pr}`3346`

- {{ Enhancement }} It is possible to make a `PyProxy` that takes `this` as the
  first argument using the `PyProxy.captureThis` method. The `create_proxy`
  method also has a `capture_this` argument which causes the `PyProxy` to
  receive `this` as the first argument if set to `True`
  {pr}`3103`, {pr}`3145`

### JavaScript API

- {{ Enhancement }} Users can do a static import of `pyodide/pyodide.asm.js` to
  avoid issues with dynamic imports. This allows the use of Pyodide with
  module-type service workers.
  {pr}`3070`

- {{ Enhancement }} Added a new API `pyodide.mountNativeFS` which mounts a
  {js:class}`FileSystemDirectoryHandle` into the Pyodide file system.
  {pr}`2987`

- {{ Enhancement }} `loadPyodide` has a new option called `args`. This list will
  be passed as command line arguments to the Python interpreter at start up.
  {pr}`3021`, {pr}`3282`

- Removed "Python initialization complete" message printed when loading is
  finished.
  {pr}`3247

- {{ Breaking }} The messageCallback and errorCallback argument to `loadPackage`
  and `loadPackagesFromImports` is now passed as named arguments. The old usage
  still works with a deprecation warning.
  {pr}`3149`

- {{ Enhancement }} `loadPackage` and `loadPackagesFromImports` now accepts a
  new option `checkIntegrity`. If set to False, integrity check for Python
  Packages will be disabled.

- {{ Enhancement }} Added APIs `pyodide.setStdin`, `pyodide.setStdout`,
  `pyodide.setStderr` for changing the stream handlers after loading Pyodide.
  Also added more careful control over whether `isatty` returns true or false on
  stdin, stdout, and stderr.
  {pr}`3268`

### Package Loading

- {{ Enhancement }} Pyodide now shows more helpful error messages when importing
  packages that are included in Pyodide fails.
  {pr}`3137`, {pr}`3263`

- {{ Fix }} Shared libraries with version suffixes are now handled correctly.
  {pr}`3154`

- {{ Breaking }} Unvendored the sqlite3 module from the standard library. Before
  `sqlite3` was included by default. Now it needs to be loaded with
  `pyodide.loadPackage` or `micropip.install`.
  {pr}`2946`

- {{ Breaking }} The Pyodide Python package is installed into `/lib/python3.10`
  rather than `/lib/python3.10/site-packages`.
  {pr}`3022`

- {{ Breaking }} The matplotlib HTML5 backends are now available as part of the
  [`matplotlib-pyodide`](https://github.com/pyodide/matplotlib-pyodide) package.
  If you use the default backend from Pyodide, no changes are necessary.
  However, if you previously specified the backend with `matplotlib.use`, the
  URL is now different. See [package
  readme](https://github.com/pyodide/matplotlib-pyodide) for more details.
  {pr}`3061`

- {{ Breaking }} The micropip package was moved to a separate repository
  [pyodide/micropip](https://github.com/pyodide/micropip). In addion to
  installing the version shipped with a given Pyodide release, you can also
  install a different micropip version from
  [PyPi](https://pypi.org/project/micropip/) with,

  ```
  await pyodide.loadPackage('packaging')
  await pyodide.loadPackage('<URL of the micropip wheel on PyPI>')
  ```

  from Javascript. From Python you can import the Javascript Pyodide package,

  ```
  import pyodide_js
  ```

  and call the same functions as above.
  {pr}`3122`

- {{ Enhancement }} The parsing and validation of `meta.yaml` according to the
  specification is now done more rigorously with Pydantic.
  {pr}`3079`

- {{ Breaking }} The `source/md5` checksum field is not longer supported in
  `meta.yaml` files, use `source/sha256` instead
  {pr}`3079`

- {{ Breaking }} `pyodide_build.io.parse_package_config` function is removed in
  favor of `pyodide_build.MetaConfig.from_yaml`
  {pr}`3079`

- {{ Fix }} `ctypes.util.find_library` will now search WASM modules from
  LD_LIBRARY_PATH.
  {pr}`3353`

### Build System

- {{ Enhancement }} Updated Emscripten to version 3.1.27
  {pr}`2958`, {pr}`2950`, {pr}`3027`, {pr}`3107`, {pr}`3148`, {pr}`3236`,
  {pr}`3239`, {pr}`3280`, {pr}`3314`

- {{ Enhancement }} Added `requirements/host` key to the `meta.yaml` spec to
  allow host dependencies that are required for building packages.
  {pr}`2132`

- {{ Enhancement }} Added `package/top-level` key to the `meta.yaml` spec to
  calculate top-level import names for the package. Previously `test/imports`
  key was used for this purpose.
  {pr}`3006`

- {{ Enhancement }} Added `build/vendor-sharedlib` key to the `meta.yaml` spec
  which vendors shared libraries into the wheel after building.
  {pr}`3234` {pr}`3264`

- {{ Enhancement }} Added `build/type` key to the `meta.yaml` spec which
  specifies the type of the package.
  {pr}`3238`

- {{ Enhancement }} Added `requirements/executable` key to the `meta.yaml` spec
  which specifies the list of executables required for building a package.
  {pr}`3300`

- {{ Breaking }} `build/library` and `build/sharedlibrary` key in the
  `meta.yaml` spec are removed. Use `build/type` instead.
  {pr}`3238`

- {{ Fix }} Fixed a bug that `backend-flags` propagated to dependencies.
  {pr}`3153`

- {{ Fix }} Fixed a bug that shared libraries are not copied into distribution
  directory when it is already built.
  {pr}`3212`

- {{ Enhancement }} Added a system for making Pyodide virtual environments. This
  is for testing out of tree builds. For more information, see [the
  documentation](building-and-testing-packages-out-of-tree).
  {pr}`2976`, {pr}`3039`, {pr}`3040`, {pr}`3044`, {pr}`3096`, {pr}`3098`,
  {pr}`3108`, {pr}`3109`, {pr}`3241`

- Added a new CLI command `pyodide skeleton` which creates a package build recipe.
  `pyodide-build mkpkg` will be replaced by `pyodide skeleton pypi`.
  {pr}`3175`

- Added a new CLI command `pyodide build-recipes` which build packages from
  recipe folder. It replaces `pyodide-build buildall`.
  {pr}`3196` {pr}`3279`

- Added a new CLI command `pyodide config` which shows config variables used in
  Pyodide.
  {pr}`3376`

- Added subcommands for `pyodide build` which builds packages from various sources.
  | command | result |
  |------------------------|-----------------------------------------|
  | `pyodide build pypi` | build or fetch a single package from pypi |
  | `pyodide build source` | build the current source folder (same as pyodide build) |
  | `pyodide build url` | build or fetch a package from a url either tgz, tar.gz zip or wheel |
  {pr}`3196`

### Packages

- New packages: pycryptodome {pr}`2965`, coverage-py {pr}`3053`, bcrypt
  {pr}`3125`, lightgbm {pr}`3138`, pyheif, pillow_heif, libheif, libde265
  {pr}`3161`, wordcloud {pr}`3173`, gdal, fiona, geopandas {pr}`3213`, the
  standard library \_hashlib module {pr}`3206` , pyinstrument {pr}`3258`, gensim
  {pr}`3326`, smart_open {pr}`3326`, pyodide-http {pr}`3355`.

- {{ Fix }} Scipy CSR data is now handled correctly in XGBoost.
  {pr}`3194`

- {{ Update }} Upgraded packages: SciPy 1.9.1 {pr}`3043`, pandas 1.5.0
  {pr}`3134`, numpy 1.23.3 {pr}`3284`, scikit-learn 1.1.3 {pr}`3324` as well as
  most of the other packages {pr}`3348` {pr}`3365`. See
  {ref}`packages-in-pyodide` for more details.

- {{ Fix }} Fix scipy handling of exceptions that are raised from C++ code.
  {pr}`3384`.

### List of Contributors

Aierie, dataxerik, David Lechner, Deepak Cherian, Filipe, Gyeongjae Choi, Hood
Chatham, H.Yamada, Jacques Boscq, Jeremy Tuloup, Joe Marshall, John Wason,
Loïc Estève, partev, Patrick Arminio, Péter Ferenc Gyarmati, Prete, Qijia
Liu, Roman Yurchak, ryanking13, skelsec, Starz0r, Will Lachance, YeonWoo, Yizhi
Liu

## Version 0.21.3

_September 15, 2022_

- {{ Fix }} When loading `sqlite3`, `loadPackage` no longer also loads `nltk`
  and `regex`.
  {issue}`3001`

- {{ Fix }} Packages are now loaded in a topologically sorted order regarding
  their dependencies.
  {pr}`3020`

- {{ Breaking }} Loading the `soupsieve` package will not automatically load
  `beautifulsoup4` together.
  {pr}`3020`

- {{ Fix }} Fix the incorrect package name `ruamel` to `ruamel.yaml`.
  {pr}`3036`

- {{ Fix }} `loadPyodide` will now raise error when the version of
  JavaScript and Python Pyodide package does not match.
  {pr}`3074`

- {{ Enhancement }} Pyodide now works with a content security policy that
  doesn't include `unsafe-eval`. It is still necessary to include
  `wasm-unsafe-eval` (and probably always will be). Since current Safari
  versions have no support for `wasm-unsafe-eval`, it is necessary to include
  `unsafe-eval` in order to work in Safari. This will likely be fixed in the
  next Safari release: https://bugs.webkit.org/show_bug.cgi?id=235408
  {pr}`3075`

- {{ Fix }} It works again to use `loadPyodide` with a relative URL as
  `indexURL` (this was a regression in v0.21.2).
  {pr}`3077`

- {{ Fix }} Add `url` to list of pollyfilled packages for webpack compatibility.
  {pr}`3080`

- {{ Fix }} Fixed warnings like
  `Critical dependency: the request of a dependency is an expression.`
  when using Pyodide with webpack.
  {pr}`3080`

- {{ Enhancement }} Add binary files to exports in JavaScript package
  {pr}`3085`.

- {{ Fix }} Source maps are included in the distribution again (reverting
  {pr}`3015` included in 0.21.2) and if there is a variable in top level scope
  called `__dirname` we use that for the `indexURL`.
  {pr}`3088`

- {{ Fix }} `PyProxy.apply` now correctly handles the case when something
  unexpected is passed as the second argument.
  {pr}`3101`

## Version 0.21.2

_August 29, 2022_

- {{ Fix }} The standard library packages `ssl` and `lzma` can now be installed
  with `pyodide.loadPackage("ssl")` or `micropip.install("ssl")` (previously
  they had a leading underscore and it was only possible to load them with
  `pyodide.loadPackage`).
  {issue}`3003`

- {{ Fix }} If a wheel path is passed to `pyodide.loadPackage`, it will now be
  resolved relative to `document.location` (in browser) or relative to the
  current working directory (in Node) rather than relative to `indexURL`.
  {pr}`3013`, {issue}`3011`

- {{ Fix }} Fixed a bug in Emscripten that caused Pyodide to fail in Jest.
  {pr}`3014`

- {{ Fix }} It now works to pass a relative url to `indexURL`. Also, the
  calculated index URL now works even if `node` is run with
  `--enable-source-maps`.
  {pr}`3015`

## Version 0.21.1

_August 22, 2022_

- New packages: the standard library lzma module {pr}`2939`

- {{ Enhancement }} Pyodide now shows more helpful error messages when importing
  unvendored or removed stdlib modules fails.
  {pr}`2973`

- {{ Breaking }} The default value of `fullStdLib` in `loadPyodide` has been
  changed to `false`. This means Pyodide now will not load some stdlib modules
  like distutils, ssl, and sqlite3 by default. See [Pyodide Python
  compatibility](https://pyodide.org/en/stable/usage/wasm-constraints.html) for
  detail. If `fullStdLib` is set to `true`, it will load all unvendored stdlib
  modules. However, setting `fullStdLib` to true will increase the initial
  Pyodide load time. So it is preferable to explicitly load the required module.
  {pr}`2998`

- {{ Enhancement }} `pyodide build` now checks that the correct version of the
  Emscripten compiler is used.
  {pr}`2975`, {pr}`2990`

- {{ Fix }} Pyodide works in Safari v14 again. It was broken in v0.21.0
  {pr}`2994`

## Version 0.21.0

_August 9, 2022_

[See the release notes for a summary.](https://blog.pyodide.org/posts/0.21-release/)

### Build system

- {{ Enhancement }} Emscripten was updated to Version 3.1.14
  {pr}`2775`, {pr}`2679`, {pr}`2672`

- {{ Fix }} Fix building on macOS {issue}`2360` {pr}`2554`

- {{ Enhancement }} Update Typescript target to ES2017 to generate more modern
  Javascript code.
  {pr}`2471`

- {{ Enhancement }} We now put our built files into the `dist` directory rather
  than the `build` directory. {pr}`2387`

- {{ Fix }} The build will error out earlier if `cmake` or `libtool` are not
  installed.
  {pr}`2423`

- {{ Enhancement }} The platform tags of wheels now include the Emscripten
  version in them. This should help ensure ABI compatibility if Emscripten
  wheels are distributed outside of the main Pyodide distribution.
  {pr}`2610`

- {{ Enhancement }} The build system now uses the sysconfigdata from the target
  Python rather than the host Python.
  {pr}`2516`

- {{ Enhancement }} Pyodide now builds with `-sWASM_BIGINT`.
  {pr}`2643`

- {{ Enhancement }} Added `cross-script` key to the `meta.yaml` spec to allow
  executing custom logic in the cross build environment.
  {pr}`2734`

### Pyodide Module and type conversions

- {{ API }} All functions were moved out of the root `pyodide` package into
  various submodules. For backwards compatibility, they will be available from
  the root package (raising a `FutureWarning`) until v0.23.0.
  {pr}`2787`, {pr}`2790`

- {{ Enhancement }} `loadPyodide` no longer uses any global state, so it can be
  used more than once in the same thread. This is recommended if a network
  request causes a loading failure, if there is a fatal error, if you damage the
  state of the runtime so badly that it is no longer usable, or for certain
  testing purposes. It is not recommended for creating multiple execution
  environments, for which you should use
  `pyodide.runPython(code, { globals : some_dict})`;
  {pr}`2391`

- {{ Enhancement }} `pyodide.unpackArchive` now accepts any `ArrayBufferView` or
  `ArrayBuffer` as first argument, rather than only a `Uint8Array`.
  {pr}`2451`

- {{ Feature }} Added `pyodide.code.run_js` API.
  {pr}`2426`

- {{ Fix }} BigInt's between 2^{32\*n - 1} and 2^{32\*n} no longer get
  translated to negative Python ints.
  {pr}`2484`

- {{ Fix }} Pyodide now correctly handles JavaScript objects with `null`
  constructor.
  {pr}`2520`

- {{ Fix }} Fix garbage collection of `once_callable` {pr}`2401`

- {{ Enhancement }} Added the `js_id` attribute to `JsProxy` to allow using
  JavaScript object identity as a dictionary key.
  {pr}`2515`

- {{ Fix }} Fixed a bug with `toJs` when used with recursive structures and the
  `dictConverter` argument.
  {pr}`2533`

- {{ Enhancement }} Added Python wrappers `set_timeout`, `clear_timeout`,
  `set_interval`, `clear_interval`, `add_event_listener` and
  `remove_event_listener` for the corresponding JavaScript functions.
  {pr}`2456`

- {{ Fix }} If a request fails due to CORS, `pyfetch` now raises an `OSError`
  not a `JSException`.
  {pr}`2598`

- {{ Enhancement }} Pyodide now directly exposes the Emscripten `PATH` and
  `ERRNO_CODES` APIs.
  {pr}`2582`

- {{ Fix }} The `bool` operator on a `JsProxy` now behaves more consistently: it
  returns `False` if JavaScript would say that `!!x` is `false`, or if `x` is an
  empty container. Otherwise it returns `True`.
  {pr}`2803`

- {{ Fix }} Fix `loadPyodide` errors for the Windows Node environment.
  {pr}`2888`

- {{ Enhancement }} Implemented slice subscripting, `+=`, and `extend` for
  `JsProxy` of Javascript arrays.
  {pr}`2907`

### REPL

- {{ Enhancement }} Add a spinner while the REPL is loading
  {pr}`2635`

- {{ Enhancement }} Cursor blinking in the REPL can be disabled by setting
  `noblink` in URL search params.
  {pr}`2666`

- {{ Fix }} Fix a REPL error in printing high-dimensional lists.
  {pr}`2517` {pr}`2919`

- {{ Fix }} Fix output bug with using `input()` on online console
  {pr}`2509`

### micropip and package loading

- {{ API }} `packages.json` which contains the dependency graph for packages
  was renamed to `repodata.json` to avoid confusion with `package.json` used
  in JavaScript packages.

- {{ Enhancement }} Added SHA-256 hash of package to entries in `repodata.json`
  {pr}`2455`

- {{ Enhancement }} Integrity of Pyodide packages is now verified before
  loading them. This is for now limited to browser environments.
  {pr}`2513`

- {{ Enhancement }} `micropip` supports loading wheels from the Emscripten file
  system using the `emfs:` protocol now.
  {pr}`2767`

- {{ Enhancement }} It is now possible to use an alternate `repodata.json`
  lockfile by passing the `lockFileURL` option to `loadPyodide`. This is
  particularly intended to be used with `micropip.freeze`.
  {pr}`2645`

- {{ Fix }} micropip now correctly handles package names that include dashes
  {pr}`2414`

- {{ Enhancement }} Allow passing `credentials` to `micropip.install()`
  {pr}`2458`

- {{ Enhancement }} {func}`micropip.install` now accepts a `deps` parameter.
  If set to `False`, micropip will not install dependencies of the package.
  {pr}`2433`

- {{ Fix }} micropip now correctly compares packages with prerelease version
  {pr}`2532`

- {{ Enhancement }} {func}`micropip.install` now accepts a `pre` parameter.
  If set to `True`, micropip will include pre-release and development versions.
  {pr}`2542`

- {{ Enhancement }} `micropip` was refactored to improve readability and ease of
  maintenance.
  {pr}`2561`, {pr}`2563`, {pr}`2564`, {pr}`2565`, {pr}`2568`

- {{ Enhancement }} Various error messages were fine tuned and improved.
  {pr}`2562`, {pr}`2558`

- {{ Enhancement }} `micropip` was adjusted to keep its state in the wheel
  `.dist-info` directories which improves consistenency with the Python standard
  library and other tools used to install packages.
  {pr}`2572`

- {{ Enhancement }} `micropip` can now be used to install Emscripten binary wheels.
  {pr}`2591`

- {{ Enhancement }} Added `micropip.freeze` to record the current set of loaded
  packages into a `repodata.json` file.
  {pr}`2581`

- {{ Fix }} `micropip.list` now works correctly when there are packages
  that are installed via `pyodide.loadPackage` from a custom URL.
  {pr}`2743`

- {{ Fix }} micropip now skips package versions which do not follow PEP440.
  {pr}`2754`

- {{ Fix }} `micropip` supports extra markers in packages correctly now.
  {pr}`2584`

### Packages

- {{ Enhancement }} Update sqlite version to latest stable release
  {pr}`2477` and {pr}`2518`

- {{ Enhancement }} Pillow now supports WEBP image format {pr}`2407`.

- {{ Enhancement }} Pillow and opencv-python now support the TIFF image format.
  {pr}`2762`

- Pandas is now compiled with `-Oz`, which significantly speeds up loading the library
  on Chrome {pr}`2457`

- New packages: opencv-python {pr}`2305`, ffmpeg {pr}`2305`, libwebp {pr}`2305`,
  h5py, pkgconfig and libhdf5 {pr}`2411`, bitarray {pr}`2459`, gsw {pr}`2511`,
  cftime {pr}`2504`, svgwrite, jsonschema, tskit {pr}`2506`, xarray {pr}`2538`,
  demes, libgsl, newick, ruamel, msprime {pr}`2548`, gmpy2 {pr}`2665`,
  xgboost {pr}`2537`, galpy {pr}`2676`, shapely, geos {pr}`2725`, suitesparse,
  sparseqr {pr}`2685`, libtiff {pr}`2762`, pytest-benchmark {pr}`2799`,
  termcolor {pr}`2809`, sqlite3, libproj, pyproj, certifi {pr}`2555`,
  rebound {pr}`2868`, reboundx {pr}`2909`, pyclipper {pr}`2886`,
  brotli {pr}`2925`, python-magic {pr}`2941`

### Miscellaneous

- {{ Fix }} We now tell packagers (e.g., Webpack) to ignore npm-specific imports
  when packing files for the browser.
  {pr}`2468`

- {{ Enhancement }} `run_in_pyodide` now has support for pytest assertion
  rewriting and decorators such as `pytest.mark.parametrize` and hypothesis.
  {pr}`2510`, {pr}`2541`

- {{ Breaking }} `pyodide_build.testing` is removed. `run_in_pyodide`
  decorator can now be accessed through
  [`pytest-pyodide`](https://github.com/pyodide/pytest-pyodide) package.
  {pr}`2418`

### List of contributors

Alexey Ignatiev, Andrey Smelter, andrzej, Antonio Cuni, Ben Jeffery, Brian
Benjamin Maranville, David Lechner, dragoncoder047, echorand (Amit Saha),
Filipe, Frank, Gyeongjae Choi, Hanno Rein, haoran1062, Henry Schreiner, Hood
Chatham, Jason Grout, jmdyck, Jo Bovy, John Wason, josephrocca, Kyle Cutler,
Lester Fan, Liumeo, lukemarsden, Mario Gersbach, Matt Toad, Michael Droettboom,
Michael Gilbert, Michael Neil, Mu-Tsun Tsai, Nicholas Bollweg, pysathq, Ricardo
Prins, Rob Gries, Roman Yurchak, Ryan May, Ryan Russell, stonebig, Szymswiat,
Tobias Megies, Vic Kumar, Victor, Wei Ji, Will Lachance

## Version 0.20.0

_April 9th, 2022_

[See the release notes for a summary.](https://blog.pyodide.org/posts/0.20-release/)

### CPython and stdlib

- {{ Update }} Pyodide now runs Python 3.10.2.
  {pr}`2225`

- {{ Enhancement }} All `ctypes` tests pass now except for
  `test_callback_too_many_args` (and we have a plan to fix
  `test_callback_too_many_args` upstream). `libffi-emscripten` now also passes
  all libffi tests.
  {pr}`2350`

### Packages

- {{Fix}} matplotlib now loads multiple fonts correctly {pr}`2271`

- New packages: boost-histogram {pr}`2174`, cryptography v3.3.2 {pr}`2263`, the
  standard library ssl module {pr}`2263`, python-solvespace v3.0.7,
  lazy-object-proxy {pr}`2320`.

- Many more scipy linking errors were fixed, mostly related to the Fortran f2c
  ABI for string arguments. There are still some fatal errors in the Scipy test
  suite, but none seem to be simple linker errors.
  {pr}`2289`

- Removed pyodide-interrupts. If you were using this for some reason, use
  `pyodide.setInterruptBuffer` instead.
  {pr}`2309`

- Most included packages were updated to the latest version. See
  {ref}`packages-in-pyodide` for a full list.

### Type translations

- {{Fix}} Python tracebacks now include Javascript frames when Python calls a
  Javascript function.
  {pr}`2123`

- {{Enhancement}} Added a `default_converter` argument to `JsProxy.to_py`
  and `pyodide.toPy` which is used to process any object that doesn't have
  a built-in conversion to Python. Also added a `default_converter` argument to
  `PyProxy.toJs` and `pyodide.ffi.to_js` to convert.
  {pr}`2170` and {pr}`2208`

- {{ Enhancement }} Async Python functions called from Javascript now have the
  resulting coroutine automatically scheduled. For instance, this makes it
  possible to use an async Python function as a Javascript event handler.
  {pr}`2319`

### Javascript package

- {{Enhancement}} It is no longer necessary to provide `indexURL` to
  `loadPyodide`.
  {pr}`2292`

- {{ Breaking }} The `globals` argument to `pyodide.runPython` and
  `pyodide.runPythonAsync` is now passed as a named argument. The old usage
  still works with a deprecation warning.
  {pr}`2300`

- {{Enhancement}} The Javascript package was migrated to Typescript.
  {pr}`2130` and {pr}`2133`

- {{Fix}} Fix importing pyodide with ESM syntax in a module type web worker.
  {pr}`2220`

- {{Enhancement}} When Pyodide is loaded as an ES6 module, no global
  `loadPyodide` variable is created (instead, it should be accessed as an
  attribute on the module).
  {pr}`2249`

- {{Fix}} The type `Py2JsResult` has been replaced with `any` which is more
  accurate. For backwards compatibility, we still export `Py2JsResult` as an
  alias for `any`.
  {pr}`2277`

- {{Fix}} Pyodide now loads correctly even if requirejs is included.
  {pr}`2283`

- {{ Enhancement }} Added robust handling for non-`Error` objects thrown by
  Javascript code. This mostly should never happen since well behaved Javascript
  code ought to throw errors. But it's better not to completely crash if it
  throws something else.
  {pr}`2294`

### pyodide_build

- {{Enhancement}} Pyodide now uses Python wheel files to distribute packages
  rather than the emscripten `file_packager.py` format.
  {pr}`2027`

- {{Enhancement}} Pyodide now uses `pypa/build` to build packages. We (mostly)
  use build isolation, so we can build packages that require conflicting
  versions of setuptools or alternative build backends.
  {pr}`2272`

- {{Enhancement}} Most pure Python packages were switched to use the wheels
  directly from PyPI rather than rebuilding them.
  {pr}`2126`

- {{Enhancement}} Added support for C++ exceptions in packages. Now C++
  extensions compiled and linked with `-fexceptions` can catch C++ exceptions.
  Furthermore, uncaught C++ exceptions will be formatted in a human-readable
  way.
  {pr}`2178`

- {{Breaking}} Removed the `skip-host` key from the `meta.yaml` format. If
  needed, install a host copy of the package with pip instead.
  {pr}`2256`

### Uncategorized

- {{ Enhancement }} The interrupt buffer can be used to raise all 64 signals
  now, not just `SIGINT`. Write a number between `1<= signum <= 64` into the
  interrupt buffer to trigger the corresponding signal. By default everything
  but `SIGINT` will be ignored. Any value written into the interrupt buffer
  outside of the range from 1 to 64 will be silently discarded.
  {pr}`2301`

- {{ Enhancement }} Updated to Emscripten 2.0.27.
  {pr}`2295`

- {{ Breaking }} The `extractDir` argument to `pyodide.unpackArchive` is now
  passed as a named argument. The old usage still works with a deprecation
  warning.
  {pr}`2300`

- {{ Enhancement }} Support ANSI escape codes in the Pyodide console.
  {pr}`2345`

- {{ Fix }} `pyodide_build` can now be installed in non-editable ways.
  {pr}`2351`

### List of contributors

Boris Feld, Christian Staudt, Gabriel Fougeron, Gyeongjae Choi, Henry Schreiner,
Hood Chatham, Jo Bovy, Karthikeyan Singaravelan, Leo Psidom, Liumeo, Luka
Mamukashvili, Madhur Tandon, Paul Korzhyk, Roman Yurchak, Seungmin Kim, Thorsten
Beier, Tom White, and Will Lachance

## Version 0.19.1

_February 19, 2022_

### Packages

- New packages: sqlalchemy {pr}`2112`, pydantic {pr}`2117`, wrapt {pr}`2165`

- {{ Update }} Upgraded packages: pyb2d (0.7.2), {pr}`2117`

- {{Fix}} A fatal error in `scipy.stats.binom.ppf` has been fixed.
  {pr}`2109`

- {{Fix}} Type signature mismatches in some numpy comparators have been fixed.
  {pr}`2110`

### Type translations

- {{Fix}} The "PyProxy has already been destroyed" error message has been
  improved with some context information.
  {pr}`2121`

### REPL

- {{Enhancement}} Pressing TAB in REPL no longer triggers completion when input
  is whitespace. {pr}`2125`

### List of contributors

Christian Staudt, Gyeongjae Choi, Hood Chatham, Liumeo, Paul Korzhyk, Roman
Yurchak, Seungmin Kim, Thorsten Beier

## Version 0.19.0

_January 10, 2021_

[See the release notes for a summary.](https://blog.pyodide.org/posts/0.19-release/)

### Python package

- {{Enhancement}} If `find_imports` is used on code that contains a syntax
  error, it will return an empty list instead of raising a `SyntaxError`.
  {pr}`1819`

- {{Enhancement}} Added the `pyodide.http.pyfetch` API which provides a
  convenience wrapper for the Javascript `fetch` API. The API returns a response
  object with various methods that convert the data into various types while
  minimizing the number of times the data is copied.
  {pr}`1865`

- {{Enhancement}} Added the `unpack_archive` API to the `pyodide.http.FetchResponse`
  object which treats the response body as an archive and uses `shutil` to
  unpack it. {pr}`1935`

- {{Fix}} The Pyodide event loop now works correctly with cancelled handles. In
  particular, `asyncio.wait_for` now functions as expected.
  {pr}`2022`

### JavaScript package

- {{Fix}} `loadPyodide` no longer fails in the
  presence of a user-defined global named `process`.
  {pr}`1849`

- {{Fix}} Various webpack buildtime and runtime compatibility issues were fixed.
  {pr}`1900`

- {{Enhancement}} Added the `pyodide.pyimport` API to import a Python module and
  return it as a `PyProxy`. Warning: this is different from the original
  `pyimport` API which was removed in this version.
  {pr}`1944`

- {{Enhancement}} Added the `pyodide.unpackArchive` API which unpacks an archive
  represented as an ArrayBuffer into the working directory. This is intended as
  a way to install packages from a local application.
  {pr}`1944`

- {{API}} `loadPyodide` now accepts a `homedir` parameter which sets home
  directory of Pyodide virtual file system.
  {pr}`1936`

- {{Breaking}} The default working directory(home directory) inside the Pyodide
  virtual file system has been changed from `/` to `/home/pyodide`. To get the
  previous behavior, you can
  - call `os.chdir("/")` in Python to change working directory or
  - call `loadPyodide` with the `homedir="/"`
    argument
    {pr}`1936`

### Python / JavaScript type conversions

- {{Breaking}} Updated the calling convention when a JavaScript function is
  called from Python to improve memory management of PyProxies. PyProxy
  arguments and return values are automatically destroyed when the function is
  finished.
  {pr}`1573`

- {{Enhancement}} Added `JsProxy.to_string`, `JsProxy.to_bytes`, and
  `JsProxy.to_memoryview` to allow for conversion of `TypedArray` to standard
  Python types without unneeded copies.
  {pr}`1864`

- {{Enhancement}} Added `JsProxy.to_file` and `JsProxy.from_file` to allow
  reading and writing Javascript buffers to files as a byte stream without
  unneeded copies.
  {pr}`1864`

- {{Fix}} It is now possible to destroy a borrowed attribute `PyProxy` of a
  `PyProxy` (as introduced by {pr}`1636`) before destroying the root `PyProxy`.
  {pr}`1854`

- {{Fix}} If `__iter__()` raises an error, it is now handled correctly by the
  `PyProxy[Symbol.iterator()]` method.
  {pr}`1871`

- {{Fix}} Borrowed attribute `PyProxy`s are no longer destroyed when the root
  `PyProxy` is garbage collected (because it was leaked). Doing so has no
  benefit to nonleaky code and turns some leaky code into broken code (see
  {issue}`1855` for an example).
  {pr}`1870`

- {{Fix}} Improved the way that `pyodide.globals.get("builtin_name")` works.
  Before we used `__main__.__dict__.update(builtins.__dict__)` which led to
  several undesirable effects such as `__name__` being equal to `"builtins"`.
  Now we use a proxy wrapper to replace `pyodide.globals.get` with a function
  that looks up the name on `builtins` if lookup on `globals` fails.
  {pr}`1905`

- {{Enhancement}} Coroutines have their memory managed in a more convenient way.
  In particular, now it is only necessary to either `await` the coroutine or
  call one of `.then`, `.except` or `.finally` to prevent a leak. It is no
  longer necessary to manually destroy the coroutine. Example: before:

```js
async function runPythonAsync(code, globals) {
  let coroutine = Module.pyodide_py.eval_code_async(code, globals);
  try {
    return await coroutine;
  } finally {
    coroutine.destroy();
  }
}
```

After:

```js
async function runPythonAsync(code, globals) {
  return await Module.pyodide_py.eval_code_async(code, globals);
}
```

{pr}`2030`

### pyodide-build

- {{API}} By default only a minimal set of packages is built. To build all
  packages set `PYODIDE_PACKAGES='*'` In addition, `make minimal` was removed,
  since it is now equivalent to `make` without extra arguments.
  {pr}`1801`

- {{Enhancement}} It is now possible to use `pyodide-build buildall` and
  `pyodide-build buildpkg` directly.
  {pr}`2063`

- {{Enhancement}} Added a `--force-rebuild` flag to `buildall` and `buildpkg`
  which rebuilds the package even if it looks like it doesn't need to be
  rebuilt. Added a `--continue` flag which keeps the same source tree for the
  package and can continue from the middle of a build.
  {pr}`2069`

- {{Enhancement}} Changes to environment variables in the build script are now
  seen in the compile and post build scripts.
  {pr}`1706`

- {{Fix}} Fix usability issues with `pyodide-build mkpkg` CLI.
  {pr}`1828`

- {{ Enhancement }} Better support for ccache when building Pyodide
  {pr}`1805`

- {{Fix}} Fix compile error `wasm-ld: error: unknown argument: --sort-common`
  and `wasm-ld: error: unknown argument: --as-needed` in ArchLinux.
  {pr}`1965`

### micropip

- {{Fix}} micropip now raises an error when installing a non-pure python wheel
  directly from a url.
  {pr}`1859`

- {{Enhancement}} {func}`micropip.install` now accepts a `keep_going` parameter.
  If set to `True`, micropip reports all identifiable dependencies that don't
  have pure Python wheels, instead of failing after processing the first one.
  {pr}`1976`

- {{Enhancement}} Added a new API {func}`micropip.list` which returns the list
  of installed packages by micropip.
  {pr}`2012`

### Packages

- {{ Enhancement }} Unit tests are now unvendored from Python packages and
  included in a separate package `<package name>-tests`. This results in a
  20% size reduction on average for packages that vendor tests (e.g. numpy,
  pandas, scipy).
  {pr}`1832`

- {{ Update }} Upgraded SciPy to 1.7.3. There are known issues with some SciPy
  components, the current status of the scipy test suite is
  [here](https://github.com/pyodide/pyodide/pull/2065#issuecomment-1004243045)
  {pr}`2065`

- {{ Fix }} The built-in pwd module of Python, which provides a Unix specific
  feature, is now unvendored.
  {pr}`1883`

- {{Fix}} pillow and imageio now correctly encode/decode grayscale and
  black-and-white JPEG images.
  {pr}`2028`

- {{Fix}} The numpy fft module now works correctly.
  {pr}`2028`

- New packages: logbook {pr}`1920`, pyb2d {pr}`1968`, and threadpoolctl (a
  dependency of scikit-learn) {pr}`2065`

- Upgraded packages: numpy (1.21.4) {pr}`1934`, scikit-learn (1.0.2) {pr}`2065`,
  scikit-image (0.19.1) {pr}`2005`, msgpack (1.0.3) {pr}`2071`, astropy (5.0.3)
  {pr}`2086`, statsmodels (0.13.1) {pr}`2073`, pillow (9.0.0) {pr}`2085`. This
  list is not exhaustive, refer to `packages.json` for the full list.

### Uncategorized

- {{ Enhancement }} `PyErr_CheckSignals` now works with the keyboard interrupt
  system so that cooperative C extensions can be interrupted. Also, added the
  `pyodide.checkInterrupt` function so Javascript code can opt to be
  interrupted.
  {pr}`1294`

- {{Fix}} The `_` variable is now set by the Pyodide repl just like it is set in
  the native Python repl.
  {pr}`1904`

- {{ Enhancement }} `pyodide-env` and `pyodide` Docker images are now available from both
  the [Docker Hub](https://hub.docker.com/repository/docker/pyodide/pyodide-env) and
  from the [Github Package registry](https://github.com/orgs/pyodide/packages). {pr}`1995`

- {{Fix}} The console now correctly handles it when an object's `__repr__` function raises an exception.
  {pr}`2021`

- {{ Enhancement }} Removed the `-s EMULATE_FUNCTION_POINTER_CASTS` flag,
  yielding large benefits in speed, stack usage, and code size.
  {pr}`2019`

### List of contributors

Alexey Ignatiev, Alex Hall, Bart Broere, Cyrille Bogaert, etienne, Grimmer,
Grimmer Kang, Gyeongjae Choi, Hao Zhang, Hood Chatham, Ian Clester, Jan Max
Meyer, LeoPsidom, Liumeo, Michael Christensen, Owen Ou, Roman Yurchak, Seungmin
Kim, Sylvain, Thorsten Beier, Wei Ouyang, Will Lachance

## Version 0.18.1

_September 16, 2021_

### Console

- {{Fix}} Ctrl+C handling in console now works correctly with multiline input.
  New behavior more closely approximates the behavior of the native Python
  console.
  {pr}`1790`

- {{Fix}} Fix the repr of Python objects (including lists and dicts) in console {pr}`1780`

- {{Fix}} The "long output truncated" message now appears on a separate line as intended.
  {pr}`1814`

- {{Fix}} The streams that are used to redirect stdin and stdout in the console now define
  `isatty` to return `True`. This fixes pytest.
  {pr}`1822`

### Python package

- {{Fix}} Avoid circular references when runsource raises SyntaxError
  {pr}`1758`

### JavaScript package

- {{Fix}} The `pyodide.setInterruptBuffer` command is now publicly exposed
  again, as it was in v0.17.0. {pr}`1797`

### Python / JavaScript type conversions

- {{Fix}} Conversion of very large strings from JavaScript to Python works
  again. {pr}`1806`

- {{Fix}} Fixed a use after free bug in the error handling code.
  {pr}`1816`

### Packages

- {{Fix}} pillow now correctly encodes/decodes RGB JPEG image format. {pr}`1818`

### Micellaneous

- {{Fix}} Patched emscripten to make the system calls to duplicate file
  descriptors closer to posix-compliant. In particular, this fixes the use of
  `dup` on pipes and temporary files, as needed by `pytest`.
  {pr}`1823`

## Version 0.18.0

_August 3rd, 2021_

### General

- {{ Update }} Pyodide now runs Python 3.9.5.
  {pr}`1637`

- {{ Enhancement }} Pyodide can experimentally be used in Node.js {pr}`1689`

- {{ Enhancement }} Pyodide now directly exposes the [Emscripten filesystem
  API](https://emscripten.org/docs/api_reference/Filesystem-API.html), allowing
  for direct manipulation of the in-memory filesystem
  {pr}`1692`

- {{ Enhancement }} Pyodide's support of [emscripten file
  systems](https://emscripten.org/docs/api_reference/Filesystem-API.html#file-systems)
  is expanded from the default `MEMFS` to include `IDBFS`, `NODEFS`, `PROXYFS`,
  and `WORKERFS`, allowing for custom persistence strategies depending on
  execution environment {pr}`1596`

- {{ API }} The `packages.json` schema for Pyodide was redesigned for better
  compatibility with conda. {pr}`1700`

- {{ API }} `run_docker` no longer binds any port to the docker image by default.
  {pr}`1750`

### Standard library

- {{ API }} The following standard library modules are now available as standalone packages

  - distlib

  They are loaded by default in `loadPyodide`, however this behavior
  can be disabled with the `fullStdLib` parameter set to `false`.
  All optional stdlib modules can then be loaded as needed with
  `pyodide.loadPackage`. {pr}`1543`

- {{ Enhancement }} The standard library module `audioop` is now included, making the `wave`,
  `sndhdr`, `aifc`, and `sunau` modules usable. {pr}`1623`

- {{ Enhancement }} Added support for `ctypes`.
  {pr}`1656`

### JavaScript package

- {{ Enhancement }} The Pyodide JavaScript package is released to npm under [npmjs.com/package/pyodide](https://www.npmjs.com/package/pyodide)
  {pr}`1762`
- {{ API }} `loadPyodide` no longer automatically
  stores the API into a global variable called `pyodide`. To get old behavior,
  say `globalThis.pyodide = await loadPyodide({...})`.
  {pr}`1597`
- {{ Enhancement }} `loadPyodide` now accepts callback functions for
  `stdin`, `stdout` and `stderr`
  {pr}`1728`
- {{ Enhancement }} Pyodide now ships with first party typescript types for the entire
  JavaScript API (though no typings are available for `PyProxy` fields).
  {pr}`1601`

- {{ Enhancement }} It is now possible to import `Comlink` objects into Pyodide after
  using `pyodide.registerComlink`
  {pr}`1642`

- {{ Enhancement }} If a Python error occurs in a reentrant `runPython` call, the error
  will be propagated into the outer `runPython` context as the original error
  type. This is particularly important if the error is a `KeyboardInterrupt`.
  {pr}`1447`

### Python package

- {{ Enhancement }} Added a new `pyodide.code.CodeRunner` API for finer control than
  `eval_code` and `eval_code_async`. Designed with
  the needs of REPL implementations in mind.
  {pr}`1563`

- {{ Enhancement }} Added `pyodide.console.Console` class closely based on the Python standard
  library `code.InteractiveConsole` but with support for top level await and
  stream redirection. Also added the subclass `pyodide.console.PyodideConsole` which
  automatically uses `pyodide.loadPackagesFromImports` on the code before running
  it.
  {pr}`1125`, {pr}`1155`, {pr}`1635`

- {{ Fix }} `pyodide.code.eval_code_async` no longer automatically awaits a returned
  coroutine or attempts to await a returned generator object (which triggered an
  error).
  {pr}`1563`

### Python / JavaScript type conversions

- {{ API }} `pyodide.runPythonAsync` no longer automatically calls
  `pyodide.loadPackagesFromImports`.
  {pr}`1538`.
- {{ Enhancement }} Added the `PyProxy.callKwargs` method to allow using
  Python functions with keyword arguments from JavaScript.
  {pr}`1539`
- {{ Enhancement }} Added the `PyProxy.copy` method.
  {pr}`1549` {pr}`1630`
- {{ API }} Updated the method resolution order on `PyProxy`. Performing a
  lookup on a `PyProxy` will prefer to pick a method from the `PyProxy` api, if
  no such method is found, it will use `getattr` on the proxied object.
  Prefixing a name with `$` forces `getattr`. For instance, `PyProxy.destroy`
  now always refers to the method that destroys the proxy, whereas
  `PyProxy.$destroy` refers to an attribute or method called `destroy` on the
  proxied object.
  {pr}`1604`
- {{ API }} It is now possible to use `Symbol` keys with PyProxies. These
  `Symbol` keys put markers on the PyProxy that can be used by external code.
  They will not currently be copied by `PyProxy.copy`.
  {pr}`1696`
- {{ Enhancement }} Memory management of `PyProxy` fields has been changed so
  that fields looked up on a `PyProxy` are "borrowed" and have their lifetime
  attached to the base `PyProxy`. This is intended to allow for more idiomatic
  usage.
  (See {issue}`1617`.) {pr}`1636`
- {{ API }} The depth argument to `toJs` is now passed as an option, so
  `toJs(n)` in v0.17 changed to `toJs({depth : n})`. Similarly, `pyodide.toPy`
  now takes `depth` as a named argument. Also `to_js` and `to_py` only take
  depth as a keyword argument.
  {pr}`1721`
- {{ API }} `PyProxy.toJs` and `pyodide.ffi.to_js` now
  take an option `pyproxies`, if a JavaScript Array is passed for this, then
  any proxies created during conversion will be placed into this array. This
  allows easy cleanup later. The `create_pyproxies` option can be used to
  disable creation of pyproxies during conversion (instead a `ConversionError`
  is raised). {pr}`1726`
- {{ API }} `toJs` and `to_js` now take an option `dict_converter` which will be
  called on a JavaScript iterable of two-element Arrays as the final step of
  converting dictionaries. For instance, pass `Object.fromEntries` to convert to
  an object or `Array.from` to convert to an array of pairs.
  {pr}`1742`

### pyodide-build

- {{ API }} pyodide-build is now an installable Python package, with an
  identically named CLI entrypoint that replaces `bin/pyodide` which is removed
  {pr}`1566`

### micropip

- {{ Fix }} micropip now correctly handles packages that have mixed case names.
  (See {issue}`1614`).
  {pr}`1615`
- {{ Enhancement }} micropip now resolves dependencies correctly for old
  versions of packages (it used to always use the dependencies from the most
  recent version, see {issue}`1619` and {issue}`1745`). micropip also will
  resolve dependencies for wheels loaded from custom urls.
  {pr}`1753`

### Packages

- {{ Enhancement }} matplotlib now comes with a new renderer based on the html5 canvas element. {pr}`1579`
  It is optional and the current default backend is still the agg backend compiled to wasm.
- {{ Enhancement }} Updated a number of packages included in Pyodide.

### List of contributors

Albertas Gimbutas, Andreas Klostermann, Arfy Slowy, daoxian,
Devin Neal, fuyutarow, Grimmer, Guido Zuidhof, Gyeongjae Choi, Hood
Chatham, Ian Clester, Itay Dafna, Jeremy Tuloup, jmsmdy, LinasNas, Madhur
Tandon, Michael Christensen, Nicholas Bollweg, Ondřej Staněk, Paul m. p. P,
Piet Brömmel, Roman Yurchak, stefnotch, Syrus Akbary, Teon L Brooks, Waldir

## Version 0.17.0

_April 21, 2021_

See the {ref}`0-17-0-release-notes` for more information.

### Improvements to package loading and dynamic linking

- {{ Enhancement }} Uses the emscripten preload plugin system to preload .so files in packages
- {{ Enhancement }} Support for shared library packages. This is used for CLAPACK which makes scipy a lot smaller.
  {pr}`1236`
- {{ Fix }} Pyodide and included packages can now be used with Safari v14+.
  Safari v13 has also been observed to work on some (but not all) devices.

### Python / JS type conversions

- {{ Feature }} A `JsProxy` of a JavaScript `Promise` or other awaitable object is now a
  Python awaitable.
  {pr}`880`
- {{ API }} Instead of automatically converting Python lists and dicts into
  JavaScript, they are now wrapped in `PyProxy`. Added a new `PyProxy.toJs`
  API to request the conversion behavior that used to be implicit.
  {pr}`1167`
- {{ API }} Added `JsProxy.to_py` API to convert a JavaScript object to Python.
  {pr}`1244`
- {{ Feature }} Flexible jsimports: it now possible to add custom Python
  "packages" backed by JavaScript code, like the `js` package. The `js` package
  is now implemented using this system.
  {pr}`1146`
- {{ Feature }} A `PyProxy` of a Python coroutine or awaitable is now an
  awaitable JavaScript object. Awaiting a coroutine will schedule it to run on
  the Python event loop using `asyncio.ensure_future`.
  {pr}`1170`
- {{ Enhancement }} Made `PyProxy` of an iterable Python object an iterable Js
  object: defined the `[Symbol.iterator]` method, can be used like `for(let x of proxy)`.
  Made a `PyProxy` of a Python iterator an iterator: `proxy.next()` is
  translated to `next(it)`. Made a `PyProxy` of a Python generator into a
  JavaScript generator: `proxy.next(val)` is translated to `gen.send(val)`.
  {pr}`1180`
- {{ API }} Updated `PyProxy` so that if the wrapped Python object supports `__getitem__`
  access, then the wrapper has `get`, `set`, `has`, and `delete` methods which do
  `obj[key]`, `obj[key] = val`, `key in obj` and `del obj[key]` respectively.
  {pr}`1175`
- {{ API }} The `pyodide.pyimport` function is deprecated in favor of using
  `pyodide.globals.get('key')`. {pr}`1367`
- {{ API }} Added `PyProxy.getBuffer` API to allow direct access to Python
  buffers as JavaScript TypedArrays.
  {pr}`1215`
- {{ API }} The innermost level of a buffer converted to JavaScript used to be a
  TypedArray if the buffer was contiguous and otherwise an Array. Now the
  innermost level will be a TypedArray unless the buffer format code is a '?' in
  which case it will be an Array of booleans, or if the format code is a "s" in
  which case the innermost level will be converted to a string.
  {pr}`1376`
- {{ Enhancement }} JavaScript `BigInt`s are converted into Python `int` and
  Python `int`s larger than 2^53 are converted into `BigInt`.
  {pr}`1407`
- {{ API }} Added `pyodide.isPyProxy` to test if an object is a `PyProxy`.
  {pr}`1456`
- {{ Enhancement }} `PyProxy` and `PyBuffer` objects are now garbage collected
  if the browser supports `FinalizationRegistry`.
  {pr}`1306`
- {{ Enhancement }} Automatic conversion of JavaScript functions to CPython
  calling conventions.
  {pr}`1051`, {pr}`1080`
- {{ Enhancement }} Automatic detection of fatal errors. In this case Pyodide
  will produce both a JavaScript and a Python stack trace with explicit
  instruction to open a bug report.
  pr`{1151}`, pr`{1390}`, pr`{1478}`.
- {{ Enhancement }} Systematic memory leak detection in the test suite and a
  large number of fixed to memory leaks.
  pr`{1340}`
- {{ Fix }} getattr and dir on JsProxy now report consistent results and include all
  names defined on the Python dictionary backing JsProxy.
  {pr}`1017`
- {{ Fix }} `JsProxy.__bool__` now produces more consistent results: both
  `bool(window)` and `bool(zero-arg-callback)` were `False` but now are `True`.
  Conversely, `bool(empty_js_set)` and `bool(empty_js_map)` were `True` but now
  are `False`.
  {pr}`1061`
- {{ Fix }} When calling a JavaScript function from Python without keyword
  arguments, Pyodide no longer passes a `PyProxy`-wrapped `NULL` pointer as the
  last argument. {pr}`1033`
- {{ Fix }} JsBoundMethod is now a subclass of JsProxy, which fixes nested
  attribute access and various other strange bugs.
  {pr}`1124`
- {{ Fix }} JavaScript functions imported like `from js import fetch` no longer
  trigger "invalid invocation" errors (issue {issue}`461`) and
  `js.fetch("some_url")` also works now (issue {issue}`768`).
  {pr}`1126`
- {{ Fix }} JavaScript bound method calls now work correctly with keyword arguments.
  {pr}`1138`
- {{ Fix }} JavaScript constructor calls now work correctly with keyword
  arguments.
  {pr}`1433`

### pyodide-py package

- {{ Feature }} Added a Python event loop to support asyncio by scheduling
  coroutines to run as jobs on the browser event loop. This event loop is
  available by default and automatically enabled by any relevant asyncio API,
  so for instance `asyncio.ensure_future` works without any configuration.
  {pr}`1158`
- {{ API }} Removed `as_nested_list` API in favor of `JsProxy.to_py`.
  {pr}`1345`

### pyodide-js

- {{ API }} Removed iodide-specific code in `pyodide.js`. This breaks compatibility with
  iodide.
  {pr}`878`, {pr}`981`
- {{ API }} Removed the `pyodide.autocomplete` API, use Jedi directly instead.
  {pr}`1066`
- {{ API }} Removed `pyodide.repr` API.
  {pr}`1067`
- {{ Fix }} If `messageCallback` and `errorCallback` are supplied to
  `pyodide.loadPackage`, `pyodide.runPythonAsync` and
  `pyodide.loadPackagesFromImport`, then the messages are no longer
  automatically logged to the console.
- {{ Feature }} `runPythonAsync` now runs the code with `eval_code_async`. In
  particular, it is possible to use top-level await inside of `runPythonAsync`.
- `eval_code` now accepts separate `globals` and `locals` parameters.
  {pr}`1083`
- Added the `pyodide.setInterruptBuffer` API. This can be used to set a
  `SharedArrayBuffer` to be the keyboard interrupt buffer. If Pyodide is running
  on a webworker, the main thread can signal to the webworker that it should
  raise a `KeyboardInterrupt` by writing to the interrupt buffer.
  {pr}`1148` and {pr}`1173`
- Changed the loading method: added an async function `loadPyodide` to load
  Pyodide to use instead of `languagePluginURL` and `languagePluginLoader`. The
  change is currently backwards compatible, but the old approach is deprecated.
  {pr}`1363`
- `runPythonAsync` now accepts `globals` parameter.
  {pr}`1914`

### micropip

- {{ Feature }} `micropip` now supports installing wheels from relative URLs.
  {pr}`872`
- {{ API }} `micropip.install` now returns a Python `Future` instead of a JavaScript `Promise`.
  {pr}`1324`
- {{ Fix }} `micropip.install` now interacts correctly with
  {js:func}`pyodide.loadPackage`.
  {pr}`1457`
- {{ Fix }} `micropip.install` now handles version constraints correctly
  even if there is a version of the package available from the Pyodide `indexURL`.

### Build system

- {{ Enhancement }} Updated to latest emscripten 2.0.13 with the upstream LLVM backend
  {pr}`1102`
- {{ API }} Use upstream `file_packager.py`, and stop checking package abi versions.
  The `PYODIDE_PACKAGE_ABI` environment variable is no longer used, but is
  still set as some packages use it to detect whether it is being built for
  Pyodide. This usage is deprecated, and a new environment variable `PYODIDE`
  is introduced for this purpose.

  As part of the change, Module.checkABI is no longer present.
  {pr}`991`

- uglifyjs and lessc no longer need to be installed in the system during build
  {pr}`878`.
- {{ Enhancement }} Reduce the size of the core Pyodide package
  {pr}`987`.
- {{ Enhancement }} Optionally to disable docker port binding
  {pr}`1423`.
- {{ Enhancement }} Run arbitrary command in docker
  {pr}`1424`
- Docker images for Pyodide are now accessible at
  [pyodide/pyodide-env](https://hub.docker.com/repository/docker/pyodide/pyodide-env)
  and
  [pyodide/pyodide](https://hub.docker.com/repository/docker/pyodide/pyodide).
- {{ Enhancement }} Option to run docker in non-interactive mode
  {pr}`1641`

### REPL

- {{ Fix }} In console.html: sync behavior, full stdout/stderr support, clean namespace,
  bigger font, correct result representation, clean traceback
  {pr}`1125` and {pr}`1141`
- {{ Fix }} Switched from ̀Jedi to rlcompleter for completion in
  `pyodide.console.InteractiveConsole` and so in `console.html`. This fixes
  some completion issues (see {issue}`821` and {issue}`1160`)
- {{ Enhancement }} Support top-level await in the console
  {pr}`1459`

### Packages

- six, jedi and parso are no longer vendored in the main Pyodide package, and
  need to be loaded explicitly
  {pr}`1010`, {pr}`987`.
- Updated packages {pr}`1021`, {pr}`1338`, {pr}`1460`.
- Added Plotly version 4.14.3 and retrying dependency
  {pr}`1419`

### List of contributors

(in alphabetic order)

Aditya Shankar, casatir, Dexter Chua, dmondev, Frederik Braun, Hood Chatham,
Jan Max Meyer, Jeremy Tuloup, joemarshall, leafjolt, Michael Greminger,
Mireille Raad, Ondřej Staněk, Paul m. p. P, rdb, Roman Yurchak, Rudolfs

## Version 0.16.1

_December 25, 2020_

Note: due to a CI deployment issue the 0.16.0 release was skipped and replaced
by 0.16.1 with identical contents.

- Pyodide files are distributed by [JsDelivr](https://www.jsdelivr.com/),
  `https://cdn.jsdelivr.net/pyodide/v0.16.1/full/pyodide.js`
  The previous CDN `pyodide-cdn2.iodide.io` still works and there
  are no plans for deprecating it. However please use
  JsDelivr as a more sustainable solution, including for earlier Pyodide
  versions.

### Python and the standard library

- Pyodide includes CPython 3.8.2
  {pr}`712`
- ENH Patches for the threading module were removed in all packages. Importing
  the module, and a subset of functionality (e.g. locks) works, while starting
  a new thread will produce an exception, as expected.
  {pr}`796`.
  See {issue}`237` for the current status of the threading support.
- ENH The multiprocessing module is now included, and will not fail at import,
  thus avoiding the necessity to patch included packages. Starting a new
  process will produce an exception due to the limitation of the WebAssembly VM
  with the following message: `Resource temporarily unavailable`
  {pr}`796`.

### Python / JS type conversions

- FIX Only call `Py_INCREF()` once when proxied by PyProxy
  {pr}`708`
- JavaScript exceptions can now be raised and caught in Python. They are
  wrapped in pyodide.JsException.
  {pr}`891`

### pyodide-py package and micropip

- The `pyodide.py` file was transformed to a pyodide-py package. The imports
  remain the same so this change is transparent to the users
  {pr}`909`.
- FIX Get last version from PyPI when installing a module via micropip
  {pr}`846`.
- Suppress REPL results returned by `pyodide.eval_code` by adding a semicolon
  {pr}`876`.
- Enable monkey patching of `eval_code` and `find_imports` to customize
  behavior of `runPython` and `runPythonAsync`
  {pr}`941`.

### Build system

- Updated docker image to Debian buster, resulting in smaller images.
  {pr}`815`
- Pre-built docker images are now available as
  [`iodide-project/pyodide`](https://hub.docker.com/r/iodide/pyodide)
  {pr}`787`
- Host Python is no longer compiled, reducing compilation time. This also
  implies that Python 3.8 is now required to build Pyodide. It can for instance
  be installed with conda.
  {pr}`830`
- FIX Infer package tarball directory from source URL
  {pr}`687`
- Updated to emscripten 1.38.44 and binaryen v86 (see related
  [commits](https://github.com/pyodide/pyodide/search?q=emscripten&type=commits))
- Updated default `--ldflags` argument to `pyodide_build` scripts to equal what
  Pyodide actually uses.
  {pr}`817`
- Replace C lz4 implementation with the (upstream) JavaScript implementation.
  {pr}`851`
- Pyodide deployment URL can now be specified with the `PYODIDE_BASE_URL`
  environment variable during build. The `pyodide_dev.js` is no longer
  distributed. To get an equivalent behavior with `pyodide.js`, set
  ```javascript
  window.languagePluginUrl = "./";
  ```
  before loading it.
  {pr}`855`
- Build runtime C libraries (e.g. libxml) via package build system with correct
  dependency resolution
  {pr}`927`
- Pyodide can now be built in a conda virtual environment
  {pr}`835`

### Other improvements

- Modify MEMFS timestamp handling to support better caching. This in
  particular allows to import newly created Python modules without invalidating
  import caches {pr}`893`

### Packages

- New packages: freesasa, lxml, python-sat, traits, astropy, pillow,
  scikit-image, imageio, numcodecs, msgpack, asciitree, zarr

  Note that due to the large size and the experimental state of the scipy
  package, packages that depend on scipy (including scikit-image, scikit-learn)
  will take longer to load, use a lot of memory and may experience failures.

- Updated packages: numpy 1.15.4, pandas 1.0.5, matplotlib 3.3.3 among others.
- New package
  [pyodide-interrupt](https://pypi.org/project/pyodide-interrupts/), useful for
  handling interrupts in Pyodide (see project description for details).

### Backward incompatible changes

- Dropped support for loading .wasm files with incorrect MIME type, following
  {pr}`851`

### List of contributors

abolger, Aditya Shankar, Akshay Philar, Alexey Ignatiev, Aray Karjauv, casatir,
chigozienri, Christian glacet, Dexter Chua, Frithjof, Hood Chatham, Jan Max
Meyer, Jay Harris, jcaesar, Joseph D. Long, Matthew Turk, Michael Greminger,
Michael Panchenko, mojighahar, Nicolas Ollinger, Ram Rachum, Roman Yurchak,
Sergio, Seungmin Kim, Shyam Saladi, smkm, Wei Ouyang

## Version 0.15.0

_May 19, 2020_

- Upgrades Pyodide to CPython 3.7.4.
- micropip no longer uses a CORS proxy to install pure Python packages from
  PyPI. Packages are now installed from PyPI directly.
- micropip can now be used from web workers.
- Adds support for installing pure Python wheels from arbitrary URLs with
  micropip.
- The CDN URL for Pyodide changed to
  https://pyodide-cdn2.iodide.io/v0.15.0/full/pyodide.js
  It now supports versioning and should provide faster downloads.
  The latest release can be accessed via
  https://pyodide-cdn2.iodide.io/latest/full/
- Adds `messageCallback` and `errorCallback` to
  `pyodide.loadPackage`.
- Reduces the initial memory footprint (`TOTAL_MEMORY`) from 1 GiB to 5 MiB.
  More memory will be allocated as needed.
- When building from source, only a subset of packages can be built by setting
  the `PYODIDE_PACKAGES` environment variable. See
  {ref}`partial builds documentation <partial-builds>` for more details.
- New packages: future, autograd

## Version 0.14.3

_Dec 11, 2019_

- Convert JavaScript numbers containing integers, e.g. `3.0`, to a real Python
  long (e.g. `3`).
- Adds `__bool__` method to for `JsProxy` objects.
- Adds a JavaScript-side auto completion function for Iodide that uses jedi.
- New packages: nltk, jeudi, statsmodels, regex, cytoolz, xlrd, uncertainties

## Version 0.14.0

_Aug 14, 2019_

- The built-in `sqlite` and `bz2` modules of Python are now enabled.
- Adds support for auto-completion based on jedi when used in iodide

## Version 0.13.0

_May 31, 2019_

- Tagged versions of Pyodide are now deployed to Netlify.

## Version 0.12.0

_May 3, 2019_

**User improvements:**

- Packages with pure Python wheels can now be loaded directly from PyPI. See
  `micropip` for more information.

- Thanks to PEP 562, you can now `import js` from Python and use it to access
  anything in the global JavaScript namespace.

- Passing a Python object to JavaScript always creates the same object in
  JavaScript. This makes APIs like `removeEventListener` usable.

- Calling `dir()` in Python on a JavaScript proxy now works.

- Passing an `ArrayBuffer` from JavaScript to Python now correctly creates a
  `memoryview` object.

- Pyodide now works on Safari.

## Version 0.11.0

_Apr 12, 2019_

**User improvements:**

- Support for built-in modules:

  - `sqlite`, `crypt`

- New packages: `mne`

**Developer improvements:**

- The `mkpkg` command will now select an appropriate archive to use, rather
  than just using the first.

- The included version of emscripten has been upgraded to 1.38.30 (plus a
  bugfix).

- New packages: `jinja2`, `MarkupSafe`

## Version 0.10.0

_Mar 21, 2019_

**User improvements:**

- New packages: `html5lib`, `pygments`, `beautifulsoup4`, `soupsieve`,
  `docutils`, `bleach`, `mne`

**Developer improvements:**

- `console.html` provides a simple text-only interactive console to test local
  changes to Pyodide. The existing notebooks based on legacy versions of Iodide
  have been removed.

- The `run_docker` script can now be configured with environment variables.

```{eval-rst}
.. toctree::
   :hidden:

   deprecation-timeline.md
```<|MERGE_RESOLUTION|>--- conflicted
+++ resolved
@@ -20,16 +20,14 @@
   {pr}`5334` {pr}`5363`
 - Added `jiter` 0.8.2 {pr}`5388`
 - Added the `context` parameter to `WebLoop.create_task()` {pr}`5431`
+
 - {{ Fix }} `mountNativeFS` API now correctly propagates the error. {pr}`5434`
-<<<<<<< HEAD
 - {{ Fix }} `registerJsModule()` now works with non-extensible JS objects, such
   as ES6 modules. {pr}`5452`
-=======
 - {{ Fix }} Since 0.27.1, Pyodide has been broken in iOS because iOS ships
   broken wasm-gc support. Pyodide feature detects whether the runtime supports
   wasm-gc and uses it if it is present. Unfortunately, iOS passes the feature
   detection but wasm-gc doesn't work as expected. {pr}`5445`
->>>>>>> 569ea4f3
 
 ### Packages
 
