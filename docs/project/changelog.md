--- conflicted
+++ resolved
@@ -169,11 +169,7 @@
 - New packages: opencv-python v4.5.5.64 {pr}`2305`, ffmpeg {pr}`2305`, libwebp {pr}`2305`,
   h5py, pkgconfig and libhdf5 {pr}`2411`, bitarray {pr}`2459`, gsw {pr}`2511`, cftime {pr}`2504`,
   svgwrite, jsonschema, tskit {pr}`2506`, xarray {pr}`2538`, demes, libgsl, newick,
-<<<<<<< HEAD
-  ruamel, msprime {pr}`4138`, xgboost {pr}`2537`.
-=======
-  ruamel, msprime {pr}`2548`, gmpy2 {pr}`2665`.
->>>>>>> 9b76b7a4
+  ruamel, msprime {pr}`2548`, gmpy2 {pr}`2665`, xgboost {pr}`2537`.
 
 ## Version 0.20.0
 
