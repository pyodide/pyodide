---
myst:
  substitutions:
    API: "<span class='badge badge-warning'>API Change</span>"
    Enhancement: "<span class='badge badge-info'>Enhancement</span>"
    Performance: "<span class='badge badge-info'>Performance</span>"
    Feature: "<span class='badge badge-success'>Feature</span>"
    Fix: "<span class='badge badge-danger'>Fix</span>"
    Update: "<span class='badge badge-success'>Update</span>"
    Breaking: "<span class='badge badge-danger'>BREAKING CHANGE</span>"
---

(changelog)=

# Change Log

## Unreleased

- {{ Fix }} Fix `pyodide config` command being printing unnecessary outputs.
  {pr}`4814`

- {{ Enhancement }} Added the `enableRunUntilComplete` option to `loadPyodide`
  which makes `run_until_complete` block using stack switching, or crash if
  stack switching is disabled.
  {pr}`4817`

<<<<<<< HEAD
### Packages

- New Packages: `pytest-asyncio` {pr}`4819`
=======
- {{ Fix }} Resolved an issue where string keys in `PyProxyJsonAdaptor` were unexpectedly cast to numbers.
  {pr}`4825`

### Packages

- Upgraded `scikit-learn` to 1.5 {pr}`4823`
>>>>>>> b946246d

## Version 0.26.0

_May 27, 2024_

### General

- {{ Update }} Upgraded Python to v3.12.1
  {pr}`4431` {pr}`4435`

- {{ Update }} The wheel tag for Pyodide wheels has changed to pyodide_2024_0_wasm32.
  {pr}`4777`, {pr}`4780`

- {{ Enhancement }} ABI Break: Updated Emscripten to version 3.1.58
  {pr}`4399` {pr}`4715`

- {{ Breaking }} Pyodide will not fallback to `node-fetch` anymore when `fetch`
  is not available in the Node.js < 18 environment.
  {pr}`4417`

- {{ Enhancement }} Improved support for stack switching.
  {pr}`4532`, {pr}`4547`, {pr}`4615`, {pr}`4639`

- {{ Breaking }} The experimental `callSyncifying` method was renamed to
  `callPromising`.
  {pr}`4608`

- {{ Fix }} `dup` now works correctly in the Node filesystem.
  {pr}`4554`

- {{ Enhancement }} `asyncio.sleep(0)` now runs the next task a lot faster.
  {pr}`4590`

### JavaScript APIs

- {{ Enhancement }} `pyodide.loadPackage` now checks if the cache directory
  exists and calls `mkdir` only when it doesn't to avoid an error on read-only
  file systems in Node.js environment.
  {pr}`4738`

- {{ Fix }} `pyodide.mountNativeFS` will no longer silently overwrite an
  existing nonempty directory. Also it throws much clearer error messages when
  it fails.
  {pr}`4559`

- {{ Enhancement }} Added a new API `pyodide.mountNodeFS` which mounts a host
  directory into the Pyodide file system when running in node.
  {pr}`4561`

- {{ Enhancement }} Updated `pyimport` to support `pyimport("module.attribute")`.
  {pr}`4395`

### FFI

- {{ Enhancement }} `str(jsproxy)` has been adjusted to not raise an error if
  `jsproxy.toString` is undefined. Instead, it will use
  `Object.prototype.toString` in this case. If `jsproxy.toString` is defined and
  throws or is not defined but `jsproxy[Symbol.toStringTag]` is defined and
  throws, then `str` will still raise.
  {pr}`4574`

- {{ Enhancement }} Fixed a memory leak when iterating over a PyProxy.
  {pr}`4546`

- {{ Enhancement }} When a dictionary is converted to JavaScript with `toJs` the
  result is now a `LiteralMap`. String keys are accessible via direct property
  access unless they match a function on the `Map` prototype.
  {pr}`4576`

- {{ Fix }} `toJs` now works as expected on subclasses of `dict`.
  {pr}`4637`

- {{ Enhancement }} Added `PyProxy.asJsJson` method to adapt between Python JSON
  (lists and dicts) and JavaScript JSON (Arrays and Objects).
  {pr}`4666`

- {{ Enhancement }} Added a new `callRelaxed` to PyProxies of callables that
  discards extra arguments rather than raising a `TypeError``.
{pr}`4392`

- {{ Enhancement }} A new `callWithOptions` method was added to PyProxies of
  callables.
  {pr}`4608`

### Build

- {{ Fix }} pyodide-build now use response file when passing list of exported symbols to `emcc`.
  This fixes "Argument list too long" error.
  {pr}`4717``

- {{ Fix }} Pass through `-E` (command mode) arguments in CMake wrapper
  {pr}`4705`.

- {{ Fix }} Fix exception handling in dynamic linking of int64 functions
  {pr}`4698`.

- {{ Breaking }} `pyodide-build` entrypoint is removed in favor of `pyodide`.
  This entrypoint was deprecated since 0.22.0.
  {pr}`4368`

- {{ Breaking }} The `--no-deps` option to `pyodide build-recipes` has been
  replaced with a separate subcommand `pyodide build-recipes-no-deps`.
  {pr}`4443`

- {{ Enhancement }} The `build/post` script now runs under the directory
  where the built wheel is unpacked.
  {pr}`4481`

### Packages

- New Packages: `cysignals`, `ppl`, `pplpy` {pr}`4407`, `flint`, `python-flint` {pr}`4410`,
  `memory_allocator` {pr}`4393`, `primesieve`, `primecount`, `primecountpy` {pr}`4477`,
  `pyxirr` {pr}`4513`, `ipython`, `asttokens`, `executing`, `prompt_toolkit`,
  `pure_eval`, `stack_data`, `traitlets`, `wcwidth` {pr}`4452`, `altair` {pr}`4580`,
  `cvxpy` {pr}`4587`, `clarabel` {pr}`4587`, `matplotlib-inline` {pr}`4626`,
  `pygame-ce` {pr}`4602`, `libcst` {pr}`4665`, `mmh3`, `pyiceberg` {pr}`4648`,
  `lakers-python` {pr}`4763`, `crc32c` {pr}`4789`, `zstandard` {pr}`4792`

- Upgraded `contourpy` to 1.2.1 {pr}`4680`
- Upgraded `sourmash` to 4.8.8 {pr}`4683`

## Version 0.25.1

_March 31, 2024_

- {{ Fix }} Fixed pyodide-build to work with pypa/build>=1.2.
  {pr}`4653`

- {{ Fix }} Fixed a bug that pyodide-build setting `MESON` env variable,
  which overwrites the binary path of meson.
  {pr}`4502`

## Version 0.25.0

_January 18, 2024_

### General

- {{ Enhancement }} ABI Break: Updated Emscripten to version 3.1.46
  {pr}`4359`

- {{ Breaking }} Node.js < 18 is no longer officially supported. Older versions
  of Node.js might still work, but they are not tested or guaranteed to work.
  {pr}`4269`

- {{ Enhancement }} Added experimental support for stack switching.
  {pr}`3957`, {pr}`3964`, {pr}`3987`, {pr}`3990`, {pr}`3210`

### JavaScript API

- {{ Fix }} `pyodide.setStdin` now does not consider an empty string as EOF.
  {pr}`4327`

- {{ Breaking }} `loadPyodide` does not accept `homedir` option anymore, use
  `env: {HOME: "/the/home/directory"}` instead. This have been deprecated since
  Pyodide 0.24.
  {pr}`4342`

- {{ Enhancement }} `pyodide.loadPackage` now returns an object with metadata
  about the loaded packages.
  {pr}`4306`

- {{ Fix }} Fixed default indexURL calculation in Node.js environment.
  {pr}`4288`

### Python API

- {{ Enhancement }} The `pyodide-py` package on `pypi` now includes `py.typed`
  markers so mypy will use the types.
  {pr}`4321`

- {{ Fix }} Fixed a bug that micropip would fail to install packages from
  pyodide-lock.json if the package's name differs from its normalized name.
  {pr}`4319`

- {{ Enhancement }} Added a no-op `WebLoop.close` method so that attempts to
  close the event loop will not raise an exception.
  {pr}`4329`

### Python / JavaScript Foreign Function Interface

- {{ Fix }} `jsarray.pop` now works correctly. It previously returned the wrong
  value and leaked memory.
  {pr}`4236`

- {{ Breaking }} `PyProxy.toString` now calls `str` instead of `repr`. For now
  you can opt into the old behavior by passing `pyproxyToStringRepr: true` to
  `loadPyodide`, but this may be removed in the future.
  {pr}`4247`

- {{ Fix }} when accessing a `JsProxy` attribute invokes a getter and the getter
  throws an error, that error is propagated instead of being turned into an
  `AttributeError`.
  {pr}`4254`

- {{ Fix }} `import type { PyProxy } from "pyodide/ffi"` now works with the
  `NodeNext` typescript target.
  {pr}`4256`

- {{ Fix }} Fixed a bug that occurs when using `toJs` with both `dictConverter`
  and `defaultConverter` arguments.
  {pr}`4263`

- {{ Enhancement }} Added `JsArray.remove` and `JsArray.insert` methods.
  {pr}`4326`

- {{ Breaking }} Type exports of `PyProxy` subtypes have been moved from
  `pyodide` to `pyodide/ffi` and many of them have changed names.
  {pr}`4342`

- {{ Breaking }} The methods for checking `PyProxy` capabilities (e.g.,
  `supportsHas`, `isCallable`) are now removed. Use e.g.,
  `instanceof pyodide.ffi.PyCallable` instead.
  {pr}`4342`

### Pyodide CLI

- {{ Enhancement }} `pyodide config` command now show additional config
  variables: `rustflags`, `cmake_toolchain_file`, `pyo3_config_file`,
  `rust_toolchain`, `cflags` `cxxflags`, `ldflags`, `meson_cross_file`. These
  variables can be used in out-of-tree build to set the same variables as
  in-tree build.
  {pr}`4241`

- {{ Enhancement }} `pyodide build` command now accepts `--config-setting`
  (`-C`) option to pass flags to the build backend, just like `python -m build`
  command.
  {pr}`4308`

### Load time & size optimizations

- {{ Performance }} Do not use `importlib.metadata` when identifying installed
  packages, which reduces the time to load Pyodide.
  {pr}`4147`

### Build system

- {{ Fix }} Fixed `Emscripten.cmake` not vendored in pyodide-build since 0.24.0.
  {pr}`4223`

- {{ Fix }} pyodide-build now does not override `CMAKE_CONFIG_FILE` and
  `PYO3_CONFIG_FILE` env variables if provided by user.
  {pr}`4223`

- {{ Fix }} Fixed a bug that webpack messes up dynamic import of `pyodide.asm.js`.
  {pr}`4294`

### Packages

- New Packages: `river` {pr}`4197`, `sisl` {pr}`4210`, `frozenlist` {pr}`4231`,
  `zengl` {pr}`4208`, `msgspec` {pr}`4265`, `aiohttp` {pr}`4282`, `pysam` {pr}`4268`,
  `requests`, `urllib3` {pr}`4332`, `nh3` {pr}`4387`
- Upgraded zengl to 2.2.0 {pr}`4364`

## Version 0.24.1

_September 25, 2023_

- {{ Fix }} Fixed `LONG_BIT definition appears wrong for platform` error happened in out-of-tree build.
  {pr}`4136`

- {{ Fix }} Fixed an Emscripten bug that broke some matplotlib functionality.
  {pr}`4163`

- {{ Fix }} `pyodide.checkInterrupt` works when there is no interrupt buffer and
  the gil is not held.
  {pr}`4164`

### Packages

- Upgraded scipy to 1.11.2 {pr}`4156`
- Upgraded sourmash to 4.8.4 {pr}`4154`
- Upgraded scikit-learn to 1.3.1 {pr}`4161`
- Upgraded micropip to 0.5.0 {pr}`4167`

## Version 0.24.0

_September 13, 2023_

### General

- {{ Update }} Pyodide now runs Python 3.11.3.
  {pr}`3741`

- {{ Enhancement }} ABI Break: Updated Emscripten to version 3.1.45 {pr}`3665`,
  {pr}`3659`, {pr}`3822`, {pr}`3889`, {pr}`3890`, {pr}`3888`, {pr}`4055`,
  {pr}`4056`, {pr}`4073`, {pr}`4094`

### JavaScript API

- {{ Performance }} Added a `packages` optional argument to `loadPyodide`.
  Passing packages here saves time by downloading them during the Pyodide
  bootstrap.
  {pr}`4100`

- {{ Enhancement }} `runPython` and `runPythonAsync` now accept a `filename`
  optional argument which is passed as the `filename` argument to `eval_code`
  (resp. `eval_code_async`). Also, if a `filename` is passed to `eval_code`
  which does not start with `<` and end with `>`, Pyodide now uses the
  `linecache` module to ensure that source lines can appear in tracebacks.
  {pr}`3993`

- {{ Performance }} For performance reasons, don't render extra information in
  PyProxy destroyed message by default. By using `pyodide.setDebug(true)`, you
  can opt into worse performance and better error messages.
  {pr}`4027`

- {{ Enhancement }} It is now possible to pass environment variables to
  `loadPyodide` via the `env` argument. `homedir` is deprecated in favor of
  `{env: {HOME: whatever_directory}}`.
  {pr}`3870`

- {{ Enhancement }} The `setStdin`, `setStdout` and `setStderr` APIs have been
  improved with extra control and better performance.
  {pr}`4035`

### Python API

- {{ Enhancement }} Added `headers` property to `pyodide.http.FetchResponse`.
  {pr}`2078`

- {{ Enhancement }} Added `FetchResponse.text()` as a synonym to
  `FetchResponse.string()` for better compatibility with other requests APIs.
  {pr}`4052`

- {{ Breaking }} Changed the `FetchResponse` body getter methods to no longer
  throw an `OSError` exception for 400 and above response status codes. Added
  `FetchResponse.raise_for_status` to raise an `OSError` for error status codes.
  {pr}`3986` {pr}`4053`

### Python / JavaScript Foreign Function Interface

- {{ Performance }} Improved performance of PyProxy creation.
  {pr}`4096`

- {{ Fix }} Fixed adding getters/setters to a `PyProxy` with
  `Object.defineProperty` and improved compliance with JavaScript rules around
  Proxy traps.
  {pr}`4033`

- {{ Enhancement }} The promise methods `then`, `catch` and `finally_` are now
  present also on `Task`s as well as `Future`s.
  {pr}`3748`

- {{ Enhancement }} Added methods to a `PyProxy` of a `list` to make these work
  as drop-in replacements for JavaScript Arrays.
  {pr}`3853`

- {{ Enhancement }} When a `JsProxy` of an array is passed to Python builtin
  functions that use the `PySequence_*` APIs, it now works as expected. Also
  `jsarray * n` repeats the array `n` times and `jsarray + iterable` returns a
  new array with the result values from the iterable appended.
  {pr}`3904`

### Deployment

- {{ API }} Changed the name of the default lockfile from `repodata.json` to
  `pyodide-lock.json`
  {pr}`3824`

### Build System

- {{ Update }} The docker image now has node v20 instead of node v14.
  {pr}`3819`

- {{ Enhancement }} Added `check_wasm_magic_number` function to validate `.so`
  files for WebAssembly (WASM) compatibility.
  {pr}`4018`

- {{ Enhancement }} In pyodide build, automatically skip building package
  dependencies that are already included in the pyodide distribution.
  {pr}`4058`

### Packages

- New packages: sourmash {pr}`3635`, screed {pr}`3635`, bitstring {pr}`3635`,
  deprecation {pr}`3635`, cachetools {pr}`3635`, xyzservices {pr}`3786`,
  simplejson {pr}`3801`, protobuf {pr}`3813`, peewee {pr}`3897`, Cartopy
  {pr}`3909`, pyshp {pr}`3909`, netCDF4 {pr}`3910`, igraph {pr}`3991`, CoolProp
  {pr}`4028`, contourpy {pr}`4102`, awkward-cpp {pr}`4101`, orjson {pr}`4036`.

- Upgraded numpy to 1.25.2 {pr}`4125`

- Upgraded scipy to 1.11.1 {pr}`3794`, {pr}`3996`

- OpenBLAS has been added and scipy now uses OpenBLAS rather than CLAPACK
  {pr}`3331`.

### Pyodide CLI

- {{ Enhancement }} `pyodide build-recipes` now accepts a `--metadata-files`
  option to install `*.whl.metadata` files as specified in
  [PEP 658](https://peps.python.org/pep-0658/).
  {pr}`3981`

### Misc

- {{ Enhancement }} Add an example for `loadPyodide` and `pyodide.runPython
{pr}`4012`, {pr}`4011`

## Version 0.23.4

_July 6, 2023_

- {{ Enhancement }} The environment variable `PYODIDE_BUILD_EXPORTS` can now be
  used instead of the `--exports` argument to `pyodide build` to specify `.so`
  file exports of packages.
  {pr}`3973`

- {{ Fix }} Pin `pydantic` to `<2`.
  {pr}`3971`

- {{ Enhancement }} Allow customizing cache location for packages when running in Node
  {pr}`3967`

- {{ Enhancement }} Re-enabled sparseqr, freesasa, lightgbm, opencv-python, and wordcloud
  {pr}`3783`, {pr}`3970`

- {{ Fix }} A `JSProxy` of a `DOMException` will now inherit from exception so
  it can be raised in Python.
  {pr}`3868`

- {{ Fix }} The feature detection for `JSProxy` has been improved so that it
  should never fail even when handling strange or ill-behaved JavaScript proxy
  objects.
  {pr}`3740`, {pr}`3750`

- {{ Fix }} A `PyProxy` of a callable is now an `instanceof Function`. (If you
  are trying to feature detect whether something is callable or not in
  JavaScript, the correct way is to use `typeof o === "function"`. But you may
  have dependencies that don't do this correctly.)
  {pr}`3925`

- {{ Fix }} `from jsmodule import *` now works.
  {pr}`3903`

## Version 0.23.3

_June 17, 2023_

- {{ Fix }} `getattr(jsproxy, 'python_reserved_word')` works as expected again
  (as well as `hasattr` and `setattr`). This fixes a regression introduced in
  {pr}`3617`.
  {pr}`3926`

- {{ Fix }} `pyodide build` now replaces native `.so` slugs with Emscripten
  slugs. Usually `.so`s in the generated wheels are actually Emscripten `.so`s
  so this is good. If they are actually native `.so`s then there is a problem
  either way.
  {pr}`3903`

## Version 0.23.2

_May 2, 2023_

- {{ Enhancement }} Changed the name of the `--output-directory` argument to
  `pyodide build` to `--outdir` to match pypa/build. `--output-directory` is
  still accepted for backwards compatibility.
  {pr}`3811`

## Version 0.23.1

_April 13, 2023_

### Deployment

- {{ Fix }} Export `python_stdlib.zip` in `package.json`.
  {pr}`3723`

### CLI

- {{ Enhancement }} `pyodide build` now accepts an `--output-directory` argument.
  {pr}`3746`

- {{ Fix }} Fix `pyodide py-compile` not to ignore the `--compression-level`
  option when applied on a single file.
  {pr}`3727`

- {{ Fix }} Fix an issue where the `pyodide venv` command did not work correctly in pyodide-build
  version 0.23.0 because of missing `python_stdlib.zip`.
  {pr}`3760`

- {{ Fix }} `python -m pip` works correctly in the Pyodide venv now.
  {pr}`3761`

- {{ Fix }} Executables installed in a Pyodide virtual environment now run in
  Pyodide not in the host Python.
  {pr}`3752`

### Build System

- {{ Fix }} Fix `PYODIDE_ROOT` to point the correct directory when running out-of-tree build.
  {pr}`3751`

## Version 0.23.0

_March 30, 2023_

### General

- {{ Update }} Pyodide now runs Python 3.11.2 which officially supports
  WebAssembly as a [PEP11 Tier 3](https://peps.python.org/pep-0011/#tier-3) platform.
  {pr}`3252`, {pr}`3614`

- {{ Update }} We now build libpyodide.a so the Pyodide foreign function
  interface can be experimentally linked into other Emscripten builds of Python.
  {pr}`3335`

- {{ Enhancement }} Updated Emscripten to version 3.1.32
  {pr}`3471`, {pr}`3517`, {pr}`3599`

### JavaScript API

- {{ Breaking }} Type exports of `PyProxy` subtypes have been moved from
  `pyodide` to `pyodide/ffi` and many of them have changed names. The original
  exports are still available but they are deprecated.
  {pr}`3523`

- {{ Breaking }} The methods for checking `PyProxy` capabilities (e.g.,
  `supportsHas`, `isCallable`) are now deprecated. Use e.g.,
  `instanceof pyodide.ffi.PyCallable` instead.
  {pr}`3523`

- {{ Enhancement }} Added subclasses of `PyProxy` for each mixin. These can be
  used to check whether a `PyProxy` supports a given set of methods with
  `instanceof` e.g., `x instanceof pyodide.ffi.PyDict`.
  {pr}`3523`

- {{ Enhancement }} Added `stdLibURL` parameter to `loadPyodide` allowing to customize
  the URL from which the Python standard library is loaded.
  {pr}`3670`

- {{ Enhancement }} Checking whether an object is an instance of a `PyProxy` now
  only recognizes a `PyProxy` generated from the same Python interpreter. This
  means that creating multiple interpreters and importing a `PyProxy` from one
  into another no longer causes a fatal error.
  {pr}`3545`

- {{ Enhancement }} `as_object_map` now accepts a keyword argument `hereditary`.
  If set to `True` and indexing the object returns a plain-old-object, then the
  return value will be automatically mapped in `as_object_map` as well.
  {pr}`3638`

- {{ Enhancement }} A `JsProxy` of a JavaScript error object can be directly
  thrown as Python exceptions. Previously Pyodide automatically wrapped them in
  a `JsException` but that is no longer needed -- now `JsException` inherits
  from both `JsProxy` and `Exception`.
  {pr}`3455`

- {{ Enhancement }} `runPython` and `runPythonAsync` now accept a `locals`
  argument.
  {pr}`3618`

- {{ Fix }} Calling `loadPyodide` repeatedly in Node no longer results in
  `MaxListenersExceededWarning`. Also, calling `loadPyodide` in Node v14 no
  longer changes unhandled rejections in promises.
  {pr}`3542`

- {{ Fix }} If the `locals` argument to `eval_code` or `eval_code_async` is
  `None` it now uses `locals=globals` as the documentation says.
  {pr}`3580`

### Python standard library

- {{ Breaking }} Unvendored `_pydecimal` and `pydoc_data` from the standard
  library. Now these modules need to be loaded with `pyodide.loadPackage` or
  `micropip.install`, or auto-loaded via imports in `pyodide.runPythonAsync`
  {pr}`3525`

- {{ Breaking }} Test files of stdlib `ctypes` and `unittest` are now moved to
  `test/ctypes` and `test/unittest` respectively. This change is adapted from
  [CPython 3.12](https://github.com/python/cpython/issues/93839).
  {pr}`3507`

### Deployment

- {{ Breaking }} Pyodide no longer uses Emscripten preload plugin, hence
  `pyodide.asm.data` is removed, in favor of `python_stdlib.zip`. This change
  normally shouldn't affect users, but if you were using this file in a
  bundler, you will need to remove it. {pr}`3584`

- {{ Breaking }} `pyodide_py.tar` file is removed. This change normally
  shouldn't affect users, but if you were using this file in a bundler,
  you will need to remove it.
  {pr}`3621`

- {{ Breaking }} Python standard libraries are now vendored in a zipfile:
  `/lib/python{version}.zip` in the in-browser MEMFS file system. If you need
  to access the standard library source code, you need to unpack the zip file.
  For example:
  `import shutil; shutil.unpack_archive('/lib/python311.zip', '/lib/python3.11', 'zip)`
  {pr}`3584`

- {{ Fix }} Improves the compression of wheel files with the JsDelivr CDN. For
  browsers that support the Brotli compression (most modern ones) this should
  result in a size reduction of 20-30%. Also most many `pyodide` CLI
  sub-commands now support `--compression-level` as an optional parameter.
  {pr}`3655`

- {{ Breaking }} Following libraries are now not linked to the Pyodide main module:
  `libgl`, `libal`, `libhtml5`. This normally shouldn't affect users, but if you
  are using these libraries in a package that are built out-of-tree, you will
  need to link them to the package manually.
  {pr}`3505`

### Python / JavaScript Foreign Function Interface

- {{ Fix }} PyProxies of Async iterators are now async iterable JavaScript
  objects. The code:

  ```javascript
  for await (let x of async_iterator_pyproxy) {
    // ...
  }
  ```

  would previously fail with `TypeError: async_iterator_pyproxy is not async
iterable`. (Python async _iterables_ that were not also iterators were already
  async iterable, the problem was only with Python objects that are both async
  _iterable_ and an async iterator.)
  {pr}`3708`

- {{ Enhancement }} A py-compiled build which has smaller and faster-to-load
  packages is now deployed under
  `https://cdn.jsdelivr.net/pyodide/v0.23.0/pyc/` (also for future
  versions). The exceptions obtained with this builds will not include code
  snippets however. {pr}`3701`

- {{ Breaking }} Removed support for calling functions from the root of `pyodide` package
  directly. This has been deprecated since v0.21.0. Now all functions are only available
  under submodules.
  {pr}`3677`

- {{ Breaking }} Removed support for passing the "message" argument to `PyProxy.destroy`
  in a positional argument. This has been deprecated since v0.22.0.
  {pr}`3677`

- {{ Enhancement }} Python does not allow reserved words to be used as attributes.
  For instance, `Array.from` is a `SyntaxError`. (JavaScript has a more robust
  parser which can handle this.) To handle this, if an attribute to a `JsProxy`
  consists of a Python reserved word followed by one or more underscores, we remove
  a single underscore from the end of the attribute. For instance, `Array.from_`
  would access `from` on the underlying JavaScript object, whereas `o.from__`
  accesses the `from_` attribute.
  {pr}`3617`

### Build System

- {{ Breaking }} When building meta-packages (`core` and `min-scipy-stack`),
  you must prefix `tag:` to the meta-package name. For example, to build the
  `core` meta-package, you must run `pyodide build-recipes tag:core`, or
  `PYODIDE_PACKAGES="tag:core" make`.
  {pr}`3444`

- {{ Enhancement}} Add `--build-dependencies` to `pyodide build` command
  to fetch and build dependencies of a package being built.
  Also adds `--skip-dependency` to ignore selected dependencies.
  {pr}`3310`

- {{ Enhancement}} Added `pyodide build` support for building a list of packages
  from a requirements.txt file with `pyodide build -r <requirements.txt>`. Also
  can output a list of chosen dependencies in the same format when building a
  package and dependencies using the `--output-lockfile <lockfile.txt>`
  argument. This enables repeatable builds of packages.
  {pr}`3469`

- {{ Enhancement }} Added `package/tag` key to the `meta.yaml` spec to group
  packages.
  {pr}`3444`

- {{ Enhancement }} `pyodide build-recipes` now autodetects the number of
  CPU cores in the system and uses them for parallel builds.
  {pr}`3559` {pr}`3598`

- {{ Fix }} Fixed pip install error when installing cross build environment.
  {pr}`3562`

- {{ Enhancement }} Response files are now correctly handled when
  calculating exported symbols.
  {pr}`3645`

- {{ Fix }} Fix occasional build failure when building rust packages.
  {pr}`3607`

- {{ Enhancement }} Improved logging in `pyodide-build` with rich.
  {pr}`3442`

- {{ Enhancement }} `pyodide build-recipes` now accepts `--no-deps` parameter, which skips
  building dependencies of the package. This replaces `pyodide-build buildpkg`.
  {pr}`3520`

- {{ Enhancement }} `pyodide build-recipes` now works out-of-tree.

### Pyodide CLI

- {{ Breaking }} Removed deprecated CLI entrypoints `pyodide-build buildall` which is
  replaced by `pyodide build-recipes`, and `pyodide-build mkpkg` which is
  replaced by `pyodide skeleton pypi` {pr}`3668`.

- {{ Feature }} Added `pyodide py-compile` CLI command that py compiles a wheel or a zip
  file, converting .py files to .pyc files. It can also be applied to a folder
  with wheels / zip files. If the input folder contains the
  `repodata.json` the paths and checksums it contains will also be updated
  {pr}`3253` {pr}`3700`

- {{ Feature }} Added `pyodide create-zipfile` CLI command that creates a zip file of a
  directory. This command is hidden by default since it is not intended for use
  by end users.
  {pr}`3411` {pr}`3463`

### REPL

- {{ Fix }} Non-breaking space characters are now automatically converted to
  regular spaces in pyodide REPL.
  {pr}`3558`

- {{ Enhancement }} Allow changing the build type used in the REPL by passing the
  `build` argument to the REPL URL. For instance,
  `https://pyodide.org/en/latest/console.html?build=debug` will load debug dev build.
  {pr}`3671`

### Packages

- New packages: fastparquet {pr}`3590`, cramjam {pr}`3590`, pynacl {pr}`3500`,
  pyxel {pr}`3508`.
  mypy {pr}`3504`, multidict {pr}`3581`, yarl {pr}`3702`, idna {pr}`3702`,
  cbor-diag {pr}`3581`.

- Upgraded to micropip 0.3.0 (see
  [changelog](https://github.com/pyodide/micropip/blob/main/CHANGELOG.md)
  {pr}`3709`

- Added experimental [support for SDL based packages](using-sdl) {pr}`3508`

- Upgraded packages: see the list of packages versions in this release in
  {ref}`packages-in-pyodide`.

### List of Contributors

Alexey Ignatiev, Andrea Giammarchi, Arpit, Christian Clauss, Deepak Cherian,
Eli Lamb, Feodor Fitsner, Gyeongjae Choi, Hood Chatham, Jeff Glass, Jo Bovy,
Joe Marshall, josephrocca, Loïc Estève, martinRenou, messense, Nicholas
Bollweg, Roman Yurchak, TheOnlyWayUp, Victor Blomqvist, Ye Joo Park

## Version 0.22.1

_January 25, 2023_

- {{ Breaking }} `setStdin` now accepts an extra `autoEOF` parameter. If `true`,
  it will insert an EOF automatically after each string or buffer. Defaults to
  `true`. This also affects the behavior of the `stdin` argument to
  `loadPyodide`.
  {pr}`3488`

- {{ Fix }} `from pyodide.ffi import *` doesn't raise an `ImportError` anymore.
  {pr}`3484`

- {{ Enhancement }} Pyodide displays a better message when someone calls posix
  `exit` or `os._exit`.
  {pr}`3496`

### Package Loading

- {{ Fix }} Fix incorrect error message when loading a package
  include in Pyodide fails.
  {pr}`3435`

### Build system

- {{ Fix }} Emscripten is no longer required to create a Pyodide virtual
  environment.
  {pr}`3485`

- {{ Fix }} Fixed a bug where `pyodide build` would fail on package that use
  CMake, when run multiple times.
  {pr}`3445`

- {{ Fix }} pyodide build: Don't pass the directory to the build backend args,
  only pass the arguments.
  {pr}`3490`

- {{ Fix }} `pyodide config` won't print extra messages anymore.
  {pr}`3483`

- {{ Fix }} Pass the same environment variables for out of tree builds as for in
  tree builds.
  {pr}`3495`

## Version 0.22.0

_January 3, 2023_

[See the release notes for a summary.](https://blog.pyodide.org/posts/0.22-release/)

### Deployment and testing

- {{ Breaking }} `pyodide-cdn2.iodide.io` is not available anymore. Please use
  `https://cdn.jsdelivr.net/pyodide` instead.
  {pr}`3150`.

- {{ Breaking }} We don't publish pre-built Pyodide docker images anymore. Note
  that `./run_docker --pre-built` was not working for a while and it was
  actually equivalent to `./run_docker`. If you need to build a single Python
  wheel out of tree, you can use the `pyodide build` command instead. See
  [our blog post](https://blog.pyodide.org/posts/0.21-release/#building-binary-wheels-for-pyodide)
  for more information.
  {pr}`3342`.

- {{ Enhancement }} The releases are now called `pyodide-{version}.tar.gz`
  rather than `pyodide-build-{version}.tar.gz`
  {pr}`2996`

- {{ Enhancement }} Added a new release file called
  `pyodide-core-{version}.tar.gz` intended for use in Node. It contains the
  files needed to start Pyodide and no additional packages.
  {pr}`2999`

- {{ Enhancement }} The full test suite is now run in Safari
  {pr}`2578`, {pr}`3095`.

- {{ Enhancement }} Added Gitpod configuration to the repository.
  {pr}`3201`

### Foreign function interface

#### JsProxy / JavaScript from Python

- {{ Enhancement }} Implemented `reverse`, `__reversed__`, `count`, `index`,
  `append`, and `pop` for `JsProxy` of Javascript arrays so that they implement
  the `collections.abc.MutableSequence` API.
  {pr}`2970`

- {{ Enhancement }} Implemented methods `keys`, `items`, `values`, `get`, `pop`,
  `setdefault`, `popitem`, `update`, and `clear` for `JsProxy` of map-like
  objects so that they implement the `collections.abc.MutableMapping` API.
  {pr}`3275`

- {{ Enhancement }} It's now possible to destructure a JavaScript array, map, or
  object returned by `as_object_map` with a `match` statement.
  {pr}`2906`

- {{ Enhancement }} Added `then`, `catch`, and `finally_` methods to the
  `Future`s used by Pyodide's event loop so they can be used like `Promise`s.
  {pr}`2997`

- {{ Enhancement }} `create_proxy` now takes an optional `roundtrip` parameter.
  If this is set to `True`, then when the proxy is converted back to Python, it
  is converted back to the same double proxy. This allows the proxy to be
  destroyed from Python even if no reference is retained.
  {pr}`3163`, {pr}`3369`

- {{ Enhancement }} A `JsProxy` of a function now has a `__get__` descriptor
  method, so it's possible to use a JavaScript function as a Python method. When
  the method is called, `this` will be a `PyProxy` pointing to the Python object
  the method is called on.
  {pr}`3130`

- {{ Enhancement }} A `JsProxy` now has an `as_object_map` method. This will
  treat the object as a mapping over its `ownKeys` so for instance:
  `run_js("({a:2, b:3})").as_object_map()["a"]` will return 2. These implement
  `collections.abc.MutableMapping`.
  {pr}`3273`, {pr}`3295`, {pr}`3297`

- {{ Enhancement }} Split up the `JsProxy` documentation class into several
  classes, e.g., `JsBuffer`, `JsPromise`, etc. Implemented `issubclass` and
  `isinstance` on the various synthetic and real `JsProxy` classes so that they
  behave the way one might naively expect them to (or at least closer to that
  than it was before).
  {pr}`3277`

- {{ Enhancement }} Added type parameters to many of the `JsProxy` subtypes.
  {pr}`3387`

- {{ Enhancement }} Added `JsGenerator` and `JsIterator` types to `pyodide.ffi`.
  Added `send` method to `JsIterator`s and `throw`, and `close` methods to
  `JsGenerator`s.
  {pr}`3294`

- {{ Enhancement }} It is now possible to use asynchronous JavaScript iterables,
  iterators and generators from Python. This includes support for `aiter` for
  async interables, `anext` and `asend` for async iterators, and `athrow` and
  `aclose` for async generators.
  {pr}`3285`, {pr}`3299`, {pr}`3339`

- {{ Enhancement }} JavaScript generators and async generators that are created
  from Python now are wrapped so that Python objects sent to them as arguments
  or from `.send` / `.asend` are kept alive until the generator is exhausted or
  `.close`d. This makes generators significantly more ergonomic to use, at the
  cost of making memory leaks more likely if the generator is never finalized.
  {pr}`3317`

- {{ Enhancement }} Added a mypy typeshed for some common functionality for the
  `js` module.
  {pr}`3298`

- {{ Enhancement }} mypy understands the types of more things now.
  {pr}`3385`

- {{ Fix }} Fixed bug in `split` argument of `pyodide.console.repr_shorten`.
  Added `shorten` function.
  {pr}`3178`

#### PyProxy / Using Python from JavaScript

- {{ Enhancement }} Added a type field to `PythonError` (e.g., a StopIteration
  error would have `e.type === "StopIteration"`)
  {pr}`3289`

- {{ Enhancement }} It is now possible to use asynchronous Python generators
  from JavaScript.
  {pr}`3290`

- {{ Enhancement }} PyProxies of synchronous and asynchronous Python generators
  now support `return` and `throw` APIs that behave like the ones on JavaScript
  generators.
  {pr}`3346`

- {{ Enhancement }} It is possible to make a `PyProxy` that takes `this` as the
  first argument using the `PyProxy.captureThis` method. The `create_proxy`
  method also has a `capture_this` argument which causes the `PyProxy` to
  receive `this` as the first argument if set to `True`
  {pr}`3103`, {pr}`3145`

### JavaScript API

- {{ Enhancement }} Users can do a static import of `pyodide/pyodide.asm.js` to
  avoid issues with dynamic imports. This allows the use of Pyodide with
  module-type service workers.
  {pr}`3070`

- {{ Enhancement }} Added a new API `pyodide.mountNativeFS` which mounts a
  {js:class}`FileSystemDirectoryHandle` into the Pyodide file system.
  {pr}`2987`

- {{ Enhancement }} `loadPyodide` has a new option called `args`. This list will
  be passed as command line arguments to the Python interpreter at start up.
  {pr}`3021`, {pr}`3282`

- Removed "Python initialization complete" message printed when loading is
  finished.
  {pr}`3247

- {{ Breaking }} The messageCallback and errorCallback argument to `loadPackage`
  and `loadPackagesFromImports` is now passed as named arguments. The old usage
  still works with a deprecation warning.
  {pr}`3149`

- {{ Enhancement }} `loadPackage` and `loadPackagesFromImports` now accepts a
  new option `checkIntegrity`. If set to False, integrity check for Python
  Packages will be disabled.

- {{ Enhancement }} Added APIs `pyodide.setStdin`, `pyodide.setStdout`,
  `pyodide.setStderr` for changing the stream handlers after loading Pyodide.
  Also added more careful control over whether `isatty` returns true or false on
  stdin, stdout, and stderr.
  {pr}`3268`

### Package Loading

- {{ Enhancement }} Pyodide now shows more helpful error messages when importing
  packages that are included in Pyodide fails.
  {pr}`3137`, {pr}`3263`

- {{ Fix }} Shared libraries with version suffixes are now handled correctly.
  {pr}`3154`

- {{ Breaking }} Unvendored the sqlite3 module from the standard library. Before
  `sqlite3` was included by default. Now it needs to be loaded with
  `pyodide.loadPackage` or `micropip.install`.
  {pr}`2946`

- {{ Breaking }} The Pyodide Python package is installed into `/lib/python3.10`
  rather than `/lib/python3.10/site-packages`.
  {pr}`3022`

- {{ Breaking }} The matplotlib HTML5 backends are now available as part of the
  [`matplotlib-pyodide`](https://github.com/pyodide/matplotlib-pyodide) package.
  If you use the default backend from Pyodide, no changes are necessary.
  However, if you previously specified the backend with `matplotlib.use`, the
  URL is now different. See [package
  readme](https://github.com/pyodide/matplotlib-pyodide) for more details.
  {pr}`3061`

- {{ Breaking }} The micropip package was moved to a separate repository
  [pyodide/micropip](https://github.com/pyodide/micropip). In addion to
  installing the version shipped with a given Pyodide release, you can also
  install a different micropip version from
  [PyPi](https://pypi.org/project/micropip/) with,

  ```
  await pyodide.loadPackage('packaging')
  await pyodide.loadPackage('<URL of the micropip wheel on PyPI>')
  ```

  from Javascript. From Python you can import the Javascript Pyodide package,

  ```
  import pyodide_js
  ```

  and call the same functions as above.
  {pr}`3122`

- {{ Enhancement }} The parsing and validation of `meta.yaml` according to the
  specification is now done more rigorously with Pydantic.
  {pr}`3079`

- {{ Breaking }} The `source/md5` checksum field is not longer supported in
  `meta.yaml` files, use `source/sha256` instead
  {pr}`3079`

- {{ Breaking }} `pyodide_build.io.parse_package_config` function is removed in
  favor of `pyodide_build.MetaConfig.from_yaml`
  {pr}`3079`

- {{ Fix }} `ctypes.util.find_library` will now search WASM modules from
  LD_LIBRARY_PATH.
  {pr}`3353`

### Build System

- {{ Enhancement }} Updated Emscripten to version 3.1.27
  {pr}`2958`, {pr}`2950`, {pr}`3027`, {pr}`3107`, {pr}`3148`, {pr}`3236`,
  {pr}`3239`, {pr}`3280`, {pr}`3314`

- {{ Enhancement }} Added `requirements/host` key to the `meta.yaml` spec to
  allow host dependencies that are required for building packages.
  {pr}`2132`

- {{ Enhancement }} Added `package/top-level` key to the `meta.yaml` spec to
  calculate top-level import names for the package. Previously `test/imports`
  key was used for this purpose.
  {pr}`3006`

- {{ Enhancement }} Added `build/vendor-sharedlib` key to the `meta.yaml` spec
  which vendors shared libraries into the wheel after building.
  {pr}`3234` {pr}`3264`

- {{ Enhancement }} Added `build/type` key to the `meta.yaml` spec which
  specifies the type of the package.
  {pr}`3238`

- {{ Enhancement }} Added `requirements/executable` key to the `meta.yaml` spec
  which specifies the list of executables required for building a package.
  {pr}`3300`

- {{ Breaking }} `build/library` and `build/sharedlibrary` key in the
  `meta.yaml` spec are removed. Use `build/type` instead.
  {pr}`3238`

- {{ Fix }} Fixed a bug that `backend-flags` propagated to dependencies.
  {pr}`3153`

- {{ Fix }} Fixed a bug that shared libraries are not copied into distribution
  directory when it is already built.
  {pr}`3212`

- {{ Enhancement }} Added a system for making Pyodide virtual environments. This
  is for testing out of tree builds. For more information, see [the
  documentation](building-and-testing-packages-out-of-tree).
  {pr}`2976`, {pr}`3039`, {pr}`3040`, {pr}`3044`, {pr}`3096`, {pr}`3098`,
  {pr}`3108`, {pr}`3109`, {pr}`3241`

- Added a new CLI command `pyodide skeleton` which creates a package build recipe.
  `pyodide-build mkpkg` will be replaced by `pyodide skeleton pypi`.
  {pr}`3175`

- Added a new CLI command `pyodide build-recipes` which build packages from
  recipe folder. It replaces `pyodide-build buildall`.
  {pr}`3196` {pr}`3279`

- Added a new CLI command `pyodide config` which shows config variables used in
  Pyodide.
  {pr}`3376`

- Added subcommands for `pyodide build` which builds packages from various sources.
  | command | result |
  |------------------------|-----------------------------------------|
  | `pyodide build pypi` | build or fetch a single package from pypi |
  | `pyodide build source` | build the current source folder (same as pyodide build) |
  | `pyodide build url` | build or fetch a package from a url either tgz, tar.gz zip or wheel |
  {pr}`3196`

### Packages

- New packages: pycryptodome {pr}`2965`, coverage-py {pr}`3053`, bcrypt
  {pr}`3125`, lightgbm {pr}`3138`, pyheif, pillow_heif, libheif, libde265
  {pr}`3161`, wordcloud {pr}`3173`, gdal, fiona, geopandas {pr}`3213`, the
  standard library \_hashlib module {pr}`3206` , pyinstrument {pr}`3258`, gensim
  {pr}`3326`, smart_open {pr}`3326`, pyodide-http {pr}`3355`.

- {{ Fix }} Scipy CSR data is now handled correctly in XGBoost.
  {pr}`3194`

- {{ Update }} Upgraded packages: SciPy 1.9.1 {pr}`3043`, pandas 1.5.0
  {pr}`3134`, numpy 1.23.3 {pr}`3284`, scikit-learn 1.1.3 {pr}`3324` as well as
  most of the other packages {pr}`3348` {pr}`3365`. See
  {ref}`packages-in-pyodide` for more details.

- {{ Fix }} Fix scipy handling of exceptions that are raised from C++ code.
  {pr}`3384`.

### List of Contributors

Aierie, dataxerik, David Lechner, Deepak Cherian, Filipe, Gyeongjae Choi, Hood
Chatham, H.Yamada, Jacques Boscq, Jeremy Tuloup, Joe Marshall, John Wason,
Loïc Estève, partev, Patrick Arminio, Péter Ferenc Gyarmati, Prete, Qijia
Liu, Roman Yurchak, ryanking13, skelsec, Starz0r, Will Lachance, YeonWoo, Yizhi
Liu

## Version 0.21.3

_September 15, 2022_

- {{ Fix }} When loading `sqlite3`, `loadPackage` no longer also loads `nltk`
  and `regex`.
  {issue}`3001`

- {{ Fix }} Packages are now loaded in a topologically sorted order regarding
  their dependencies.
  {pr}`3020`

- {{ Breaking }} Loading the `soupsieve` package will not automatically load
  `beautifulsoup4` together.
  {pr}`3020`

- {{ Fix }} Fix the incorrect package name `ruamel` to `ruamel.yaml`.
  {pr}`3036`

- {{ Fix }} `loadPyodide` will now raise error when the version of
  JavaScript and Python Pyodide package does not match.
  {pr}`3074`

- {{ Enhancement }} Pyodide now works with a content security policy that
  doesn't include `unsafe-eval`. It is still necessary to include
  `wasm-unsafe-eval` (and probably always will be). Since current Safari
  versions have no support for `wasm-unsafe-eval`, it is necessary to include
  `unsafe-eval` in order to work in Safari. This will likely be fixed in the
  next Safari release: https://bugs.webkit.org/show_bug.cgi?id=235408
  {pr}`3075`

- {{ Fix }} It works again to use `loadPyodide` with a relative URL as
  `indexURL` (this was a regression in v0.21.2).
  {pr}`3077`

- {{ Fix }} Add `url` to list of pollyfilled packages for webpack compatibility.
  {pr}`3080`

- {{ Fix }} Fixed warnings like
  `Critical dependency: the request of a dependency is an expression.`
  when using Pyodide with webpack.
  {pr}`3080`

- {{ Enhancement }} Add binary files to exports in JavaScript package
  {pr}`3085`.

- {{ Fix }} Source maps are included in the distribution again (reverting
  {pr}`3015` included in 0.21.2) and if there is a variable in top level scope
  called `__dirname` we use that for the `indexURL`.
  {pr}`3088`

- {{ Fix }} `PyProxy.apply` now correctly handles the case when something
  unexpected is passed as the second argument.
  {pr}`3101`

## Version 0.21.2

_August 29, 2022_

- {{ Fix }} The standard library packages `ssl` and `lzma` can now be installed
  with `pyodide.loadPackage("ssl")` or `micropip.install("ssl")` (previously
  they had a leading underscore and it was only possible to load them with
  `pyodide.loadPackage`).
  {issue}`3003`

- {{ Fix }} If a wheel path is passed to `pyodide.loadPackage`, it will now be
  resolved relative to `document.location` (in browser) or relative to the
  current working directory (in Node) rather than relative to `indexURL`.
  {pr}`3013`, {issue}`3011`

- {{ Fix }} Fixed a bug in Emscripten that caused Pyodide to fail in Jest.
  {pr}`3014`

- {{ Fix }} It now works to pass a relative url to `indexURL`. Also, the
  calculated index URL now works even if `node` is run with
  `--enable-source-maps`.
  {pr}`3015`

## Version 0.21.1

_August 22, 2022_

- New packages: the standard library lzma module {pr}`2939`

- {{ Enhancement }} Pyodide now shows more helpful error messages when importing
  unvendored or removed stdlib modules fails.
  {pr}`2973`

- {{ Breaking }} The default value of `fullStdLib` in `loadPyodide` has been
  changed to `false`. This means Pyodide now will not load some stdlib modules
  like distutils, ssl, and sqlite3 by default. See [Pyodide Python
  compatibility](https://pyodide.org/en/stable/usage/wasm-constraints.html) for
  detail. If `fullStdLib` is set to `true`, it will load all unvendored stdlib
  modules. However, setting `fullStdLib` to true will increase the initial
  Pyodide load time. So it is preferable to explicitly load the required module.
  {pr}`2998`

- {{ Enhancement }} `pyodide build` now checks that the correct version of the
  Emscripten compiler is used.
  {pr}`2975`, {pr}`2990`

- {{ Fix }} Pyodide works in Safari v14 again. It was broken in v0.21.0
  {pr}`2994`

## Version 0.21.0

_August 9, 2022_

[See the release notes for a summary.](https://blog.pyodide.org/posts/0.21-release/)

### Build system

- {{ Enhancement }} Emscripten was updated to Version 3.1.14
  {pr}`2775`, {pr}`2679`, {pr}`2672`

- {{ Fix }} Fix building on macOS {issue}`2360` {pr}`2554`

- {{ Enhancement }} Update Typescript target to ES2017 to generate more modern
  Javascript code.
  {pr}`2471`

- {{ Enhancement }} We now put our built files into the `dist` directory rather
  than the `build` directory. {pr}`2387`

- {{ Fix }} The build will error out earlier if `cmake` or `libtool` are not
  installed.
  {pr}`2423`

- {{ Enhancement }} The platform tags of wheels now include the Emscripten
  version in them. This should help ensure ABI compatibility if Emscripten
  wheels are distributed outside of the main Pyodide distribution.
  {pr}`2610`

- {{ Enhancement }} The build system now uses the sysconfigdata from the target
  Python rather than the host Python.
  {pr}`2516`

- {{ Enhancement }} Pyodide now builds with `-sWASM_BIGINT`.
  {pr}`2643`

- {{ Enhancement }} Added `cross-script` key to the `meta.yaml` spec to allow
  executing custom logic in the cross build environment.
  {pr}`2734`

### Pyodide Module and type conversions

- {{ API }} All functions were moved out of the root `pyodide` package into
  various submodules. For backwards compatibility, they will be available from
  the root package (raising a `FutureWarning`) until v0.23.0.
  {pr}`2787`, {pr}`2790`

- {{ Enhancement }} `loadPyodide` no longer uses any global state, so it can be
  used more than once in the same thread. This is recommended if a network
  request causes a loading failure, if there is a fatal error, if you damage the
  state of the runtime so badly that it is no longer usable, or for certain
  testing purposes. It is not recommended for creating multiple execution
  environments, for which you should use
  `pyodide.runPython(code, { globals : some_dict})`;
  {pr}`2391`

- {{ Enhancement }} `pyodide.unpackArchive` now accepts any `ArrayBufferView` or
  `ArrayBuffer` as first argument, rather than only a `Uint8Array`.
  {pr}`2451`

- {{ Feature }} Added `pyodide.code.run_js` API.
  {pr}`2426`

- {{ Fix }} BigInt's between 2^{32\*n - 1} and 2^{32\*n} no longer get
  translated to negative Python ints.
  {pr}`2484`

- {{ Fix }} Pyodide now correctly handles JavaScript objects with `null`
  constructor.
  {pr}`2520`

- {{ Fix }} Fix garbage collection of `once_callable` {pr}`2401`

- {{ Enhancement }} Added the `js_id` attribute to `JsProxy` to allow using
  JavaScript object identity as a dictionary key.
  {pr}`2515`

- {{ Fix }} Fixed a bug with `toJs` when used with recursive structures and the
  `dictConverter` argument.
  {pr}`2533`

- {{ Enhancement }} Added Python wrappers `set_timeout`, `clear_timeout`,
  `set_interval`, `clear_interval`, `add_event_listener` and
  `remove_event_listener` for the corresponding JavaScript functions.
  {pr}`2456`

- {{ Fix }} If a request fails due to CORS, `pyfetch` now raises an `OSError`
  not a `JSException`.
  {pr}`2598`

- {{ Enhancement }} Pyodide now directly exposes the Emscripten `PATH` and
  `ERRNO_CODES` APIs.
  {pr}`2582`

- {{ Fix }} The `bool` operator on a `JsProxy` now behaves more consistently: it
  returns `False` if JavaScript would say that `!!x` is `false`, or if `x` is an
  empty container. Otherwise it returns `True`.
  {pr}`2803`

- {{ Fix }} Fix `loadPyodide` errors for the Windows Node environment.
  {pr}`2888`

- {{ Enhancement }} Implemented slice subscripting, `+=`, and `extend` for
  `JsProxy` of Javascript arrays.
  {pr}`2907`

### REPL

- {{ Enhancement }} Add a spinner while the REPL is loading
  {pr}`2635`

- {{ Enhancement }} Cursor blinking in the REPL can be disabled by setting
  `noblink` in URL search params.
  {pr}`2666`

- {{ Fix }} Fix a REPL error in printing high-dimensional lists.
  {pr}`2517` {pr}`2919`

- {{ Fix }} Fix output bug with using `input()` on online console
  {pr}`2509`

### micropip and package loading

- {{ API }} `packages.json` which contains the dependency graph for packages
  was renamed to `repodata.json` to avoid confusion with `package.json` used
  in JavaScript packages.

- {{ Enhancement }} Added SHA-256 hash of package to entries in `repodata.json`
  {pr}`2455`

- {{ Enhancement }} Integrity of Pyodide packages is now verified before
  loading them. This is for now limited to browser environments.
  {pr}`2513`

- {{ Enhancement }} `micropip` supports loading wheels from the Emscripten file
  system using the `emfs:` protocol now.
  {pr}`2767`

- {{ Enhancement }} It is now possible to use an alternate `repodata.json`
  lockfile by passing the `lockFileURL` option to `loadPyodide`. This is
  particularly intended to be used with `micropip.freeze`.
  {pr}`2645`

- {{ Fix }} micropip now correctly handles package names that include dashes
  {pr}`2414`

- {{ Enhancement }} Allow passing `credentials` to `micropip.install()`
  {pr}`2458`

- {{ Enhancement }} {func}`micropip.install` now accepts a `deps` parameter.
  If set to `False`, micropip will not install dependencies of the package.
  {pr}`2433`

- {{ Fix }} micropip now correctly compares packages with prerelease version
  {pr}`2532`

- {{ Enhancement }} {func}`micropip.install` now accepts a `pre` parameter.
  If set to `True`, micropip will include pre-release and development versions.
  {pr}`2542`

- {{ Enhancement }} `micropip` was refactored to improve readability and ease of
  maintenance.
  {pr}`2561`, {pr}`2563`, {pr}`2564`, {pr}`2565`, {pr}`2568`

- {{ Enhancement }} Various error messages were fine tuned and improved.
  {pr}`2562`, {pr}`2558`

- {{ Enhancement }} `micropip` was adjusted to keep its state in the wheel
  `.dist-info` directories which improves consistenency with the Python standard
  library and other tools used to install packages.
  {pr}`2572`

- {{ Enhancement }} `micropip` can now be used to install Emscripten binary wheels.
  {pr}`2591`

- {{ Enhancement }} Added `micropip.freeze` to record the current set of loaded
  packages into a `repodata.json` file.
  {pr}`2581`

- {{ Fix }} `micropip.list` now works correctly when there are packages
  that are installed via `pyodide.loadPackage` from a custom URL.
  {pr}`2743`

- {{ Fix }} micropip now skips package versions which do not follow PEP440.
  {pr}`2754`

- {{ Fix }} `micropip` supports extra markers in packages correctly now.
  {pr}`2584`

### Packages

- {{ Enhancement }} Update sqlite version to latest stable release
  {pr}`2477` and {pr}`2518`

- {{ Enhancement }} Pillow now supports WEBP image format {pr}`2407`.

- {{ Enhancement }} Pillow and opencv-python now support the TIFF image format.
  {pr}`2762`

- Pandas is now compiled with `-Oz`, which significantly speeds up loading the library
  on Chrome {pr}`2457`

- New packages: opencv-python {pr}`2305`, ffmpeg {pr}`2305`, libwebp {pr}`2305`,
  h5py, pkgconfig and libhdf5 {pr}`2411`, bitarray {pr}`2459`, gsw {pr}`2511`,
  cftime {pr}`2504`, svgwrite, jsonschema, tskit {pr}`2506`, xarray {pr}`2538`,
  demes, libgsl, newick, ruamel, msprime {pr}`2548`, gmpy2 {pr}`2665`,
  xgboost {pr}`2537`, galpy {pr}`2676`, shapely, geos {pr}`2725`, suitesparse,
  sparseqr {pr}`2685`, libtiff {pr}`2762`, pytest-benchmark {pr}`2799`,
  termcolor {pr}`2809`, sqlite3, libproj, pyproj, certifi {pr}`2555`,
  rebound {pr}`2868`, reboundx {pr}`2909`, pyclipper {pr}`2886`,
  brotli {pr}`2925`, python-magic {pr}`2941`

### Miscellaneous

- {{ Fix }} We now tell packagers (e.g., Webpack) to ignore npm-specific imports
  when packing files for the browser.
  {pr}`2468`

- {{ Enhancement }} `run_in_pyodide` now has support for pytest assertion
  rewriting and decorators such as `pytest.mark.parametrize` and hypothesis.
  {pr}`2510`, {pr}`2541`

- {{ Breaking }} `pyodide_build.testing` is removed. `run_in_pyodide`
  decorator can now be accessed through
  [`pytest-pyodide`](https://github.com/pyodide/pytest-pyodide) package.
  {pr}`2418`

### List of contributors

Alexey Ignatiev, Andrey Smelter, andrzej, Antonio Cuni, Ben Jeffery, Brian
Benjamin Maranville, David Lechner, dragoncoder047, echorand (Amit Saha),
Filipe, Frank, Gyeongjae Choi, Hanno Rein, haoran1062, Henry Schreiner, Hood
Chatham, Jason Grout, jmdyck, Jo Bovy, John Wason, josephrocca, Kyle Cutler,
Lester Fan, Liumeo, lukemarsden, Mario Gersbach, Matt Toad, Michael Droettboom,
Michael Gilbert, Michael Neil, Mu-Tsun Tsai, Nicholas Bollweg, pysathq, Ricardo
Prins, Rob Gries, Roman Yurchak, Ryan May, Ryan Russell, stonebig, Szymswiat,
Tobias Megies, Vic Kumar, Victor, Wei Ji, Will Lachance

## Version 0.20.0

_April 9th, 2022_

[See the release notes for a summary.](https://blog.pyodide.org/posts/0.20-release/)

### CPython and stdlib

- {{ Update }} Pyodide now runs Python 3.10.2.
  {pr}`2225`

- {{ Enhancement }} All `ctypes` tests pass now except for
  `test_callback_too_many_args` (and we have a plan to fix
  `test_callback_too_many_args` upstream). `libffi-emscripten` now also passes
  all libffi tests.
  {pr}`2350`

### Packages

- {{Fix}} matplotlib now loads multiple fonts correctly {pr}`2271`

- New packages: boost-histogram {pr}`2174`, cryptography v3.3.2 {pr}`2263`, the
  standard library ssl module {pr}`2263`, python-solvespace v3.0.7,
  lazy-object-proxy {pr}`2320`.

- Many more scipy linking errors were fixed, mostly related to the Fortran f2c
  ABI for string arguments. There are still some fatal errors in the Scipy test
  suite, but none seem to be simple linker errors.
  {pr}`2289`

- Removed pyodide-interrupts. If you were using this for some reason, use
  `pyodide.setInterruptBuffer` instead.
  {pr}`2309`

- Most included packages were updated to the latest version. See
  {ref}`packages-in-pyodide` for a full list.

### Type translations

- {{Fix}} Python tracebacks now include Javascript frames when Python calls a
  Javascript function.
  {pr}`2123`

- {{Enhancement}} Added a `default_converter` argument to `JsProxy.to_py`
  and `pyodide.toPy` which is used to process any object that doesn't have
  a built-in conversion to Python. Also added a `default_converter` argument to
  `PyProxy.toJs` and `pyodide.ffi.to_js` to convert.
  {pr}`2170` and {pr}`2208`

- {{ Enhancement }} Async Python functions called from Javascript now have the
  resulting coroutine automatically scheduled. For instance, this makes it
  possible to use an async Python function as a Javascript event handler.
  {pr}`2319`

### Javascript package

- {{Enhancement}} It is no longer necessary to provide `indexURL` to
  `loadPyodide`.
  {pr}`2292`

- {{ Breaking }} The `globals` argument to `pyodide.runPython` and
  `pyodide.runPythonAsync` is now passed as a named argument. The old usage
  still works with a deprecation warning.
  {pr}`2300`

- {{Enhancement}} The Javascript package was migrated to Typescript.
  {pr}`2130` and {pr}`2133`

- {{Fix}} Fix importing pyodide with ESM syntax in a module type web worker.
  {pr}`2220`

- {{Enhancement}} When Pyodide is loaded as an ES6 module, no global
  `loadPyodide` variable is created (instead, it should be accessed as an
  attribute on the module).
  {pr}`2249`

- {{Fix}} The type `Py2JsResult` has been replaced with `any` which is more
  accurate. For backwards compatibility, we still export `Py2JsResult` as an
  alias for `any`.
  {pr}`2277`

- {{Fix}} Pyodide now loads correctly even if requirejs is included.
  {pr}`2283`

- {{ Enhancement }} Added robust handling for non-`Error` objects thrown by
  Javascript code. This mostly should never happen since well behaved Javascript
  code ought to throw errors. But it's better not to completely crash if it
  throws something else.
  {pr}`2294`

### pyodide_build

- {{Enhancement}} Pyodide now uses Python wheel files to distribute packages
  rather than the emscripten `file_packager.py` format.
  {pr}`2027`

- {{Enhancement}} Pyodide now uses `pypa/build` to build packages. We (mostly)
  use build isolation, so we can build packages that require conflicting
  versions of setuptools or alternative build backends.
  {pr}`2272`

- {{Enhancement}} Most pure Python packages were switched to use the wheels
  directly from PyPI rather than rebuilding them.
  {pr}`2126`

- {{Enhancement}} Added support for C++ exceptions in packages. Now C++
  extensions compiled and linked with `-fexceptions` can catch C++ exceptions.
  Furthermore, uncaught C++ exceptions will be formatted in a human-readable
  way.
  {pr}`2178`

- {{Breaking}} Removed the `skip-host` key from the `meta.yaml` format. If
  needed, install a host copy of the package with pip instead.
  {pr}`2256`

### Uncategorized

- {{ Enhancement }} The interrupt buffer can be used to raise all 64 signals
  now, not just `SIGINT`. Write a number between `1<= signum <= 64` into the
  interrupt buffer to trigger the corresponding signal. By default everything
  but `SIGINT` will be ignored. Any value written into the interrupt buffer
  outside of the range from 1 to 64 will be silently discarded.
  {pr}`2301`

- {{ Enhancement }} Updated to Emscripten 2.0.27.
  {pr}`2295`

- {{ Breaking }} The `extractDir` argument to `pyodide.unpackArchive` is now
  passed as a named argument. The old usage still works with a deprecation
  warning.
  {pr}`2300`

- {{ Enhancement }} Support ANSI escape codes in the Pyodide console.
  {pr}`2345`

- {{ Fix }} `pyodide_build` can now be installed in non-editable ways.
  {pr}`2351`

### List of contributors

Boris Feld, Christian Staudt, Gabriel Fougeron, Gyeongjae Choi, Henry Schreiner,
Hood Chatham, Jo Bovy, Karthikeyan Singaravelan, Leo Psidom, Liumeo, Luka
Mamukashvili, Madhur Tandon, Paul Korzhyk, Roman Yurchak, Seungmin Kim, Thorsten
Beier, Tom White, and Will Lachance

## Version 0.19.1

_February 19, 2022_

### Packages

- New packages: sqlalchemy {pr}`2112`, pydantic {pr}`2117`, wrapt {pr}`2165`

- {{ Update }} Upgraded packages: pyb2d (0.7.2), {pr}`2117`

- {{Fix}} A fatal error in `scipy.stats.binom.ppf` has been fixed.
  {pr}`2109`

- {{Fix}} Type signature mismatches in some numpy comparators have been fixed.
  {pr}`2110`

### Type translations

- {{Fix}} The "PyProxy has already been destroyed" error message has been
  improved with some context information.
  {pr}`2121`

### REPL

- {{Enhancement}} Pressing TAB in REPL no longer triggers completion when input
  is whitespace. {pr}`2125`

### List of contributors

Christian Staudt, Gyeongjae Choi, Hood Chatham, Liumeo, Paul Korzhyk, Roman
Yurchak, Seungmin Kim, Thorsten Beier

## Version 0.19.0

_January 10, 2021_

[See the release notes for a summary.](https://blog.pyodide.org/posts/0.19-release/)

### Python package

- {{Enhancement}} If `find_imports` is used on code that contains a syntax
  error, it will return an empty list instead of raising a `SyntaxError`.
  {pr}`1819`

- {{Enhancement}} Added the `pyodide.http.pyfetch` API which provides a
  convenience wrapper for the Javascript `fetch` API. The API returns a response
  object with various methods that convert the data into various types while
  minimizing the number of times the data is copied.
  {pr}`1865`

- {{Enhancement}} Added the `unpack_archive` API to the `pyodide.http.FetchResponse`
  object which treats the response body as an archive and uses `shutil` to
  unpack it. {pr}`1935`

- {{Fix}} The Pyodide event loop now works correctly with cancelled handles. In
  particular, `asyncio.wait_for` now functions as expected.
  {pr}`2022`

### JavaScript package

- {{Fix}} `loadPyodide` no longer fails in the
  presence of a user-defined global named `process`.
  {pr}`1849`

- {{Fix}} Various webpack buildtime and runtime compatibility issues were fixed.
  {pr}`1900`

- {{Enhancement}} Added the `pyodide.pyimport` API to import a Python module and
  return it as a `PyProxy`. Warning: this is different from the original
  `pyimport` API which was removed in this version.
  {pr}`1944`

- {{Enhancement}} Added the `pyodide.unpackArchive` API which unpacks an archive
  represented as an ArrayBuffer into the working directory. This is intended as
  a way to install packages from a local application.
  {pr}`1944`

- {{API}} `loadPyodide` now accepts a `homedir` parameter which sets home
  directory of Pyodide virtual file system.
  {pr}`1936`

- {{Breaking}} The default working directory(home directory) inside the Pyodide
  virtual file system has been changed from `/` to `/home/pyodide`. To get the
  previous behavior, you can
  - call `os.chdir("/")` in Python to change working directory or
  - call `loadPyodide` with the `homedir="/"`
    argument
    {pr}`1936`

### Python / JavaScript type conversions

- {{Breaking}} Updated the calling convention when a JavaScript function is
  called from Python to improve memory management of PyProxies. PyProxy
  arguments and return values are automatically destroyed when the function is
  finished.
  {pr}`1573`

- {{Enhancement}} Added `JsProxy.to_string`, `JsProxy.to_bytes`, and
  `JsProxy.to_memoryview` to allow for conversion of `TypedArray` to standard
  Python types without unneeded copies.
  {pr}`1864`

- {{Enhancement}} Added `JsProxy.to_file` and `JsProxy.from_file` to allow
  reading and writing Javascript buffers to files as a byte stream without
  unneeded copies.
  {pr}`1864`

- {{Fix}} It is now possible to destroy a borrowed attribute `PyProxy` of a
  `PyProxy` (as introduced by {pr}`1636`) before destroying the root `PyProxy`.
  {pr}`1854`

- {{Fix}} If `__iter__()` raises an error, it is now handled correctly by the
  `PyProxy[Symbol.iterator()]` method.
  {pr}`1871`

- {{Fix}} Borrowed attribute `PyProxy`s are no longer destroyed when the root
  `PyProxy` is garbage collected (because it was leaked). Doing so has no
  benefit to nonleaky code and turns some leaky code into broken code (see
  {issue}`1855` for an example).
  {pr}`1870`

- {{Fix}} Improved the way that `pyodide.globals.get("builtin_name")` works.
  Before we used `__main__.__dict__.update(builtins.__dict__)` which led to
  several undesirable effects such as `__name__` being equal to `"builtins"`.
  Now we use a proxy wrapper to replace `pyodide.globals.get` with a function
  that looks up the name on `builtins` if lookup on `globals` fails.
  {pr}`1905`

- {{Enhancement}} Coroutines have their memory managed in a more convenient way.
  In particular, now it is only necessary to either `await` the coroutine or
  call one of `.then`, `.except` or `.finally` to prevent a leak. It is no
  longer necessary to manually destroy the coroutine. Example: before:

```js
async function runPythonAsync(code, globals) {
  let coroutine = Module.pyodide_py.eval_code_async(code, globals);
  try {
    return await coroutine;
  } finally {
    coroutine.destroy();
  }
}
```

After:

```js
async function runPythonAsync(code, globals) {
  return await Module.pyodide_py.eval_code_async(code, globals);
}
```

{pr}`2030`

### pyodide-build

- {{API}} By default only a minimal set of packages is built. To build all
  packages set `PYODIDE_PACKAGES='*'` In addition, `make minimal` was removed,
  since it is now equivalent to `make` without extra arguments.
  {pr}`1801`

- {{Enhancement}} It is now possible to use `pyodide-build buildall` and
  `pyodide-build buildpkg` directly.
  {pr}`2063`

- {{Enhancement}} Added a `--force-rebuild` flag to `buildall` and `buildpkg`
  which rebuilds the package even if it looks like it doesn't need to be
  rebuilt. Added a `--continue` flag which keeps the same source tree for the
  package and can continue from the middle of a build.
  {pr}`2069`

- {{Enhancement}} Changes to environment variables in the build script are now
  seen in the compile and post build scripts.
  {pr}`1706`

- {{Fix}} Fix usability issues with `pyodide-build mkpkg` CLI.
  {pr}`1828`

- {{ Enhancement }} Better support for ccache when building Pyodide
  {pr}`1805`

- {{Fix}} Fix compile error `wasm-ld: error: unknown argument: --sort-common`
  and `wasm-ld: error: unknown argument: --as-needed` in ArchLinux.
  {pr}`1965`

### micropip

- {{Fix}} micropip now raises an error when installing a non-pure python wheel
  directly from a url.
  {pr}`1859`

- {{Enhancement}} {func}`micropip.install` now accepts a `keep_going` parameter.
  If set to `True`, micropip reports all identifiable dependencies that don't
  have pure Python wheels, instead of failing after processing the first one.
  {pr}`1976`

- {{Enhancement}} Added a new API {func}`micropip.list` which returns the list
  of installed packages by micropip.
  {pr}`2012`

### Packages

- {{ Enhancement }} Unit tests are now unvendored from Python packages and
  included in a separate package `<package name>-tests`. This results in a
  20% size reduction on average for packages that vendor tests (e.g. numpy,
  pandas, scipy).
  {pr}`1832`

- {{ Update }} Upgraded SciPy to 1.7.3. There are known issues with some SciPy
  components, the current status of the scipy test suite is
  [here](https://github.com/pyodide/pyodide/pull/2065#issuecomment-1004243045)
  {pr}`2065`

- {{ Fix }} The built-in pwd module of Python, which provides a Unix specific
  feature, is now unvendored.
  {pr}`1883`

- {{Fix}} pillow and imageio now correctly encode/decode grayscale and
  black-and-white JPEG images.
  {pr}`2028`

- {{Fix}} The numpy fft module now works correctly.
  {pr}`2028`

- New packages: logbook {pr}`1920`, pyb2d {pr}`1968`, and threadpoolctl (a
  dependency of scikit-learn) {pr}`2065`

- Upgraded packages: numpy (1.21.4) {pr}`1934`, scikit-learn (1.0.2) {pr}`2065`,
  scikit-image (0.19.1) {pr}`2005`, msgpack (1.0.3) {pr}`2071`, astropy (5.0.3)
  {pr}`2086`, statsmodels (0.13.1) {pr}`2073`, pillow (9.0.0) {pr}`2085`. This
  list is not exhaustive, refer to `packages.json` for the full list.

### Uncategorized

- {{ Enhancement }} `PyErr_CheckSignals` now works with the keyboard interrupt
  system so that cooperative C extensions can be interrupted. Also, added the
  `pyodide.checkInterrupt` function so Javascript code can opt to be
  interrupted.
  {pr}`1294`

- {{Fix}} The `_` variable is now set by the Pyodide repl just like it is set in
  the native Python repl.
  {pr}`1904`

- {{ Enhancement }} `pyodide-env` and `pyodide` Docker images are now available from both
  the [Docker Hub](https://hub.docker.com/repository/docker/pyodide/pyodide-env) and
  from the [Github Package registry](https://github.com/orgs/pyodide/packages). {pr}`1995`

- {{Fix}} The console now correctly handles it when an object's `__repr__` function raises an exception.
  {pr}`2021`

- {{ Enhancement }} Removed the `-s EMULATE_FUNCTION_POINTER_CASTS` flag,
  yielding large benefits in speed, stack usage, and code size.
  {pr}`2019`

### List of contributors

Alexey Ignatiev, Alex Hall, Bart Broere, Cyrille Bogaert, etienne, Grimmer,
Grimmer Kang, Gyeongjae Choi, Hao Zhang, Hood Chatham, Ian Clester, Jan Max
Meyer, LeoPsidom, Liumeo, Michael Christensen, Owen Ou, Roman Yurchak, Seungmin
Kim, Sylvain, Thorsten Beier, Wei Ouyang, Will Lachance

## Version 0.18.1

_September 16, 2021_

### Console

- {{Fix}} Ctrl+C handling in console now works correctly with multiline input.
  New behavior more closely approximates the behavior of the native Python
  console.
  {pr}`1790`

- {{Fix}} Fix the repr of Python objects (including lists and dicts) in console {pr}`1780`

- {{Fix}} The "long output truncated" message now appears on a separate line as intended.
  {pr}`1814`

- {{Fix}} The streams that are used to redirect stdin and stdout in the console now define
  `isatty` to return `True`. This fixes pytest.
  {pr}`1822`

### Python package

- {{Fix}} Avoid circular references when runsource raises SyntaxError
  {pr}`1758`

### JavaScript package

- {{Fix}} The `pyodide.setInterruptBuffer` command is now publicly exposed
  again, as it was in v0.17.0. {pr}`1797`

### Python / JavaScript type conversions

- {{Fix}} Conversion of very large strings from JavaScript to Python works
  again. {pr}`1806`

- {{Fix}} Fixed a use after free bug in the error handling code.
  {pr}`1816`

### Packages

- {{Fix}} pillow now correctly encodes/decodes RGB JPEG image format. {pr}`1818`

### Micellaneous

- {{Fix}} Patched emscripten to make the system calls to duplicate file
  descriptors closer to posix-compliant. In particular, this fixes the use of
  `dup` on pipes and temporary files, as needed by `pytest`.
  {pr}`1823`

## Version 0.18.0

_August 3rd, 2021_

### General

- {{ Update }} Pyodide now runs Python 3.9.5.
  {pr}`1637`

- {{ Enhancement }} Pyodide can experimentally be used in Node.js {pr}`1689`

- {{ Enhancement }} Pyodide now directly exposes the [Emscripten filesystem
  API](https://emscripten.org/docs/api_reference/Filesystem-API.html), allowing
  for direct manipulation of the in-memory filesystem
  {pr}`1692`

- {{ Enhancement }} Pyodide's support of [emscripten file
  systems](https://emscripten.org/docs/api_reference/Filesystem-API.html#file-systems)
  is expanded from the default `MEMFS` to include `IDBFS`, `NODEFS`, `PROXYFS`,
  and `WORKERFS`, allowing for custom persistence strategies depending on
  execution environment {pr}`1596`

- {{ API }} The `packages.json` schema for Pyodide was redesigned for better
  compatibility with conda. {pr}`1700`

- {{ API }} `run_docker` no longer binds any port to the docker image by default.
  {pr}`1750`

### Standard library

- {{ API }} The following standard library modules are now available as standalone packages

  - distlib

  They are loaded by default in `loadPyodide`, however this behavior
  can be disabled with the `fullStdLib` parameter set to `false`.
  All optional stdlib modules can then be loaded as needed with
  `pyodide.loadPackage`. {pr}`1543`

- {{ Enhancement }} The standard library module `audioop` is now included, making the `wave`,
  `sndhdr`, `aifc`, and `sunau` modules usable. {pr}`1623`

- {{ Enhancement }} Added support for `ctypes`.
  {pr}`1656`

### JavaScript package

- {{ Enhancement }} The Pyodide JavaScript package is released to npm under [npmjs.com/package/pyodide](https://www.npmjs.com/package/pyodide)
  {pr}`1762`
- {{ API }} `loadPyodide` no longer automatically
  stores the API into a global variable called `pyodide`. To get old behavior,
  say `globalThis.pyodide = await loadPyodide({...})`.
  {pr}`1597`
- {{ Enhancement }} `loadPyodide` now accepts callback functions for
  `stdin`, `stdout` and `stderr`
  {pr}`1728`
- {{ Enhancement }} Pyodide now ships with first party typescript types for the entire
  JavaScript API (though no typings are available for `PyProxy` fields).
  {pr}`1601`

- {{ Enhancement }} It is now possible to import `Comlink` objects into Pyodide after
  using `pyodide.registerComlink`
  {pr}`1642`

- {{ Enhancement }} If a Python error occurs in a reentrant `runPython` call, the error
  will be propagated into the outer `runPython` context as the original error
  type. This is particularly important if the error is a `KeyboardInterrupt`.
  {pr}`1447`

### Python package

- {{ Enhancement }} Added a new `pyodide.code.CodeRunner` API for finer control than
  `eval_code` and `eval_code_async`. Designed with
  the needs of REPL implementations in mind.
  {pr}`1563`

- {{ Enhancement }} Added `pyodide.console.Console` class closely based on the Python standard
  library `code.InteractiveConsole` but with support for top level await and
  stream redirection. Also added the subclass `pyodide.console.PyodideConsole` which
  automatically uses `pyodide.loadPackagesFromImports` on the code before running
  it.
  {pr}`1125`, {pr}`1155`, {pr}`1635`

- {{ Fix }} `pyodide.code.eval_code_async` no longer automatically awaits a returned
  coroutine or attempts to await a returned generator object (which triggered an
  error).
  {pr}`1563`

### Python / JavaScript type conversions

- {{ API }} `pyodide.runPythonAsync` no longer automatically calls
  `pyodide.loadPackagesFromImports`.
  {pr}`1538`.
- {{ Enhancement }} Added the `PyProxy.callKwargs` method to allow using
  Python functions with keyword arguments from JavaScript.
  {pr}`1539`
- {{ Enhancement }} Added the `PyProxy.copy` method.
  {pr}`1549` {pr}`1630`
- {{ API }} Updated the method resolution order on `PyProxy`. Performing a
  lookup on a `PyProxy` will prefer to pick a method from the `PyProxy` api, if
  no such method is found, it will use `getattr` on the proxied object.
  Prefixing a name with `$` forces `getattr`. For instance, `PyProxy.destroy`
  now always refers to the method that destroys the proxy, whereas
  `PyProxy.$destroy` refers to an attribute or method called `destroy` on the
  proxied object.
  {pr}`1604`
- {{ API }} It is now possible to use `Symbol` keys with PyProxies. These
  `Symbol` keys put markers on the PyProxy that can be used by external code.
  They will not currently be copied by `PyProxy.copy`.
  {pr}`1696`
- {{ Enhancement }} Memory management of `PyProxy` fields has been changed so
  that fields looked up on a `PyProxy` are "borrowed" and have their lifetime
  attached to the base `PyProxy`. This is intended to allow for more idiomatic
  usage.
  (See {issue}`1617`.) {pr}`1636`
- {{ API }} The depth argument to `toJs` is now passed as an option, so
  `toJs(n)` in v0.17 changed to `toJs({depth : n})`. Similarly, `pyodide.toPy`
  now takes `depth` as a named argument. Also `to_js` and `to_py` only take
  depth as a keyword argument.
  {pr}`1721`
- {{ API }} `PyProxy.toJs` and `pyodide.ffi.to_js` now
  take an option `pyproxies`, if a JavaScript Array is passed for this, then
  any proxies created during conversion will be placed into this array. This
  allows easy cleanup later. The `create_pyproxies` option can be used to
  disable creation of pyproxies during conversion (instead a `ConversionError`
  is raised). {pr}`1726`
- {{ API }} `toJs` and `to_js` now take an option `dict_converter` which will be
  called on a JavaScript iterable of two-element Arrays as the final step of
  converting dictionaries. For instance, pass `Object.fromEntries` to convert to
  an object or `Array.from` to convert to an array of pairs.
  {pr}`1742`

### pyodide-build

- {{ API }} pyodide-build is now an installable Python package, with an
  identically named CLI entrypoint that replaces `bin/pyodide` which is removed
  {pr}`1566`

### micropip

- {{ Fix }} micropip now correctly handles packages that have mixed case names.
  (See {issue}`1614`).
  {pr}`1615`
- {{ Enhancement }} micropip now resolves dependencies correctly for old
  versions of packages (it used to always use the dependencies from the most
  recent version, see {issue}`1619` and {issue}`1745`). micropip also will
  resolve dependencies for wheels loaded from custom urls.
  {pr}`1753`

### Packages

- {{ Enhancement }} matplotlib now comes with a new renderer based on the html5 canvas element. {pr}`1579`
  It is optional and the current default backend is still the agg backend compiled to wasm.
- {{ Enhancement }} Updated a number of packages included in Pyodide.

### List of contributors

Albertas Gimbutas, Andreas Klostermann, Arfy Slowy, daoxian,
Devin Neal, fuyutarow, Grimmer, Guido Zuidhof, Gyeongjae Choi, Hood
Chatham, Ian Clester, Itay Dafna, Jeremy Tuloup, jmsmdy, LinasNas, Madhur
Tandon, Michael Christensen, Nicholas Bollweg, Ondřej Staněk, Paul m. p. P,
Piet Brömmel, Roman Yurchak, stefnotch, Syrus Akbary, Teon L Brooks, Waldir

## Version 0.17.0

_April 21, 2021_

See the {ref}`0-17-0-release-notes` for more information.

### Improvements to package loading and dynamic linking

- {{ Enhancement }} Uses the emscripten preload plugin system to preload .so files in packages
- {{ Enhancement }} Support for shared library packages. This is used for CLAPACK which makes scipy a lot smaller.
  {pr}`1236`
- {{ Fix }} Pyodide and included packages can now be used with Safari v14+.
  Safari v13 has also been observed to work on some (but not all) devices.

### Python / JS type conversions

- {{ Feature }} A `JsProxy` of a JavaScript `Promise` or other awaitable object is now a
  Python awaitable.
  {pr}`880`
- {{ API }} Instead of automatically converting Python lists and dicts into
  JavaScript, they are now wrapped in `PyProxy`. Added a new `PyProxy.toJs`
  API to request the conversion behavior that used to be implicit.
  {pr}`1167`
- {{ API }} Added `JsProxy.to_py` API to convert a JavaScript object to Python.
  {pr}`1244`
- {{ Feature }} Flexible jsimports: it now possible to add custom Python
  "packages" backed by JavaScript code, like the `js` package. The `js` package
  is now implemented using this system.
  {pr}`1146`
- {{ Feature }} A `PyProxy` of a Python coroutine or awaitable is now an
  awaitable JavaScript object. Awaiting a coroutine will schedule it to run on
  the Python event loop using `asyncio.ensure_future`.
  {pr}`1170`
- {{ Enhancement }} Made `PyProxy` of an iterable Python object an iterable Js
  object: defined the `[Symbol.iterator]` method, can be used like `for(let x of proxy)`.
  Made a `PyProxy` of a Python iterator an iterator: `proxy.next()` is
  translated to `next(it)`. Made a `PyProxy` of a Python generator into a
  JavaScript generator: `proxy.next(val)` is translated to `gen.send(val)`.
  {pr}`1180`
- {{ API }} Updated `PyProxy` so that if the wrapped Python object supports `__getitem__`
  access, then the wrapper has `get`, `set`, `has`, and `delete` methods which do
  `obj[key]`, `obj[key] = val`, `key in obj` and `del obj[key]` respectively.
  {pr}`1175`
- {{ API }} The `pyodide.pyimport` function is deprecated in favor of using
  `pyodide.globals.get('key')`. {pr}`1367`
- {{ API }} Added `PyProxy.getBuffer` API to allow direct access to Python
  buffers as JavaScript TypedArrays.
  {pr}`1215`
- {{ API }} The innermost level of a buffer converted to JavaScript used to be a
  TypedArray if the buffer was contiguous and otherwise an Array. Now the
  innermost level will be a TypedArray unless the buffer format code is a '?' in
  which case it will be an Array of booleans, or if the format code is a "s" in
  which case the innermost level will be converted to a string.
  {pr}`1376`
- {{ Enhancement }} JavaScript `BigInt`s are converted into Python `int` and
  Python `int`s larger than 2^53 are converted into `BigInt`.
  {pr}`1407`
- {{ API }} Added `pyodide.isPyProxy` to test if an object is a `PyProxy`.
  {pr}`1456`
- {{ Enhancement }} `PyProxy` and `PyBuffer` objects are now garbage collected
  if the browser supports `FinalizationRegistry`.
  {pr}`1306`
- {{ Enhancement }} Automatic conversion of JavaScript functions to CPython
  calling conventions.
  {pr}`1051`, {pr}`1080`
- {{ Enhancement }} Automatic detection of fatal errors. In this case Pyodide
  will produce both a JavaScript and a Python stack trace with explicit
  instruction to open a bug report.
  pr`{1151}`, pr`{1390}`, pr`{1478}`.
- {{ Enhancement }} Systematic memory leak detection in the test suite and a
  large number of fixed to memory leaks.
  pr`{1340}`
- {{ Fix }} getattr and dir on JsProxy now report consistent results and include all
  names defined on the Python dictionary backing JsProxy.
  {pr}`1017`
- {{ Fix }} `JsProxy.__bool__` now produces more consistent results: both
  `bool(window)` and `bool(zero-arg-callback)` were `False` but now are `True`.
  Conversely, `bool(empty_js_set)` and `bool(empty_js_map)` were `True` but now
  are `False`.
  {pr}`1061`
- {{ Fix }} When calling a JavaScript function from Python without keyword
  arguments, Pyodide no longer passes a `PyProxy`-wrapped `NULL` pointer as the
  last argument. {pr}`1033`
- {{ Fix }} JsBoundMethod is now a subclass of JsProxy, which fixes nested
  attribute access and various other strange bugs.
  {pr}`1124`
- {{ Fix }} JavaScript functions imported like `from js import fetch` no longer
  trigger "invalid invocation" errors (issue {issue}`461`) and
  `js.fetch("some_url")` also works now (issue {issue}`768`).
  {pr}`1126`
- {{ Fix }} JavaScript bound method calls now work correctly with keyword arguments.
  {pr}`1138`
- {{ Fix }} JavaScript constructor calls now work correctly with keyword
  arguments.
  {pr}`1433`

### pyodide-py package

- {{ Feature }} Added a Python event loop to support asyncio by scheduling
  coroutines to run as jobs on the browser event loop. This event loop is
  available by default and automatically enabled by any relevant asyncio API,
  so for instance `asyncio.ensure_future` works without any configuration.
  {pr}`1158`
- {{ API }} Removed `as_nested_list` API in favor of `JsProxy.to_py`.
  {pr}`1345`

### pyodide-js

- {{ API }} Removed iodide-specific code in `pyodide.js`. This breaks compatibility with
  iodide.
  {pr}`878`, {pr}`981`
- {{ API }} Removed the `pyodide.autocomplete` API, use Jedi directly instead.
  {pr}`1066`
- {{ API }} Removed `pyodide.repr` API.
  {pr}`1067`
- {{ Fix }} If `messageCallback` and `errorCallback` are supplied to
  `pyodide.loadPackage`, `pyodide.runPythonAsync` and
  `pyodide.loadPackagesFromImport`, then the messages are no longer
  automatically logged to the console.
- {{ Feature }} `runPythonAsync` now runs the code with `eval_code_async`. In
  particular, it is possible to use top-level await inside of `runPythonAsync`.
- `eval_code` now accepts separate `globals` and `locals` parameters.
  {pr}`1083`
- Added the `pyodide.setInterruptBuffer` API. This can be used to set a
  `SharedArrayBuffer` to be the keyboard interrupt buffer. If Pyodide is running
  on a webworker, the main thread can signal to the webworker that it should
  raise a `KeyboardInterrupt` by writing to the interrupt buffer.
  {pr}`1148` and {pr}`1173`
- Changed the loading method: added an async function `loadPyodide` to load
  Pyodide to use instead of `languagePluginURL` and `languagePluginLoader`. The
  change is currently backwards compatible, but the old approach is deprecated.
  {pr}`1363`
- `runPythonAsync` now accepts `globals` parameter.
  {pr}`1914`

### micropip

- {{ Feature }} `micropip` now supports installing wheels from relative URLs.
  {pr}`872`
- {{ API }} `micropip.install` now returns a Python `Future` instead of a JavaScript `Promise`.
  {pr}`1324`
- {{ Fix }} `micropip.install` now interacts correctly with
  {js:func}`pyodide.loadPackage`.
  {pr}`1457`
- {{ Fix }} `micropip.install` now handles version constraints correctly
  even if there is a version of the package available from the Pyodide `indexURL`.

### Build system

- {{ Enhancement }} Updated to latest emscripten 2.0.13 with the upstream LLVM backend
  {pr}`1102`
- {{ API }} Use upstream `file_packager.py`, and stop checking package abi versions.
  The `PYODIDE_PACKAGE_ABI` environment variable is no longer used, but is
  still set as some packages use it to detect whether it is being built for
  Pyodide. This usage is deprecated, and a new environment variable `PYODIDE`
  is introduced for this purpose.

  As part of the change, Module.checkABI is no longer present.
  {pr}`991`

- uglifyjs and lessc no longer need to be installed in the system during build
  {pr}`878`.
- {{ Enhancement }} Reduce the size of the core Pyodide package
  {pr}`987`.
- {{ Enhancement }} Optionally to disable docker port binding
  {pr}`1423`.
- {{ Enhancement }} Run arbitrary command in docker
  {pr}`1424`
- Docker images for Pyodide are now accessible at
  [pyodide/pyodide-env](https://hub.docker.com/repository/docker/pyodide/pyodide-env)
  and
  [pyodide/pyodide](https://hub.docker.com/repository/docker/pyodide/pyodide).
- {{ Enhancement }} Option to run docker in non-interactive mode
  {pr}`1641`

### REPL

- {{ Fix }} In console.html: sync behavior, full stdout/stderr support, clean namespace,
  bigger font, correct result representation, clean traceback
  {pr}`1125` and {pr}`1141`
- {{ Fix }} Switched from ̀Jedi to rlcompleter for completion in
  `pyodide.console.InteractiveConsole` and so in `console.html`. This fixes
  some completion issues (see {issue}`821` and {issue}`1160`)
- {{ Enhancement }} Support top-level await in the console
  {pr}`1459`

### Packages

- six, jedi and parso are no longer vendored in the main Pyodide package, and
  need to be loaded explicitly
  {pr}`1010`, {pr}`987`.
- Updated packages {pr}`1021`, {pr}`1338`, {pr}`1460`.
- Added Plotly version 4.14.3 and retrying dependency
  {pr}`1419`

### List of contributors

(in alphabetic order)

Aditya Shankar, casatir, Dexter Chua, dmondev, Frederik Braun, Hood Chatham,
Jan Max Meyer, Jeremy Tuloup, joemarshall, leafjolt, Michael Greminger,
Mireille Raad, Ondřej Staněk, Paul m. p. P, rdb, Roman Yurchak, Rudolfs

## Version 0.16.1

_December 25, 2020_

Note: due to a CI deployment issue the 0.16.0 release was skipped and replaced
by 0.16.1 with identical contents.

- Pyodide files are distributed by [JsDelivr](https://www.jsdelivr.com/),
  `https://cdn.jsdelivr.net/pyodide/v0.16.1/full/pyodide.js`
  The previous CDN `pyodide-cdn2.iodide.io` still works and there
  are no plans for deprecating it. However please use
  JsDelivr as a more sustainable solution, including for earlier Pyodide
  versions.

### Python and the standard library

- Pyodide includes CPython 3.8.2
  {pr}`712`
- ENH Patches for the threading module were removed in all packages. Importing
  the module, and a subset of functionality (e.g. locks) works, while starting
  a new thread will produce an exception, as expected.
  {pr}`796`.
  See {issue}`237` for the current status of the threading support.
- ENH The multiprocessing module is now included, and will not fail at import,
  thus avoiding the necessity to patch included packages. Starting a new
  process will produce an exception due to the limitation of the WebAssembly VM
  with the following message: `Resource temporarily unavailable`
  {pr}`796`.

### Python / JS type conversions

- FIX Only call `Py_INCREF()` once when proxied by PyProxy
  {pr}`708`
- JavaScript exceptions can now be raised and caught in Python. They are
  wrapped in pyodide.JsException.
  {pr}`891`

### pyodide-py package and micropip

- The `pyodide.py` file was transformed to a pyodide-py package. The imports
  remain the same so this change is transparent to the users
  {pr}`909`.
- FIX Get last version from PyPI when installing a module via micropip
  {pr}`846`.
- Suppress REPL results returned by `pyodide.eval_code` by adding a semicolon
  {pr}`876`.
- Enable monkey patching of `eval_code` and `find_imports` to customize
  behavior of `runPython` and `runPythonAsync`
  {pr}`941`.

### Build system

- Updated docker image to Debian buster, resulting in smaller images.
  {pr}`815`
- Pre-built docker images are now available as
  [`iodide-project/pyodide`](https://hub.docker.com/r/iodide/pyodide)
  {pr}`787`
- Host Python is no longer compiled, reducing compilation time. This also
  implies that Python 3.8 is now required to build Pyodide. It can for instance
  be installed with conda.
  {pr}`830`
- FIX Infer package tarball directory from source URL
  {pr}`687`
- Updated to emscripten 1.38.44 and binaryen v86 (see related
  [commits](https://github.com/pyodide/pyodide/search?q=emscripten&type=commits))
- Updated default `--ldflags` argument to `pyodide_build` scripts to equal what
  Pyodide actually uses.
  {pr}`817`
- Replace C lz4 implementation with the (upstream) JavaScript implementation.
  {pr}`851`
- Pyodide deployment URL can now be specified with the `PYODIDE_BASE_URL`
  environment variable during build. The `pyodide_dev.js` is no longer
  distributed. To get an equivalent behavior with `pyodide.js`, set
  ```javascript
  window.languagePluginUrl = "./";
  ```
  before loading it.
  {pr}`855`
- Build runtime C libraries (e.g. libxml) via package build system with correct
  dependency resolution
  {pr}`927`
- Pyodide can now be built in a conda virtual environment
  {pr}`835`

### Other improvements

- Modify MEMFS timestamp handling to support better caching. This in
  particular allows to import newly created Python modules without invalidating
  import caches {pr}`893`

### Packages

- New packages: freesasa, lxml, python-sat, traits, astropy, pillow,
  scikit-image, imageio, numcodecs, msgpack, asciitree, zarr

  Note that due to the large size and the experimental state of the scipy
  package, packages that depend on scipy (including scikit-image, scikit-learn)
  will take longer to load, use a lot of memory and may experience failures.

- Updated packages: numpy 1.15.4, pandas 1.0.5, matplotlib 3.3.3 among others.
- New package
  [pyodide-interrupt](https://pypi.org/project/pyodide-interrupts/), useful for
  handling interrupts in Pyodide (see project description for details).

### Backward incompatible changes

- Dropped support for loading .wasm files with incorrect MIME type, following
  {pr}`851`

### List of contributors

abolger, Aditya Shankar, Akshay Philar, Alexey Ignatiev, Aray Karjauv, casatir,
chigozienri, Christian glacet, Dexter Chua, Frithjof, Hood Chatham, Jan Max
Meyer, Jay Harris, jcaesar, Joseph D. Long, Matthew Turk, Michael Greminger,
Michael Panchenko, mojighahar, Nicolas Ollinger, Ram Rachum, Roman Yurchak,
Sergio, Seungmin Kim, Shyam Saladi, smkm, Wei Ouyang

## Version 0.15.0

_May 19, 2020_

- Upgrades Pyodide to CPython 3.7.4.
- micropip no longer uses a CORS proxy to install pure Python packages from
  PyPI. Packages are now installed from PyPI directly.
- micropip can now be used from web workers.
- Adds support for installing pure Python wheels from arbitrary URLs with
  micropip.
- The CDN URL for Pyodide changed to
  https://pyodide-cdn2.iodide.io/v0.15.0/full/pyodide.js
  It now supports versioning and should provide faster downloads.
  The latest release can be accessed via
  https://pyodide-cdn2.iodide.io/latest/full/
- Adds `messageCallback` and `errorCallback` to
  `pyodide.loadPackage`.
- Reduces the initial memory footprint (`TOTAL_MEMORY`) from 1 GiB to 5 MiB.
  More memory will be allocated as needed.
- When building from source, only a subset of packages can be built by setting
  the `PYODIDE_PACKAGES` environment variable. See
  {ref}`partial builds documentation <partial-builds>` for more details.
- New packages: future, autograd

## Version 0.14.3

_Dec 11, 2019_

- Convert JavaScript numbers containing integers, e.g. `3.0`, to a real Python
  long (e.g. `3`).
- Adds `__bool__` method to for `JsProxy` objects.
- Adds a JavaScript-side auto completion function for Iodide that uses jedi.
- New packages: nltk, jeudi, statsmodels, regex, cytoolz, xlrd, uncertainties

## Version 0.14.0

_Aug 14, 2019_

- The built-in `sqlite` and `bz2` modules of Python are now enabled.
- Adds support for auto-completion based on jedi when used in iodide

## Version 0.13.0

_May 31, 2019_

- Tagged versions of Pyodide are now deployed to Netlify.

## Version 0.12.0

_May 3, 2019_

**User improvements:**

- Packages with pure Python wheels can now be loaded directly from PyPI. See
  `micropip` for more information.

- Thanks to PEP 562, you can now `import js` from Python and use it to access
  anything in the global JavaScript namespace.

- Passing a Python object to JavaScript always creates the same object in
  JavaScript. This makes APIs like `removeEventListener` usable.

- Calling `dir()` in Python on a JavaScript proxy now works.

- Passing an `ArrayBuffer` from JavaScript to Python now correctly creates a
  `memoryview` object.

- Pyodide now works on Safari.

## Version 0.11.0

_Apr 12, 2019_

**User improvements:**

- Support for built-in modules:

  - `sqlite`, `crypt`

- New packages: `mne`

**Developer improvements:**

- The `mkpkg` command will now select an appropriate archive to use, rather
  than just using the first.

- The included version of emscripten has been upgraded to 1.38.30 (plus a
  bugfix).

- New packages: `jinja2`, `MarkupSafe`

## Version 0.10.0

_Mar 21, 2019_

**User improvements:**

- New packages: `html5lib`, `pygments`, `beautifulsoup4`, `soupsieve`,
  `docutils`, `bleach`, `mne`

**Developer improvements:**

- `console.html` provides a simple text-only interactive console to test local
  changes to Pyodide. The existing notebooks based on legacy versions of Iodide
  have been removed.

- The `run_docker` script can now be configured with environment variables.

```{eval-rst}
.. toctree::
   :hidden:

   deprecation-timeline.md
```<|MERGE_RESOLUTION|>--- conflicted
+++ resolved
@@ -24,18 +24,14 @@
   stack switching is disabled.
   {pr}`4817`
 
-<<<<<<< HEAD
-### Packages
-
-- New Packages: `pytest-asyncio` {pr}`4819`
-=======
 - {{ Fix }} Resolved an issue where string keys in `PyProxyJsonAdaptor` were unexpectedly cast to numbers.
   {pr}`4825`
 
 ### Packages
 
+- New Packages: `pytest-asyncio` {pr}`4819`
+
 - Upgraded `scikit-learn` to 1.5 {pr}`4823`
->>>>>>> b946246d
 
 ## Version 0.26.0
 
