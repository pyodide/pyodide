---
substitutions:
  API: "<span class='badge badge-warning'>API Change</span>"
  Enhancement : "<span class='badge badge-info'>Enhancement</span>"
  Feature : "<span class='badge badge-success'>Feature</span>"
  Fix : "<span class='badge badge-danger'>Fix</span>"
  Update : "<span class='badge badge-danger'>Update</span>"
---


(changelog)=
# Change Log

## [Unreleased]

- {{ API }} {any}`loadPyodide <globalThis.loadPyodide>` no longer automatically stores the API into a
  global variable called `pyodide`. To get old behavior, say `globalThis.pyodide
  = await loadPyodide({...})`.
  {pr}`1597`
- {{ Enhancement }} Added a new {any}`CodeRunner` API for finer control than
  {any}`eval_code` and {any}`eval_code_async`. Designed with
  the needs of REPL implementations in mind.
  {pr}`1563`
- {{ Fix }} {any}`eval_code_async` no longer automatically awaits a returned
  coroutine or attempts to await a returned generator object (which triggered an
  error).
  {pr}`1563`
- {{ Fix }} micropip now correctly handles packages that have mixed case names.
  (See {issue}`1614`).
  {pr}`1615`

- {{ Enhancement }} Pyodide now ships with first party typescript types for the entire
  Javascript API (though no typings are available for `PyProxy` fields).
  {pr}`1601`

<<<<<<< HEAD
- {{ ENH }} If a Python error occurs in a reentrant `runPython` call, the error
=======
- {{ Enhancement }} If a Python error occurs in a reentrant `runPython` call, the error
>>>>>>> 043c9cf3
  will be propagated into the outer `runPython` context as the original error
  type. This is particularly important if the error is a `KeyboardInterrupt`.
  {pr}`1447`

<<<<<<< HEAD
- {{ ENH }} Added {any}`Console` class closely based on the Python standard
  library `code.InteractiveConsole` but with support for top level await and
  stream redirection. Also added the subclass {any}`PyodideConsole` which
  automatically uses {any}`pyodide.loadPackagesFromImports` on the code before running
  it.
  {pr}`1125`, {pr}`1155`, {pr}`1635`
=======
- {{ Update }} Pyodide now runs Python 3.9.5.
  {pr}`1637`

- {{ Enhancement }} It is now possible to import `Comlink` objects into Pyodide after
  using {any}`pyodide.registerComlink`
  {pr}`1642`
>>>>>>> 043c9cf3

## Standard library

- The following standard library modules are now available as standalone packages
   - distlib
  They are loaded by default in {any}`loadPyodide <globalThis.loadPyodide>`, however this behavior
  can be disabled with the `fullStdLib` parameter set to `false`.
  All optional stdlib modules can then be loaded as needed with
  {any}`pyodide.loadPackage`. {pr}`1543`
- The standard library module `audioop` is now included, making the `wave`,
  `sndhdr`, `aifc`, and `sunau` modules usable. {pr}`1623`

### Python / JS type conversions

- {{ API }} {any}`pyodide.runPythonAsync` no longer automatically calls
  {any}`pyodide.loadPackagesFromImports`.
  {pr}`1538`.
- {{ Enhancement }} Added the {any}`PyProxy.callKwargs` method to allow using
  Python functions with keyword arguments from Javascript.
  {pr}`1539`
- {{ Enhancement }} Added the {any}`PyProxy.copy` method.
  {pr}`1549` {pr}`1630`
- {{ API }} Updated the method resolution order on `PyProxy`. Performing a
  lookup on a `PyProxy` will prefer to pick a method from the `PyProxy` api, if
  no such method is found, it will use `getattr` on the proxied object.
  Prefixing a name with `$` forces `getattr`. For instance, `PyProxy.destroy`
  now always refers to the method that destroys the proxy, whereas
  `PyProxy.$destroy` refers to an attribute or method called `destroy` on the
  proxied object.
  {pr}`1604`

### pyodide-build

- {{ Enhancement }} pyodide-build is now an installable Python package, with an identically named
  CLI entrypoint that replaces `bin/pyodide` which is removed {pr}`1566`


## Version 0.17.0
*April 21, 2021*

See the {ref}`0-17-0-release-notes` for more information.

### Improvements to package loading and dynamic linking
- {{ Enhancement }} Uses the emscripten preload plugin system to preload .so files in packages
- {{ Enhancement }} Support for shared library packages. This is used for CLAPACK which makes scipy a lot smaller.
  {pr}`1236`
- {{ Fix }} Pyodide and included packages can now be used with Safari v14+.
  Safari v13 has also been observed to work on some (but not all) devices.

### Python / JS type conversions
- {{ Feature }} A `JsProxy` of a Javascript `Promise` or other awaitable object is now a
  Python awaitable.
  {pr}`880`
- {{ API }} Instead of automatically converting Python lists and dicts into
  Javascript, they are now wrapped in `PyProxy`. Added a new {any}`PyProxy.toJs`
  API to request the conversion behavior that used to be implicit.
  {pr}`1167`
- {{ API }} Added {any}`JsProxy.to_py` API to convert a Javascript object to Python.
  {pr}`1244`
- {{ Feature }} Flexible jsimports: it now possible to add custom Python
  "packages" backed by Javascript code, like the `js` package.  The `js` package
  is now implemented using this system.
  {pr}`1146`
- {{ Feature }} A `PyProxy` of a Python coroutine or awaitable is now an
  awaitable Javascript object. Awaiting a coroutine will schedule it to run on
  the Python event loop using `asyncio.ensure_future`.
  {pr}`1170`
- {{ Enhancement }} Made `PyProxy` of an iterable Python object an iterable Js
  object: defined the `[Symbol.iterator]` method, can be used like `for(let x of
  proxy)`. Made a `PyProxy` of a Python iterator an iterator: `proxy.next()` is
  translated to `next(it)`. Made a `PyProxy` of a Python generator into a
  Javascript generator: `proxy.next(val)` is translated to `gen.send(val)`.
  {pr}`1180`
- {{ API }} Updated `PyProxy` so that if the wrapped Python object supports `__getitem__`
  access, then the wrapper has `get`, `set`, `has`, and `delete` methods which do
  `obj[key]`, `obj[key] = val`, `key in obj` and `del obj[key]` respectively.
  {pr}`1175`
- {{ API }} The {any}`pyodide.pyimport` function is deprecated in favor of using
  `pyodide.globals.get('key')`. {pr}`1367`
- {{ API }} Added {any}`PyProxy.getBuffer` API to allow direct access to Python
  buffers as Javascript TypedArrays.
  {pr}`1215`
- {{ API }} The innermost level of a buffer converted to Javascript used to be a
  TypedArray if the buffer was contiguous and otherwise an Array. Now the
  innermost level will be a TypedArray unless the buffer format code is a '?' in
  which case it will be an Array of booleans, or if the format code is a "s" in
  which case the innermost level will be converted to a string.
  {pr}`1376`
- {{ Enhancement }} Javascript `BigInt`s are converted into Python `int` and
  Python `int`s larger than 2^53 are converted into `BigInt`.
  {pr}`1407`
- {{ API }} Added {any}`pyodide.isPyProxy` to test if an object is a `PyProxy`.
  {pr}`1456`
- {{ Enhancement }} `PyProxy` and `PyBuffer` objects are now garbage collected
  if the browser supports `FinalizationRegistry`.
  {pr}`1306`
- {{ Enhancement }} Automatic conversion of Javascript functions to CPython
  calling conventions.
  {pr}`1051`, {pr}`1080`
- {{ Enhancement }} Automatic detection of fatal errors. In this case Pyodide
  will produce both a Javascript and a Python stack trace with explicit
  instruction to open a bug report.
  pr`{1151}`, pr`{1390}`, pr`{1478}`.
- {{ Enhancement }} Systematic memory leak detection in the test suite and a
  large number of fixed to memory leaks.
  pr`{1340}`
- {{ Fix }} getattr and dir on JsProxy now report consistent results and include all
  names defined on the Python dictionary backing JsProxy.
  {pr}`1017`
- {{ Fix }} `JsProxy.__bool__` now produces more consistent results: both
  `bool(window)` and `bool(zero-arg-callback)` were `False` but now are `True`.
  Conversely, `bool(empty_js_set)` and `bool(empty_js_map)` were `True` but now
  are `False`.
  {pr}`1061`
- {{ Fix }} When calling a Javascript function from Python without keyword
  arguments, Pyodide no longer passes a `PyProxy`-wrapped `NULL` pointer as the
  last argument. {pr}`1033`
- {{ Fix }} JsBoundMethod is now a subclass of JsProxy, which fixes nested
  attribute access and various other strange bugs.
  {pr}`1124`
- {{ Fix }} Javascript functions imported like `from js import fetch` no longer
  trigger "invalid invocation" errors (issue {issue}`461`) and
  `js.fetch("some_url")` also works now (issue {issue}`768`).
  {pr}`1126`
- {{ Fix }} Javascript bound method calls now work correctly with keyword arguments.
  {pr}`1138`
- {{ Fix }} Javascript constructor calls now work correctly with keyword
  arguments.
  {pr}`1433`

### pyodide-py package

- {{ Feature }} Added a Python event loop to support asyncio by scheduling
  coroutines to run as jobs on the browser event loop. This event loop is
  available by default and automatically enabled by any relevant asyncio API,
  so for instance `asyncio.ensure_future` works without any configuration.
  {pr}`1158`
- {{ API }} Removed `as_nested_list` API in favor of `JsProxy.to_py`.
  {pr}`1345`


### pyodide-js

- {{ API }} Removed iodide-specific code in `pyodide.js`. This breaks compatibility with
  iodide.
  {pr}`878`, {pr}`981`
- {{ API }} Removed the `pyodide.autocomplete` API, use Jedi directly instead.
  {pr}`1066`
- {{ API }} Removed `pyodide.repr` API.
  {pr}`1067`
- {{ Fix }} If `messageCallback` and `errorCallback` are supplied to
  `pyodide.loadPackage`, `pyodide.runPythonAsync` and
  `pyodide.loadPackagesFromImport`, then the messages are no longer
  automatically logged to the console.
- {{ Feature }} `runPythonAsync` now runs the code with `eval_code_async`. In
  particular, it is possible to use top-level await inside of `runPythonAsync`.
- `eval_code` now accepts separate `globals` and `locals` parameters.
  {pr}`1083`
- Added the `pyodide.setInterruptBuffer` API. This can be used to set a
  `SharedArrayBuffer` to be the keyboard interupt buffer. If Pyodide is running
  on a webworker, the main thread can signal to the webworker that it should
  raise a `KeyboardInterrupt` by writing to the interrupt buffer.
  {pr}`1148` and {pr}`1173`
- Changed the loading method: added an async function `loadPyodide` to load
  Pyodide to use instead of `languagePluginURL` and `languagePluginLoader`. The
  change is currently backwards compatible, but the old approach is deprecated.
  {pr}`1363`

### micropip

- {{ Feature }} `micropip` now supports installing wheels from relative URLs.
  {pr}`872`
- {{ API }} `micropip.install` now returns a Python `Future` instead of a Javascript `Promise`.
  {pr}`1324`
- {{ Fix }} {any}`micropip.install` now interacts correctly with
  {any}`pyodide.loadPackage`.
  {pr}`1457`
- {{ Fix }} {any}`micropip.install` now handles version constraints correctly
  even if there is a version of the package available from the Pyodide `indexURL`.


### Build system

- {{ Enhancement }} Updated to latest emscripten 2.0.13 with the updstream LLVM backend
  {pr}`1102`
- {{ API }} Use upstream `file_packager.py`, and stop checking package abi versions.
  The `PYODIDE_PACKAGE_ABI` environment variable is no longer used, but is
  still set as some packages use it to detect whether it is being built for
  Pyodide. This usage is deprecated, and a new environment variable `PYODIDE`
  is introduced for this purpose.

  As part of the change, Module.checkABI is no longer present.
  {pr}`991`
- uglifyjs and lessc no longer need to be installed in the system during build
  {pr}`878`.
- {{ Enhancement }} Reduce the size of the core Pyodide package
  {pr}`987`.
- {{ Enhancement }} Optionally to disable docker port binding
  {pr}`1423`.
- {{ Enhancement }} Run arbitrary command in docker
  {pr}`1424`
- Docker images for Pyodide are now accessible at
  [pyodide/pyodide-env](https://hub.docker.com/repository/docker/pyodide/pyodide-env)
  and
  [pyodide/pyodide](https://hub.docker.com/repository/docker/pyodide/pyodide).
- {{ Enhancement }} Option to run docker in non-interactive mode
  {pr}`1641`

### REPL

- {{ Fix }} In console.html: sync behavior, full stdout/stderr support, clean namespace,
  bigger font, correct result representation, clean traceback
  {pr}`1125` and {pr}`1141`
- {{ Fix }} Switched from ̀Jedi to rlcompleter for completion in
  `pyodide.console.InteractiveConsole` and so in `console.html`. This fixes
  some completion issues (see {issue}`821` and {issue}`1160`)
- {{ Enhancement }} Support top-level await in the console
  {pr}`1459`

### Packages

- six, jedi and parso are no longer vendored in the main Pyodide package, and
  need to be loaded explicitly
  {pr}`1010`, {pr}`987`.
- Updated packages {pr}`1021`, {pr}`1338`, {pr}`1460`.
- Added Plotly version 4.14.3 and retrying dependency
  {pr}`1419`

## List of contributors

(in alphabetic order)

Aditya Shankar, casatir, Dexter Chua, dmondev, Frederik Braun, Hood Chatham,
Jan Max Meyer, Jeremy Tuloup, joemarshall, leafjolt, Michael Greminger,
Mireille Raad, Ondřej Staněk, Paul m. p. P, rdb, Roman Yurchak, Rudolfs

## Version 0.16.1
*December 25, 2020*

Note: due to a CI deployment issue the 0.16.0 release was skipped and replaced
by 0.16.1 with identical contents.

- Pyodide files are distributed by [JsDelivr](https://www.jsdelivr.com/),
  `https://cdn.jsdelivr.net/pyodide/v0.16.1/full/pyodide.js`
  The previous CDN `pyodide-cdn2.iodide.io` still works and there
  are no plans for deprecating it. However please use
  JsDelivr as a more sustainable solution, including for earlier Pyodide
  versions.

### Python and the standard library

- Pyodide includes CPython 3.8.2
  {pr}`712`
- ENH Patches for the threading module were removed in all packages. Importing
  the module, and a subset of functionality (e.g. locks) works, while starting
  a new thread will produce an exception, as expected.
  {pr}`796`.
  See {issue}`237` for the current status of the threading support.
- ENH The multiprocessing module is now included, and will not fail at import,
  thus avoiding the necessity to patch included packages. Starting a new
  process will produce an exception due to the limitation of the WebAssembly VM
  with the following message: `Resource temporarily unavailable`
  {pr}`796`.

### Python / JS type conversions

- FIX Only call `Py_INCREF()` once when proxied by PyProxy
  {pr}`708`
- Javascript exceptions can now be raised and caught in Python. They are
  wrapped in pyodide.JsException.
  {pr}`891`

### pyodide-py package and micropip

- The `pyodide.py` file was transformed to a pyodide-py package. The imports
  remain the same so this change is transparent to the users
  {pr}`909`.
- FIX Get last version from PyPi when installing a module via micropip
  {pr}`846`.
- Suppress REPL results returned by `pyodide.eval_code` by adding a semicolon
  {pr}`876`.
- Enable monkey patching of `eval_code` and `find_imports` to customize
  behavior of `runPython` and `runPythonAsync`
  {pr}`941`.

### Build system

- Updated docker image to Debian buster, resulting in smaller images.
  {pr}`815`
- Pre-built docker images are now available as
  [`iodide-project/pyodide`](https://hub.docker.com/r/iodide/pyodide)
  {pr}`787`
- Host Python is no longer compiled, reducing compilation time. This also
  implies that Python 3.8 is now required to build Pyodide. It can for instance
  be installed with conda.
  {pr}`830`
- FIX Infer package tarball directory from source URL
  {pr}`687`
- Updated to emscripten 1.38.44 and binaryen v86 (see related
  [commits](https://github.com/pyodide/pyodide/search?q=emscripten&type=commits))
- Updated default `--ldflags` argument to `pyodide_build` scripts to equal what
  Pyodide actually uses.
  {pr}`817`
- Replace C lz4 implementation with the (upstream) Javascript implementation.
  {pr}`851`
- Pyodide deployment URL can now be specified with the `PYODIDE_BASE_URL`
  environment variable during build. The `pyodide_dev.js` is no longer
  distributed. To get an equivalent behavior with `pyodide.js`, set
  ```javascript
  window.languagePluginUrl = './';
  ```
  before loading it.
  {pr}`855`
- Build runtime C libraries (e.g. libxml) via package build system with correct
  dependency resolution
  {pr}`927`
- Pyodide can now be built in a conda virtual environment
  {pr}`835`

### Other improvements

- Modifiy MEMFS timestamp handling to support better caching. This in
  particular allows to import newly created Python modules without invalidating
  import caches {pr}`893`

### Packages
- New packages: freesasa, lxml, python-sat, traits, astropy, pillow,
  scikit-image, imageio, numcodecs, msgpack, asciitree, zarr

  Note that due to the large size and the experimental state of the scipy
  package, packages that depend on scipy (including scikit-image, scikit-learn)
  will take longer to load, use a lot of memory and may experience failures.

- Updated packages: numpy 1.15.4, pandas 1.0.5, matplotlib 3.3.3 among others.
- New package
  [pyodide-interrupt](https://pypi.org/project/pyodide-interrupts/), useful for
  handling interrupts in Pyodide (see project description for details).


### Backward incompatible changes

- Dropped support for loading .wasm files with incorrect MIME type, following
  {pr}`851`


### List of contributors

abolger, Aditya Shankar, Akshay Philar, Alexey Ignatiev, Aray Karjauv, casatir,
chigozienri, Christian glacet, Dexter Chua, Frithjof, Hood Chatham, Jan Max
Meyer, Jay Harris, jcaesar, Joseph D. Long, Matthew Turk, Michael Greminger,
Michael Panchenko, mojighahar, Nicolas Ollinger, Ram Rachum, Roman Yurchak,
Sergio, Seungmin Kim, Shyam Saladi, smkm, Wei Ouyang

## Version 0.15.0
*May 19, 2020*

- Upgrades Pyodide to CPython 3.7.4.
- micropip no longer uses a CORS proxy to install pure Python packages from
  PyPi. Packages are now installed from PyPi directly.
- micropip can now be used from web workers.
- Adds support for installing pure Python wheels from arbitrary URLs with
  micropip.
- The CDN URL for Pyodide changed to
  https://pyodide-cdn2.iodide.io/v0.15.0/full/pyodide.js
  It now supports versioning and should provide faster downloads.
  The latest release can be accessed via
  https://pyodide-cdn2.iodide.io/latest/full/
- Adds `messageCallback` and `errorCallback` to
  {any}`pyodide.loadPackage`.
- Reduces the initial memory footprint (`TOTAL_MEMORY`) from 1 GiB to 5 MiB.
  More memory will be allocated as needed.
- When building from source, only a subset of packages can be built by setting
  the `PYODIDE_PACKAGES` environment variable. See
  {ref}`partial builds documentation <partial-builds>` for more details.
- New packages: future, autograd

## Version 0.14.3
*Dec 11, 2019*

- Convert Javascript numbers containing integers, e.g. `3.0`, to a real Python
  long (e.g. `3`).
- Adds `__bool__` method to for `JsProxy` objects.
- Adds a Javascript-side auto completion function for Iodide that uses jedi.
- New packages: nltk, jeudi, statsmodels, regex, cytoolz, xlrd, uncertainties

## Version 0.14.0
*Aug 14, 2019*

- The built-in `sqlite` and `bz2` modules of Python are now enabled.
- Adds support for auto-completion based on jedi when used in iodide

## Version 0.13.0
*May 31, 2019*

- Tagged versions of Pyodide are now deployed to Netlify.

## Version 0.12.0
*May 3, 2019*

**User improvements:**

- Packages with pure Python wheels can now be loaded directly from PyPI. See
  {ref}`micropip` for more information.

- Thanks to PEP 562, you can now `import js` from Python and use it to access
  anything in the global Javascript namespace.

- Passing a Python object to Javascript always creates the same object in
  Javascript. This makes APIs like `removeEventListener` usable.

- Calling `dir()` in Python on a Javascript proxy now works.

- Passing an `ArrayBuffer` from Javascript to Python now correctly creates a
  `memoryview` object.

- Pyodide now works on Safari.

## Version 0.11.0
*Apr 12, 2019*

**User improvements:**

- Support for built-in modules:
  - `sqlite`, `crypt`

- New packages: `mne`

**Developer improvements:**

- The `mkpkg` command will now select an appropriate archive to use, rather
  than just using the first.

- The included version of emscripten has been upgraded to 1.38.30 (plus a
  bugfix).

- New packages: `jinja2`, `MarkupSafe`

## Version 0.10.0
*Mar 21, 2019*

**User improvements:**

- New packages: `html5lib`, `pygments`, `beautifulsoup4`, `soupsieve`,
  `docutils`, `bleach`, `mne`

**Developer improvements:**

- `console.html` provides a simple text-only interactive console to test local
  changes to Pyodide. The existing notebooks based on legacy versions of Iodide
  have been removed.

- The `run_docker` script can now be configured with environment variables.<|MERGE_RESOLUTION|>--- conflicted
+++ resolved
@@ -33,30 +33,24 @@
   Javascript API (though no typings are available for `PyProxy` fields).
   {pr}`1601`
 
-<<<<<<< HEAD
-- {{ ENH }} If a Python error occurs in a reentrant `runPython` call, the error
-=======
 - {{ Enhancement }} If a Python error occurs in a reentrant `runPython` call, the error
->>>>>>> 043c9cf3
   will be propagated into the outer `runPython` context as the original error
   type. This is particularly important if the error is a `KeyboardInterrupt`.
   {pr}`1447`
 
-<<<<<<< HEAD
 - {{ ENH }} Added {any}`Console` class closely based on the Python standard
   library `code.InteractiveConsole` but with support for top level await and
   stream redirection. Also added the subclass {any}`PyodideConsole` which
   automatically uses {any}`pyodide.loadPackagesFromImports` on the code before running
   it.
   {pr}`1125`, {pr}`1155`, {pr}`1635`
-=======
+
 - {{ Update }} Pyodide now runs Python 3.9.5.
   {pr}`1637`
 
 - {{ Enhancement }} It is now possible to import `Comlink` objects into Pyodide after
   using {any}`pyodide.registerComlink`
   {pr}`1642`
->>>>>>> 043c9cf3
 
 ## Standard library
 
