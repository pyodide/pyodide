---
substitutions:
  API: "<span class='badge badge-warning'>API Change</span>"
  Enhancement: "<span class='badge badge-info'>Enhancement</span>"
  Feature: "<span class='badge badge-success'>Feature</span>"
  Fix: "<span class='badge badge-danger'>Fix</span>"
  Update: "<span class='badge badge-success'>Update</span>"
  Breaking: "<span class='badge badge-danger'>BREAKING CHANGE</span>"
---

(changelog)=

# Change Log

## Unreleased

- {{ Fix }} `micropip` supports extra markers in packages correctly now.
  {pr}`2584`
- {{ Enhancement }} Integrity of Pyodide packages are now verified before
  loading them. This is for now only limited to browser environments.
  {pr}`2513`

- {{ Fix }} Fix building on macOS {issue}`2360` {pr}`2554`

- {{ Fix }} Fix a REPL error in printing high-dimensional lists.
  {pr}`2517`

- {{ Fix }} Fix output bug with using `input()` on online console
  {pr}`2509`

- {{ Enhancement }} Update sqlite version to latest stable release
  {pr}`2477` and {pr}`2518`

- {{ Fix }} We now tell packagers (e.g., Webpack) to ignore npm-specific imports
  when packing files for the browser.
  {pr}`2468`

- {{ Enhancement }} Update Typescript target to ES2017 to generate more modern
  Javascript code.
  {pr}`2471`

- {{ Enhancement }} We now put our built files into the `dist` directory rather
  than the `build` directory. {pr}`2387`

- {{ Enhancement }} `loadPyodide` no longer uses any global state, so it can be
  used more than once in the same thread. This is recommended if a network
  request causes a loading failure, if there is a fatal error, if you damage the
  state of the runtime so badly that it is no longer usable, or for certain
  testing purposes. It is not recommended for creating multiple execution
  environments, for which you should use
  `pyodide.runPython(code, { globals : some_dict})`;
  {pr}`2391`

- {{ Fix }} The build will error out earlier if `cmake` or `libtool` are not
  installed.
  {pr}`2423`

- {{ Enhancement }} `pyodide.unpackArchive` now accepts any `ArrayBufferView` or
  `ArrayBuffer` as first argument, rather than only a `Uint8Array`.
  {pr}`2451`

- {{ Feature }} Added `pyodide.run_js` API.
  {pr}`2426`

- {{ Enhancement }} Add SHA-256 hash of package to entries in `packages.json`
  {pr}`2455`

- {{ Fix }} BigInt's between 2^{32\*n - 1} and 2^{32\*n} no longer get
  translated to negative Python ints.
  {pr}`2484`

- {{ Fix }} Pyodide now correctly handles JavaScript objects with `null`
  constructor.
  {pr}`2520`

- {{ Fix }} Fix garbage collection of `once_callable` {pr}`2401`

- {{ Enhancement }} `run_in_pyodide` now has support for pytest assertion
  rewriting and decorators such as `pytest.mark.parametrize` and hypothesis.
  {pr}`2510`, {pr}`2541`

- {{ BREAKING }} `pyodide_build.testing` is removed. `run_in_pyodide` decorator
  can now be accessed through `pyodide_test_runner`.
  {pr}`2418`

- {{ Enhancement }} Added the `js_id` attribute to `JsProxy` to allow using
  JavaScript object identity as a dictionary key.
  {pr}`2515`

- {{ Fix }} Fixed a bug with `toJs` when used with recursive structures and the
  `dictConverter` argument.
  {pr}`2533`

- {{ Enhancement }} Added Python wrappers `set_timeout`, `clear_timeout`,
  `set_interval`, `clear_interval`, `add_event_listener` and
  `remove_event_listener` for the corresponding JavaScript functions.
  {pr}`2456`

- {{ Enhancement }} Pyodide now directly exposes the Emscripten `PATH` and
  `ERRNO_CODES` APIs.
  {pr}`2582`

- {{ Fix }} If the request errors due to CORS, `pyfetch` now raises an `OSError`
  not a `JSException`.
  {pr}`2598`

- {{ Enhancement }} The platform tags of wheels now include the Emscripten
  version in them. This should help ensure ABI compatibility if Emscripten
  wheels are distributed outside of the main Pyodide distribution.
  {pr}`2610`

<<<<<<< HEAD
- {{ Enhancement }} The build system now uses the sysconfigdata from the target
  Python rather than the host Python.
  {pr}`2516`
=======
### REPL

- {{ Enhancement }} Add a spinner while the REPL is loading {pr}`2635`
>>>>>>> 9b968ae2

### micropip

- {{ Fix }} micropip now correctly handles package names that include dashes
  {pr}`2414`

- {{ Enhancement }} Allow passing `credentials` to `micropip.install()`
  {pr}`2458`

- {{ Enhancement }} {func}`micropip.install` now accepts a `deps` parameter.
  If set to `False`, micropip will not install dependencies of the package.
  {pr}`2433`

- {{ Fix }} micropip now correctly compares packages with prerelease version
  {pr}`2532`

- {{ Enhancement }} {func}`micropip.install` now accepts a `pre` parameter.
  If set to `True`, micropip will include pre-release and development versions.
  {pr}`2542`

- {{ Enhancement }} `micropip` was refactored to improve readability and ease of
  maintenance.
  {pr}`2561`, {pr}`2563`, {pr}`2564`, {pr}`2565`, {pr}`2568`

- {{ Enhancement }} Various error messages were fine tuned and improved.
  {pr}`2562`, {pr}`2558`

- {{ Enhancement }} `micropip` was adjusted to keep its state in the wheel
  `.dist-info` directories which improves consistenency with the Python standard
  library and other tools used to install packages.
  {pr}`2572`

- {{ Enhancement }} Added `micropip.freeze` to record the current set of loaded
  packages into a `packages.json` file.
  {pr}`2581`

### Packages

- {{ Enhancement }} Pillow now supports WEBP image format {pr}`2407`.

- Pandas is now compiled with `-Oz`, which significantly speeds up loading the library
  on Chrome {pr}`2457`

- New packages: opencv-python v4.5.5.64 {pr}`2305`, ffmpeg {pr}`2305`, libwebp {pr}`2305`,
  h5py, pkgconfig and libhdf5 {pr}`2411`, bitarray {pr}`2459`, gsw {pr}`2511`, cftime {pr}`2504`,
  svgwrite, jsonschema, tskit {pr}`2506`, xarray {pr}`2538`, demes, libgsl, newick,
  ruamel, msprime {pr}`4138`.

## Version 0.20.0

[See the release notes for a summary.](https://blog.pyodide.org/posts/0.20-release/)

### CPython and stdlib

- {{ Update }} Pyodide now runs Python 3.10.2.
  {pr}`2225`

- {{ Enhancement }} All
  `ctypes` tests pass now except for `test_callback_too_many_args` (and we have
  a plan to fix `test_callback_too_many_args` upstream). `libffi-emscripten`
  now also passes all libffi tests.
  {pr}`2350`

### Packages

- {{Fix}} matplotlib now loads multiple fonts correctly {pr}`2271`

- New packages: boost-histogram {pr}`2174`, cryptography v3.3.2 {pr}`2263`, the
  standard library ssl module {pr}`2263`, python-solvespace v3.0.7,
  lazy-object-proxy {pr}`2320`.

- Many more scipy linking errors were fixed, mostly related to the Fortran f2c
  ABI for string arguments. There are still some fatal errors in the Scipy test
  suite, but none seem to be simple linker errors.
  {pr}`2289`

- Removed pyodide-interrupts. If you were using this for some reason, use
  {any}`setInterruptBuffer <pyodide.setInterruptBuffer>` instead.
  {pr}`2309`

- Most included packages were updated to the latest version. See
  {ref}`packages-in-pyodide` for a full list.

### Type translations

- {{Fix}} Python tracebacks now include Javascript frames when Python calls a
  Javascript function.
  {pr}`2123`

- {{Enhancement}} Added a `default_converter` argument to {any}`JsProxy.to_py`
  and {any}`pyodide.toPy` which is used to process any object that doesn't have
  a built-in conversion to Python. Also added a `default_converter` argument to
  {any}`PyProxy.toJs` and {any}`pyodide.to_js` to convert.
  {pr}`2170` and {pr}`2208`

- {{ Enhancement }} Async Python functions called from Javascript now have the
  resulting coroutine automatically scheduled. For instance, this makes it
  possible to use an async Python function as a Javascript event handler.
  {pr}`2319`

### Javascript package

- {{Enhancement}} It is no longer necessary to provide `indexURL` to
  {any}`loadPyodide <globalThis.loadPyodide>`.
  {pr}`2292`

- {{ Breaking }} The `globals` argument to {any}`runPython <pyodide.runPython>`
  and {any}`runPythonAsync <pyodide.runPythonAsync>` is now passed as a named
  argument. The old usage still works with a deprecation warning.
  {pr}`2300`

- {{Enhancement}} The Javascript package was migrated to Typescript.
  {pr}`2130` and {pr}`2133`

- {{Fix}} Fix importing pyodide with ESM syntax in a module type web worker.
  {pr}`2220`

- {{Enhancement}} When Pyodide is loaded as an ES6 module, no global
  {any}`loadPyodide <globalThis.loadPyodide>` variable is created (instead, it
  should be accessed as an attribute on the module).
  {pr}`2249`

- {{Fix}} The type `Py2JsResult` has been replaced with `any` which is more
  accurate. For backwards compatibility, we still export `Py2JsResult` as an
  alias for `any`.
  {pr}`2277`

- {{Fix}} Pyodide now loads correctly even if requirejs is included.
  {pr}`2283`

- {{ Enhancement }} Added robust handling for non-`Error` objects thrown by
  Javascript code. This mostly should never happen since well behaved Javascript
  code ought to throw errors. But it's better not to completely crash if it
  throws something else.
  {pr}`2294`

### pyodide_build

- {{Enhancement}} Pyodide now uses Python wheel files to distribute packages
  rather than the emscripten `file_packager.py` format.
  {pr}`2027`

- {{Enhancement}} Pyodide now uses `pypa/build` to build packages. We (mostly)
  use build isolation, so we can build packages that require conflicting
  versions of setuptools or alternative build backends.
  {pr}`2272`

- {{Enhancement}} Most pure Python packages were switched to use the wheels
  directly from PyPI rather than rebuilding them.
  {pr}`2126`

- {{Enhancement}} Added support for C++ exceptions in packages. Now C++
  extensions compiled and linked with `-fexceptions` can catch C++ exceptions.
  Furthermore, uncaught C++ exceptions will be formatted in a human-readable
  way.
  {pr}`2178`

- {{Breaking}} Removed the `skip-host` key from the `meta.yaml` format. If
  needed, install a host copy of the package with pip instead.
  {pr}`2256`

### Uncategorized

- {{ Enhancement }} The interrupt buffer can be used to raise all 64 signals
  now, not just `SIGINT`. Write a number between `1<= signum <= 64` into the
  interrupt buffer to trigger the corresponding signal. By default everything
  but `SIGINT` will be ignored. Any value written into the interrupt buffer
  outside of the range from 1 to 64 will be silently discarded.
  {pr}`2301`

- {{ Enhancement }} Updated to Emscripten 2.0.27.
  {pr}`2295`

- {{ Breaking }} The `extractDir` argument to
  {any}`unpackArchive <pyodide.unpackArchive>` is now passed as a named argument.
  The old usage still works with a deprecation warning.
  {pr}`2300`

- {{ Enhancement }} Support ANSI escape codes in the Pyodide console.
  {pr}`2345`

- {{ Fix }} `pyodide_build` can now be installed in non-editable ways.
  {pr}`2351`

### List of contributors

Boris Feld, Christian Staudt, Gabriel Fougeron, Gyeongjae Choi, Henry Schreiner,
Hood Chatham, Jo Bovy, Karthikeyan Singaravelan, Leo Psidom, Liumeo, Luka
Mamukashvili, Madhur Tandon, Paul Korzhyk, Roman Yurchak, Seungmin Kim, Thorsten
Beier, Tom White, and Will Lachance

## Version 0.19.1

_February 19, 2022_

### Packages

- New packages: sqlalchemy {pr}`2112`, pydantic {pr}`2117`, wrapt {pr}`2165`

- {{ Update }} Upgraded packages: pyb2d (0.7.2), {pr}`2117`

- {{Fix}} A fatal error in `scipy.stats.binom.ppf` has been fixed.
  {pr}`2109`

- {{Fix}} Type signature mismatches in some numpy comparators have been fixed.
  {pr}`2110`

### Type translations

- {{Fix}} The "PyProxy has already been destroyed" error message has been
  improved with some context information.
  {pr}`2121`

### REPL

- {{Enhancement}} Pressing TAB in REPL no longer triggers completion when input
  is whitespace. {pr}`2125`

### List of contributors

Christian Staudt, Gyeongjae Choi, Hood Chatham, Liumeo, Paul Korzhyk, Roman
Yurchak, Seungmin Kim, Thorsten Beier

## Version 0.19.0

_January 10, 2021_

[See the release notes for a summary.](https://blog.pyodide.org/posts/0.19-release/)

### Python package

- {{Enhancement}} If `find_imports` is used on code that contains a syntax
  error, it will return an empty list instead of raising a `SyntaxError`.
  {pr}`1819`

- {{Enhancement}} Added the {any}`pyodide.http.pyfetch` API which provides a
  convenience wrapper for the Javascript `fetch` API. The API returns a response
  object with various methods that convert the data into various types while
  minimizing the number of times the data is copied.
  {pr}`1865`

- {{Enhancement}} Added the {any}`unpack_archive` API to the {any}`FetchResponse`
  object which treats the response body as an archive and uses `shutil` to
  unpack it. {pr}`1935`

- {{Fix}} The Pyodide event loop now works correctly with cancelled handles. In
  particular, `asyncio.wait_for` now functions as expected.
  {pr}`2022`

### JavaScript package

- {{Fix}} {any}`loadPyodide <globalThis.loadPyodide>` no longer fails in the
  presence of a user-defined global named `process`.
  {pr}`1849`

- {{Fix}} Various webpack buildtime and runtime compatibility issues were fixed.
  {pr}`1900`

- {{Enhancement}} Added the {any}`pyodide.pyimport` API to import a Python module
  and return it as a `PyProxy`. Warning: this is different from the
  original `pyimport` API which was removed in this version.
  {pr}`1944`

- {{Enhancement}} Added the {any}`pyodide.unpackArchive` API which unpacks an
  archive represented as an ArrayBuffer into the working directory. This is
  intended as a way to install packages from a local application.
  {pr}`1944`

- {{API}} {any}`loadPyodide <globalThis.loadPyodide>` now accepts a `homedir`
  parameter which sets home directory of Pyodide virtual file system.
  {pr}`1936`

- {{Breaking}} The default working directory(home directory) inside the Pyodide
  virtual file system has been changed from `/` to `/home/pyodide`. To get the
  previous behavior, you can
  - call `os.chdir("/")` in Python to change working directory or
  - call {any}`loadPyodide <globalThis.loadPyodide>` with the `homedir="/"`
    argument
    {pr}`1936`

### Python / JavaScript type conversions

- {{Breaking}} Updated the calling convention when a JavaScript function is
  called from Python to improve memory management of PyProxies. PyProxy
  arguments and return values are automatically destroyed when the function is
  finished.
  {pr}`1573`

- {{Enhancement}} Added {any}`JsProxy.to_string`, {any}`JsProxy.to_bytes`, and
  {any}`JsProxy.to_memoryview` to allow for conversion of `TypedArray` to
  standard Python types without unneeded copies. {pr}`1864`

- {{Enhancement}} Added {any}`JsProxy.to_file` and {any}`JsProxy.from_file` to
  allow reading and writing Javascript buffers to files as a byte stream without
  unneeded copies.
  {pr}`1864`

- {{Fix}} It is now possible to destroy a borrowed attribute `PyProxy` of a
  `PyProxy` (as introduced by {pr}`1636`) before destroying the root `PyProxy`.
  {pr}`1854`

- {{Fix}} If `__iter__()` raises an error, it is now handled correctly by the
  `PyProxy[Symbol.iterator()]` method.
  {pr}`1871`

- {{Fix}} Borrowed attribute `PyProxy`s are no longer destroyed when the root
  `PyProxy` is garbage collected (because it was leaked). Doing so has no
  benefit to nonleaky code and turns some leaky code into broken code (see
  {issue}`1855` for an example).
  {pr}`1870`

- {{Fix}} Improved the way that `pyodide.globals.get("builtin_name")` works.
  Before we used `__main__.__dict__.update(builtins.__dict__)` which led to
  several undesirable effects such as `__name__` being equal to `"builtins"`.
  Now we use a proxy wrapper to replace `pyodide.globals.get` with a function
  that looks up the name on `builtins` if lookup on `globals` fails.
  {pr}`1905`

- {{Enhancement}} Coroutines have their memory managed in a more convenient way.
  In particular, now it is only necessary to either `await` the coroutine or
  call one of `.then`, `.except` or `.finally` to prevent a leak. It is no
  longer necessary to manually destroy the coroutine. Example: before:

```js
async function runPythonAsync(code, globals) {
  let coroutine = Module.pyodide_py.eval_code_async(code, globals);
  try {
    return await coroutine;
  } finally {
    coroutine.destroy();
  }
}
```

After:

```js
async function runPythonAsync(code, globals) {
  return await Module.pyodide_py.eval_code_async(code, globals);
}
```

{pr}`2030`

### pyodide-build

- {{API}} By default only a minimal set of packages is built. To build all
  packages set `PYODIDE_PACKAGES='*'` In addition, `make minimal` was removed,
  since it is now equivalent to `make` without extra arguments.
  {pr}`1801`

- {{Enhancement}} It is now possible to use `pyodide-build buildall` and
  `pyodide-build buildpkg` directly.
  {pr}`2063`

- {{Enhancement}} Added a `--force-rebuild` flag to `buildall` and `buildpkg`
  which rebuilds the package even if it looks like it doesn't need to be
  rebuilt. Added a `--continue` flag which keeps the same source tree for the
  package and can continue from the middle of a build.
  {pr}`2069`

- {{Enhancement}} Changes to environment variables in the build script are now
  seen in the compile and post build scripts.
  {pr}`1706`

- {{Fix}} Fix usability issues with `pyodide-build mkpkg` CLI.
  {pr}`1828`

- {{ Enhancement }} Better support for ccache when building Pyodide
  {pr}`1805`

- {{Fix}} Fix compile error `wasm-ld: error: unknown argument: --sort-common`
  and `wasm-ld: error: unknown argument: --as-needed` in ArchLinux.
  {pr}`1965`

### micropip

- {{Fix}} micropip now raises an error when installing a non-pure python wheel
  directly from a url.
  {pr}`1859`

- {{Enhancement}} {func}`micropip.install` now accepts a `keep_going` parameter.
  If set to `True`, micropip reports all identifiable dependencies that don't
  have pure Python wheels, instead of failing after processing the first one.
  {pr}`1976`

- {{Enhancement}} Added a new API {func}`micropip.list` which returns the list
  of installed packages by micropip.
  {pr}`2012`

### Packages

- {{ Enhancement }} Unit tests are now unvendored from Python packages and
  included in a separate package `<package name>-tests`. This results in a
  20% size reduction on average for packages that vendor tests (e.g. numpy,
  pandas, scipy).
  {pr}`1832`

- {{ Update }} Upgraded SciPy to 1.7.3. There are known issues with some SciPy
  components, the current status of the scipy test suite is
  [here](https://github.com/pyodide/pyodide/pull/2065#issuecomment-1004243045)
  {pr}`2065`

- {{ Fix }} The built-in pwd module of Python, which provides a Unix specific
  feature, is now unvendored.
  {pr}`1883`

- {{Fix}} pillow and imageio now correctly encode/decode grayscale and
  black-and-white JPEG images.
  {pr}`2028`

- {{Fix}} The numpy fft module now works correctly.
  {pr}`2028`

- New packages: logbook {pr}`1920`, pyb2d {pr}`1968`, and threadpoolctl (a
  dependency of scikit-learn) {pr}`2065`

- Upgraded packages: numpy (1.21.4) {pr}`1934`, scikit-learn (1.0.2) {pr}`2065`,
  scikit-image (0.19.1) {pr}`2005`, msgpack (1.0.3) {pr}`2071`, astropy (5.0.3)
  {pr}`2086`, statsmodels (0.13.1) {pr}`2073`, pillow (9.0.0) {pr}`2085`. This
  list is not exhaustive, refer to `packages.json` for the full list.

### Uncategorized

- {{ Enhancement }} `PyErr_CheckSignals` now works with the keyboard interrupt
  system so that cooperative C extensions can be interrupted. Also, added the
  `pyodide.checkInterrupt` function so Javascript code can opt to be
  interrupted.
  {pr}`1294`

- {{Fix}} The `_` variable is now set by the Pyodide repl just like it is set in
  the native Python repl.
  {pr}`1904`

- {{ Enhancement }} `pyodide-env` and `pyodide` Docker images are now available from both
  the [Docker Hub](https://hub.docker.com/repository/docker/pyodide/pyodide-env) and
  from the [Github Package registry](https://github.com/orgs/pyodide/packages). {pr}`1995`

- {{Fix}} The console now correctly handles it when an object's `__repr__` function raises an exception.
  {pr}`2021`

- {{ Enhancement }} Removed the `-s EMULATE_FUNCTION_POINTER_CASTS` flag,
  yielding large benefits in speed, stack usage, and code size.
  {pr}`2019`

### List of contributors

Alexey Ignatiev, Alex Hall, Bart Broere, Cyrille Bogaert, etienne, Grimmer,
Grimmer Kang, Gyeongjae Choi, Hao Zhang, Hood Chatham, Ian Clester, Jan Max
Meyer, LeoPsidom, Liumeo, Michael Christensen, Owen Ou, Roman Yurchak, Seungmin
Kim, Sylvain, Thorsten Beier, Wei Ouyang, Will Lachance

## Version 0.18.1

_September 16, 2021_

### Console

- {{Fix}} Ctrl+C handling in console now works correctly with multiline input.
  New behavior more closely approximates the behavior of the native Python
  console.
  {pr}`1790`

- {{Fix}} Fix the repr of Python objects (including lists and dicts) in console {pr}`1780`

- {{Fix}} The "long output truncated" message now appears on a separate line as intended.
  {pr}`1814`

- {{Fix}} The streams that are used to redirect stdin and stdout in the console now define
  `isatty` to return `True`. This fixes pytest.
  {pr}`1822`

### Python package

- {{Fix}} Avoid circular references when runsource raises SyntaxError
  {pr}`1758`

### JavaScript package

- {{Fix}} The {any}`pyodide.setInterruptBuffer` command is now publicly exposed
  again, as it was in v0.17.0. {pr}`1797`

### Python / JavaScript type conversions

- {{Fix}} Conversion of very large strings from JavaScript to Python works
  again. {pr}`1806`

- {{Fix}} Fixed a use after free bug in the error handling code.
  {pr}`1816`

### Packages

- {{Fix}} pillow now correctly encodes/decodes RGB JPEG image format. {pr}`1818`

### Micellaneous

- {{Fix}} Patched emscripten to make the system calls to duplicate file
  descriptors closer to posix-compliant. In particular, this fixes the use of
  `dup` on pipes and temporary files, as needed by `pytest`.
  {pr}`1823`

## Version 0.18.0

_August 3rd, 2021_

### General

- {{ Update }} Pyodide now runs Python 3.9.5.
  {pr}`1637`

- {{ Enhancement }} Pyodide can experimentally be used in Node.js {pr}`1689`

- {{ Enhancement }} Pyodide now directly exposes the [Emscripten filesystem
  API](https://emscripten.org/docs/api_reference/Filesystem-API.html), allowing
  for direct manipulation of the in-memory filesystem
  {pr}`1692`

- {{ Enhancement }} Pyodide's support of [emscripten file
  systems](https://emscripten.org/docs/api_reference/Filesystem-API.html#file-systems)
  is expanded from the default `MEMFS` to include `IDBFS`, `NODEFS`, `PROXYFS`,
  and `WORKERFS`, allowing for custom persistence strategies depending on
  execution environment {pr}`1596`

- {{ API }} The `packages.json` schema for Pyodide was redesigned for better
  compatibility with conda. {pr}`1700`

- {{ API }} `run_docker` no longer binds any port to the docker image by default.
  {pr}`1750`

### Standard library

- {{ API }} The following standard library modules are now available as standalone packages

  - distlib

  They are loaded by default in {any}`loadPyodide <globalThis.loadPyodide>`, however this behavior
  can be disabled with the `fullStdLib` parameter set to `false`.
  All optional stdlib modules can then be loaded as needed with
  {any}`pyodide.loadPackage`. {pr}`1543`

- {{ Enhancement }} The standard library module `audioop` is now included, making the `wave`,
  `sndhdr`, `aifc`, and `sunau` modules usable. {pr}`1623`

- {{ Enhancement }} Added support for `ctypes`.
  {pr}`1656`

### JavaScript package

- {{ Enhancement }} The Pyodide JavaScript package is released to npm under [npmjs.com/package/pyodide](https://www.npmjs.com/package/pyodide)
  {pr}`1762`
- {{ API }} {any}`loadPyodide <globalThis.loadPyodide>` no longer automatically
  stores the API into a global variable called `pyodide`. To get old behavior,
  say `globalThis.pyodide = await loadPyodide({...})`.
  {pr}`1597`
- {{ Enhancement }} {any}`loadPyodide <globalThis.loadPyodide>` now accepts callback functions for
  `stdin`, `stdout` and `stderr`
  {pr}`1728`
- {{ Enhancement }} Pyodide now ships with first party typescript types for the entire
  JavaScript API (though no typings are available for `PyProxy` fields).
  {pr}`1601`

- {{ Enhancement }} It is now possible to import `Comlink` objects into Pyodide after
  using {any}`pyodide.registerComlink`
  {pr}`1642`

- {{ Enhancement }} If a Python error occurs in a reentrant `runPython` call, the error
  will be propagated into the outer `runPython` context as the original error
  type. This is particularly important if the error is a `KeyboardInterrupt`.
  {pr}`1447`

### Python package

- {{ Enhancement }} Added a new {any}`CodeRunner` API for finer control than
  {any}`eval_code` and {any}`eval_code_async`. Designed with
  the needs of REPL implementations in mind.
  {pr}`1563`

- {{ Enhancement }} Added {any}`Console` class closely based on the Python standard
  library `code.InteractiveConsole` but with support for top level await and
  stream redirection. Also added the subclass {any}`PyodideConsole` which
  automatically uses {any}`pyodide.loadPackagesFromImports` on the code before running
  it.
  {pr}`1125`, {pr}`1155`, {pr}`1635`

- {{ Fix }} {any}`eval_code_async` no longer automatically awaits a returned
  coroutine or attempts to await a returned generator object (which triggered an
  error).
  {pr}`1563`

### Python / JavaScript type conversions

- {{ API }} {any}`pyodide.runPythonAsync` no longer automatically calls
  {any}`pyodide.loadPackagesFromImports`.
  {pr}`1538`.
- {{ Enhancement }} Added the {any}`PyProxy.callKwargs` method to allow using
  Python functions with keyword arguments from JavaScript.
  {pr}`1539`
- {{ Enhancement }} Added the {any}`PyProxy.copy` method.
  {pr}`1549` {pr}`1630`
- {{ API }} Updated the method resolution order on `PyProxy`. Performing a
  lookup on a `PyProxy` will prefer to pick a method from the `PyProxy` api, if
  no such method is found, it will use `getattr` on the proxied object.
  Prefixing a name with `$` forces `getattr`. For instance, {any}`PyProxy.destroy`
  now always refers to the method that destroys the proxy, whereas
  `PyProxy.$destroy` refers to an attribute or method called `destroy` on the
  proxied object.
  {pr}`1604`
- {{ API }} It is now possible to use `Symbol` keys with PyProxies. These
  `Symbol` keys put markers on the PyProxy that can be used by external code.
  They will not currently be copied by {any}`PyProxy.copy`.
  {pr}`1696`
- {{ Enhancement }} Memory management of `PyProxy` fields has been changed so
  that fields looked up on a `PyProxy` are "borrowed" and have their lifetime
  attached to the base `PyProxy`. This is intended to allow for more idiomatic
  usage.
  (See {issue}`1617`.) {pr}`1636`
- {{ API }} The depth argument to `toJs` is now passed as an option, so
  `toJs(n)` in v0.17 changed to `toJs({depth : n})`. Similarly, `pyodide.toPy`
  now takes `depth` as a named argument. Also `to_js` and `to_py` only take
  depth as a keyword argument.
  {pr}`1721`
- {{ API }} {any}`toJs <PyProxy.toJs>` and {any}`to_js <pyodide.to_js>` now
  take an option `pyproxies`, if a JavaScript Array is passed for this, then
  any proxies created during conversion will be placed into this array. This
  allows easy cleanup later. The `create_pyproxies` option can be used to
  disable creation of pyproxies during conversion (instead a `ConversionError`
  is raised). {pr}`1726`
- {{ API }} `toJs` and `to_js` now take an option `dict_converter` which will be
  called on a JavaScript iterable of two-element Arrays as the final step of
  converting dictionaries. For instance, pass `Object.fromEntries` to convert to
  an object or `Array.from` to convert to an array of pairs.
  {pr}`1742`

### pyodide-build

- {{ API }} pyodide-build is now an installable Python package, with an
  identically named CLI entrypoint that replaces `bin/pyodide` which is removed
  {pr}`1566`

### micropip

- {{ Fix }} micropip now correctly handles packages that have mixed case names.
  (See {issue}`1614`).
  {pr}`1615`
- {{ Enhancement }} micropip now resolves dependencies correctly for old
  versions of packages (it used to always use the dependencies from the most
  recent version, see {issue}`1619` and {issue}`1745`). micropip also will
  resolve dependencies for wheels loaded from custom urls.
  {pr}`1753`

### Packages

- {{ Enhancement }} matplotlib now comes with a new renderer based on the html5 canvas element. {pr}`1579`
  It is optional and the current default backend is still the agg backend compiled to wasm.
- {{ Enhancement }} Updated a number of packages included in Pyodide.

### List of contributors

Albertas Gimbutas, Andreas Klostermann, Arfy Slowy, daoxian,
Devin Neal, fuyutarow, Grimmer, Guido Zuidhof, Gyeongjae Choi, Hood
Chatham, Ian Clester, Itay Dafna, Jeremy Tuloup, jmsmdy, LinasNas, Madhur
Tandon, Michael Christensen, Nicholas Bollweg, Ondřej Staněk, Paul m. p. P,
Piet Brömmel, Roman Yurchak, stefnotch, Syrus Akbary, Teon L Brooks, Waldir

## Version 0.17.0

_April 21, 2021_

See the {ref}`0-17-0-release-notes` for more information.

### Improvements to package loading and dynamic linking

- {{ Enhancement }} Uses the emscripten preload plugin system to preload .so files in packages
- {{ Enhancement }} Support for shared library packages. This is used for CLAPACK which makes scipy a lot smaller.
  {pr}`1236`
- {{ Fix }} Pyodide and included packages can now be used with Safari v14+.
  Safari v13 has also been observed to work on some (but not all) devices.

### Python / JS type conversions

- {{ Feature }} A `JsProxy` of a JavaScript `Promise` or other awaitable object is now a
  Python awaitable.
  {pr}`880`
- {{ API }} Instead of automatically converting Python lists and dicts into
  JavaScript, they are now wrapped in `PyProxy`. Added a new {any}`PyProxy.toJs`
  API to request the conversion behavior that used to be implicit.
  {pr}`1167`
- {{ API }} Added {any}`JsProxy.to_py` API to convert a JavaScript object to Python.
  {pr}`1244`
- {{ Feature }} Flexible jsimports: it now possible to add custom Python
  "packages" backed by JavaScript code, like the `js` package. The `js` package
  is now implemented using this system.
  {pr}`1146`
- {{ Feature }} A `PyProxy` of a Python coroutine or awaitable is now an
  awaitable JavaScript object. Awaiting a coroutine will schedule it to run on
  the Python event loop using `asyncio.ensure_future`.
  {pr}`1170`
- {{ Enhancement }} Made `PyProxy` of an iterable Python object an iterable Js
  object: defined the `[Symbol.iterator]` method, can be used like `for(let x of proxy)`. Made a `PyProxy` of a Python iterator an iterator: `proxy.next()` is
  translated to `next(it)`. Made a `PyProxy` of a Python generator into a
  JavaScript generator: `proxy.next(val)` is translated to `gen.send(val)`.
  {pr}`1180`
- {{ API }} Updated `PyProxy` so that if the wrapped Python object supports `__getitem__`
  access, then the wrapper has `get`, `set`, `has`, and `delete` methods which do
  `obj[key]`, `obj[key] = val`, `key in obj` and `del obj[key]` respectively.
  {pr}`1175`
- {{ API }} The `pyodide.pyimport` function is deprecated in favor of using
  `pyodide.globals.get('key')`. {pr}`1367`
- {{ API }} Added {any}`PyProxy.getBuffer` API to allow direct access to Python
  buffers as JavaScript TypedArrays.
  {pr}`1215`
- {{ API }} The innermost level of a buffer converted to JavaScript used to be a
  TypedArray if the buffer was contiguous and otherwise an Array. Now the
  innermost level will be a TypedArray unless the buffer format code is a '?' in
  which case it will be an Array of booleans, or if the format code is a "s" in
  which case the innermost level will be converted to a string.
  {pr}`1376`
- {{ Enhancement }} JavaScript `BigInt`s are converted into Python `int` and
  Python `int`s larger than 2^53 are converted into `BigInt`.
  {pr}`1407`
- {{ API }} Added {any}`pyodide.isPyProxy` to test if an object is a `PyProxy`.
  {pr}`1456`
- {{ Enhancement }} `PyProxy` and `PyBuffer` objects are now garbage collected
  if the browser supports `FinalizationRegistry`.
  {pr}`1306`
- {{ Enhancement }} Automatic conversion of JavaScript functions to CPython
  calling conventions.
  {pr}`1051`, {pr}`1080`
- {{ Enhancement }} Automatic detection of fatal errors. In this case Pyodide
  will produce both a JavaScript and a Python stack trace with explicit
  instruction to open a bug report.
  pr`{1151}`, pr`{1390}`, pr`{1478}`.
- {{ Enhancement }} Systematic memory leak detection in the test suite and a
  large number of fixed to memory leaks.
  pr`{1340}`
- {{ Fix }} getattr and dir on JsProxy now report consistent results and include all
  names defined on the Python dictionary backing JsProxy.
  {pr}`1017`
- {{ Fix }} `JsProxy.__bool__` now produces more consistent results: both
  `bool(window)` and `bool(zero-arg-callback)` were `False` but now are `True`.
  Conversely, `bool(empty_js_set)` and `bool(empty_js_map)` were `True` but now
  are `False`.
  {pr}`1061`
- {{ Fix }} When calling a JavaScript function from Python without keyword
  arguments, Pyodide no longer passes a `PyProxy`-wrapped `NULL` pointer as the
  last argument. {pr}`1033`
- {{ Fix }} JsBoundMethod is now a subclass of JsProxy, which fixes nested
  attribute access and various other strange bugs.
  {pr}`1124`
- {{ Fix }} JavaScript functions imported like `from js import fetch` no longer
  trigger "invalid invocation" errors (issue {issue}`461`) and
  `js.fetch("some_url")` also works now (issue {issue}`768`).
  {pr}`1126`
- {{ Fix }} JavaScript bound method calls now work correctly with keyword arguments.
  {pr}`1138`
- {{ Fix }} JavaScript constructor calls now work correctly with keyword
  arguments.
  {pr}`1433`

### pyodide-py package

- {{ Feature }} Added a Python event loop to support asyncio by scheduling
  coroutines to run as jobs on the browser event loop. This event loop is
  available by default and automatically enabled by any relevant asyncio API,
  so for instance `asyncio.ensure_future` works without any configuration.
  {pr}`1158`
- {{ API }} Removed `as_nested_list` API in favor of `JsProxy.to_py`.
  {pr}`1345`

### pyodide-js

- {{ API }} Removed iodide-specific code in `pyodide.js`. This breaks compatibility with
  iodide.
  {pr}`878`, {pr}`981`
- {{ API }} Removed the `pyodide.autocomplete` API, use Jedi directly instead.
  {pr}`1066`
- {{ API }} Removed `pyodide.repr` API.
  {pr}`1067`
- {{ Fix }} If `messageCallback` and `errorCallback` are supplied to
  `pyodide.loadPackage`, `pyodide.runPythonAsync` and
  `pyodide.loadPackagesFromImport`, then the messages are no longer
  automatically logged to the console.
- {{ Feature }} `runPythonAsync` now runs the code with `eval_code_async`. In
  particular, it is possible to use top-level await inside of `runPythonAsync`.
- `eval_code` now accepts separate `globals` and `locals` parameters.
  {pr}`1083`
- Added the `pyodide.setInterruptBuffer` API. This can be used to set a
  `SharedArrayBuffer` to be the keyboard interrupt buffer. If Pyodide is running
  on a webworker, the main thread can signal to the webworker that it should
  raise a `KeyboardInterrupt` by writing to the interrupt buffer.
  {pr}`1148` and {pr}`1173`
- Changed the loading method: added an async function `loadPyodide` to load
  Pyodide to use instead of `languagePluginURL` and `languagePluginLoader`. The
  change is currently backwards compatible, but the old approach is deprecated.
  {pr}`1363`
- `runPythonAsync` now accepts `globals` parameter.
  {pr}`1914`

### micropip

- {{ Feature }} `micropip` now supports installing wheels from relative URLs.
  {pr}`872`
- {{ API }} `micropip.install` now returns a Python `Future` instead of a JavaScript `Promise`.
  {pr}`1324`
- {{ Fix }} {any}`micropip.install` now interacts correctly with
  {any}`pyodide.loadPackage`.
  {pr}`1457`
- {{ Fix }} {any}`micropip.install` now handles version constraints correctly
  even if there is a version of the package available from the Pyodide `indexURL`.

### Build system

- {{ Enhancement }} Updated to latest emscripten 2.0.13 with the upstream LLVM backend
  {pr}`1102`
- {{ API }} Use upstream `file_packager.py`, and stop checking package abi versions.
  The `PYODIDE_PACKAGE_ABI` environment variable is no longer used, but is
  still set as some packages use it to detect whether it is being built for
  Pyodide. This usage is deprecated, and a new environment variable `PYODIDE`
  is introduced for this purpose.

  As part of the change, Module.checkABI is no longer present.
  {pr}`991`

- uglifyjs and lessc no longer need to be installed in the system during build
  {pr}`878`.
- {{ Enhancement }} Reduce the size of the core Pyodide package
  {pr}`987`.
- {{ Enhancement }} Optionally to disable docker port binding
  {pr}`1423`.
- {{ Enhancement }} Run arbitrary command in docker
  {pr}`1424`
- Docker images for Pyodide are now accessible at
  [pyodide/pyodide-env](https://hub.docker.com/repository/docker/pyodide/pyodide-env)
  and
  [pyodide/pyodide](https://hub.docker.com/repository/docker/pyodide/pyodide).
- {{ Enhancement }} Option to run docker in non-interactive mode
  {pr}`1641`

### REPL

- {{ Fix }} In console.html: sync behavior, full stdout/stderr support, clean namespace,
  bigger font, correct result representation, clean traceback
  {pr}`1125` and {pr}`1141`
- {{ Fix }} Switched from ̀Jedi to rlcompleter for completion in
  `pyodide.console.InteractiveConsole` and so in `console.html`. This fixes
  some completion issues (see {issue}`821` and {issue}`1160`)
- {{ Enhancement }} Support top-level await in the console
  {pr}`1459`

### Packages

- six, jedi and parso are no longer vendored in the main Pyodide package, and
  need to be loaded explicitly
  {pr}`1010`, {pr}`987`.
- Updated packages {pr}`1021`, {pr}`1338`, {pr}`1460`.
- Added Plotly version 4.14.3 and retrying dependency
  {pr}`1419`

### List of contributors

(in alphabetic order)

Aditya Shankar, casatir, Dexter Chua, dmondev, Frederik Braun, Hood Chatham,
Jan Max Meyer, Jeremy Tuloup, joemarshall, leafjolt, Michael Greminger,
Mireille Raad, Ondřej Staněk, Paul m. p. P, rdb, Roman Yurchak, Rudolfs

## Version 0.16.1

_December 25, 2020_

Note: due to a CI deployment issue the 0.16.0 release was skipped and replaced
by 0.16.1 with identical contents.

- Pyodide files are distributed by [JsDelivr](https://www.jsdelivr.com/),
  `https://cdn.jsdelivr.net/pyodide/v0.16.1/full/pyodide.js`
  The previous CDN `pyodide-cdn2.iodide.io` still works and there
  are no plans for deprecating it. However please use
  JsDelivr as a more sustainable solution, including for earlier Pyodide
  versions.

### Python and the standard library

- Pyodide includes CPython 3.8.2
  {pr}`712`
- ENH Patches for the threading module were removed in all packages. Importing
  the module, and a subset of functionality (e.g. locks) works, while starting
  a new thread will produce an exception, as expected.
  {pr}`796`.
  See {issue}`237` for the current status of the threading support.
- ENH The multiprocessing module is now included, and will not fail at import,
  thus avoiding the necessity to patch included packages. Starting a new
  process will produce an exception due to the limitation of the WebAssembly VM
  with the following message: `Resource temporarily unavailable`
  {pr}`796`.

### Python / JS type conversions

- FIX Only call `Py_INCREF()` once when proxied by PyProxy
  {pr}`708`
- JavaScript exceptions can now be raised and caught in Python. They are
  wrapped in pyodide.JsException.
  {pr}`891`

### pyodide-py package and micropip

- The `pyodide.py` file was transformed to a pyodide-py package. The imports
  remain the same so this change is transparent to the users
  {pr}`909`.
- FIX Get last version from PyPI when installing a module via micropip
  {pr}`846`.
- Suppress REPL results returned by `pyodide.eval_code` by adding a semicolon
  {pr}`876`.
- Enable monkey patching of `eval_code` and `find_imports` to customize
  behavior of `runPython` and `runPythonAsync`
  {pr}`941`.

### Build system

- Updated docker image to Debian buster, resulting in smaller images.
  {pr}`815`
- Pre-built docker images are now available as
  [`iodide-project/pyodide`](https://hub.docker.com/r/iodide/pyodide)
  {pr}`787`
- Host Python is no longer compiled, reducing compilation time. This also
  implies that Python 3.8 is now required to build Pyodide. It can for instance
  be installed with conda.
  {pr}`830`
- FIX Infer package tarball directory from source URL
  {pr}`687`
- Updated to emscripten 1.38.44 and binaryen v86 (see related
  [commits](https://github.com/pyodide/pyodide/search?q=emscripten&type=commits))
- Updated default `--ldflags` argument to `pyodide_build` scripts to equal what
  Pyodide actually uses.
  {pr}`817`
- Replace C lz4 implementation with the (upstream) JavaScript implementation.
  {pr}`851`
- Pyodide deployment URL can now be specified with the `PYODIDE_BASE_URL`
  environment variable during build. The `pyodide_dev.js` is no longer
  distributed. To get an equivalent behavior with `pyodide.js`, set
  ```javascript
  window.languagePluginUrl = "./";
  ```
  before loading it.
  {pr}`855`
- Build runtime C libraries (e.g. libxml) via package build system with correct
  dependency resolution
  {pr}`927`
- Pyodide can now be built in a conda virtual environment
  {pr}`835`

### Other improvements

- Modify MEMFS timestamp handling to support better caching. This in
  particular allows to import newly created Python modules without invalidating
  import caches {pr}`893`

### Packages

- New packages: freesasa, lxml, python-sat, traits, astropy, pillow,
  scikit-image, imageio, numcodecs, msgpack, asciitree, zarr

  Note that due to the large size and the experimental state of the scipy
  package, packages that depend on scipy (including scikit-image, scikit-learn)
  will take longer to load, use a lot of memory and may experience failures.

- Updated packages: numpy 1.15.4, pandas 1.0.5, matplotlib 3.3.3 among others.
- New package
  [pyodide-interrupt](https://pypi.org/project/pyodide-interrupts/), useful for
  handling interrupts in Pyodide (see project description for details).

### Backward incompatible changes

- Dropped support for loading .wasm files with incorrect MIME type, following
  {pr}`851`

### List of contributors

abolger, Aditya Shankar, Akshay Philar, Alexey Ignatiev, Aray Karjauv, casatir,
chigozienri, Christian glacet, Dexter Chua, Frithjof, Hood Chatham, Jan Max
Meyer, Jay Harris, jcaesar, Joseph D. Long, Matthew Turk, Michael Greminger,
Michael Panchenko, mojighahar, Nicolas Ollinger, Ram Rachum, Roman Yurchak,
Sergio, Seungmin Kim, Shyam Saladi, smkm, Wei Ouyang

## Version 0.15.0

_May 19, 2020_

- Upgrades Pyodide to CPython 3.7.4.
- micropip no longer uses a CORS proxy to install pure Python packages from
  PyPI. Packages are now installed from PyPI directly.
- micropip can now be used from web workers.
- Adds support for installing pure Python wheels from arbitrary URLs with
  micropip.
- The CDN URL for Pyodide changed to
  https://pyodide-cdn2.iodide.io/v0.15.0/full/pyodide.js
  It now supports versioning and should provide faster downloads.
  The latest release can be accessed via
  https://pyodide-cdn2.iodide.io/latest/full/
- Adds `messageCallback` and `errorCallback` to
  {any}`pyodide.loadPackage`.
- Reduces the initial memory footprint (`TOTAL_MEMORY`) from 1 GiB to 5 MiB.
  More memory will be allocated as needed.
- When building from source, only a subset of packages can be built by setting
  the `PYODIDE_PACKAGES` environment variable. See
  {ref}`partial builds documentation <partial-builds>` for more details.
- New packages: future, autograd

## Version 0.14.3

_Dec 11, 2019_

- Convert JavaScript numbers containing integers, e.g. `3.0`, to a real Python
  long (e.g. `3`).
- Adds `__bool__` method to for `JsProxy` objects.
- Adds a JavaScript-side auto completion function for Iodide that uses jedi.
- New packages: nltk, jeudi, statsmodels, regex, cytoolz, xlrd, uncertainties

## Version 0.14.0

_Aug 14, 2019_

- The built-in `sqlite` and `bz2` modules of Python are now enabled.
- Adds support for auto-completion based on jedi when used in iodide

## Version 0.13.0

_May 31, 2019_

- Tagged versions of Pyodide are now deployed to Netlify.

## Version 0.12.0

_May 3, 2019_

**User improvements:**

- Packages with pure Python wheels can now be loaded directly from PyPI. See
  {ref}`micropip` for more information.

- Thanks to PEP 562, you can now `import js` from Python and use it to access
  anything in the global JavaScript namespace.

- Passing a Python object to JavaScript always creates the same object in
  JavaScript. This makes APIs like `removeEventListener` usable.

- Calling `dir()` in Python on a JavaScript proxy now works.

- Passing an `ArrayBuffer` from JavaScript to Python now correctly creates a
  `memoryview` object.

- Pyodide now works on Safari.

## Version 0.11.0

_Apr 12, 2019_

**User improvements:**

- Support for built-in modules:

  - `sqlite`, `crypt`

- New packages: `mne`

**Developer improvements:**

- The `mkpkg` command will now select an appropriate archive to use, rather
  than just using the first.

- The included version of emscripten has been upgraded to 1.38.30 (plus a
  bugfix).

- New packages: `jinja2`, `MarkupSafe`

## Version 0.10.0

_Mar 21, 2019_

**User improvements:**

- New packages: `html5lib`, `pygments`, `beautifulsoup4`, `soupsieve`,
  `docutils`, `bleach`, `mne`

**Developer improvements:**

- `console.html` provides a simple text-only interactive console to test local
  changes to Pyodide. The existing notebooks based on legacy versions of Iodide
  have been removed.

- The `run_docker` script can now be configured with environment variables.

```{eval-rst}
.. toctree::
   :hidden:

   deprecation-timeline.md
```<|MERGE_RESOLUTION|>--- conflicted
+++ resolved
@@ -109,15 +109,14 @@
   wheels are distributed outside of the main Pyodide distribution.
   {pr}`2610`
 
-<<<<<<< HEAD
 - {{ Enhancement }} The build system now uses the sysconfigdata from the target
   Python rather than the host Python.
   {pr}`2516`
-=======
+
 ### REPL
 
-- {{ Enhancement }} Add a spinner while the REPL is loading {pr}`2635`
->>>>>>> 9b968ae2
+- {{ Enhancement }} Add a spinner while the REPL is loading
+  {pr}`2635`
 
 ### micropip
 
