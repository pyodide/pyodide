--- conflicted
+++ resolved
@@ -15,17 +15,15 @@
 
 ## Unreleased
 
-<<<<<<< HEAD
 - {{ Enhancement }} For performance reasons, don't render extra information in
   PyProxy destroyed message by default. By using `pyodide.setDebug(true)`, you
   can opt into worse performance and better error messages.
   {pr}`4027`
-=======
+
 - {{ Fix }} Fixed adding getters/setters to a `PyProxy` with
   `Object.defineProperty` and improved compliance with JavaScript rules around
   Proxy traps.
   {pr}`4033`
->>>>>>> 0b2461fc
 
 - {{ Enhancement }} Adds `check_wasm_magic_number` function to validate `.so`
   files for WebAssembly (WASM) compatibility.
