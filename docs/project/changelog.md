(changelog)=
# Release notes

## Version [Unreleased]
### Breaking changes

- Removed iodide-specific code in `pyodide.js`. This breaks compatibility with
  iodide.
  [#878](https://github.com/iodide-project/pyodide/pull/878),
  [#981](https://github.com/iodide-project/pyodide/pull/981)
- Use upstream `file_packager.py`, and stop checking package abi versions.
  The `PYODIDE_PACKAGE_ABI` environment variable is no longer used, but is
  still set as some packages use it to detect whether it is being built for
  pyodide. This usage is deprecated, and a new environment variable `PYODIDE`
  is introduced for this purpose.

  As part of the change, Module.checkABI is no longer present.
  [#991](https://github.com/iodide-project/pyodide/pull/991)
- six, jedi and parso are no longer vendored in the main pyodide package, and
  need to be loaded explicitly
  [#1010](https://github.com/iodide-project/pyodide/pull/1010),
  [#987](https://github.com/iodide-project/pyodide/pull/987).
- Removed the `pyodide.autocomplete` API, use Jedi directly instead.
  [#1066](https://github.com/iodide-project/pyodide/pull/1066)
- Removed repr API.
  [#1067](https://github.com/iodide-project/pyodide/pull/1067)
- If `messageCallback` and `errorCallback` are supplied to
  `pyodide.loadPackage`, `pyodide.runPythonAsync` and
  `pyodide.loadPackagesFromImport`, then the messages are no longer
  automatically logged to the console.
- Instead of automatically copying Python lists and dicts into Javascript, they
  are now wrapped in `PyProxy`. Added new `deepCopyToJavascript` and 
  `shallowCopyToJavascript` APIs to `PyProxy` which cause the copying behavior
  that used to be implicit.
  [#1167](https://github.com/iodide-project/pyodide/pull/1167)

### Added
- `micropip` now supports installing wheels from relative urls. 
  [#872](https://github.com/iodide-project/pyodide/pull/872)
- uglifyjs and lessc no longer need to be installed in the system during build
  [#878](https://github.com/iodide-project/pyodide/pull/878).
- Reduce the size of the core pyodide package
  [#987](https://github.com/iodide-project/pyodide/pull/987).
- Updated packages: bleach 3.2.1, packaging 20.8
- `eval_code` now accepts separate `globals` and `locals` parameters.
  [#1083](https://github.com/iodide-project/pyodide/pull/1083)
- An InteractiveConsole with completion support to ease the integration
  of Pyodide REPL in webpages (used in console.html) 
  [#1125](https://github.com/iodide-project/pyodide/pull/1125) and 
  [#1155](https://github.com/iodide-project/pyodide/pull/1155)
- Flexible jsimports: it now possible to add custom Python "packages" backed by
  Javascript code, like the js package.  The js package is now implemented
  using this system. 
  [#1146](https://github.com/iodide-project/pyodide/pull/1146)
- Added the `pyodide.setInterruptBuffer` API. This can be used to set a
  `SharedArrayBuffer` to be the keyboard interupt buffer. If Pyodide is running
  on a webworker, the main thread can signal to the webworker that it should
  raise a `KeyboardInterrupt` by writing to the interrupt buffer.
  [#1148](https://github.com/iodide-project/pyodide/pull/1148) and
  [#1173](https://github.com/iodide-project/pyodide/pull/1173)
<<<<<<< HEAD
- Added asyncio support.
  [#891](https://github.com/iodide-project/pyodide/pull/891)
  [#1158](https://github.com/iodide-project/pyodide/pull/1158)
  [#1170](https://github.com/iodide-project/pyodide/pull/1170)
=======
- A `JsProxy` of a Javascript `Promise` or other awaitable object is now a 
  Python awaitable.
  [#880](https://github.com/iodide-project/pyodide/pull/880)
- Added a Python event loop to support asyncio by scheduling coroutines to run 
  as jobs on the browser event loop. This event loop is available by default and 
  automatically enabled by any relevant asyncio API, so for instance 
  `asyncio.ensure_future` works without any configuration.
  [#1158](https://github.com/iodide-project/pyodide/pull/1158)
- Made PyProxy of an iterable Python object an iterable Js object: defined the
  `[Symbol.iterator]` method, can be used like `for(let x of proxy)`.
  Made a PyProxy of a Python iterator an iterator: `proxy.next()` is
  translated to `next(it)`.
  Made a PyProxy of a Python generator into a Javascript generator:
  `proxy.next(val)` is translated to `gen.send(val)`.
  [#1180](https://github.com/iodide-project/pyodide/pull/1180)
>>>>>>> 90655bc7

### Fixed
- getattr and dir on JsProxy now report consistent results and include all
  names defined on the Python dictionary backing JsProxy.
  [#1017](https://github.com/iodide-project/pyodide/pull/1017)
- `JsProxy.__bool__` now produces more consistent results: both `bool(window)`
  and `bool(zero-arg-callback)` were `False` but now are `True`. Conversely,
  `bool(empty_js_set)` and `bool(empty_js_map)` were `True` but now are `False`.
  [#1061](https://github.com/iodide-project/pyodide/pull/1061)
- When calling a javascript function from Python without keyword arguments,
  Pyodide no longer passes a `PyProxy`-wrapped `NULL` pointer as the last
  argument. [#1033](https://github.com/iodide-project/pyodide/pull/1033)
- JsBoundMethod is now a subclass of JsProxy, which fixes nested attribute
  access and various other strange bugs.
  [#1124](https://github.com/iodide-project/pyodide/pull/1124)
- In console.html: sync behavior, full stdout/stderr support, clean namespace,
  bigger font, correct result representation, clean traceback
  [#1125](https://github.com/iodide-project/pyodide/pull/1125) and
  [#1141](https://github.com/iodide-project/pyodide/pull/1141)
- Javascript functions imported like `from js import fetch` no longer trigger
  "invalid invocation" errors (issue
  [#461](https://github.com/iodide-project/pyodide/issues/461)) and
  `js.fetch("some_url")` also works now (issue
  [#768](https://github.com/iodide-project/pyodide/issues/461)).
  [#1126](https://github.com/iodide-project/pyodide/pull/1126)
- Javascript bound method calls now work correctly with keyword arguments.
  [#1138](https://github.com/iodide-project/pyodide/pull/1138)
- Switched from ̀Jedi to rlcompleter for completion in
  `pyodide.console.InteractiveConsole` and so in `console.html`. This fixes
  some completion issues (see
  [#821](https://github.com/iodide-project/pyodide/issues/821) and
  [#1160](https://github.com/iodide-project/pyodide/issues/821)

## Version 0.16.1
*December 25, 2020*

Note: due to a CI deployment issue the 0.16.0 release was skipped and replaced
by 0.16.1 with identical contents.

- Pyodide files are distributed by [JsDelivr](https://www.jsdelivr.com/),
  `https://cdn.jsdelivr.net/pyodide/v0.16.1/full/pyodide.js`
  The previous CDN `pyodide-cdn2.iodide.io` still works and there
  are no plans for deprecating it. However please use
  JsDelivr as a more sustainable solution, including for earlier pyodide
  versions.

### Python and the standard library

- Pyodide includes CPython 3.8.2
  [#712](https://github.com/iodide-project/pyodide/pull/712)
- ENH Patches for the threading module were removed in all packages. Importing
  the module, and a subset of functionality (e.g. locks) works, while starting
  a new thread will produce an exception, as expected.
  [#796](https://github.com/iodide-project/pyodide/pull/796). 
  See [#237](https://github.com/iodide-project/pyodide/pull/237) for the current
  status of the threading support.
- ENH The multiprocessing module is now included, and will not fail at import,
  thus avoiding the necessity to patch included packages. Starting a new
  process will produce an exception due to the limitation of the WebAssembly VM
  with the following message: `Resource temporarily unavailable`
  [#796](https://github.com/iodide-project/pyodide/pull/796).

### Python / JS type conversions

- FIX Only call `Py_INCREF()` once when proxied by PyProxy
  [#708](https://github.com/iodide-project/pyodide/pull/708)
- Javascript exceptions can now be raised and caught in Python. They are
  wrapped in pyodide.JsException.
  [#891](https://github.com/iodide-project/pyodide/pull/891)

### pyodide-py package and micropip

- The `pyodide.py` file was transformed to a pyodide-py package. The imports
  remain the same so this change is transparent to the users
  [#909](https://github.com/iodide-project/pyodide/pull/909).
- FIX Get last version from PyPi when installing a module via micropip
  [#846](https://github.com/iodide-project/pyodide/pull/846).
- Suppress REPL results returned by `pyodide.eval_code` by adding a semicolon
  [#876](https://github.com/iodide-project/pyodide/pull/876).
- Enable monkey patching of `eval_code` and `find_imports` to customize
  behavior of `runPython` and `runPythonAsync`
  [#941](https://github.com/iodide-project/pyodide/pull/941).

### Build system

- Updated docker image to Debian buster, resulting in smaller images.
  [#815](https://github.com/iodide-project/pyodide/pull/815)
- Pre-built docker images are now available as
  [`iodide-project/pyodide`](https://hub.docker.com/r/iodide/pyodide)
  [#787](https://github.com/iodide-project/pyodide/pull/787)
- Host python is no longer compiled, reducing compilation time. This also
  implies that python 3.8 is now required to build pyodide. It can for instance
  be installed with conda.
  [#830](https://github.com/iodide-project/pyodide/pull/830)
- FIX Infer package tarball directory from source url
  [#687](https://github.com/iodide-project/pyodide/pull/687)
- Updated to emscripten 1.38.44 and binaryen v86 (see related
  [commits](https://github.com/iodide-project/pyodide/search?q=emscripten&type=commits))
- Updated default `--ldflags` argument to `pyodide_build` scripts to equal what
  pyodide actually uses.
  [#817](https://github.com/iodide-project/pyodide/pull/480)
- Replace C lz4 implementation with the (upstream) Javascript implementation.
  [#851](https://github.com/iodide-project/pyodide/pull/851)
- Pyodide deployment URL can now be specified with the `PYODIDE_BASE_URL`
  environment variable during build. The `pyodide_dev.js` is no longer
  distributed. To get an equivalent behavior with `pyodide.js`, set
  ```javascript
  window.languagePluginUrl = './';
  ```
  before loading it.
  [#855](https://github.com/iodide-project/pyodide/pull/855)
- Build runtime C libraries (e.g. libxml) via package build system with correct
  dependency resolution
  [#927](https://github.com/iodide-project/pyodide/pull/927)
- Pyodide can now be built in a conda virtual environment
  [#835](https://github.com/iodide-project/pyodide/pull/835)

### Other improvements

- Modifiy MEMFS timestamp handling to support better caching. This in
  particular allows to import newly created python modules without invalidating
  import caches [#893](https://github.com/iodide-project/pyodide/pull/893)

### Packages
- New packages: freesasa, lxml, python-sat, traits, astropy, pillow,
  scikit-image, imageio, numcodecs, msgpack, asciitree, zarr

  Note that due to the large size and the experimental state of the scipy
  package, packages that depend on scipy (including scikit-image, scikit-learn)
  will take longer to load, use a lot of memory and may experience failures.

- Updated packages: numpy 1.15.4, pandas 1.0.5, matplotlib 3.3.3 among others.
- New package
  [pyodide-interrupt](https://pypi.org/project/pyodide-interrupts/), useful for
  handling interrupts in Pyodide (see project descripion for details).


### Backward incompatible changes

- Dropped support for loading .wasm files with incorrect MIME type, following
  [#851](https://github.com/iodide-project/pyodide/pull/851)


### List of contributors

abolger, Aditya Shankar, Akshay Philar, Alexey Ignatiev, Aray Karjauv, casatir,
chigozienri, Christian glacet, Dexter Chua, Frithjof, Hood Chatham, Jan Max
Meyer, Jay Harris, jcaesar, Joseph D. Long, Matthew Turk, Michael Greminger,
Michael Panchenko, mojighahar, Nicolas Ollinger, Ram Rachum, Roman Yurchak,
Sergio, Seungmin Kim, Shyam Saladi, smkm, Wei Ouyang

## Version 0.15.0
*May 19, 2020*

- Upgrades pyodide to CPython 3.7.4.
- micropip no longer uses a CORS proxy to install pure Python packages from
  PyPi. Packages are now installed from PyPi directly.
- micropip can now be used from web workers.
- Adds support for installing pure Python wheels from arbitrary URLs with
  micropip.
- The CDN URL for pyodide changed to
  https://pyodide-cdn2.iodide.io/v0.15.0/full/pyodide.js 
  It now supports versioning and should provide faster downloads. 
  The latest release can be accessed via 
  https://pyodide-cdn2.iodide.io/latest/full/
- Adds `messageCallback` and `errorCallback` to 
  {ref}`pyodide.loadPackage <js_api_pyodide_loadPackage>`.
- Reduces the initial memory footprint (`TOTAL_MEMORY`) from 1 GiB to 5 MiB.
  More memory will be allocated as needed.
- When building from source, only a subset of packages can be built by setting
  the `PYODIDE_PACKAGES` environment variable. See
  {ref}`partial builds documentation <partial-builds>` for more details.
- New packages: future, autograd

## Version 0.14.3
*Dec 11, 2019*

- Convert JavaScript numbers containing integers, e.g. `3.0`, to a real Python
  long (e.g. `3`).
- Adds `__bool__` method to for `JsProxy` objects.
- Adds a Javascript-side auto completion function for Iodide that uses jedi.
- New packages: nltk, jeudi, statsmodels, regex, cytoolz, xlrd, uncertainties

## Version 0.14.0
*Aug 14, 2019*

- The built-in `sqlite` and `bz2` modules of Python are now enabled.
- Adds support for auto-completion based on jedi when used in iodide

## Version 0.13.0
*May 31, 2019*

- Tagged versions of Pyodide are now deployed to Netlify.

## Version 0.12.0
*May 3, 2019*

**User improvements:**

- Packages with pure Python wheels can now be loaded directly from PyPI. See
  {ref}`micropip` for more information.

- Thanks to PEP 562, you can now `import js` from Python and use it to access
  anything in the global Javascript namespace.

- Passing a Python object to Javascript always creates the same object in
  Javascript. This makes APIs like `removeEventListener` usable.

- Calling `dir()` in Python on a JavaScript proxy now works.

- Passing an `ArrayBuffer` from Javascript to Python now correctly creates a
  `memoryview` object.

- Pyodide now works on Safari.

## Version 0.11.0
*Apr 12, 2019*

**User improvements:**

- Support for built-in modules:
  - `sqlite`, `crypt`

- New packages: `mne`

**Developer improvements:**

- The `mkpkg` command will now select an appropriate archive to use, rather
  than just using the first.

- The included version of emscripten has been upgraded to 1.38.30 (plus a
  bugfix).

- New packages: `jinja2`, `MarkupSafe`

## Version 0.10.0
*Mar 21, 2019*

**User improvements:**

- New packages: `html5lib`, `pygments`, `beautifulsoup4`, `soupsieve`,
  `docutils`, `bleach`, `mne`

**Developer improvements:**

- `console.html` provides a simple text-only interactive console to test local
  changes to Pyodide. The existing notebooks based on legacy versions of Iodide
  have been removed.

- The `run_docker` script can now be configured with environment variables.<|MERGE_RESOLUTION|>--- conflicted
+++ resolved
@@ -58,20 +58,18 @@
   raise a `KeyboardInterrupt` by writing to the interrupt buffer.
   [#1148](https://github.com/iodide-project/pyodide/pull/1148) and
   [#1173](https://github.com/iodide-project/pyodide/pull/1173)
-<<<<<<< HEAD
-- Added asyncio support.
-  [#891](https://github.com/iodide-project/pyodide/pull/891)
-  [#1158](https://github.com/iodide-project/pyodide/pull/1158)
-  [#1170](https://github.com/iodide-project/pyodide/pull/1170)
-=======
-- A `JsProxy` of a Javascript `Promise` or other awaitable object is now a 
-  Python awaitable.
-  [#880](https://github.com/iodide-project/pyodide/pull/880)
 - Added a Python event loop to support asyncio by scheduling coroutines to run 
   as jobs on the browser event loop. This event loop is available by default and 
   automatically enabled by any relevant asyncio API, so for instance 
   `asyncio.ensure_future` works without any configuration.
   [#1158](https://github.com/iodide-project/pyodide/pull/1158)
+- A `PyProxy` of a Python coroutine or awaitable is now an awaitable javascript
+  object. Awaiting a coroutine will schedule it to run on the Python event loop
+  using `asyncio.ensure_future`.
+  [#1170](https://github.com/iodide-project/pyodide/pull/1170)
+- A `JsProxy` of a Javascript `Promise` or other awaitable object is now a 
+  Python awaitable.
+  [#880](https://github.com/iodide-project/pyodide/pull/880)
 - Made PyProxy of an iterable Python object an iterable Js object: defined the
   `[Symbol.iterator]` method, can be used like `for(let x of proxy)`.
   Made a PyProxy of a Python iterator an iterator: `proxy.next()` is
@@ -79,7 +77,6 @@
   Made a PyProxy of a Python generator into a Javascript generator:
   `proxy.next(val)` is translated to `gen.send(val)`.
   [#1180](https://github.com/iodide-project/pyodide/pull/1180)
->>>>>>> 90655bc7
 
 ### Fixed
 - getattr and dir on JsProxy now report consistent results and include all
