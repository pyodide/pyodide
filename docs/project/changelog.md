---
substitutions:
  API: "<span class='badge badge-warning'>API Change</span>"
  Enhancement: "<span class='badge badge-info'>Enhancement</span>"
  Feature: "<span class='badge badge-success'>Feature</span>"
  Fix: "<span class='badge badge-danger'>Fix</span>"
  Update: "<span class='badge badge-success'>Update</span>"
  Breaking: "<span class='badge badge-danger'>BREAKING CHANGE</span>"
---

(changelog)=

# Change Log

## Unreleased

### Packages

- New packages: boost-histogram {pr}`2174`, cryptography v3.3.2 {pr}`2263`, the
  standard library ssl module {pr}`2263`

- Upgraded packages: distlib (0.3.4), lxml (4.8.0) {pr}`2239`, astropy (5.0.2)

### Uncategorized

- {{Fix}} Fix importing pyodide with ESM syntax in a module type web worker.
  {pr}`2220`

- {{Enhancement}} Pyodide now uses Python wheel files to distribute packages
  rather than the emscripten `file_packager.py` format.
  {pr}`2027`

- {{Fix}} Python tracebacks now include Javascript frames when Python calls a
  Javascript function.
  {pr}`2123`

- {{Enhancement}} The Javascript package was migrated to Typescript.
  {pr}`2130` and {pr}`2133`

- {{Enhancement}} Added a `default_converter` argument to {any}`JsProxy.to_py`
  and {any}`pyodide.toPy` which is used to process any object that doesn't have
  a built-in conversion to Python. Also added a `default_converter` argument to
  {any}`PyProxy.toJs` and {any}`pyodide.to_js` to convert.
  {pr}`2170` and {pr}`2208`

- {{Enhancement}} Most pure Python packages were switched to use the wheels
  directly from PyPI rather than rebuilding them.
  {pr}`2126`

- {{Enhancement}} Added support for C++ exceptions in packages. Now C++
  extensions compiled and linked with `-fexceptions` can catch C++ exceptions.
  Furthermore, uncaught C++ exceptions will be formatted in a human-readable
  way.
  {pr}`2178`

<<<<<<< HEAD
- {{ Update }} Pyodide now runs Python 3.10.2.
  {pr}`2225`
=======
- {{Breaking}} Removed the `skip-host` key from the `meta.yaml` format. If
  needed, install a host copy of the package with pip instead. {pr}`2256`

_February 19, 2022_

## Version 0.19.1

### Packages

- New packages: sqlalchemy {pr}`2112`, pydantic {pr}`2117`, wrapt {pr}`2165`

- {{ Update }} Upgraded packages: pyb2d (0.7.2), {pr}`2117`

- {{Fix}} A fatal error in `scipy.stats.binom.ppf` has been fixed.
  {pr}`2109`

- {{Fix}} Type signature mismatches in some numpy comparators have been fixed.
  {pr}`2110`

## Type translations

- {{Fix}} The "PyProxy has already been destroyed" error message has been
  improved with some context information.
  {pr}`2121`

### REPL

- {{Enhancement}} Pressing TAB in REPL no longer triggers completion when input
  is whitespace. {pr}`2125`

### List of contributors

Christian Staudt, Gyeongjae Choi, Hood Chatham, Liumeo, Paul Korzhyk, Roman
Yurchak, Seungmin Kim, Thorsten Beier
>>>>>>> 18e664af

## Version 0.19.0

_January 10, 2021_

### Python package

- {{Enhancement}} If `find_imports` is used on code that contains a syntax
  error, it will return an empty list instead of raising a `SyntaxError`.
  {pr}`1819`

- {{Enhancement}} Added the {any}`pyodide.http.pyfetch` API which provides a
  convenience wrapper for the Javascript `fetch` API. The API returns a response
  object with various methods that convert the data into various types while
  minimizing the number of times the data is copied.
  {pr}`1865`

- {{Enhancement}} Added the {any}`unpack_archive` API to the {any}`FetchResponse`
  object which treats the response body as an archive and uses `shutil` to
  unpack it. {pr}`1935`

- {{Fix}} The Pyodide event loop now works correctly with cancelled handles. In
  particular, `asyncio.wait_for` now functions as expected.
  {pr}`2022`

### JavaScript package

- {{Fix}} {any}`loadPyodide <globalThis.loadPyodide>` no longer fails in the
  presence of a user-defined global named `process`.
  {pr}`1849`

- {{Fix}} Various webpack buildtime and runtime compatibility issues were fixed.
  {pr}`1900`

- {{Enhancement}} Added the {any}`pyodide.pyimport` API to import a Python module
  and return it as a `PyProxy`. Warning: this is different from the
  original `pyimport` API which was removed in this version.
  {pr}`1944`

- {{Enhancement}} Added the {any}`pyodide.unpackArchive` API which unpacks an
  archive represented as an ArrayBuffer into the working directory. This is
  intended as a way to install packages from a local application.
  {pr}`1944`

- {{API}} {any}`loadPyodide <globalThis.loadPyodide>` now accepts a `homedir`
  parameter which sets home directory of Pyodide virtual file system.
  {pr}`1936`

- {{Breaking}} The default working directory(home directory) inside the Pyodide
  virtual file system has been changed from `/` to `/home/pyodide`. To get the
  previous behavior, you can
  - call `os.chdir("/")` in Python to change working directory or
  - call {any}`loadPyodide <globalThis.loadPyodide>` with the `homedir="/"`
    argument
    {pr}`1936`

### Python / JavaScript type conversions

- {{Breaking}} Updated the calling convention when a JavaScript function is
  called from Python to improve memory management of PyProxies. PyProxy
  arguments and return values are automatically destroyed when the function is
  finished.
  {pr}`1573`

- {{Enhancement}} Added {any}`JsProxy.to_string`, {any}`JsProxy.to_bytes`, and
  {any}`JsProxy.to_memoryview` to allow for conversion of `TypedArray` to
  standard Python types without unneeded copies. {pr}`1864`

- {{Enhancement}} Added {any}`JsProxy.to_file` and {any}`JsProxy.from_file` to
  allow reading and writing Javascript buffers to files as a byte stream without
  unneeded copies.
  {pr}`1864`

- {{Fix}} It is now possible to destroy a borrowed attribute `PyProxy` of a
  `PyProxy` (as introduced by {pr}`1636`) before destroying the root `PyProxy`.
  {pr}`1854`

- {{Fix}} If `__iter__()` raises an error, it is now handled correctly by the
  `PyProxy[Symbol.iterator()]` method.
  {pr}`1871`

- {{Fix}} Borrowed attribute `PyProxy`s are no longer destroyed when the root
  `PyProxy` is garbage collected (because it was leaked). Doing so has no
  benefit to nonleaky code and turns some leaky code into broken code (see
  {issue}`1855` for an example).
  {pr}`1870`

- {{Fix}} Improved the way that `pyodide.globals.get("builtin_name")` works.
  Before we used `__main__.__dict__.update(builtins.__dict__)` which led to
  several undesirable effects such as `__name__` being equal to `"builtins"`.
  Now we use a proxy wrapper to replace `pyodide.globals.get` with a function
  that looks up the name on `builtins` if lookup on `globals` fails.
  {pr}`1905`

- {{Enhancement}} Coroutines have their memory managed in a more convenient way.
  In particular, now it is only necessary to either `await` the coroutine or
  call one of `.then`, `.except` or `.finally` to prevent a leak. It is no
  longer necessary to manually destroy the coroutine. Example: before:

```js
async function runPythonAsync(code, globals) {
  let coroutine = Module.pyodide_py.eval_code_async(code, globals);
  try {
    return await coroutine;
  } finally {
    coroutine.destroy();
  }
}
```

After:

```js
async function runPythonAsync(code, globals) {
  return await Module.pyodide_py.eval_code_async(code, globals);
}
```

{pr}`2030`

### pyodide-build

- {{API}} By default only a minimal set of packages is built. To build all
  packages set `PYODIDE_PACKAGES='*'` In addition, `make minimal` was removed,
  since it is now equivalent to `make` without extra arguments.
  {pr}`1801`

- {{Enhancement}} It is now possible to use `pyodide-build buildall` and
  `pyodide-build buildpkg` directly.
  {pr}`2063`

- {{Enhancement}} Added a `--force-rebuild` flag to `buildall` and `buildpkg`
  which rebuilds the package even if it looks like it doesn't need to be
  rebuilt. Added a `--continue` flag which keeps the same source tree for the
  package and can continue from the middle of a build.
  {pr}`2069`

- {{Enhancement}} Changes to environment variables in the build script are now
  seen in the compile and post build scripts.
  {pr}`1706`

- {{Fix}} Fix usability issues with `pyodide-build mkpkg` CLI.
  {pr}`1828`

- {{ Enhancement }} Better support for ccache when building Pyodide
  {pr}`1805`

- {{Fix}} Fix compile error `wasm-ld: error: unknown argument: --sort-common`
  and `wasm-ld: error: unknown argument: --as-needed` in ArchLinux.
  {pr}`1965`

### micropip

- {{Fix}} micropip now raises an error when installing a non-pure python wheel
  directly from a url.
  {pr}`1859`

- {{Enhancement}} {func}`micropip.install` now accepts a `keep_going` parameter.
  If set to `True`, micropip reports all identifiable dependencies that don't
  have pure Python wheels, instead of failing after processing the first one.
  {pr}`1976`

- {{Enhancement}} Added a new API {func}`micropip.list` which returns the list
  of installed packages by micropip.
  {pr}`2012`

### Packages

- {{ Enhancement }} Unit tests are now unvendored from Python packages and
  included in a separate package `<package name>-tests`. This results in a
  20% size reduction on average for packages that vendor tests (e.g. numpy,
  pandas, scipy).
  {pr}`1832`

- {{ Update }} Upgraded SciPy to 1.7.3. There are known issues with some SciPy
  components, the current status of the scipy test suite is
  [here](https://github.com/pyodide/pyodide/pull/2065#issuecomment-1004243045)
  {pr}`2065`

- {{ Fix }} The built-in pwd module of Python, which provides a Unix specific
  feature, is now unvendored.
  {pr}`1883`

- {{Fix}} pillow and imageio now correctly encode/decode grayscale and
  black-and-white JPEG images.
  {pr}`2028`

- {{Fix}} The numpy fft module now works correctly.
  {pr}`2028`

- New packages: logbook {pr}`1920`, pyb2d {pr}`1968`, and threadpoolctl (a
  dependency of scikit-learn) {pr}`2065`

- Upgraded packages: numpy (1.21.4) {pr}`1934`, scikit-learn (1.0.2) {pr}`2065`,
  scikit-image (0.19.1) {pr}`2005`, msgpack (1.0.3) {pr}`2071`, astropy (5.0.3)
  {pr}`2086`, statsmodels (0.13.1) {pr}`2073`, pillow (9.0.0) {pr}`2085`. This
  list is not exhaustive, refer to `packages.json` for the full list.

### Uncategorized

- {{ Enhancement }} `PyErr_CheckSignals` now works with the keyboard interrupt
  system so that cooperative C extensions can be interrupted. Also, added the
  `pyodide.checkInterrupt` function so Javascript code can opt to be
  interrupted.
  {pr}`1294`

- {{Fix}} The `_` variable is now set by the Pyodide repl just like it is set in
  the native Python repl.
  {pr}`1904`

- {{ Enhancement }} `pyodide-env` and `pyodide` Docker images are now available from both
  the [Docker Hub](https://hub.docker.com/repository/docker/pyodide/pyodide-env) and
  from the [Github Package registry](https://github.com/orgs/pyodide/packages). {pr}`1995`

- {{Fix}} The console now correctly handles it when an object's `__repr__` function raises an exception.
  {pr}`2021`

- {{ Enhancement }} Removed the `-s EMULATE_FUNCTION_POINTER_CASTS` flag,
  yielding large benefits in speed, stack usage, and code size.
  {pr}`2019`

### List of contributors

Alexey Ignatiev, Alex Hall, Bart Broere, Cyrille Bogaert, etienne, Grimmer,
Grimmer Kang, Gyeongjae Choi, Hao Zhang, Hood Chatham, Ian Clester, Jan Max
Meyer, LeoPsidom, Liumeo, Michael Christensen, Owen Ou, Roman Yurchak, Seungmin
Kim, Sylvain, Thorsten Beier, Wei Ouyang, Will Lachance

## Version 0.18.1

_September 16, 2021_

### Console

- {{Fix}} Ctrl+C handling in console now works correctly with multiline input.
  New behavior more closely approximates the behavior of the native Python
  console.
  {pr}`1790`

- {{Fix}} Fix the repr of Python objects (including lists and dicts) in console {pr}`1780`

- {{Fix}} The "long output truncated" message now appears on a separate line as intended.
  {pr}`1814`

- {{Fix}} The streams that are used to redirect stdin and stdout in the console now define
  `isatty` to return `True`. This fixes pytest.
  {pr}`1822`

### Python package

- {{Fix}} Avoid circular references when runsource raises SyntaxError
  {pr}`1758`

### JavaScript package

- {{Fix}} The {any}`pyodide.setInterruptBuffer` command is now publicly exposed
  again, as it was in v0.17.0. {pr}`1797`

### Python / JavaScript type conversions

- {{Fix}} Conversion of very large strings from JavaScript to Python works
  again. {pr}`1806`

- {{Fix}} Fixed a use after free bug in the error handling code.
  {pr}`1816`

### Packages

- {{Fix}} pillow now correctly encodes/decodes RGB JPEG image format. {pr}`1818`

### Micellaneous

- {{Fix}} Patched emscripten to make the system calls to duplicate file
  descriptors closer to posix-compliant. In particular, this fixes the use of
  `dup` on pipes and temporary files, as needed by `pytest`.
  {pr}`1823`

## Version 0.18.0

_August 3rd, 2021_

### General

- {{ Update }} Pyodide now runs Python 3.9.5.
  {pr}`1637`

- {{ Enhancement }} Pyodide can experimentally be used in Node.js {pr}`1689`

- {{ Enhancement }} Pyodide now directly exposes the [Emscripten filesystem
  API](https://emscripten.org/docs/api_reference/Filesystem-API.html), allowing
  for direct manipulation of the in-memory filesystem
  {pr}`1692`

- {{ Enhancement }} Pyodide's support of [emscripten file
  systems](https://emscripten.org/docs/api_reference/Filesystem-API.html#file-systems)
  is expanded from the default `MEMFS` to include `IDBFS`, `NODEFS`, `PROXYFS`,
  and `WORKERFS`, allowing for custom persistence strategies depending on
  execution environment {pr}`1596`

- {{ API }} The `packages.json` schema for Pyodide was redesigned for better
  compatibility with conda. {pr}`1700`

- {{ API }} `run_docker` no longer binds any port to the docker image by default.
  {pr}`1750`

### Standard library

- {{ API }} The following standard library modules are now available as standalone packages

  - distlib

  They are loaded by default in {any}`loadPyodide <globalThis.loadPyodide>`, however this behavior
  can be disabled with the `fullStdLib` parameter set to `false`.
  All optional stdlib modules can then be loaded as needed with
  {any}`pyodide.loadPackage`. {pr}`1543`

- {{ Enhancement }} The standard library module `audioop` is now included, making the `wave`,
  `sndhdr`, `aifc`, and `sunau` modules usable. {pr}`1623`

- {{ Enhancement }} Added support for `ctypes`.
  {pr}`1656`

### JavaScript package

- {{ Enhancement }} The Pyodide JavaScript package is released to npm under [npmjs.com/package/pyodide](https://www.npmjs.com/package/pyodide)
  {pr}`1762`
- {{ API }} {any}`loadPyodide <globalThis.loadPyodide>` no longer automatically
  stores the API into a global variable called `pyodide`. To get old behavior,
  say `globalThis.pyodide = await loadPyodide({...})`.
  {pr}`1597`
- {{ Enhancement }} {any}`loadPyodide <globalThis.loadPyodide>` now accepts callback functions for
  `stdin`, `stdout` and `stderr`
  {pr}`1728`
- {{ Enhancement }} Pyodide now ships with first party typescript types for the entire
  JavaScript API (though no typings are available for `PyProxy` fields).
  {pr}`1601`

- {{ Enhancement }} It is now possible to import `Comlink` objects into Pyodide after
  using {any}`pyodide.registerComlink`
  {pr}`1642`

- {{ Enhancement }} If a Python error occurs in a reentrant `runPython` call, the error
  will be propagated into the outer `runPython` context as the original error
  type. This is particularly important if the error is a `KeyboardInterrupt`.
  {pr}`1447`

### Python package

- {{ Enhancement }} Added a new {any}`CodeRunner` API for finer control than
  {any}`eval_code` and {any}`eval_code_async`. Designed with
  the needs of REPL implementations in mind.
  {pr}`1563`

- {{ Enhancement }} Added {any}`Console` class closely based on the Python standard
  library `code.InteractiveConsole` but with support for top level await and
  stream redirection. Also added the subclass {any}`PyodideConsole` which
  automatically uses {any}`pyodide.loadPackagesFromImports` on the code before running
  it.
  {pr}`1125`, {pr}`1155`, {pr}`1635`

- {{ Fix }} {any}`eval_code_async` no longer automatically awaits a returned
  coroutine or attempts to await a returned generator object (which triggered an
  error).
  {pr}`1563`

### Python / JavaScript type conversions

- {{ API }} {any}`pyodide.runPythonAsync` no longer automatically calls
  {any}`pyodide.loadPackagesFromImports`.
  {pr}`1538`.
- {{ Enhancement }} Added the {any}`PyProxy.callKwargs` method to allow using
  Python functions with keyword arguments from JavaScript.
  {pr}`1539`
- {{ Enhancement }} Added the {any}`PyProxy.copy` method.
  {pr}`1549` {pr}`1630`
- {{ API }} Updated the method resolution order on `PyProxy`. Performing a
  lookup on a `PyProxy` will prefer to pick a method from the `PyProxy` api, if
  no such method is found, it will use `getattr` on the proxied object.
  Prefixing a name with `$` forces `getattr`. For instance, {any}`PyProxy.destroy`
  now always refers to the method that destroys the proxy, whereas
  `PyProxy.$destroy` refers to an attribute or method called `destroy` on the
  proxied object.
  {pr}`1604`
- {{ API }} It is now possible to use `Symbol` keys with PyProxies. These
  `Symbol` keys put markers on the PyProxy that can be used by external code.
  They will not currently be copied by {any}`PyProxy.copy`.
  {pr}`1696`
- {{ Enhancement }} Memory management of `PyProxy` fields has been changed so
  that fields looked up on a `PyProxy` are "borrowed" and have their lifetime
  attached to the base `PyProxy`. This is intended to allow for more idiomatic
  usage.
  (See {issue}`1617`.) {pr}`1636`
- {{ API }} The depth argument to `toJs` is now passed as an option, so
  `toJs(n)` in v0.17 changed to `toJs({depth : n})`. Similarly, `pyodide.toPy`
  now takes `depth` as a named argument. Also `to_js` and `to_py` only take
  depth as a keyword argument.
  {pr}`1721`
- {{ API }} {any}`toJs <PyProxy.toJs>` and {any}`to_js <pyodide.to_js>` now
  take an option `pyproxies`, if a JavaScript Array is passed for this, then
  any proxies created during conversion will be placed into this array. This
  allows easy cleanup later. The `create_pyproxies` option can be used to
  disable creation of pyproxies during conversion (instead a `ConversionError`
  is raised). {pr}`1726`
- {{ API }} `toJs` and `to_js` now take an option `dict_converter` which will be
  called on a JavaScript iterable of two-element Arrays as the final step of
  converting dictionaries. For instance, pass `Object.fromEntries` to convert to
  an object or `Array.from` to convert to an array of pairs.
  {pr}`1742`

### pyodide-build

- {{ API }} pyodide-build is now an installable Python package, with an
  identically named CLI entrypoint that replaces `bin/pyodide` which is removed
  {pr}`1566`

### micropip

- {{ Fix }} micropip now correctly handles packages that have mixed case names.
  (See {issue}`1614`).
  {pr}`1615`
- {{ Enhancement }} micropip now resolves dependencies correctly for old
  versions of packages (it used to always use the dependencies from the most
  recent version, see {issue}`1619` and {issue}`1745`). micropip also will
  resolve dependencies for wheels loaded from custom urls.
  {pr}`1753`

### Packages

- {{ Enhancement }} matplotlib now comes with a new renderer based on the html5 canvas element. {pr}`1579`
  It is optional and the current default backend is still the agg backend compiled to wasm.
- {{ Enhancement }} Updated a number of packages included in Pyodide.

### List of contributors

Albertas Gimbutas, Andreas Klostermann, Arfy Slowy, daoxian,
Devin Neal, fuyutarow, Grimmer, Guido Zuidhof, Gyeongjae Choi, Hood
Chatham, Ian Clester, Itay Dafna, Jeremy Tuloup, jmsmdy, LinasNas, Madhur
Tandon, Michael Christensen, Nicholas Bollweg, Ondřej Staněk, Paul m. p. P,
Piet Brömmel, Roman Yurchak, stefnotch, Syrus Akbary, Teon L Brooks, Waldir

## Version 0.17.0

_April 21, 2021_

See the {ref}`0-17-0-release-notes` for more information.

### Improvements to package loading and dynamic linking

- {{ Enhancement }} Uses the emscripten preload plugin system to preload .so files in packages
- {{ Enhancement }} Support for shared library packages. This is used for CLAPACK which makes scipy a lot smaller.
  {pr}`1236`
- {{ Fix }} Pyodide and included packages can now be used with Safari v14+.
  Safari v13 has also been observed to work on some (but not all) devices.

### Python / JS type conversions

- {{ Feature }} A `JsProxy` of a JavaScript `Promise` or other awaitable object is now a
  Python awaitable.
  {pr}`880`
- {{ API }} Instead of automatically converting Python lists and dicts into
  JavaScript, they are now wrapped in `PyProxy`. Added a new {any}`PyProxy.toJs`
  API to request the conversion behavior that used to be implicit.
  {pr}`1167`
- {{ API }} Added {any}`JsProxy.to_py` API to convert a JavaScript object to Python.
  {pr}`1244`
- {{ Feature }} Flexible jsimports: it now possible to add custom Python
  "packages" backed by JavaScript code, like the `js` package. The `js` package
  is now implemented using this system.
  {pr}`1146`
- {{ Feature }} A `PyProxy` of a Python coroutine or awaitable is now an
  awaitable JavaScript object. Awaiting a coroutine will schedule it to run on
  the Python event loop using `asyncio.ensure_future`.
  {pr}`1170`
- {{ Enhancement }} Made `PyProxy` of an iterable Python object an iterable Js
  object: defined the `[Symbol.iterator]` method, can be used like `for(let x of proxy)`. Made a `PyProxy` of a Python iterator an iterator: `proxy.next()` is
  translated to `next(it)`. Made a `PyProxy` of a Python generator into a
  JavaScript generator: `proxy.next(val)` is translated to `gen.send(val)`.
  {pr}`1180`
- {{ API }} Updated `PyProxy` so that if the wrapped Python object supports `__getitem__`
  access, then the wrapper has `get`, `set`, `has`, and `delete` methods which do
  `obj[key]`, `obj[key] = val`, `key in obj` and `del obj[key]` respectively.
  {pr}`1175`
- {{ API }} The `pyodide.pyimport` function is deprecated in favor of using
  `pyodide.globals.get('key')`. {pr}`1367`
- {{ API }} Added {any}`PyProxy.getBuffer` API to allow direct access to Python
  buffers as JavaScript TypedArrays.
  {pr}`1215`
- {{ API }} The innermost level of a buffer converted to JavaScript used to be a
  TypedArray if the buffer was contiguous and otherwise an Array. Now the
  innermost level will be a TypedArray unless the buffer format code is a '?' in
  which case it will be an Array of booleans, or if the format code is a "s" in
  which case the innermost level will be converted to a string.
  {pr}`1376`
- {{ Enhancement }} JavaScript `BigInt`s are converted into Python `int` and
  Python `int`s larger than 2^53 are converted into `BigInt`.
  {pr}`1407`
- {{ API }} Added {any}`pyodide.isPyProxy` to test if an object is a `PyProxy`.
  {pr}`1456`
- {{ Enhancement }} `PyProxy` and `PyBuffer` objects are now garbage collected
  if the browser supports `FinalizationRegistry`.
  {pr}`1306`
- {{ Enhancement }} Automatic conversion of JavaScript functions to CPython
  calling conventions.
  {pr}`1051`, {pr}`1080`
- {{ Enhancement }} Automatic detection of fatal errors. In this case Pyodide
  will produce both a JavaScript and a Python stack trace with explicit
  instruction to open a bug report.
  pr`{1151}`, pr`{1390}`, pr`{1478}`.
- {{ Enhancement }} Systematic memory leak detection in the test suite and a
  large number of fixed to memory leaks.
  pr`{1340}`
- {{ Fix }} getattr and dir on JsProxy now report consistent results and include all
  names defined on the Python dictionary backing JsProxy.
  {pr}`1017`
- {{ Fix }} `JsProxy.__bool__` now produces more consistent results: both
  `bool(window)` and `bool(zero-arg-callback)` were `False` but now are `True`.
  Conversely, `bool(empty_js_set)` and `bool(empty_js_map)` were `True` but now
  are `False`.
  {pr}`1061`
- {{ Fix }} When calling a JavaScript function from Python without keyword
  arguments, Pyodide no longer passes a `PyProxy`-wrapped `NULL` pointer as the
  last argument. {pr}`1033`
- {{ Fix }} JsBoundMethod is now a subclass of JsProxy, which fixes nested
  attribute access and various other strange bugs.
  {pr}`1124`
- {{ Fix }} JavaScript functions imported like `from js import fetch` no longer
  trigger "invalid invocation" errors (issue {issue}`461`) and
  `js.fetch("some_url")` also works now (issue {issue}`768`).
  {pr}`1126`
- {{ Fix }} JavaScript bound method calls now work correctly with keyword arguments.
  {pr}`1138`
- {{ Fix }} JavaScript constructor calls now work correctly with keyword
  arguments.
  {pr}`1433`

### pyodide-py package

- {{ Feature }} Added a Python event loop to support asyncio by scheduling
  coroutines to run as jobs on the browser event loop. This event loop is
  available by default and automatically enabled by any relevant asyncio API,
  so for instance `asyncio.ensure_future` works without any configuration.
  {pr}`1158`
- {{ API }} Removed `as_nested_list` API in favor of `JsProxy.to_py`.
  {pr}`1345`

### pyodide-js

- {{ API }} Removed iodide-specific code in `pyodide.js`. This breaks compatibility with
  iodide.
  {pr}`878`, {pr}`981`
- {{ API }} Removed the `pyodide.autocomplete` API, use Jedi directly instead.
  {pr}`1066`
- {{ API }} Removed `pyodide.repr` API.
  {pr}`1067`
- {{ Fix }} If `messageCallback` and `errorCallback` are supplied to
  `pyodide.loadPackage`, `pyodide.runPythonAsync` and
  `pyodide.loadPackagesFromImport`, then the messages are no longer
  automatically logged to the console.
- {{ Feature }} `runPythonAsync` now runs the code with `eval_code_async`. In
  particular, it is possible to use top-level await inside of `runPythonAsync`.
- `eval_code` now accepts separate `globals` and `locals` parameters.
  {pr}`1083`
- Added the `pyodide.setInterruptBuffer` API. This can be used to set a
  `SharedArrayBuffer` to be the keyboard interrupt buffer. If Pyodide is running
  on a webworker, the main thread can signal to the webworker that it should
  raise a `KeyboardInterrupt` by writing to the interrupt buffer.
  {pr}`1148` and {pr}`1173`
- Changed the loading method: added an async function `loadPyodide` to load
  Pyodide to use instead of `languagePluginURL` and `languagePluginLoader`. The
  change is currently backwards compatible, but the old approach is deprecated.
  {pr}`1363`
- `runPythonAsync` now accepts `globals` parameter.
  {pr}`1914`

### micropip

- {{ Feature }} `micropip` now supports installing wheels from relative URLs.
  {pr}`872`
- {{ API }} `micropip.install` now returns a Python `Future` instead of a JavaScript `Promise`.
  {pr}`1324`
- {{ Fix }} {any}`micropip.install` now interacts correctly with
  {any}`pyodide.loadPackage`.
  {pr}`1457`
- {{ Fix }} {any}`micropip.install` now handles version constraints correctly
  even if there is a version of the package available from the Pyodide `indexURL`.

### Build system

- {{ Enhancement }} Updated to latest emscripten 2.0.13 with the updstream LLVM backend
  {pr}`1102`
- {{ API }} Use upstream `file_packager.py`, and stop checking package abi versions.
  The `PYODIDE_PACKAGE_ABI` environment variable is no longer used, but is
  still set as some packages use it to detect whether it is being built for
  Pyodide. This usage is deprecated, and a new environment variable `PYODIDE`
  is introduced for this purpose.

  As part of the change, Module.checkABI is no longer present.
  {pr}`991`

- uglifyjs and lessc no longer need to be installed in the system during build
  {pr}`878`.
- {{ Enhancement }} Reduce the size of the core Pyodide package
  {pr}`987`.
- {{ Enhancement }} Optionally to disable docker port binding
  {pr}`1423`.
- {{ Enhancement }} Run arbitrary command in docker
  {pr}`1424`
- Docker images for Pyodide are now accessible at
  [pyodide/pyodide-env](https://hub.docker.com/repository/docker/pyodide/pyodide-env)
  and
  [pyodide/pyodide](https://hub.docker.com/repository/docker/pyodide/pyodide).
- {{ Enhancement }} Option to run docker in non-interactive mode
  {pr}`1641`

### REPL

- {{ Fix }} In console.html: sync behavior, full stdout/stderr support, clean namespace,
  bigger font, correct result representation, clean traceback
  {pr}`1125` and {pr}`1141`
- {{ Fix }} Switched from ̀Jedi to rlcompleter for completion in
  `pyodide.console.InteractiveConsole` and so in `console.html`. This fixes
  some completion issues (see {issue}`821` and {issue}`1160`)
- {{ Enhancement }} Support top-level await in the console
  {pr}`1459`

### Packages

- six, jedi and parso are no longer vendored in the main Pyodide package, and
  need to be loaded explicitly
  {pr}`1010`, {pr}`987`.
- Updated packages {pr}`1021`, {pr}`1338`, {pr}`1460`.
- Added Plotly version 4.14.3 and retrying dependency
  {pr}`1419`

### List of contributors

(in alphabetic order)

Aditya Shankar, casatir, Dexter Chua, dmondev, Frederik Braun, Hood Chatham,
Jan Max Meyer, Jeremy Tuloup, joemarshall, leafjolt, Michael Greminger,
Mireille Raad, Ondřej Staněk, Paul m. p. P, rdb, Roman Yurchak, Rudolfs

## Version 0.16.1

_December 25, 2020_

Note: due to a CI deployment issue the 0.16.0 release was skipped and replaced
by 0.16.1 with identical contents.

- Pyodide files are distributed by [JsDelivr](https://www.jsdelivr.com/),
  `https://cdn.jsdelivr.net/pyodide/v0.16.1/full/pyodide.js`
  The previous CDN `pyodide-cdn2.iodide.io` still works and there
  are no plans for deprecating it. However please use
  JsDelivr as a more sustainable solution, including for earlier Pyodide
  versions.

### Python and the standard library

- Pyodide includes CPython 3.8.2
  {pr}`712`
- ENH Patches for the threading module were removed in all packages. Importing
  the module, and a subset of functionality (e.g. locks) works, while starting
  a new thread will produce an exception, as expected.
  {pr}`796`.
  See {issue}`237` for the current status of the threading support.
- ENH The multiprocessing module is now included, and will not fail at import,
  thus avoiding the necessity to patch included packages. Starting a new
  process will produce an exception due to the limitation of the WebAssembly VM
  with the following message: `Resource temporarily unavailable`
  {pr}`796`.

### Python / JS type conversions

- FIX Only call `Py_INCREF()` once when proxied by PyProxy
  {pr}`708`
- JavaScript exceptions can now be raised and caught in Python. They are
  wrapped in pyodide.JsException.
  {pr}`891`

### pyodide-py package and micropip

- The `pyodide.py` file was transformed to a pyodide-py package. The imports
  remain the same so this change is transparent to the users
  {pr}`909`.
- FIX Get last version from PyPI when installing a module via micropip
  {pr}`846`.
- Suppress REPL results returned by `pyodide.eval_code` by adding a semicolon
  {pr}`876`.
- Enable monkey patching of `eval_code` and `find_imports` to customize
  behavior of `runPython` and `runPythonAsync`
  {pr}`941`.

### Build system

- Updated docker image to Debian buster, resulting in smaller images.
  {pr}`815`
- Pre-built docker images are now available as
  [`iodide-project/pyodide`](https://hub.docker.com/r/iodide/pyodide)
  {pr}`787`
- Host Python is no longer compiled, reducing compilation time. This also
  implies that Python 3.8 is now required to build Pyodide. It can for instance
  be installed with conda.
  {pr}`830`
- FIX Infer package tarball directory from source URL
  {pr}`687`
- Updated to emscripten 1.38.44 and binaryen v86 (see related
  [commits](https://github.com/pyodide/pyodide/search?q=emscripten&type=commits))
- Updated default `--ldflags` argument to `pyodide_build` scripts to equal what
  Pyodide actually uses.
  {pr}`817`
- Replace C lz4 implementation with the (upstream) JavaScript implementation.
  {pr}`851`
- Pyodide deployment URL can now be specified with the `PYODIDE_BASE_URL`
  environment variable during build. The `pyodide_dev.js` is no longer
  distributed. To get an equivalent behavior with `pyodide.js`, set
  ```javascript
  window.languagePluginUrl = "./";
  ```
  before loading it.
  {pr}`855`
- Build runtime C libraries (e.g. libxml) via package build system with correct
  dependency resolution
  {pr}`927`
- Pyodide can now be built in a conda virtual environment
  {pr}`835`

### Other improvements

- Modify MEMFS timestamp handling to support better caching. This in
  particular allows to import newly created Python modules without invalidating
  import caches {pr}`893`

### Packages

- New packages: freesasa, lxml, python-sat, traits, astropy, pillow,
  scikit-image, imageio, numcodecs, msgpack, asciitree, zarr

  Note that due to the large size and the experimental state of the scipy
  package, packages that depend on scipy (including scikit-image, scikit-learn)
  will take longer to load, use a lot of memory and may experience failures.

- Updated packages: numpy 1.15.4, pandas 1.0.5, matplotlib 3.3.3 among others.
- New package
  [pyodide-interrupt](https://pypi.org/project/pyodide-interrupts/), useful for
  handling interrupts in Pyodide (see project description for details).

### Backward incompatible changes

- Dropped support for loading .wasm files with incorrect MIME type, following
  {pr}`851`

### List of contributors

abolger, Aditya Shankar, Akshay Philar, Alexey Ignatiev, Aray Karjauv, casatir,
chigozienri, Christian glacet, Dexter Chua, Frithjof, Hood Chatham, Jan Max
Meyer, Jay Harris, jcaesar, Joseph D. Long, Matthew Turk, Michael Greminger,
Michael Panchenko, mojighahar, Nicolas Ollinger, Ram Rachum, Roman Yurchak,
Sergio, Seungmin Kim, Shyam Saladi, smkm, Wei Ouyang

## Version 0.15.0

_May 19, 2020_

- Upgrades Pyodide to CPython 3.7.4.
- micropip no longer uses a CORS proxy to install pure Python packages from
  PyPI. Packages are now installed from PyPI directly.
- micropip can now be used from web workers.
- Adds support for installing pure Python wheels from arbitrary URLs with
  micropip.
- The CDN URL for Pyodide changed to
  https://pyodide-cdn2.iodide.io/v0.15.0/full/pyodide.js
  It now supports versioning and should provide faster downloads.
  The latest release can be accessed via
  https://pyodide-cdn2.iodide.io/latest/full/
- Adds `messageCallback` and `errorCallback` to
  {any}`pyodide.loadPackage`.
- Reduces the initial memory footprint (`TOTAL_MEMORY`) from 1 GiB to 5 MiB.
  More memory will be allocated as needed.
- When building from source, only a subset of packages can be built by setting
  the `PYODIDE_PACKAGES` environment variable. See
  {ref}`partial builds documentation <partial-builds>` for more details.
- New packages: future, autograd

## Version 0.14.3

_Dec 11, 2019_

- Convert JavaScript numbers containing integers, e.g. `3.0`, to a real Python
  long (e.g. `3`).
- Adds `__bool__` method to for `JsProxy` objects.
- Adds a JavaScript-side auto completion function for Iodide that uses jedi.
- New packages: nltk, jeudi, statsmodels, regex, cytoolz, xlrd, uncertainties

## Version 0.14.0

_Aug 14, 2019_

- The built-in `sqlite` and `bz2` modules of Python are now enabled.
- Adds support for auto-completion based on jedi when used in iodide

## Version 0.13.0

_May 31, 2019_

- Tagged versions of Pyodide are now deployed to Netlify.

## Version 0.12.0

_May 3, 2019_

**User improvements:**

- Packages with pure Python wheels can now be loaded directly from PyPI. See
  {ref}`micropip` for more information.

- Thanks to PEP 562, you can now `import js` from Python and use it to access
  anything in the global JavaScript namespace.

- Passing a Python object to JavaScript always creates the same object in
  JavaScript. This makes APIs like `removeEventListener` usable.

- Calling `dir()` in Python on a JavaScript proxy now works.

- Passing an `ArrayBuffer` from JavaScript to Python now correctly creates a
  `memoryview` object.

- Pyodide now works on Safari.

## Version 0.11.0

_Apr 12, 2019_

**User improvements:**

- Support for built-in modules:

  - `sqlite`, `crypt`

- New packages: `mne`

**Developer improvements:**

- The `mkpkg` command will now select an appropriate archive to use, rather
  than just using the first.

- The included version of emscripten has been upgraded to 1.38.30 (plus a
  bugfix).

- New packages: `jinja2`, `MarkupSafe`

## Version 0.10.0

_Mar 21, 2019_

**User improvements:**

- New packages: `html5lib`, `pygments`, `beautifulsoup4`, `soupsieve`,
  `docutils`, `bleach`, `mne`

**Developer improvements:**

- `console.html` provides a simple text-only interactive console to test local
  changes to Pyodide. The existing notebooks based on legacy versions of Iodide
  have been removed.

- The `run_docker` script can now be configured with environment variables.<|MERGE_RESOLUTION|>--- conflicted
+++ resolved
@@ -53,12 +53,11 @@
   way.
   {pr}`2178`
 
-<<<<<<< HEAD
+- {{Breaking}} Removed the `skip-host` key from the `meta.yaml` format. If
+  needed, install a host copy of the package with pip instead. {pr}`2256`
+
 - {{ Update }} Pyodide now runs Python 3.10.2.
   {pr}`2225`
-=======
-- {{Breaking}} Removed the `skip-host` key from the `meta.yaml` format. If
-  needed, install a host copy of the package with pip instead. {pr}`2256`
 
 _February 19, 2022_
 
@@ -91,7 +90,6 @@
 
 Christian Staudt, Gyeongjae Choi, Hood Chatham, Liumeo, Paul Korzhyk, Roman
 Yurchak, Seungmin Kim, Thorsten Beier
->>>>>>> 18e664af
 
 ## Version 0.19.0
 
