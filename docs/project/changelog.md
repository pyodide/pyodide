--- conflicted
+++ resolved
@@ -14,11 +14,10 @@
 
 ## Unreleased
 
-<<<<<<< HEAD
 - {{ Enhancement }} {func}`micropip.install` now accepts a `deps` parameter.
   If set to `False`, micropip will not install dependencies of the package.
   {pr}`2433`
-=======
+
 - {{ Fix }} Fix output bug with using `input()` on online console
   {pr}`2509`
 
@@ -31,7 +30,6 @@
   {pr}`2458`
 
 - {{ Enhancement }} Update Typescript target to ES2017 to generate more modern Javascript code. {pr}`2471`
->>>>>>> be59fae4
 
 - {{ Fix }} micropip now correctly handles package names that include dashes
   {pr}`2414`
