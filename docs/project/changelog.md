---
myst:
  substitutions:
    API: "<span class='badge badge-warning'>API Change</span>"
    Enhancement: "<span class='badge badge-info'>Enhancement</span>"
    Performance: "<span class='badge badge-info'>Performance</span>"
    Feature: "<span class='badge badge-success'>Feature</span>"
    Fix: "<span class='badge badge-danger'>Fix</span>"
    Update: "<span class='badge badge-success'>Update</span>"
    Breaking: "<span class='badge badge-danger'>BREAKING CHANGE</span>"
---

(changelog)=

# Change Log

## Unreleased

- {{ Enhancement }} `str(jsproxy)` has been adjusted to not raise an error if
  `jsproxy.toString` is undefined. Instead, it will use
  `Object.prototype.toString` in this case. If `jsproxy.toString` is defined and
  throws or is not defined but `jsproxy[Symbol.toStringTag]` is defined and
  throws, then `str` will still raise.
  {pr}`4574`

- {{ Enhancement }} Improved support for stack switching.
  {pr}`4532`, {pr}`4547`

- Upgraded Python to v3.12.1
  {pr}`4431` {pr}`4435`

- {{ Enhancement }} ABI Break: Updated Emscripten to version 3.1.52
  {pr}`4399`

- {{ Breaking }} `pyodide-build` entrypoint is removed in favor of `pyodide`.
  This entrypoint was deprecated since 0.22.0.
  {pr}`4368`

- {{ Enhancement }} Added apis to discard extra arguments when calling Python
  functions.
  {pr}`4392`

- {{ Breaking }} Pyodide will not fallback to `node-fetch` anymore when `fetch`
  is not available in the Node.js < 18 environment.
  {pr}`4417`

- {{ Enhancement }} Updated `pyimport` to support `pyimport("module.attribute")`.
  {pr}`4395`

- {{ Breaking }} The `--no-deps` option to `pyodide build-recipes` has been
  replaced with a separate subcommand `pyodide build-recipes-no-deps`.
  {pr}`4443`

- {{ Enhancement }} The `build/post` script now runs under the directory
  where the built wheel is unpacked.
  {pr}`4481`

- {{ Fix }} `dup` now works correctly in the Node filesystem.
  {pr}`4554`

- {{ Enhancement }} Fixed a memory leak when iterating over a PyProxy.
  {pr}`4546`

- {{ Enhancement }} `asyncio.sleep(0)` now runs the next task a lot faster.
  {pr}`4590`

- {{ Fix }} `pyodide.mountNativeFS` will no longer silently overwrite an
  existing nonempty directory. Also it throws much clearer error messages when
  it fails.
  {pr}`4559`

- {{ Enhancement }} Added a new API `pyodide.mountNodeFS` which mounts a host
  directory into the Pyodide file system when running in node.
  {pr}`4561`

- {{ Enhancement }} When a dictionary is converted to JavaScript with `toJs` the
  result is now a `LiteralMap`. String keys are accessible via direct property
  access unless they match a function on the `Map` prototype.
  {pr}`4576`

- {{ Fix }} `toJs` now works as expected on subclasses of `dict`.
  {pr}`4637`

### Packages

- New Packages: `cysignals`, `ppl`, `pplpy` {pr}`4407`, `flint`, `python-flint` {pr}`4410`,
  `memory_allocator` {pr}`4393`, `primesieve`, `primecount`, `primecountpy` {pr}`4477`,
  `pyxirr` {pr}`4513`, `ipython`, `asttokens`, `executing`, `prompt_toolkit`,
  `pure_eval`, `stack_data`, `traitlets`, `wcwidth` {pr}`4452`, `altair` {pr}`4580`,
<<<<<<< HEAD
  `pygame-ce` {pr}`4602`
=======
  `cvxpy` {pr}`4587`, `clarabel` {pr}`4587`, `matplotlib-inline` {pr}`4626`
>>>>>>> 49a60509

- Upgraded `scikit-learn` to 1.4.1.post1 {pr}`4409` and {pr}`4534`

- Upgraded `CoolProp` to 6.6.0 {pr}`4397`

- Upgraded `libproj` to 9.3.1, `pyproj` to 3.6.1, `h5py` to 3.10.0 {pr}`4426`,
  `packaging` to 23.2, `typing-extensions` to 4.9 {pr}`4428`, `bokeh` to 3.3.4 {pr}`4493`,
  `zengl` to 2.4.1 {pr}`4509`, `protobuf` to 4.24.4 {pr}`4553`

- Upgraded `OpenBLAS` to 0.26 {pr}`4526`

- Upgraded `RobotRaconteur` to 1.1.0 {pr}`4613`

## Version 0.25.0

_January 18, 2024_

### General

- {{ Enhancement }} ABI Break: Updated Emscripten to version 3.1.46
  {pr}`4359`

- {{ Breaking }} Node.js < 18 is no longer officially supported. Older versions
  of Node.js might still work, but they are not tested or guaranteed to work.
  {pr}`4269`

- {{ Enhancement }} Added experimental support for stack switching.
  {pr}`3957`, {pr}`3964`, {pr}`3987`, {pr}`3990`, {pr}`3210`

### JavaScript API

- {{ Fix }} `pyodide.setStdin` now does not consider an empty string as EOF.
  {pr}`4327`

- {{ Breaking }} `loadPyodide` does not accept `homedir` option anymore, use
  `env: {HOME: "/the/home/directory"}` instead. This have been deprecated since
  Pyodide 0.24.
  {pr}`4342`

- {{ Enhancement }} `pyodide.loadPackage` now returns an object with metadata
  about the loaded packages.
  {pr}`4306`

- {{ Fix }} Fixed default indexURL calculation in Node.js environment.
  {pr}`4288`

### Python API

- {{ Enhancement }} The `pyodide-py` package on `pypi` now includes `py.typed`
  markers so mypy will use the types.
  {pr}`4321`

- {{ Fix }} Fixed a bug that micropip would fail to install packages from
  pyodide-lock.json if the package's name differs from its normalized name.
  {pr}`4319`

- {{ Enhancement }} Added a no-op `WebLoop.close` method so that attempts to
  close the event loop will not raise an exception.
  {pr}`4329`

### Python / JavaScript Foreign Function Interface

- {{ Fix }} `jsarray.pop` now works correctly. It previously returned the wrong
  value and leaked memory.
  {pr}`4236`

- {{ Breaking }} `PyProxy.toString` now calls `str` instead of `repr`. For now
  you can opt into the old behavior by passing `pyproxyToStringRepr: true` to
  `loadPyodide`, but this may be removed in the future.
  {pr}`4247`

- {{ Fix }} when accessing a `JsProxy` attribute invokes a getter and the getter
  throws an error, that error is propagated instead of being turned into an
  `AttributeError`.
  {pr}`4254`

- {{ Fix }} `import type { PyProxy } from "pyodide/ffi"` now works with the
  `NodeNext` typescript target.
  {pr}`4256`

- {{ Fix }} Fixed a bug that occurs when using `toJs` with both `dictConverter`
  and `defaultConverter` arguments.
  {pr}`4263`

- {{ Enhancement }} Added `JsArray.remove` and `JsArray.insert` methods.
  {pr}`4326`

- {{ Breaking }} Type exports of `PyProxy` subtypes have been moved from
  `pyodide` to `pyodide/ffi` and many of them have changed names.
  {pr}`4342`

- {{ Breaking }} The methods for checking `PyProxy` capabilities (e.g.,
  `supportsHas`, `isCallable`) are now removed. Use e.g.,
  `instanceof pyodide.ffi.PyCallable` instead.
  {pr}`4342`

### Pyodide CLI

- {{ Enhancement }} `pyodide config` command now show additional config
  variables: `rustflags`, `cmake_toolchain_file`, `pyo3_config_file`,
  `rust_toolchain`, `cflags` `cxxflags`, `ldflags`, `meson_cross_file`. These
  variables can be used in out-of-tree build to set the same variables as
  in-tree build.
  {pr}`4241`

- {{ Enhancement }} `pyodide build` command now accepts `--config-setting`
  (`-C`) option to pass flags to the build backend, just like `python -m build`
  command.
  {pr}`4308`

### Load time & size optimizations

- {{ Performance }} Do not use `importlib.metadata` when identifying installed
  packages, which reduces the time to load Pyodide.
  {pr}`4147`

### Build system

- {{ Fix }} Fixed `Emscripten.cmake` not vendored in pyodide-build since 0.24.0.
  {pr}`4223`

- {{ Fix }} pyodide-build now does not override `CMAKE_CONFIG_FILE` and
  `PYO3_CONFIG_FILE` env variables if provided by user.
  {pr}`4223`

- {{ Fix }} Fixed a bug that webpack messes up dynamic import of `pyodide.asm.js`.
  {pr}`4294`

### Packages

- New Packages: `river` {pr}`4197`, `sisl` {pr}`4210`, `frozenlist` {pr}`4231`,
  `zengl` {pr}`4208`, `msgspec` {pr}`4265`, `aiohttp` {pr}`4282`, `pysam` {pr}`4268`,
  `requests`, `urllib3` {pr}`4332`, `nh3` {pr}`4387`
- Upgraded zengl to 2.2.0 {pr}`4364`

## Version 0.24.1

_September 25, 2023_

- {{ Fix }} Fixed `LONG_BIT definition appears wrong for platform` error happened in out-of-tree build.
  {pr}`4136`

- {{ Fix }} Fixed an Emscripten bug that broke some matplotlib functionality.
  {pr}`4163`

- {{ Fix }} `pyodide.checkInterrupt` works when there is no interrupt buffer and
  the gil is not held.
  {pr}`4164`

### Packages

- Upgraded scipy to 1.11.2 {pr}`4156`
- Upgraded sourmash to 4.8.4 {pr}`4154`
- Upgraded scikit-learn to 1.3.1 {pr}`4161`
- Upgraded micropip to 0.5.0 {pr}`4167`

## Version 0.24.0

_September 13, 2023_

### General

- {{ Update }} Pyodide now runs Python 3.11.3.
  {pr}`3741`

- {{ Enhancement }} ABI Break: Updated Emscripten to version 3.1.45 {pr}`3665`,
  {pr}`3659`, {pr}`3822`, {pr}`3889`, {pr}`3890`, {pr}`3888`, {pr}`4055`,
  {pr}`4056`, {pr}`4073`, {pr}`4094`

### JavaScript API

- {{ Performance }} Added a `packages` optional argument to `loadPyodide`.
  Passing packages here saves time by downloading them during the Pyodide
  bootstrap.
  {pr}`4100`

- {{ Enhancement }} `runPython` and `runPythonAsync` now accept a `filename`
  optional argument which is passed as the `filename` argument to `eval_code`
  (resp. `eval_code_async`). Also, if a `filename` is passed to `eval_code`
  which does not start with `<` and end with `>`, Pyodide now uses the
  `linecache` module to ensure that source lines can appear in tracebacks.
  {pr}`3993`

- {{ Performance }} For performance reasons, don't render extra information in
  PyProxy destroyed message by default. By using `pyodide.setDebug(true)`, you
  can opt into worse performance and better error messages.
  {pr}`4027`

- {{ Enhancement }} It is now possible to pass environment variables to
  `loadPyodide` via the `env` argument. `homedir` is deprecated in favor of
  `{env: {HOME: whatever_directory}}`.
  {pr}`3870`

- {{ Enhancement }} The `setStdin`, `setStdout` and `setStderr` APIs have been
  improved with extra control and better performance.
  {pr}`4035`

### Python API

- {{ Enhancement }} Added `headers` property to `pyodide.http.FetchResponse`.
  {pr}`2078`

- {{ Enhancement }} Added `FetchResponse.text()` as a synonym to
  `FetchResponse.string()` for better compatibility with other requests APIs.
  {pr}`4052`

- {{ Breaking }} Changed the `FetchResponse` body getter methods to no longer
  throw an `OSError` exception for 400 and above response status codes. Added
  `FetchResponse.raise_for_status` to raise an `OSError` for error status codes.
  {pr}`3986` {pr}`4053`

### Python / JavaScript Foreign Function Interface

- {{ Performance }} Improved performance of PyProxy creation.
  {pr}`4096`

- {{ Fix }} Fixed adding getters/setters to a `PyProxy` with
  `Object.defineProperty` and improved compliance with JavaScript rules around
  Proxy traps.
  {pr}`4033`

- {{ Enhancement }} The promise methods `then`, `catch` and `finally_` are now
  present also on `Task`s as well as `Future`s.
  {pr}`3748`

- {{ Enhancement }} Added methods to a `PyProxy` of a `list` to make these work
  as drop-in replacements for JavaScript Arrays.
  {pr}`3853`

- {{ Enhancement }} When a `JsProxy` of an array is passed to Python builtin
  functions that use the `PySequence_*` APIs, it now works as expected. Also
  `jsarray * n` repeats the array `n` times and `jsarray + iterable` returns a
  new array with the result values from the iterable appended.
  {pr}`3904`

### Deployment

- {{ API }} Changed the name of the default lockfile from `repodata.json` to
  `pyodide-lock.json`
  {pr}`3824`

### Build System

- {{ Update }} The docker image now has node v20 instead of node v14.
  {pr}`3819`

- {{ Enhancement }} Added `check_wasm_magic_number` function to validate `.so`
  files for WebAssembly (WASM) compatibility.
  {pr}`4018`

- {{ Enhancement }} In pyodide build, automatically skip building package
  dependencies that are already included in the pyodide distribution.
  {pr}`4058`

### Packages

- New packages: sourmash {pr}`3635`, screed {pr}`3635`, bitstring {pr}`3635`,
  deprecation {pr}`3635`, cachetools {pr}`3635`, xyzservices {pr}`3786`,
  simplejson {pr}`3801`, protobuf {pr}`3813`, peewee {pr}`3897`, Cartopy
  {pr}`3909`, pyshp {pr}`3909`, netCDF4 {pr}`3910`, igraph {pr}`3991`, CoolProp
  {pr}`4028`, contourpy {pr}`4102`, awkward-cpp {pr}`4101`, orjson {pr}`4036`.

- Upgraded numpy to 1.25.2 {pr}`4125`

- Upgraded scipy to 1.11.1 {pr}`3794`, {pr}`3996`

- OpenBLAS has been added and scipy now uses OpenBLAS rather than CLAPACK
  {pr}`3331`.

### Pyodide CLI

- {{ Enhancement }} `pyodide build-recipes` now accepts a `--metadata-files`
  option to install `*.whl.metadata` files as specified in
  [PEP 658](https://peps.python.org/pep-0658/).
  {pr}`3981`

### Misc

- {{ Enhancement }} Add an example for `loadPyodide` and `pyodide.runPython
{pr}`4012`, {pr}`4011`

## Version 0.23.4

_July 6, 2023_

- {{ Enhancement }} The environment variable `PYODIDE_BUILD_EXPORTS` can now be
  used instead of the `--exports` argument to `pyodide build` to specify `.so`
  file exports of packages.
  {pr}`3973`

- {{ Fix }} Pin `pydantic` to `<2`.
  {pr}`3971`

- {{ Enhancement }} Allow customizing cache location for packages when running in Node
  {pr}`3967`

- {{ Enhancement }} Re-enabled sparseqr, freesasa, lightgbm, opencv-python, and wordcloud
  {pr}`3783`, {pr}`3970`

- {{ Fix }} A `JSProxy` of a `DOMException` will now inherit from exception so
  it can be raised in Python.
  {pr}`3868`

- {{ Fix }} The feature detection for `JSProxy` has been improved so that it
  should never fail even when handling strange or ill-behaved JavaScript proxy
  objects.
  {pr}`3740`, {pr}`3750`

- {{ Fix }} A `PyProxy` of a callable is now an `instanceof Function`. (If you
  are trying to feature detect whether something is callable or not in
  JavaScript, the correct way is to use `typeof o === "function"`. But you may
  have dependencies that don't do this correctly.)
  {pr}`3925`

- {{ Fix }} `from jsmodule import *` now works.
  {pr}`3903`

## Version 0.23.3

_June 17, 2023_

- {{ Fix }} `getattr(jsproxy, 'python_reserved_word')` works as expected again
  (as well as `hasattr` and `setattr`). This fixes a regression introduced in
  {pr}`3617`.
  {pr}`3926`

- {{ Fix }} `pyodide build` now replaces native `.so` slugs with Emscripten
  slugs. Usually `.so`s in the generated wheels are actually Emscripten `.so`s
  so this is good. If they are actually native `.so`s then there is a problem
  either way.
  {pr}`3903`

## Version 0.23.2

_May 2, 2023_

- {{ Enhancement }} Changed the name of the `--output-directory` argument to
  `pyodide build` to `--outdir` to match pypa/build. `--output-directory` is
  still accepted for backwards compatibility.
  {pr}`3811`

## Version 0.23.1

_April 13, 2023_

### Deployment

- {{ Fix }} Export `python_stdlib.zip` in `package.json`.
  {pr}`3723`

### CLI

- {{ Enhancement }} `pyodide build` now accepts an `--output-directory` argument.
  {pr}`3746`

- {{ Fix }} Fix `pyodide py-compile` not to ignore the `--compression-level`
  option when applied on a single file.
  {pr}`3727`

- {{ Fix }} Fix an issue where the `pyodide venv` command did not work correctly in pyodide-build
  version 0.23.0 because of missing `python_stdlib.zip`.
  {pr}`3760`

- {{ Fix }} `python -m pip` works correctly in the Pyodide venv now.
  {pr}`3761`

- {{ Fix }} Executables installed in a Pyodide virtual environment now run in
  Pyodide not in the host Python.
  {pr}`3752`

### Build System

- {{ Fix }} Fix `PYODIDE_ROOT` to point the correct directory when running out-of-tree build.
  {pr}`3751`

## Version 0.23.0

_March 30, 2023_

### General

- {{ Update }} Pyodide now runs Python 3.11.2 which officially supports
  WebAssembly as a [PEP11 Tier 3](https://peps.python.org/pep-0011/#tier-3) platform.
  {pr}`3252`, {pr}`3614`

- {{ Update }} We now build libpyodide.a so the Pyodide foreign function
  interface can be experimentally linked into other Emscripten builds of Python.
  {pr}`3335`

- {{ Enhancement }} Updated Emscripten to version 3.1.32
  {pr}`3471`, {pr}`3517`, {pr}`3599`

### JavaScript API

- {{ Breaking }} Type exports of `PyProxy` subtypes have been moved from
  `pyodide` to `pyodide/ffi` and many of them have changed names. The original
  exports are still available but they are deprecated.
  {pr}`3523`

- {{ Breaking }} The methods for checking `PyProxy` capabilities (e.g.,
  `supportsHas`, `isCallable`) are now deprecated. Use e.g.,
  `instanceof pyodide.ffi.PyCallable` instead.
  {pr}`3523`

- {{ Enhancement }} Added subclasses of `PyProxy` for each mixin. These can be
  used to check whether a `PyProxy` supports a given set of methods with
  `instanceof` e.g., `x instanceof pyodide.ffi.PyDict`.
  {pr}`3523`

- {{ Enhancement }} Added `stdLibURL` parameter to `loadPyodide` allowing to customize
  the URL from which the Python standard library is loaded.
  {pr}`3670`

- {{ Enhancement }} Checking whether an object is an instance of a `PyProxy` now
  only recognizes a `PyProxy` generated from the same Python interpreter. This
  means that creating multiple interpreters and importing a `PyProxy` from one
  into another no longer causes a fatal error.
  {pr}`3545`

- {{ Enhancement }} `as_object_map` now accepts a keyword argument `hereditary`.
  If set to `True` and indexing the object returns a plain-old-object, then the
  return value will be automatically mapped in `as_object_map` as well.
  {pr}`3638`

- {{ Enhancement }} A `JsProxy` of a JavaScript error object can be directly
  thrown as Python exceptions. Previously Pyodide automatically wrapped them in
  a `JsException` but that is no longer needed -- now `JsException` inherits
  from both `JsProxy` and `Exception`.
  {pr}`3455`

- {{ Enhancement }} `runPython` and `runPythonAsync` now accept a `locals`
  argument.
  {pr}`3618`

- {{ Fix }} Calling `loadPyodide` repeatedly in Node no longer results in
  `MaxListenersExceededWarning`. Also, calling `loadPyodide` in Node v14 no
  longer changes unhandled rejections in promises.
  {pr}`3542`

- {{ Fix }} If the `locals` argument to `eval_code` or `eval_code_async` is
  `None` it now uses `locals=globals` as the documentation says.
  {pr}`3580`

### Python standard library

- {{ Breaking }} Unvendored `_pydecimal` and `pydoc_data` from the standard
  library. Now these modules need to be loaded with `pyodide.loadPackage` or
  `micropip.install`, or auto-loaded via imports in `pyodide.runPythonAsync`
  {pr}`3525`

- {{ Breaking }} Test files of stdlib `ctypes` and `unittest` are now moved to
  `test/ctypes` and `test/unittest` respectively. This change is adapted from
  [CPython 3.12](https://github.com/python/cpython/issues/93839).
  {pr}`3507`

### Deployment

- {{ Breaking }} Pyodide no longer uses Emscripten preload plugin, hence
  `pyodide.asm.data` is removed, in favor of `python_stdlib.zip`. This change
  normally shouldn't affect users, but if you were using this file in a
  bundler, you will need to remove it. {pr}`3584`

- {{ Breaking }} `pyodide_py.tar` file is removed. This change normally
  shouldn't affect users, but if you were using this file in a bundler,
  you will need to remove it.
  {pr}`3621`

- {{ Breaking }} Python standard libraries are now vendored in a zipfile:
  `/lib/python{version}.zip` in the in-browser MEMFS file system. If you need
  to access the standard library source code, you need to unpack the zip file.
  For example:
  `import shutil; shutil.unpack_archive('/lib/python311.zip', '/lib/python3.11', 'zip)`
  {pr}`3584`

- {{ Fix }} Improves the compression of wheel files with the JsDelivr CDN. For
  browsers that support the Brotli compression (most modern ones) this should
  result in a size reduction of 20-30%. Also most many `pyodide` CLI
  sub-commands now support `--compression-level` as an optional parameter.
  {pr}`3655`

- {{ Breaking }} Following libraries are now not linked to the Pyodide main module:
  `libgl`, `libal`, `libhtml5`. This normally shouldn't affect users, but if you
  are using these libraries in a package that are built out-of-tree, you will
  need to link them to the package manually.
  {pr}`3505`

### Python / JavaScript Foreign Function Interface

- {{ Fix }} PyProxies of Async iterators are now async iterable JavaScript
  objects. The code:

  ```javascript
  for await (let x of async_iterator_pyproxy) {
    // ...
  }
  ```

  would previously fail with `TypeError: async_iterator_pyproxy is not async
iterable`. (Python async _iterables_ that were not also iterators were already
  async iterable, the problem was only with Python objects that are both async
  _iterable_ and an async iterator.)
  {pr}`3708`

- {{ Enhancement }} A py-compiled build which has smaller and faster-to-load
  packages is now deployed under
  `https://cdn.jsdelivr.net/pyodide/v0.23.0/pyc/` (also for future
  versions). The exceptions obtained with this builds will not include code
  snippets however. {pr}`3701`

- {{ Breaking }} Removed support for calling functions from the root of `pyodide` package
  directly. This has been deprecated since v0.21.0. Now all functions are only available
  under submodules.
  {pr}`3677`

- {{ Breaking }} Removed support for passing the "message" argument to `PyProxy.destroy`
  in a positional argument. This has been deprecated since v0.22.0.
  {pr}`3677`

- {{ Enhancement }} Python does not allow reserved words to be used as attributes.
  For instance, `Array.from` is a `SyntaxError`. (JavaScript has a more robust
  parser which can handle this.) To handle this, if an attribute to a `JsProxy`
  consists of a Python reserved word followed by one or more underscores, we remove
  a single underscore from the end of the attribute. For instance, `Array.from_`
  would access `from` on the underlying JavaScript object, whereas `o.from__`
  accesses the `from_` attribute.
  {pr}`3617`

### Build System

- {{ Breaking }} When building meta-packages (`core` and `min-scipy-stack`),
  you must prefix `tag:` to the meta-package name. For example, to build the
  `core` meta-package, you must run `pyodide build-recipes tag:core`, or
  `PYODIDE_PACKAGES="tag:core" make`.
  {pr}`3444`

- {{ Enhancement}} Add `--build-dependencies` to `pyodide build` command
  to fetch and build dependencies of a package being built.
  Also adds `--skip-dependency` to ignore selected dependencies.
  {pr}`3310`

- {{ Enhancement}} Added `pyodide build` support for building a list of packages
  from a requirements.txt file with `pyodide build -r <requirements.txt>`. Also
  can output a list of chosen dependencies in the same format when building a
  package and dependencies using the `--output-lockfile <lockfile.txt>`
  argument. This enables repeatable builds of packages.
  {pr}`3469`

- {{ Enhancement }} Added `package/tag` key to the `meta.yaml` spec to group
  packages.
  {pr}`3444`

- {{ Enhancement }} `pyodide build-recipes` now autodetects the number of
  CPU cores in the system and uses them for parallel builds.
  {pr}`3559` {pr}`3598`

- {{ Fix }} Fixed pip install error when installing cross build environment.
  {pr}`3562`

- {{ Enhancement }} Response files are now correctly handled when
  calculating exported symbols.
  {pr}`3645`

- {{ Fix }} Fix occasional build failure when building rust packages.
  {pr}`3607`

- {{ Enhancement }} Improved logging in `pyodide-build` with rich.
  {pr}`3442`

- {{ Enhancement }} `pyodide build-recipes` now accepts `--no-deps` parameter, which skips
  building dependencies of the package. This replaces `pyodide-build buildpkg`.
  {pr}`3520`

- {{ Enhancement }} `pyodide build-recipes` now works out-of-tree.

### Pyodide CLI

- {{ Breaking }} Removed deprecated CLI entrypoints `pyodide-build buildall` which is
  replaced by `pyodide build-recipes`, and `pyodide-build mkpkg` which is
  replaced by `pyodide skeleton pypi` {pr}`3668`.

- {{ Feature }} Added `pyodide py-compile` CLI command that py compiles a wheel or a zip
  file, converting .py files to .pyc files. It can also be applied to a folder
  with wheels / zip files. If the input folder contains the
  `repodata.json` the paths and checksums it contains will also be updated
  {pr}`3253` {pr}`3700`

- {{ Feature }} Added `pyodide create-zipfile` CLI command that creates a zip file of a
  directory. This command is hidden by default since it is not intended for use
  by end users.
  {pr}`3411` {pr}`3463`

### REPL

- {{ Fix }} Non-breaking space characters are now automatically converted to
  regular spaces in pyodide REPL.
  {pr}`3558`

- {{ Enhancement }} Allow changing the build type used in the REPL by passing the
  `build` argument to the REPL URL. For instance,
  `https://pyodide.org/en/latest/console.html?build=debug` will load debug dev build.
  {pr}`3671`

### Packages

- New packages: fastparquet {pr}`3590`, cramjam {pr}`3590`, pynacl {pr}`3500`,
  pyxel {pr}`3508`.
  mypy {pr}`3504`, multidict {pr}`3581`, yarl {pr}`3702`, idna {pr}`3702`,
  cbor-diag {pr}`3581`.

- Upgraded to micropip 0.3.0 (see
  [changelog](https://github.com/pyodide/micropip/blob/main/CHANGELOG.md)
  {pr}`3709`

- Added experimental [support for SDL based packages](using-sdl) {pr}`3508`

- Upgraded packages: see the list of packages versions in this release in
  {ref}`packages-in-pyodide`.

### List of Contributors

Alexey Ignatiev, Andrea Giammarchi, Arpit, Christian Clauss, Deepak Cherian,
Eli Lamb, Feodor Fitsner, Gyeongjae Choi, Hood Chatham, Jeff Glass, Jo Bovy,
Joe Marshall, josephrocca, Loïc Estève, martinRenou, messense, Nicholas
Bollweg, Roman Yurchak, TheOnlyWayUp, Victor Blomqvist, Ye Joo Park

## Version 0.22.1

_January 25, 2023_

- {{ Breaking }} `setStdin` now accepts an extra `autoEOF` parameter. If `true`,
  it will insert an EOF automatically after each string or buffer. Defaults to
  `true`. This also affects the behavior of the `stdin` argument to
  `loadPyodide`.
  {pr}`3488`

- {{ Fix }} `from pyodide.ffi import *` doesn't raise an `ImportError` anymore.
  {pr}`3484`

- {{ Enhancement }} Pyodide displays a better message when someone calls posix
  `exit` or `os._exit`.
  {pr}`3496`

### Package Loading

- {{ Fix }} Fix incorrect error message when loading a package
  include in Pyodide fails.
  {pr}`3435`

### Build system

- {{ Fix }} Emscripten is no longer required to create a Pyodide virtual
  environment.
  {pr}`3485`

- {{ Fix }} Fixed a bug where `pyodide build` would fail on package that use
  CMake, when run multiple times.
  {pr}`3445`

- {{ Fix }} pyodide build: Don't pass the directory to the build backend args,
  only pass the arguments.
  {pr}`3490`

- {{ Fix }} `pyodide config` won't print extra messages anymore.
  {pr}`3483`

- {{ Fix }} Pass the same environment variables for out of tree builds as for in
  tree builds.
  {pr}`3495`

## Version 0.22.0

_January 3, 2023_

[See the release notes for a summary.](https://blog.pyodide.org/posts/0.22-release/)

### Deployment and testing

- {{ Breaking }} `pyodide-cdn2.iodide.io` is not available anymore. Please use
  `https://cdn.jsdelivr.net/pyodide` instead.
  {pr}`3150`.

- {{ Breaking }} We don't publish pre-built Pyodide docker images anymore. Note
  that `./run_docker --pre-built` was not working for a while and it was
  actually equivalent to `./run_docker`. If you need to build a single Python
  wheel out of tree, you can use the `pyodide build` command instead. See
  [our blog post](https://blog.pyodide.org/posts/0.21-release/#building-binary-wheels-for-pyodide)
  for more information.
  {pr}`3342`.

- {{ Enhancement }} The releases are now called `pyodide-{version}.tar.gz`
  rather than `pyodide-build-{version}.tar.gz`
  {pr}`2996`

- {{ Enhancement }} Added a new release file called
  `pyodide-core-{version}.tar.gz` intended for use in Node. It contains the
  files needed to start Pyodide and no additional packages.
  {pr}`2999`

- {{ Enhancement }} The full test suite is now run in Safari
  {pr}`2578`, {pr}`3095`.

- {{ Enhancement }} Added Gitpod configuration to the repository.
  {pr}`3201`

### Foreign function interface

#### JsProxy / JavaScript from Python

- {{ Enhancement }} Implemented `reverse`, `__reversed__`, `count`, `index`,
  `append`, and `pop` for `JsProxy` of Javascript arrays so that they implement
  the `collections.abc.MutableSequence` API.
  {pr}`2970`

- {{ Enhancement }} Implemented methods `keys`, `items`, `values`, `get`, `pop`,
  `setdefault`, `popitem`, `update`, and `clear` for `JsProxy` of map-like
  objects so that they implement the `collections.abc.MutableMapping` API.
  {pr}`3275`

- {{ Enhancement }} It's now possible to destructure a JavaScript array, map, or
  object returned by `as_object_map` with a `match` statement.
  {pr}`2906`

- {{ Enhancement }} Added `then`, `catch`, and `finally_` methods to the
  `Future`s used by Pyodide's event loop so they can be used like `Promise`s.
  {pr}`2997`

- {{ Enhancement }} `create_proxy` now takes an optional `roundtrip` parameter.
  If this is set to `True`, then when the proxy is converted back to Python, it
  is converted back to the same double proxy. This allows the proxy to be
  destroyed from Python even if no reference is retained.
  {pr}`3163`, {pr}`3369`

- {{ Enhancement }} A `JsProxy` of a function now has a `__get__` descriptor
  method, so it's possible to use a JavaScript function as a Python method. When
  the method is called, `this` will be a `PyProxy` pointing to the Python object
  the method is called on.
  {pr}`3130`

- {{ Enhancement }} A `JsProxy` now has an `as_object_map` method. This will
  treat the object as a mapping over its `ownKeys` so for instance:
  `run_js("({a:2, b:3})").as_object_map()["a"]` will return 2. These implement
  `collections.abc.MutableMapping`.
  {pr}`3273`, {pr}`3295`, {pr}`3297`

- {{ Enhancement }} Split up the `JsProxy` documentation class into several
  classes, e.g., `JsBuffer`, `JsPromise`, etc. Implemented `issubclass` and
  `isinstance` on the various synthetic and real `JsProxy` classes so that they
  behave the way one might naively expect them to (or at least closer to that
  than it was before).
  {pr}`3277`

- {{ Enhancement }} Added type parameters to many of the `JsProxy` subtypes.
  {pr}`3387`

- {{ Enhancement }} Added `JsGenerator` and `JsIterator` types to `pyodide.ffi`.
  Added `send` method to `JsIterator`s and `throw`, and `close` methods to
  `JsGenerator`s.
  {pr}`3294`

- {{ Enhancement }} It is now possible to use asynchronous JavaScript iterables,
  iterators and generators from Python. This includes support for `aiter` for
  async interables, `anext` and `asend` for async iterators, and `athrow` and
  `aclose` for async generators.
  {pr}`3285`, {pr}`3299`, {pr}`3339`

- {{ Enhancement }} JavaScript generators and async generators that are created
  from Python now are wrapped so that Python objects sent to them as arguments
  or from `.send` / `.asend` are kept alive until the generator is exhausted or
  `.close`d. This makes generators significantly more ergonomic to use, at the
  cost of making memory leaks more likely if the generator is never finalized.
  {pr}`3317`

- {{ Enhancement }} Added a mypy typeshed for some common functionality for the
  `js` module.
  {pr}`3298`

- {{ Enhancement }} mypy understands the types of more things now.
  {pr}`3385`

- {{ Fix }} Fixed bug in `split` argument of `pyodide.console.repr_shorten`.
  Added `shorten` function.
  {pr}`3178`

#### PyProxy / Using Python from JavaScript

- {{ Enhancement }} Added a type field to `PythonError` (e.g., a StopIteration
  error would have `e.type === "StopIteration"`)
  {pr}`3289`

- {{ Enhancement }} It is now possible to use asynchronous Python generators
  from JavaScript.
  {pr}`3290`

- {{ Enhancement }} PyProxies of synchronous and asynchronous Python generators
  now support `return` and `throw` APIs that behave like the ones on JavaScript
  generators.
  {pr}`3346`

- {{ Enhancement }} It is possible to make a `PyProxy` that takes `this` as the
  first argument using the `PyProxy.captureThis` method. The `create_proxy`
  method also has a `capture_this` argument which causes the `PyProxy` to
  receive `this` as the first argument if set to `True`
  {pr}`3103`, {pr}`3145`

### JavaScript API

- {{ Enhancement }} Users can do a static import of `pyodide/pyodide.asm.js` to
  avoid issues with dynamic imports. This allows the use of Pyodide with
  module-type service workers.
  {pr}`3070`

- {{ Enhancement }} Added a new API `pyodide.mountNativeFS` which mounts a
  {js:class}`FileSystemDirectoryHandle` into the Pyodide file system.
  {pr}`2987`

- {{ Enhancement }} `loadPyodide` has a new option called `args`. This list will
  be passed as command line arguments to the Python interpreter at start up.
  {pr}`3021`, {pr}`3282`

- Removed "Python initialization complete" message printed when loading is
  finished.
  {pr}`3247

- {{ Breaking }} The messageCallback and errorCallback argument to `loadPackage`
  and `loadPackagesFromImports` is now passed as named arguments. The old usage
  still works with a deprecation warning.
  {pr}`3149`

- {{ Enhancement }} `loadPackage` and `loadPackagesFromImports` now accepts a
  new option `checkIntegrity`. If set to False, integrity check for Python
  Packages will be disabled.

- {{ Enhancement }} Added APIs `pyodide.setStdin`, `pyodide.setStdout`,
  `pyodide.setStderr` for changing the stream handlers after loading Pyodide.
  Also added more careful control over whether `isatty` returns true or false on
  stdin, stdout, and stderr.
  {pr}`3268`

### Package Loading

- {{ Enhancement }} Pyodide now shows more helpful error messages when importing
  packages that are included in Pyodide fails.
  {pr}`3137`, {pr}`3263`

- {{ Fix }} Shared libraries with version suffixes are now handled correctly.
  {pr}`3154`

- {{ Breaking }} Unvendored the sqlite3 module from the standard library. Before
  `sqlite3` was included by default. Now it needs to be loaded with
  `pyodide.loadPackage` or `micropip.install`.
  {pr}`2946`

- {{ Breaking }} The Pyodide Python package is installed into `/lib/python3.10`
  rather than `/lib/python3.10/site-packages`.
  {pr}`3022`

- {{ Breaking }} The matplotlib HTML5 backends are now available as part of the
  [`matplotlib-pyodide`](https://github.com/pyodide/matplotlib-pyodide) package.
  If you use the default backend from Pyodide, no changes are necessary.
  However, if you previously specified the backend with `matplotlib.use`, the
  URL is now different. See [package
  readme](https://github.com/pyodide/matplotlib-pyodide) for more details.
  {pr}`3061`

- {{ Breaking }} The micropip package was moved to a separate repository
  [pyodide/micropip](https://github.com/pyodide/micropip). In addion to
  installing the version shipped with a given Pyodide release, you can also
  install a different micropip version from
  [PyPi](https://pypi.org/project/micropip/) with,

  ```
  await pyodide.loadPackage('packaging')
  await pyodide.loadPackage('<URL of the micropip wheel on PyPI>')
  ```

  from Javascript. From Python you can import the Javascript Pyodide package,

  ```
  import pyodide_js
  ```

  and call the same functions as above.
  {pr}`3122`

- {{ Enhancement }} The parsing and validation of `meta.yaml` according to the
  specification is now done more rigorously with Pydantic.
  {pr}`3079`

- {{ Breaking }} The `source/md5` checksum field is not longer supported in
  `meta.yaml` files, use `source/sha256` instead
  {pr}`3079`

- {{ Breaking }} `pyodide_build.io.parse_package_config` function is removed in
  favor of `pyodide_build.MetaConfig.from_yaml`
  {pr}`3079`

- {{ Fix }} `ctypes.util.find_library` will now search WASM modules from
  LD_LIBRARY_PATH.
  {pr}`3353`

### Build System

- {{ Enhancement }} Updated Emscripten to version 3.1.27
  {pr}`2958`, {pr}`2950`, {pr}`3027`, {pr}`3107`, {pr}`3148`, {pr}`3236`,
  {pr}`3239`, {pr}`3280`, {pr}`3314`

- {{ Enhancement }} Added `requirements/host` key to the `meta.yaml` spec to
  allow host dependencies that are required for building packages.
  {pr}`2132`

- {{ Enhancement }} Added `package/top-level` key to the `meta.yaml` spec to
  calculate top-level import names for the package. Previously `test/imports`
  key was used for this purpose.
  {pr}`3006`

- {{ Enhancement }} Added `build/vendor-sharedlib` key to the `meta.yaml` spec
  which vendors shared libraries into the wheel after building.
  {pr}`3234` {pr}`3264`

- {{ Enhancement }} Added `build/type` key to the `meta.yaml` spec which
  specifies the type of the package.
  {pr}`3238`

- {{ Enhancement }} Added `requirements/executable` key to the `meta.yaml` spec
  which specifies the list of executables required for building a package.
  {pr}`3300`

- {{ Breaking }} `build/library` and `build/sharedlibrary` key in the
  `meta.yaml` spec are removed. Use `build/type` instead.
  {pr}`3238`

- {{ Fix }} Fixed a bug that `backend-flags` propagated to dependencies.
  {pr}`3153`

- {{ Fix }} Fixed a bug that shared libraries are not copied into distribution
  directory when it is already built.
  {pr}`3212`

- {{ Enhancement }} Added a system for making Pyodide virtual environments. This
  is for testing out of tree builds. For more information, see [the
  documentation](building-and-testing-packages-out-of-tree).
  {pr}`2976`, {pr}`3039`, {pr}`3040`, {pr}`3044`, {pr}`3096`, {pr}`3098`,
  {pr}`3108`, {pr}`3109`, {pr}`3241`

- Added a new CLI command `pyodide skeleton` which creates a package build recipe.
  `pyodide-build mkpkg` will be replaced by `pyodide skeleton pypi`.
  {pr}`3175`

- Added a new CLI command `pyodide build-recipes` which build packages from
  recipe folder. It replaces `pyodide-build buildall`.
  {pr}`3196` {pr}`3279`

- Added a new CLI command `pyodide config` which shows config variables used in
  Pyodide.
  {pr}`3376`

- Added subcommands for `pyodide build` which builds packages from various sources.
  | command | result |
  |------------------------|-----------------------------------------|
  | `pyodide build pypi` | build or fetch a single package from pypi |
  | `pyodide build source` | build the current source folder (same as pyodide build) |
  | `pyodide build url` | build or fetch a package from a url either tgz, tar.gz zip or wheel |
  {pr}`3196`

### Packages

- New packages: pycryptodome {pr}`2965`, coverage-py {pr}`3053`, bcrypt
  {pr}`3125`, lightgbm {pr}`3138`, pyheif, pillow_heif, libheif, libde265
  {pr}`3161`, wordcloud {pr}`3173`, gdal, fiona, geopandas {pr}`3213`, the
  standard library \_hashlib module {pr}`3206` , pyinstrument {pr}`3258`, gensim
  {pr}`3326`, smart_open {pr}`3326`, pyodide-http {pr}`3355`.

- {{ Fix }} Scipy CSR data is now handled correctly in XGBoost.
  {pr}`3194`

- {{ Update }} Upgraded packages: SciPy 1.9.1 {pr}`3043`, pandas 1.5.0
  {pr}`3134`, numpy 1.23.3 {pr}`3284`, scikit-learn 1.1.3 {pr}`3324` as well as
  most of the other packages {pr}`3348` {pr}`3365`. See
  {ref}`packages-in-pyodide` for more details.

- {{ Fix }} Fix scipy handling of exceptions that are raised from C++ code.
  {pr}`3384`.

### List of Contributors

Aierie, dataxerik, David Lechner, Deepak Cherian, Filipe, Gyeongjae Choi, Hood
Chatham, H.Yamada, Jacques Boscq, Jeremy Tuloup, Joe Marshall, John Wason,
Loïc Estève, partev, Patrick Arminio, Péter Ferenc Gyarmati, Prete, Qijia
Liu, Roman Yurchak, ryanking13, skelsec, Starz0r, Will Lachance, YeonWoo, Yizhi
Liu

## Version 0.21.3

_September 15, 2022_

- {{ Fix }} When loading `sqlite3`, `loadPackage` no longer also loads `nltk`
  and `regex`.
  {issue}`3001`

- {{ Fix }} Packages are now loaded in a topologically sorted order regarding
  their dependencies.
  {pr}`3020`

- {{ Breaking }} Loading the `soupsieve` package will not automatically load
  `beautifulsoup4` together.
  {pr}`3020`

- {{ Fix }} Fix the incorrect package name `ruamel` to `ruamel.yaml`.
  {pr}`3036`

- {{ Fix }} `loadPyodide` will now raise error when the version of
  JavaScript and Python Pyodide package does not match.
  {pr}`3074`

- {{ Enhancement }} Pyodide now works with a content security policy that
  doesn't include `unsafe-eval`. It is still necessary to include
  `wasm-unsafe-eval` (and probably always will be). Since current Safari
  versions have no support for `wasm-unsafe-eval`, it is necessary to include
  `unsafe-eval` in order to work in Safari. This will likely be fixed in the
  next Safari release: https://bugs.webkit.org/show_bug.cgi?id=235408
  {pr}`3075`

- {{ Fix }} It works again to use `loadPyodide` with a relative URL as
  `indexURL` (this was a regression in v0.21.2).
  {pr}`3077`

- {{ Fix }} Add `url` to list of pollyfilled packages for webpack compatibility.
  {pr}`3080`

- {{ Fix }} Fixed warnings like
  `Critical dependency: the request of a dependency is an expression.`
  when using Pyodide with webpack.
  {pr}`3080`

- {{ Enhancement }} Add binary files to exports in JavaScript package
  {pr}`3085`.

- {{ Fix }} Source maps are included in the distribution again (reverting
  {pr}`3015` included in 0.21.2) and if there is a variable in top level scope
  called `__dirname` we use that for the `indexURL`.
  {pr}`3088`

- {{ Fix }} `PyProxy.apply` now correctly handles the case when something
  unexpected is passed as the second argument.
  {pr}`3101`

## Version 0.21.2

_August 29, 2022_

- {{ Fix }} The standard library packages `ssl` and `lzma` can now be installed
  with `pyodide.loadPackage("ssl")` or `micropip.install("ssl")` (previously
  they had a leading underscore and it was only possible to load them with
  `pyodide.loadPackage`).
  {issue}`3003`

- {{ Fix }} If a wheel path is passed to `pyodide.loadPackage`, it will now be
  resolved relative to `document.location` (in browser) or relative to the
  current working directory (in Node) rather than relative to `indexURL`.
  {pr}`3013`, {issue}`3011`

- {{ Fix }} Fixed a bug in Emscripten that caused Pyodide to fail in Jest.
  {pr}`3014`

- {{ Fix }} It now works to pass a relative url to `indexURL`. Also, the
  calculated index URL now works even if `node` is run with
  `--enable-source-maps`.
  {pr}`3015`

## Version 0.21.1

_August 22, 2022_

- New packages: the standard library lzma module {pr}`2939`

- {{ Enhancement }} Pyodide now shows more helpful error messages when importing
  unvendored or removed stdlib modules fails.
  {pr}`2973`

- {{ Breaking }} The default value of `fullStdLib` in `loadPyodide` has been
  changed to `false`. This means Pyodide now will not load some stdlib modules
  like distutils, ssl, and sqlite3 by default. See [Pyodide Python
  compatibility](https://pyodide.org/en/stable/usage/wasm-constraints.html) for
  detail. If `fullStdLib` is set to `true`, it will load all unvendored stdlib
  modules. However, setting `fullStdLib` to true will increase the initial
  Pyodide load time. So it is preferable to explicitly load the required module.
  {pr}`2998`

- {{ Enhancement }} `pyodide build` now checks that the correct version of the
  Emscripten compiler is used.
  {pr}`2975`, {pr}`2990`

- {{ Fix }} Pyodide works in Safari v14 again. It was broken in v0.21.0
  {pr}`2994`

## Version 0.21.0

_August 9, 2022_

[See the release notes for a summary.](https://blog.pyodide.org/posts/0.21-release/)

### Build system

- {{ Enhancement }} Emscripten was updated to Version 3.1.14
  {pr}`2775`, {pr}`2679`, {pr}`2672`

- {{ Fix }} Fix building on macOS {issue}`2360` {pr}`2554`

- {{ Enhancement }} Update Typescript target to ES2017 to generate more modern
  Javascript code.
  {pr}`2471`

- {{ Enhancement }} We now put our built files into the `dist` directory rather
  than the `build` directory. {pr}`2387`

- {{ Fix }} The build will error out earlier if `cmake` or `libtool` are not
  installed.
  {pr}`2423`

- {{ Enhancement }} The platform tags of wheels now include the Emscripten
  version in them. This should help ensure ABI compatibility if Emscripten
  wheels are distributed outside of the main Pyodide distribution.
  {pr}`2610`

- {{ Enhancement }} The build system now uses the sysconfigdata from the target
  Python rather than the host Python.
  {pr}`2516`

- {{ Enhancement }} Pyodide now builds with `-sWASM_BIGINT`.
  {pr}`2643`

- {{ Enhancement }} Added `cross-script` key to the `meta.yaml` spec to allow
  executing custom logic in the cross build environment.
  {pr}`2734`

### Pyodide Module and type conversions

- {{ API }} All functions were moved out of the root `pyodide` package into
  various submodules. For backwards compatibility, they will be available from
  the root package (raising a `FutureWarning`) until v0.23.0.
  {pr}`2787`, {pr}`2790`

- {{ Enhancement }} `loadPyodide` no longer uses any global state, so it can be
  used more than once in the same thread. This is recommended if a network
  request causes a loading failure, if there is a fatal error, if you damage the
  state of the runtime so badly that it is no longer usable, or for certain
  testing purposes. It is not recommended for creating multiple execution
  environments, for which you should use
  `pyodide.runPython(code, { globals : some_dict})`;
  {pr}`2391`

- {{ Enhancement }} `pyodide.unpackArchive` now accepts any `ArrayBufferView` or
  `ArrayBuffer` as first argument, rather than only a `Uint8Array`.
  {pr}`2451`

- {{ Feature }} Added `pyodide.code.run_js` API.
  {pr}`2426`

- {{ Fix }} BigInt's between 2^{32\*n - 1} and 2^{32\*n} no longer get
  translated to negative Python ints.
  {pr}`2484`

- {{ Fix }} Pyodide now correctly handles JavaScript objects with `null`
  constructor.
  {pr}`2520`

- {{ Fix }} Fix garbage collection of `once_callable` {pr}`2401`

- {{ Enhancement }} Added the `js_id` attribute to `JsProxy` to allow using
  JavaScript object identity as a dictionary key.
  {pr}`2515`

- {{ Fix }} Fixed a bug with `toJs` when used with recursive structures and the
  `dictConverter` argument.
  {pr}`2533`

- {{ Enhancement }} Added Python wrappers `set_timeout`, `clear_timeout`,
  `set_interval`, `clear_interval`, `add_event_listener` and
  `remove_event_listener` for the corresponding JavaScript functions.
  {pr}`2456`

- {{ Fix }} If a request fails due to CORS, `pyfetch` now raises an `OSError`
  not a `JSException`.
  {pr}`2598`

- {{ Enhancement }} Pyodide now directly exposes the Emscripten `PATH` and
  `ERRNO_CODES` APIs.
  {pr}`2582`

- {{ Fix }} The `bool` operator on a `JsProxy` now behaves more consistently: it
  returns `False` if JavaScript would say that `!!x` is `false`, or if `x` is an
  empty container. Otherwise it returns `True`.
  {pr}`2803`

- {{ Fix }} Fix `loadPyodide` errors for the Windows Node environment.
  {pr}`2888`

- {{ Enhancement }} Implemented slice subscripting, `+=`, and `extend` for
  `JsProxy` of Javascript arrays.
  {pr}`2907`

### REPL

- {{ Enhancement }} Add a spinner while the REPL is loading
  {pr}`2635`

- {{ Enhancement }} Cursor blinking in the REPL can be disabled by setting
  `noblink` in URL search params.
  {pr}`2666`

- {{ Fix }} Fix a REPL error in printing high-dimensional lists.
  {pr}`2517` {pr}`2919`

- {{ Fix }} Fix output bug with using `input()` on online console
  {pr}`2509`

### micropip and package loading

- {{ API }} `packages.json` which contains the dependency graph for packages
  was renamed to `repodata.json` to avoid confusion with `package.json` used
  in JavaScript packages.

- {{ Enhancement }} Added SHA-256 hash of package to entries in `repodata.json`
  {pr}`2455`

- {{ Enhancement }} Integrity of Pyodide packages is now verified before
  loading them. This is for now limited to browser environments.
  {pr}`2513`

- {{ Enhancement }} `micropip` supports loading wheels from the Emscripten file
  system using the `emfs:` protocol now.
  {pr}`2767`

- {{ Enhancement }} It is now possible to use an alternate `repodata.json`
  lockfile by passing the `lockFileURL` option to `loadPyodide`. This is
  particularly intended to be used with `micropip.freeze`.
  {pr}`2645`

- {{ Fix }} micropip now correctly handles package names that include dashes
  {pr}`2414`

- {{ Enhancement }} Allow passing `credentials` to `micropip.install()`
  {pr}`2458`

- {{ Enhancement }} {func}`micropip.install` now accepts a `deps` parameter.
  If set to `False`, micropip will not install dependencies of the package.
  {pr}`2433`

- {{ Fix }} micropip now correctly compares packages with prerelease version
  {pr}`2532`

- {{ Enhancement }} {func}`micropip.install` now accepts a `pre` parameter.
  If set to `True`, micropip will include pre-release and development versions.
  {pr}`2542`

- {{ Enhancement }} `micropip` was refactored to improve readability and ease of
  maintenance.
  {pr}`2561`, {pr}`2563`, {pr}`2564`, {pr}`2565`, {pr}`2568`

- {{ Enhancement }} Various error messages were fine tuned and improved.
  {pr}`2562`, {pr}`2558`

- {{ Enhancement }} `micropip` was adjusted to keep its state in the wheel
  `.dist-info` directories which improves consistenency with the Python standard
  library and other tools used to install packages.
  {pr}`2572`

- {{ Enhancement }} `micropip` can now be used to install Emscripten binary wheels.
  {pr}`2591`

- {{ Enhancement }} Added `micropip.freeze` to record the current set of loaded
  packages into a `repodata.json` file.
  {pr}`2581`

- {{ Fix }} `micropip.list` now works correctly when there are packages
  that are installed via `pyodide.loadPackage` from a custom URL.
  {pr}`2743`

- {{ Fix }} micropip now skips package versions which do not follow PEP440.
  {pr}`2754`

- {{ Fix }} `micropip` supports extra markers in packages correctly now.
  {pr}`2584`

### Packages

- {{ Enhancement }} Update sqlite version to latest stable release
  {pr}`2477` and {pr}`2518`

- {{ Enhancement }} Pillow now supports WEBP image format {pr}`2407`.

- {{ Enhancement }} Pillow and opencv-python now support the TIFF image format.
  {pr}`2762`

- Pandas is now compiled with `-Oz`, which significantly speeds up loading the library
  on Chrome {pr}`2457`

- New packages: opencv-python {pr}`2305`, ffmpeg {pr}`2305`, libwebp {pr}`2305`,
  h5py, pkgconfig and libhdf5 {pr}`2411`, bitarray {pr}`2459`, gsw {pr}`2511`,
  cftime {pr}`2504`, svgwrite, jsonschema, tskit {pr}`2506`, xarray {pr}`2538`,
  demes, libgsl, newick, ruamel, msprime {pr}`2548`, gmpy2 {pr}`2665`,
  xgboost {pr}`2537`, galpy {pr}`2676`, shapely, geos {pr}`2725`, suitesparse,
  sparseqr {pr}`2685`, libtiff {pr}`2762`, pytest-benchmark {pr}`2799`,
  termcolor {pr}`2809`, sqlite3, libproj, pyproj, certifi {pr}`2555`,
  rebound {pr}`2868`, reboundx {pr}`2909`, pyclipper {pr}`2886`,
  brotli {pr}`2925`, python-magic {pr}`2941`

### Miscellaneous

- {{ Fix }} We now tell packagers (e.g., Webpack) to ignore npm-specific imports
  when packing files for the browser.
  {pr}`2468`

- {{ Enhancement }} `run_in_pyodide` now has support for pytest assertion
  rewriting and decorators such as `pytest.mark.parametrize` and hypothesis.
  {pr}`2510`, {pr}`2541`

- {{ Breaking }} `pyodide_build.testing` is removed. `run_in_pyodide`
  decorator can now be accessed through
  [`pytest-pyodide`](https://github.com/pyodide/pytest-pyodide) package.
  {pr}`2418`

### List of contributors

Alexey Ignatiev, Andrey Smelter, andrzej, Antonio Cuni, Ben Jeffery, Brian
Benjamin Maranville, David Lechner, dragoncoder047, echorand (Amit Saha),
Filipe, Frank, Gyeongjae Choi, Hanno Rein, haoran1062, Henry Schreiner, Hood
Chatham, Jason Grout, jmdyck, Jo Bovy, John Wason, josephrocca, Kyle Cutler,
Lester Fan, Liumeo, lukemarsden, Mario Gersbach, Matt Toad, Michael Droettboom,
Michael Gilbert, Michael Neil, Mu-Tsun Tsai, Nicholas Bollweg, pysathq, Ricardo
Prins, Rob Gries, Roman Yurchak, Ryan May, Ryan Russell, stonebig, Szymswiat,
Tobias Megies, Vic Kumar, Victor, Wei Ji, Will Lachance

## Version 0.20.0

_April 9th, 2022_

[See the release notes for a summary.](https://blog.pyodide.org/posts/0.20-release/)

### CPython and stdlib

- {{ Update }} Pyodide now runs Python 3.10.2.
  {pr}`2225`

- {{ Enhancement }} All `ctypes` tests pass now except for
  `test_callback_too_many_args` (and we have a plan to fix
  `test_callback_too_many_args` upstream). `libffi-emscripten` now also passes
  all libffi tests.
  {pr}`2350`

### Packages

- {{Fix}} matplotlib now loads multiple fonts correctly {pr}`2271`

- New packages: boost-histogram {pr}`2174`, cryptography v3.3.2 {pr}`2263`, the
  standard library ssl module {pr}`2263`, python-solvespace v3.0.7,
  lazy-object-proxy {pr}`2320`.

- Many more scipy linking errors were fixed, mostly related to the Fortran f2c
  ABI for string arguments. There are still some fatal errors in the Scipy test
  suite, but none seem to be simple linker errors.
  {pr}`2289`

- Removed pyodide-interrupts. If you were using this for some reason, use
  `pyodide.setInterruptBuffer` instead.
  {pr}`2309`

- Most included packages were updated to the latest version. See
  {ref}`packages-in-pyodide` for a full list.

### Type translations

- {{Fix}} Python tracebacks now include Javascript frames when Python calls a
  Javascript function.
  {pr}`2123`

- {{Enhancement}} Added a `default_converter` argument to `JsProxy.to_py`
  and `pyodide.toPy` which is used to process any object that doesn't have
  a built-in conversion to Python. Also added a `default_converter` argument to
  `PyProxy.toJs` and `pyodide.ffi.to_js` to convert.
  {pr}`2170` and {pr}`2208`

- {{ Enhancement }} Async Python functions called from Javascript now have the
  resulting coroutine automatically scheduled. For instance, this makes it
  possible to use an async Python function as a Javascript event handler.
  {pr}`2319`

### Javascript package

- {{Enhancement}} It is no longer necessary to provide `indexURL` to
  `loadPyodide`.
  {pr}`2292`

- {{ Breaking }} The `globals` argument to `pyodide.runPython` and
  `pyodide.runPythonAsync` is now passed as a named argument. The old usage
  still works with a deprecation warning.
  {pr}`2300`

- {{Enhancement}} The Javascript package was migrated to Typescript.
  {pr}`2130` and {pr}`2133`

- {{Fix}} Fix importing pyodide with ESM syntax in a module type web worker.
  {pr}`2220`

- {{Enhancement}} When Pyodide is loaded as an ES6 module, no global
  `loadPyodide` variable is created (instead, it should be accessed as an
  attribute on the module).
  {pr}`2249`

- {{Fix}} The type `Py2JsResult` has been replaced with `any` which is more
  accurate. For backwards compatibility, we still export `Py2JsResult` as an
  alias for `any`.
  {pr}`2277`

- {{Fix}} Pyodide now loads correctly even if requirejs is included.
  {pr}`2283`

- {{ Enhancement }} Added robust handling for non-`Error` objects thrown by
  Javascript code. This mostly should never happen since well behaved Javascript
  code ought to throw errors. But it's better not to completely crash if it
  throws something else.
  {pr}`2294`

### pyodide_build

- {{Enhancement}} Pyodide now uses Python wheel files to distribute packages
  rather than the emscripten `file_packager.py` format.
  {pr}`2027`

- {{Enhancement}} Pyodide now uses `pypa/build` to build packages. We (mostly)
  use build isolation, so we can build packages that require conflicting
  versions of setuptools or alternative build backends.
  {pr}`2272`

- {{Enhancement}} Most pure Python packages were switched to use the wheels
  directly from PyPI rather than rebuilding them.
  {pr}`2126`

- {{Enhancement}} Added support for C++ exceptions in packages. Now C++
  extensions compiled and linked with `-fexceptions` can catch C++ exceptions.
  Furthermore, uncaught C++ exceptions will be formatted in a human-readable
  way.
  {pr}`2178`

- {{Breaking}} Removed the `skip-host` key from the `meta.yaml` format. If
  needed, install a host copy of the package with pip instead.
  {pr}`2256`

### Uncategorized

- {{ Enhancement }} The interrupt buffer can be used to raise all 64 signals
  now, not just `SIGINT`. Write a number between `1<= signum <= 64` into the
  interrupt buffer to trigger the corresponding signal. By default everything
  but `SIGINT` will be ignored. Any value written into the interrupt buffer
  outside of the range from 1 to 64 will be silently discarded.
  {pr}`2301`

- {{ Enhancement }} Updated to Emscripten 2.0.27.
  {pr}`2295`

- {{ Breaking }} The `extractDir` argument to `pyodide.unpackArchive` is now
  passed as a named argument. The old usage still works with a deprecation
  warning.
  {pr}`2300`

- {{ Enhancement }} Support ANSI escape codes in the Pyodide console.
  {pr}`2345`

- {{ Fix }} `pyodide_build` can now be installed in non-editable ways.
  {pr}`2351`

### List of contributors

Boris Feld, Christian Staudt, Gabriel Fougeron, Gyeongjae Choi, Henry Schreiner,
Hood Chatham, Jo Bovy, Karthikeyan Singaravelan, Leo Psidom, Liumeo, Luka
Mamukashvili, Madhur Tandon, Paul Korzhyk, Roman Yurchak, Seungmin Kim, Thorsten
Beier, Tom White, and Will Lachance

## Version 0.19.1

_February 19, 2022_

### Packages

- New packages: sqlalchemy {pr}`2112`, pydantic {pr}`2117`, wrapt {pr}`2165`

- {{ Update }} Upgraded packages: pyb2d (0.7.2), {pr}`2117`

- {{Fix}} A fatal error in `scipy.stats.binom.ppf` has been fixed.
  {pr}`2109`

- {{Fix}} Type signature mismatches in some numpy comparators have been fixed.
  {pr}`2110`

### Type translations

- {{Fix}} The "PyProxy has already been destroyed" error message has been
  improved with some context information.
  {pr}`2121`

### REPL

- {{Enhancement}} Pressing TAB in REPL no longer triggers completion when input
  is whitespace. {pr}`2125`

### List of contributors

Christian Staudt, Gyeongjae Choi, Hood Chatham, Liumeo, Paul Korzhyk, Roman
Yurchak, Seungmin Kim, Thorsten Beier

## Version 0.19.0

_January 10, 2021_

[See the release notes for a summary.](https://blog.pyodide.org/posts/0.19-release/)

### Python package

- {{Enhancement}} If `find_imports` is used on code that contains a syntax
  error, it will return an empty list instead of raising a `SyntaxError`.
  {pr}`1819`

- {{Enhancement}} Added the `pyodide.http.pyfetch` API which provides a
  convenience wrapper for the Javascript `fetch` API. The API returns a response
  object with various methods that convert the data into various types while
  minimizing the number of times the data is copied.
  {pr}`1865`

- {{Enhancement}} Added the `unpack_archive` API to the `pyodide.http.FetchResponse`
  object which treats the response body as an archive and uses `shutil` to
  unpack it. {pr}`1935`

- {{Fix}} The Pyodide event loop now works correctly with cancelled handles. In
  particular, `asyncio.wait_for` now functions as expected.
  {pr}`2022`

### JavaScript package

- {{Fix}} `loadPyodide` no longer fails in the
  presence of a user-defined global named `process`.
  {pr}`1849`

- {{Fix}} Various webpack buildtime and runtime compatibility issues were fixed.
  {pr}`1900`

- {{Enhancement}} Added the `pyodide.pyimport` API to import a Python module and
  return it as a `PyProxy`. Warning: this is different from the original
  `pyimport` API which was removed in this version.
  {pr}`1944`

- {{Enhancement}} Added the `pyodide.unpackArchive` API which unpacks an archive
  represented as an ArrayBuffer into the working directory. This is intended as
  a way to install packages from a local application.
  {pr}`1944`

- {{API}} `loadPyodide` now accepts a `homedir` parameter which sets home
  directory of Pyodide virtual file system.
  {pr}`1936`

- {{Breaking}} The default working directory(home directory) inside the Pyodide
  virtual file system has been changed from `/` to `/home/pyodide`. To get the
  previous behavior, you can
  - call `os.chdir("/")` in Python to change working directory or
  - call `loadPyodide` with the `homedir="/"`
    argument
    {pr}`1936`

### Python / JavaScript type conversions

- {{Breaking}} Updated the calling convention when a JavaScript function is
  called from Python to improve memory management of PyProxies. PyProxy
  arguments and return values are automatically destroyed when the function is
  finished.
  {pr}`1573`

- {{Enhancement}} Added `JsProxy.to_string`, `JsProxy.to_bytes`, and
  `JsProxy.to_memoryview` to allow for conversion of `TypedArray` to standard
  Python types without unneeded copies.
  {pr}`1864`

- {{Enhancement}} Added `JsProxy.to_file` and `JsProxy.from_file` to allow
  reading and writing Javascript buffers to files as a byte stream without
  unneeded copies.
  {pr}`1864`

- {{Fix}} It is now possible to destroy a borrowed attribute `PyProxy` of a
  `PyProxy` (as introduced by {pr}`1636`) before destroying the root `PyProxy`.
  {pr}`1854`

- {{Fix}} If `__iter__()` raises an error, it is now handled correctly by the
  `PyProxy[Symbol.iterator()]` method.
  {pr}`1871`

- {{Fix}} Borrowed attribute `PyProxy`s are no longer destroyed when the root
  `PyProxy` is garbage collected (because it was leaked). Doing so has no
  benefit to nonleaky code and turns some leaky code into broken code (see
  {issue}`1855` for an example).
  {pr}`1870`

- {{Fix}} Improved the way that `pyodide.globals.get("builtin_name")` works.
  Before we used `__main__.__dict__.update(builtins.__dict__)` which led to
  several undesirable effects such as `__name__` being equal to `"builtins"`.
  Now we use a proxy wrapper to replace `pyodide.globals.get` with a function
  that looks up the name on `builtins` if lookup on `globals` fails.
  {pr}`1905`

- {{Enhancement}} Coroutines have their memory managed in a more convenient way.
  In particular, now it is only necessary to either `await` the coroutine or
  call one of `.then`, `.except` or `.finally` to prevent a leak. It is no
  longer necessary to manually destroy the coroutine. Example: before:

```js
async function runPythonAsync(code, globals) {
  let coroutine = Module.pyodide_py.eval_code_async(code, globals);
  try {
    return await coroutine;
  } finally {
    coroutine.destroy();
  }
}
```

After:

```js
async function runPythonAsync(code, globals) {
  return await Module.pyodide_py.eval_code_async(code, globals);
}
```

{pr}`2030`

### pyodide-build

- {{API}} By default only a minimal set of packages is built. To build all
  packages set `PYODIDE_PACKAGES='*'` In addition, `make minimal` was removed,
  since it is now equivalent to `make` without extra arguments.
  {pr}`1801`

- {{Enhancement}} It is now possible to use `pyodide-build buildall` and
  `pyodide-build buildpkg` directly.
  {pr}`2063`

- {{Enhancement}} Added a `--force-rebuild` flag to `buildall` and `buildpkg`
  which rebuilds the package even if it looks like it doesn't need to be
  rebuilt. Added a `--continue` flag which keeps the same source tree for the
  package and can continue from the middle of a build.
  {pr}`2069`

- {{Enhancement}} Changes to environment variables in the build script are now
  seen in the compile and post build scripts.
  {pr}`1706`

- {{Fix}} Fix usability issues with `pyodide-build mkpkg` CLI.
  {pr}`1828`

- {{ Enhancement }} Better support for ccache when building Pyodide
  {pr}`1805`

- {{Fix}} Fix compile error `wasm-ld: error: unknown argument: --sort-common`
  and `wasm-ld: error: unknown argument: --as-needed` in ArchLinux.
  {pr}`1965`

### micropip

- {{Fix}} micropip now raises an error when installing a non-pure python wheel
  directly from a url.
  {pr}`1859`

- {{Enhancement}} {func}`micropip.install` now accepts a `keep_going` parameter.
  If set to `True`, micropip reports all identifiable dependencies that don't
  have pure Python wheels, instead of failing after processing the first one.
  {pr}`1976`

- {{Enhancement}} Added a new API {func}`micropip.list` which returns the list
  of installed packages by micropip.
  {pr}`2012`

### Packages

- {{ Enhancement }} Unit tests are now unvendored from Python packages and
  included in a separate package `<package name>-tests`. This results in a
  20% size reduction on average for packages that vendor tests (e.g. numpy,
  pandas, scipy).
  {pr}`1832`

- {{ Update }} Upgraded SciPy to 1.7.3. There are known issues with some SciPy
  components, the current status of the scipy test suite is
  [here](https://github.com/pyodide/pyodide/pull/2065#issuecomment-1004243045)
  {pr}`2065`

- {{ Fix }} The built-in pwd module of Python, which provides a Unix specific
  feature, is now unvendored.
  {pr}`1883`

- {{Fix}} pillow and imageio now correctly encode/decode grayscale and
  black-and-white JPEG images.
  {pr}`2028`

- {{Fix}} The numpy fft module now works correctly.
  {pr}`2028`

- New packages: logbook {pr}`1920`, pyb2d {pr}`1968`, and threadpoolctl (a
  dependency of scikit-learn) {pr}`2065`

- Upgraded packages: numpy (1.21.4) {pr}`1934`, scikit-learn (1.0.2) {pr}`2065`,
  scikit-image (0.19.1) {pr}`2005`, msgpack (1.0.3) {pr}`2071`, astropy (5.0.3)
  {pr}`2086`, statsmodels (0.13.1) {pr}`2073`, pillow (9.0.0) {pr}`2085`. This
  list is not exhaustive, refer to `packages.json` for the full list.

### Uncategorized

- {{ Enhancement }} `PyErr_CheckSignals` now works with the keyboard interrupt
  system so that cooperative C extensions can be interrupted. Also, added the
  `pyodide.checkInterrupt` function so Javascript code can opt to be
  interrupted.
  {pr}`1294`

- {{Fix}} The `_` variable is now set by the Pyodide repl just like it is set in
  the native Python repl.
  {pr}`1904`

- {{ Enhancement }} `pyodide-env` and `pyodide` Docker images are now available from both
  the [Docker Hub](https://hub.docker.com/repository/docker/pyodide/pyodide-env) and
  from the [Github Package registry](https://github.com/orgs/pyodide/packages). {pr}`1995`

- {{Fix}} The console now correctly handles it when an object's `__repr__` function raises an exception.
  {pr}`2021`

- {{ Enhancement }} Removed the `-s EMULATE_FUNCTION_POINTER_CASTS` flag,
  yielding large benefits in speed, stack usage, and code size.
  {pr}`2019`

### List of contributors

Alexey Ignatiev, Alex Hall, Bart Broere, Cyrille Bogaert, etienne, Grimmer,
Grimmer Kang, Gyeongjae Choi, Hao Zhang, Hood Chatham, Ian Clester, Jan Max
Meyer, LeoPsidom, Liumeo, Michael Christensen, Owen Ou, Roman Yurchak, Seungmin
Kim, Sylvain, Thorsten Beier, Wei Ouyang, Will Lachance

## Version 0.18.1

_September 16, 2021_

### Console

- {{Fix}} Ctrl+C handling in console now works correctly with multiline input.
  New behavior more closely approximates the behavior of the native Python
  console.
  {pr}`1790`

- {{Fix}} Fix the repr of Python objects (including lists and dicts) in console {pr}`1780`

- {{Fix}} The "long output truncated" message now appears on a separate line as intended.
  {pr}`1814`

- {{Fix}} The streams that are used to redirect stdin and stdout in the console now define
  `isatty` to return `True`. This fixes pytest.
  {pr}`1822`

### Python package

- {{Fix}} Avoid circular references when runsource raises SyntaxError
  {pr}`1758`

### JavaScript package

- {{Fix}} The `pyodide.setInterruptBuffer` command is now publicly exposed
  again, as it was in v0.17.0. {pr}`1797`

### Python / JavaScript type conversions

- {{Fix}} Conversion of very large strings from JavaScript to Python works
  again. {pr}`1806`

- {{Fix}} Fixed a use after free bug in the error handling code.
  {pr}`1816`

### Packages

- {{Fix}} pillow now correctly encodes/decodes RGB JPEG image format. {pr}`1818`

### Micellaneous

- {{Fix}} Patched emscripten to make the system calls to duplicate file
  descriptors closer to posix-compliant. In particular, this fixes the use of
  `dup` on pipes and temporary files, as needed by `pytest`.
  {pr}`1823`

## Version 0.18.0

_August 3rd, 2021_

### General

- {{ Update }} Pyodide now runs Python 3.9.5.
  {pr}`1637`

- {{ Enhancement }} Pyodide can experimentally be used in Node.js {pr}`1689`

- {{ Enhancement }} Pyodide now directly exposes the [Emscripten filesystem
  API](https://emscripten.org/docs/api_reference/Filesystem-API.html), allowing
  for direct manipulation of the in-memory filesystem
  {pr}`1692`

- {{ Enhancement }} Pyodide's support of [emscripten file
  systems](https://emscripten.org/docs/api_reference/Filesystem-API.html#file-systems)
  is expanded from the default `MEMFS` to include `IDBFS`, `NODEFS`, `PROXYFS`,
  and `WORKERFS`, allowing for custom persistence strategies depending on
  execution environment {pr}`1596`

- {{ API }} The `packages.json` schema for Pyodide was redesigned for better
  compatibility with conda. {pr}`1700`

- {{ API }} `run_docker` no longer binds any port to the docker image by default.
  {pr}`1750`

### Standard library

- {{ API }} The following standard library modules are now available as standalone packages

  - distlib

  They are loaded by default in `loadPyodide`, however this behavior
  can be disabled with the `fullStdLib` parameter set to `false`.
  All optional stdlib modules can then be loaded as needed with
  `pyodide.loadPackage`. {pr}`1543`

- {{ Enhancement }} The standard library module `audioop` is now included, making the `wave`,
  `sndhdr`, `aifc`, and `sunau` modules usable. {pr}`1623`

- {{ Enhancement }} Added support for `ctypes`.
  {pr}`1656`

### JavaScript package

- {{ Enhancement }} The Pyodide JavaScript package is released to npm under [npmjs.com/package/pyodide](https://www.npmjs.com/package/pyodide)
  {pr}`1762`
- {{ API }} `loadPyodide` no longer automatically
  stores the API into a global variable called `pyodide`. To get old behavior,
  say `globalThis.pyodide = await loadPyodide({...})`.
  {pr}`1597`
- {{ Enhancement }} `loadPyodide` now accepts callback functions for
  `stdin`, `stdout` and `stderr`
  {pr}`1728`
- {{ Enhancement }} Pyodide now ships with first party typescript types for the entire
  JavaScript API (though no typings are available for `PyProxy` fields).
  {pr}`1601`

- {{ Enhancement }} It is now possible to import `Comlink` objects into Pyodide after
  using `pyodide.registerComlink`
  {pr}`1642`

- {{ Enhancement }} If a Python error occurs in a reentrant `runPython` call, the error
  will be propagated into the outer `runPython` context as the original error
  type. This is particularly important if the error is a `KeyboardInterrupt`.
  {pr}`1447`

### Python package

- {{ Enhancement }} Added a new `pyodide.code.CodeRunner` API for finer control than
  `eval_code` and `eval_code_async`. Designed with
  the needs of REPL implementations in mind.
  {pr}`1563`

- {{ Enhancement }} Added `pyodide.console.Console` class closely based on the Python standard
  library `code.InteractiveConsole` but with support for top level await and
  stream redirection. Also added the subclass `pyodide.console.PyodideConsole` which
  automatically uses `pyodide.loadPackagesFromImports` on the code before running
  it.
  {pr}`1125`, {pr}`1155`, {pr}`1635`

- {{ Fix }} `pyodide.code.eval_code_async` no longer automatically awaits a returned
  coroutine or attempts to await a returned generator object (which triggered an
  error).
  {pr}`1563`

### Python / JavaScript type conversions

- {{ API }} `pyodide.runPythonAsync` no longer automatically calls
  `pyodide.loadPackagesFromImports`.
  {pr}`1538`.
- {{ Enhancement }} Added the `PyProxy.callKwargs` method to allow using
  Python functions with keyword arguments from JavaScript.
  {pr}`1539`
- {{ Enhancement }} Added the `PyProxy.copy` method.
  {pr}`1549` {pr}`1630`
- {{ API }} Updated the method resolution order on `PyProxy`. Performing a
  lookup on a `PyProxy` will prefer to pick a method from the `PyProxy` api, if
  no such method is found, it will use `getattr` on the proxied object.
  Prefixing a name with `$` forces `getattr`. For instance, `PyProxy.destroy`
  now always refers to the method that destroys the proxy, whereas
  `PyProxy.$destroy` refers to an attribute or method called `destroy` on the
  proxied object.
  {pr}`1604`
- {{ API }} It is now possible to use `Symbol` keys with PyProxies. These
  `Symbol` keys put markers on the PyProxy that can be used by external code.
  They will not currently be copied by `PyProxy.copy`.
  {pr}`1696`
- {{ Enhancement }} Memory management of `PyProxy` fields has been changed so
  that fields looked up on a `PyProxy` are "borrowed" and have their lifetime
  attached to the base `PyProxy`. This is intended to allow for more idiomatic
  usage.
  (See {issue}`1617`.) {pr}`1636`
- {{ API }} The depth argument to `toJs` is now passed as an option, so
  `toJs(n)` in v0.17 changed to `toJs({depth : n})`. Similarly, `pyodide.toPy`
  now takes `depth` as a named argument. Also `to_js` and `to_py` only take
  depth as a keyword argument.
  {pr}`1721`
- {{ API }} `PyProxy.toJs` and `pyodide.ffi.to_js` now
  take an option `pyproxies`, if a JavaScript Array is passed for this, then
  any proxies created during conversion will be placed into this array. This
  allows easy cleanup later. The `create_pyproxies` option can be used to
  disable creation of pyproxies during conversion (instead a `ConversionError`
  is raised). {pr}`1726`
- {{ API }} `toJs` and `to_js` now take an option `dict_converter` which will be
  called on a JavaScript iterable of two-element Arrays as the final step of
  converting dictionaries. For instance, pass `Object.fromEntries` to convert to
  an object or `Array.from` to convert to an array of pairs.
  {pr}`1742`

### pyodide-build

- {{ API }} pyodide-build is now an installable Python package, with an
  identically named CLI entrypoint that replaces `bin/pyodide` which is removed
  {pr}`1566`

### micropip

- {{ Fix }} micropip now correctly handles packages that have mixed case names.
  (See {issue}`1614`).
  {pr}`1615`
- {{ Enhancement }} micropip now resolves dependencies correctly for old
  versions of packages (it used to always use the dependencies from the most
  recent version, see {issue}`1619` and {issue}`1745`). micropip also will
  resolve dependencies for wheels loaded from custom urls.
  {pr}`1753`

### Packages

- {{ Enhancement }} matplotlib now comes with a new renderer based on the html5 canvas element. {pr}`1579`
  It is optional and the current default backend is still the agg backend compiled to wasm.
- {{ Enhancement }} Updated a number of packages included in Pyodide.

### List of contributors

Albertas Gimbutas, Andreas Klostermann, Arfy Slowy, daoxian,
Devin Neal, fuyutarow, Grimmer, Guido Zuidhof, Gyeongjae Choi, Hood
Chatham, Ian Clester, Itay Dafna, Jeremy Tuloup, jmsmdy, LinasNas, Madhur
Tandon, Michael Christensen, Nicholas Bollweg, Ondřej Staněk, Paul m. p. P,
Piet Brömmel, Roman Yurchak, stefnotch, Syrus Akbary, Teon L Brooks, Waldir

## Version 0.17.0

_April 21, 2021_

See the {ref}`0-17-0-release-notes` for more information.

### Improvements to package loading and dynamic linking

- {{ Enhancement }} Uses the emscripten preload plugin system to preload .so files in packages
- {{ Enhancement }} Support for shared library packages. This is used for CLAPACK which makes scipy a lot smaller.
  {pr}`1236`
- {{ Fix }} Pyodide and included packages can now be used with Safari v14+.
  Safari v13 has also been observed to work on some (but not all) devices.

### Python / JS type conversions

- {{ Feature }} A `JsProxy` of a JavaScript `Promise` or other awaitable object is now a
  Python awaitable.
  {pr}`880`
- {{ API }} Instead of automatically converting Python lists and dicts into
  JavaScript, they are now wrapped in `PyProxy`. Added a new `PyProxy.toJs`
  API to request the conversion behavior that used to be implicit.
  {pr}`1167`
- {{ API }} Added `JsProxy.to_py` API to convert a JavaScript object to Python.
  {pr}`1244`
- {{ Feature }} Flexible jsimports: it now possible to add custom Python
  "packages" backed by JavaScript code, like the `js` package. The `js` package
  is now implemented using this system.
  {pr}`1146`
- {{ Feature }} A `PyProxy` of a Python coroutine or awaitable is now an
  awaitable JavaScript object. Awaiting a coroutine will schedule it to run on
  the Python event loop using `asyncio.ensure_future`.
  {pr}`1170`
- {{ Enhancement }} Made `PyProxy` of an iterable Python object an iterable Js
  object: defined the `[Symbol.iterator]` method, can be used like `for(let x of proxy)`.
  Made a `PyProxy` of a Python iterator an iterator: `proxy.next()` is
  translated to `next(it)`. Made a `PyProxy` of a Python generator into a
  JavaScript generator: `proxy.next(val)` is translated to `gen.send(val)`.
  {pr}`1180`
- {{ API }} Updated `PyProxy` so that if the wrapped Python object supports `__getitem__`
  access, then the wrapper has `get`, `set`, `has`, and `delete` methods which do
  `obj[key]`, `obj[key] = val`, `key in obj` and `del obj[key]` respectively.
  {pr}`1175`
- {{ API }} The `pyodide.pyimport` function is deprecated in favor of using
  `pyodide.globals.get('key')`. {pr}`1367`
- {{ API }} Added `PyProxy.getBuffer` API to allow direct access to Python
  buffers as JavaScript TypedArrays.
  {pr}`1215`
- {{ API }} The innermost level of a buffer converted to JavaScript used to be a
  TypedArray if the buffer was contiguous and otherwise an Array. Now the
  innermost level will be a TypedArray unless the buffer format code is a '?' in
  which case it will be an Array of booleans, or if the format code is a "s" in
  which case the innermost level will be converted to a string.
  {pr}`1376`
- {{ Enhancement }} JavaScript `BigInt`s are converted into Python `int` and
  Python `int`s larger than 2^53 are converted into `BigInt`.
  {pr}`1407`
- {{ API }} Added `pyodide.isPyProxy` to test if an object is a `PyProxy`.
  {pr}`1456`
- {{ Enhancement }} `PyProxy` and `PyBuffer` objects are now garbage collected
  if the browser supports `FinalizationRegistry`.
  {pr}`1306`
- {{ Enhancement }} Automatic conversion of JavaScript functions to CPython
  calling conventions.
  {pr}`1051`, {pr}`1080`
- {{ Enhancement }} Automatic detection of fatal errors. In this case Pyodide
  will produce both a JavaScript and a Python stack trace with explicit
  instruction to open a bug report.
  pr`{1151}`, pr`{1390}`, pr`{1478}`.
- {{ Enhancement }} Systematic memory leak detection in the test suite and a
  large number of fixed to memory leaks.
  pr`{1340}`
- {{ Fix }} getattr and dir on JsProxy now report consistent results and include all
  names defined on the Python dictionary backing JsProxy.
  {pr}`1017`
- {{ Fix }} `JsProxy.__bool__` now produces more consistent results: both
  `bool(window)` and `bool(zero-arg-callback)` were `False` but now are `True`.
  Conversely, `bool(empty_js_set)` and `bool(empty_js_map)` were `True` but now
  are `False`.
  {pr}`1061`
- {{ Fix }} When calling a JavaScript function from Python without keyword
  arguments, Pyodide no longer passes a `PyProxy`-wrapped `NULL` pointer as the
  last argument. {pr}`1033`
- {{ Fix }} JsBoundMethod is now a subclass of JsProxy, which fixes nested
  attribute access and various other strange bugs.
  {pr}`1124`
- {{ Fix }} JavaScript functions imported like `from js import fetch` no longer
  trigger "invalid invocation" errors (issue {issue}`461`) and
  `js.fetch("some_url")` also works now (issue {issue}`768`).
  {pr}`1126`
- {{ Fix }} JavaScript bound method calls now work correctly with keyword arguments.
  {pr}`1138`
- {{ Fix }} JavaScript constructor calls now work correctly with keyword
  arguments.
  {pr}`1433`

### pyodide-py package

- {{ Feature }} Added a Python event loop to support asyncio by scheduling
  coroutines to run as jobs on the browser event loop. This event loop is
  available by default and automatically enabled by any relevant asyncio API,
  so for instance `asyncio.ensure_future` works without any configuration.
  {pr}`1158`
- {{ API }} Removed `as_nested_list` API in favor of `JsProxy.to_py`.
  {pr}`1345`

### pyodide-js

- {{ API }} Removed iodide-specific code in `pyodide.js`. This breaks compatibility with
  iodide.
  {pr}`878`, {pr}`981`
- {{ API }} Removed the `pyodide.autocomplete` API, use Jedi directly instead.
  {pr}`1066`
- {{ API }} Removed `pyodide.repr` API.
  {pr}`1067`
- {{ Fix }} If `messageCallback` and `errorCallback` are supplied to
  `pyodide.loadPackage`, `pyodide.runPythonAsync` and
  `pyodide.loadPackagesFromImport`, then the messages are no longer
  automatically logged to the console.
- {{ Feature }} `runPythonAsync` now runs the code with `eval_code_async`. In
  particular, it is possible to use top-level await inside of `runPythonAsync`.
- `eval_code` now accepts separate `globals` and `locals` parameters.
  {pr}`1083`
- Added the `pyodide.setInterruptBuffer` API. This can be used to set a
  `SharedArrayBuffer` to be the keyboard interrupt buffer. If Pyodide is running
  on a webworker, the main thread can signal to the webworker that it should
  raise a `KeyboardInterrupt` by writing to the interrupt buffer.
  {pr}`1148` and {pr}`1173`
- Changed the loading method: added an async function `loadPyodide` to load
  Pyodide to use instead of `languagePluginURL` and `languagePluginLoader`. The
  change is currently backwards compatible, but the old approach is deprecated.
  {pr}`1363`
- `runPythonAsync` now accepts `globals` parameter.
  {pr}`1914`

### micropip

- {{ Feature }} `micropip` now supports installing wheels from relative URLs.
  {pr}`872`
- {{ API }} `micropip.install` now returns a Python `Future` instead of a JavaScript `Promise`.
  {pr}`1324`
- {{ Fix }} `micropip.install` now interacts correctly with
  {js:func}`pyodide.loadPackage`.
  {pr}`1457`
- {{ Fix }} `micropip.install` now handles version constraints correctly
  even if there is a version of the package available from the Pyodide `indexURL`.

### Build system

- {{ Enhancement }} Updated to latest emscripten 2.0.13 with the upstream LLVM backend
  {pr}`1102`
- {{ API }} Use upstream `file_packager.py`, and stop checking package abi versions.
  The `PYODIDE_PACKAGE_ABI` environment variable is no longer used, but is
  still set as some packages use it to detect whether it is being built for
  Pyodide. This usage is deprecated, and a new environment variable `PYODIDE`
  is introduced for this purpose.

  As part of the change, Module.checkABI is no longer present.
  {pr}`991`

- uglifyjs and lessc no longer need to be installed in the system during build
  {pr}`878`.
- {{ Enhancement }} Reduce the size of the core Pyodide package
  {pr}`987`.
- {{ Enhancement }} Optionally to disable docker port binding
  {pr}`1423`.
- {{ Enhancement }} Run arbitrary command in docker
  {pr}`1424`
- Docker images for Pyodide are now accessible at
  [pyodide/pyodide-env](https://hub.docker.com/repository/docker/pyodide/pyodide-env)
  and
  [pyodide/pyodide](https://hub.docker.com/repository/docker/pyodide/pyodide).
- {{ Enhancement }} Option to run docker in non-interactive mode
  {pr}`1641`

### REPL

- {{ Fix }} In console.html: sync behavior, full stdout/stderr support, clean namespace,
  bigger font, correct result representation, clean traceback
  {pr}`1125` and {pr}`1141`
- {{ Fix }} Switched from ̀Jedi to rlcompleter for completion in
  `pyodide.console.InteractiveConsole` and so in `console.html`. This fixes
  some completion issues (see {issue}`821` and {issue}`1160`)
- {{ Enhancement }} Support top-level await in the console
  {pr}`1459`

### Packages

- six, jedi and parso are no longer vendored in the main Pyodide package, and
  need to be loaded explicitly
  {pr}`1010`, {pr}`987`.
- Updated packages {pr}`1021`, {pr}`1338`, {pr}`1460`.
- Added Plotly version 4.14.3 and retrying dependency
  {pr}`1419`

### List of contributors

(in alphabetic order)

Aditya Shankar, casatir, Dexter Chua, dmondev, Frederik Braun, Hood Chatham,
Jan Max Meyer, Jeremy Tuloup, joemarshall, leafjolt, Michael Greminger,
Mireille Raad, Ondřej Staněk, Paul m. p. P, rdb, Roman Yurchak, Rudolfs

## Version 0.16.1

_December 25, 2020_

Note: due to a CI deployment issue the 0.16.0 release was skipped and replaced
by 0.16.1 with identical contents.

- Pyodide files are distributed by [JsDelivr](https://www.jsdelivr.com/),
  `https://cdn.jsdelivr.net/pyodide/v0.16.1/full/pyodide.js`
  The previous CDN `pyodide-cdn2.iodide.io` still works and there
  are no plans for deprecating it. However please use
  JsDelivr as a more sustainable solution, including for earlier Pyodide
  versions.

### Python and the standard library

- Pyodide includes CPython 3.8.2
  {pr}`712`
- ENH Patches for the threading module were removed in all packages. Importing
  the module, and a subset of functionality (e.g. locks) works, while starting
  a new thread will produce an exception, as expected.
  {pr}`796`.
  See {issue}`237` for the current status of the threading support.
- ENH The multiprocessing module is now included, and will not fail at import,
  thus avoiding the necessity to patch included packages. Starting a new
  process will produce an exception due to the limitation of the WebAssembly VM
  with the following message: `Resource temporarily unavailable`
  {pr}`796`.

### Python / JS type conversions

- FIX Only call `Py_INCREF()` once when proxied by PyProxy
  {pr}`708`
- JavaScript exceptions can now be raised and caught in Python. They are
  wrapped in pyodide.JsException.
  {pr}`891`

### pyodide-py package and micropip

- The `pyodide.py` file was transformed to a pyodide-py package. The imports
  remain the same so this change is transparent to the users
  {pr}`909`.
- FIX Get last version from PyPI when installing a module via micropip
  {pr}`846`.
- Suppress REPL results returned by `pyodide.eval_code` by adding a semicolon
  {pr}`876`.
- Enable monkey patching of `eval_code` and `find_imports` to customize
  behavior of `runPython` and `runPythonAsync`
  {pr}`941`.

### Build system

- Updated docker image to Debian buster, resulting in smaller images.
  {pr}`815`
- Pre-built docker images are now available as
  [`iodide-project/pyodide`](https://hub.docker.com/r/iodide/pyodide)
  {pr}`787`
- Host Python is no longer compiled, reducing compilation time. This also
  implies that Python 3.8 is now required to build Pyodide. It can for instance
  be installed with conda.
  {pr}`830`
- FIX Infer package tarball directory from source URL
  {pr}`687`
- Updated to emscripten 1.38.44 and binaryen v86 (see related
  [commits](https://github.com/pyodide/pyodide/search?q=emscripten&type=commits))
- Updated default `--ldflags` argument to `pyodide_build` scripts to equal what
  Pyodide actually uses.
  {pr}`817`
- Replace C lz4 implementation with the (upstream) JavaScript implementation.
  {pr}`851`
- Pyodide deployment URL can now be specified with the `PYODIDE_BASE_URL`
  environment variable during build. The `pyodide_dev.js` is no longer
  distributed. To get an equivalent behavior with `pyodide.js`, set
  ```javascript
  window.languagePluginUrl = "./";
  ```
  before loading it.
  {pr}`855`
- Build runtime C libraries (e.g. libxml) via package build system with correct
  dependency resolution
  {pr}`927`
- Pyodide can now be built in a conda virtual environment
  {pr}`835`

### Other improvements

- Modify MEMFS timestamp handling to support better caching. This in
  particular allows to import newly created Python modules without invalidating
  import caches {pr}`893`

### Packages

- New packages: freesasa, lxml, python-sat, traits, astropy, pillow,
  scikit-image, imageio, numcodecs, msgpack, asciitree, zarr

  Note that due to the large size and the experimental state of the scipy
  package, packages that depend on scipy (including scikit-image, scikit-learn)
  will take longer to load, use a lot of memory and may experience failures.

- Updated packages: numpy 1.15.4, pandas 1.0.5, matplotlib 3.3.3 among others.
- New package
  [pyodide-interrupt](https://pypi.org/project/pyodide-interrupts/), useful for
  handling interrupts in Pyodide (see project description for details).

### Backward incompatible changes

- Dropped support for loading .wasm files with incorrect MIME type, following
  {pr}`851`

### List of contributors

abolger, Aditya Shankar, Akshay Philar, Alexey Ignatiev, Aray Karjauv, casatir,
chigozienri, Christian glacet, Dexter Chua, Frithjof, Hood Chatham, Jan Max
Meyer, Jay Harris, jcaesar, Joseph D. Long, Matthew Turk, Michael Greminger,
Michael Panchenko, mojighahar, Nicolas Ollinger, Ram Rachum, Roman Yurchak,
Sergio, Seungmin Kim, Shyam Saladi, smkm, Wei Ouyang

## Version 0.15.0

_May 19, 2020_

- Upgrades Pyodide to CPython 3.7.4.
- micropip no longer uses a CORS proxy to install pure Python packages from
  PyPI. Packages are now installed from PyPI directly.
- micropip can now be used from web workers.
- Adds support for installing pure Python wheels from arbitrary URLs with
  micropip.
- The CDN URL for Pyodide changed to
  https://pyodide-cdn2.iodide.io/v0.15.0/full/pyodide.js
  It now supports versioning and should provide faster downloads.
  The latest release can be accessed via
  https://pyodide-cdn2.iodide.io/latest/full/
- Adds `messageCallback` and `errorCallback` to
  `pyodide.loadPackage`.
- Reduces the initial memory footprint (`TOTAL_MEMORY`) from 1 GiB to 5 MiB.
  More memory will be allocated as needed.
- When building from source, only a subset of packages can be built by setting
  the `PYODIDE_PACKAGES` environment variable. See
  {ref}`partial builds documentation <partial-builds>` for more details.
- New packages: future, autograd

## Version 0.14.3

_Dec 11, 2019_

- Convert JavaScript numbers containing integers, e.g. `3.0`, to a real Python
  long (e.g. `3`).
- Adds `__bool__` method to for `JsProxy` objects.
- Adds a JavaScript-side auto completion function for Iodide that uses jedi.
- New packages: nltk, jeudi, statsmodels, regex, cytoolz, xlrd, uncertainties

## Version 0.14.0

_Aug 14, 2019_

- The built-in `sqlite` and `bz2` modules of Python are now enabled.
- Adds support for auto-completion based on jedi when used in iodide

## Version 0.13.0

_May 31, 2019_

- Tagged versions of Pyodide are now deployed to Netlify.

## Version 0.12.0

_May 3, 2019_

**User improvements:**

- Packages with pure Python wheels can now be loaded directly from PyPI. See
  `micropip` for more information.

- Thanks to PEP 562, you can now `import js` from Python and use it to access
  anything in the global JavaScript namespace.

- Passing a Python object to JavaScript always creates the same object in
  JavaScript. This makes APIs like `removeEventListener` usable.

- Calling `dir()` in Python on a JavaScript proxy now works.

- Passing an `ArrayBuffer` from JavaScript to Python now correctly creates a
  `memoryview` object.

- Pyodide now works on Safari.

## Version 0.11.0

_Apr 12, 2019_

**User improvements:**

- Support for built-in modules:

  - `sqlite`, `crypt`

- New packages: `mne`

**Developer improvements:**

- The `mkpkg` command will now select an appropriate archive to use, rather
  than just using the first.

- The included version of emscripten has been upgraded to 1.38.30 (plus a
  bugfix).

- New packages: `jinja2`, `MarkupSafe`

## Version 0.10.0

_Mar 21, 2019_

**User improvements:**

- New packages: `html5lib`, `pygments`, `beautifulsoup4`, `soupsieve`,
  `docutils`, `bleach`, `mne`

**Developer improvements:**

- `console.html` provides a simple text-only interactive console to test local
  changes to Pyodide. The existing notebooks based on legacy versions of Iodide
  have been removed.

- The `run_docker` script can now be configured with environment variables.

```{eval-rst}
.. toctree::
   :hidden:

   deprecation-timeline.md
```<|MERGE_RESOLUTION|>--- conflicted
+++ resolved
@@ -87,11 +87,8 @@
   `memory_allocator` {pr}`4393`, `primesieve`, `primecount`, `primecountpy` {pr}`4477`,
   `pyxirr` {pr}`4513`, `ipython`, `asttokens`, `executing`, `prompt_toolkit`,
   `pure_eval`, `stack_data`, `traitlets`, `wcwidth` {pr}`4452`, `altair` {pr}`4580`,
-<<<<<<< HEAD
+  `cvxpy` {pr}`4587`, `clarabel` {pr}`4587`, `matplotlib-inline` {pr}`4626`,
   `pygame-ce` {pr}`4602`
-=======
-  `cvxpy` {pr}`4587`, `clarabel` {pr}`4587`, `matplotlib-inline` {pr}`4626`
->>>>>>> 49a60509
 
 - Upgraded `scikit-learn` to 1.4.1.post1 {pr}`4409` and {pr}`4534`
 
