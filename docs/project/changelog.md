--- conflicted
+++ resolved
@@ -57,17 +57,15 @@
   first argument using the {any}`captureThis` method.
   {pr}`3103`
 
-<<<<<<< HEAD
 - {{ Enhancement }} Pyodide now shows more helpful error messages when
   importing packages that are included in Pyodide fails.
   {pr}`3137`
-=======
+
 - {{ Enhancement }} A `JsProxy` of a function now has a `__get__` descriptor
   method, so it's possible to use a JavaScript function as a Python method. When
   the method is called, `this` will be a `PyProxy` pointing to the Python object
   the method is called on.
   {pr}`3130`
->>>>>>> f28bf95c
 
 ### Build System / Package Loading
 
