--- conflicted
+++ resolved
@@ -54,15 +54,13 @@
   translated to negative Python ints.
   {pr}`2484`
 
-<<<<<<< HEAD
 - {{ BREAKING }} `pyodide_build.testing` is removed. `run_in_pyodide` decorator can now be accessed
   through `pyodide_test_runner`.
   {pr}`2418`
-=======
+
 - {{ Enhancement }} Added the `js_id` attribute to `JsProxy` to allow using
   JavaScript object identity as a dictionary key.
   {pr}`2515`
->>>>>>> be59fae4
 
 ### Packages
 
