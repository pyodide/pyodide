--- conflicted
+++ resolved
@@ -253,7 +253,6 @@
 
 ### Packages
 
-<<<<<<< HEAD
 - New packages: pycryptodome {pr}`2965`,
   coverage-py {pr}`3053`, bcrypt {pr}`3125`, lightgbm {pr}`3138`,
   pyheif, pillow_heif, libheif, libde265 {pr}`3161`, wordcloud {pr}`3173`,
@@ -262,9 +261,9 @@
 
 - {{ Update }} Upgraded pandas to version 1.5.0.
   {pr}`3134`
-=======
+
 - {{ Update }} Upgraded packages: numpy (1.23.5), {pr}`3284`
->>>>>>> e2f415d8
+
 
 ## Version 0.21.3
 
