---
substitutions:
  API: "<span class='badge badge-warning'>API Change</span>"
  Enhancement: "<span class='badge badge-info'>Enhancement</span>"
  Feature: "<span class='badge badge-success'>Feature</span>"
  Fix: "<span class='badge badge-danger'>Fix</span>"
  Update: "<span class='badge badge-success'>Update</span>"
---

(changelog)=

# Change Log

## Unreleased

### Python package

- {{Enhancement}} If `find_imports` is used on code that contains a syntax
  error, it will return an empty list instead of raising a `SyntaxError`.
  {pr}`1819`

### JavaScript package

- {{Fix}} {any}`loadPyodide <globalThis.loadPyodide>` no longer fails in the
  presence of a user-defined global named `process`.
  {pr}`1849`

### Python / JavaScript type conversions

- {{Enhancement}} Updated the calling convention when a JavaScript function is
  called from Python to improve memory management of PyProxies. PyProxy
  arguments and return values are automatically destroyed when the function is
  finished. {pr}`1573`

<<<<<<< HEAD
- {{Enhancement}} Added {any}`JsProxy.tostring`, {any}`JsProxy.tobytes`,
  {any}`JsProxy.tobytesarray`, and {any}`JsProxy.tomemoryview` to allow for
  conversion of `TypedArray` to standard Python types without unneeded copies.
  {pr}`1864`
=======
- {{Enhancement}} Added {any}`JsProxy.to_string`, {any}`JsProxy.to_bytes`, and
  {any}`JsProxy.to_memoryview` to allow for conversion of `TypedArray` to
  standard Python types without unneeded copies. {pr}`1864`
>>>>>>> 579777db

- {{Fix}} It is now possible to destroy borrowed attribute `PyProxy` of a
  `PyProxy` (as introduced by {pr}`1636`) before destroying the root `PyProxy`.
  {pr}`1854`

- {{Fix}} If `__iter__()` raises an error, it is now handled correctly by the
  `PyProxy[Symbol.iterator()]` method.
  {pr}`1871`

- {{Fix}} Borrowed attribute `PyProxy`s are no longer destroyed when the root
  `PyProxy` is garbage collected (because it was leaked). Doing so has no
  benefit to nonleaky code and turns some leaky code into broken code (see
  {issue}`1855` for an example). {pr}`1870`

### pyodide-build

- {{API}} By default only a minimal set of packages is built. To build all
  packages set `PYODIDE_PACKAGES='*'` In addition, `make minimal` was removed,
  since it is now equivalent to `make` without extra arguments. {pr}`1801`

- {{Enhancement}} Changes to environment variables in the build script are now
  seen in the compile and post build scripts.
  {pr}`1706`

- {{Fix}} Fix usability issues with `pyodide-build mkpkg` CLI.
  {pr}`1828`

- {{ Enhancement }} Better support for ccache when building Pyodide
  {pr}`1805`

### micropip

- {{Fix}} micropip now raises error when installing non-pure python wheel directly from url.
  {pr}`1859`

### packages

- {{ Enhancement }} Unit tests are now unvendored from Python packages and
  included in a separate package `<package name>-tests`. This results in a
  20% size reduction on average for packages that vendor tests (e.g. numpy,
  pandas, scipy).
  {pr}`1832`

### Uncategorized

- {{ Enhancement }} `PyErr_CheckSignals` now works with the keyboard interrupt
  system so that cooperative C extensions can be interrupted. Also, added the
  `pyodide.checkInterrupt` function so Javascript code can opt to be
  interrupted.
  {pr}`1294`

## Version 0.18.1

### Console

- {{Fix}} Ctrl+C handling in console now works correctly with multiline input.
  New behavior more closely approximates the behavior of the native Python
  console.
  {pr}`1790`

- {{Fix}} Fix the repr of Python objects (including lists and dicts) in console {pr}`1780`

- {{Fix}} The "long output truncated" message now appears on a separate line as intended.
  {pr}`1814`

- {{Fix}} The streams that are used to redirect stdin and stdout in the console now define
  `isatty` to return `True`. This fixes pytest.
  {pr}`1822`

### Python package

- {{Fix}} Avoid circular references when runsource raises SyntaxError
  {pr}`1758`

### JavaScript package

- {{Fix}} The {any}`pyodide.setInterruptBuffer` command is now publicly exposed
  again, as it was in v0.17.0. {pr}`1797`

### Python / JavaScript type conversions

- {{Fix}} Conversion of very large strings from JavaScript to Python works
  again. {pr}`1806`

- {{Fix}} Fixed a use after free bug in the error handling code.
  {pr}`1816`

### Packages

- {{Fix}} pillow now correctly encodes/decodes JPEG image format. {pr}`1818`

### Micellaneous

- {{Fix}} Patched emscripten to make the system calls to duplicate file
  descriptors closer to posix-compliant. In particular, this fixes the use of
  `dup` on pipes and temporary files, as needed by `pytest`.
  {pr}`1823`

## Version 0.18.0

_August 3rd, 2021_

### General

- {{ Update }} Pyodide now runs Python 3.9.5.
  {pr}`1637`

- {{ Enhancement }} Pyodide can experimentally be used in Node.js {pr}`1689`

- {{ Enhancement }} Pyodide now directly exposes the [Emscripten filesystem
  API](https://emscripten.org/docs/api_reference/Filesystem-API.html), allowing
  for direct manipulation of the in-memory filesystem
  {pr}`1692`

- {{ Enhancement }} Pyodide's support of [emscripten file
  systems](https://emscripten.org/docs/api_reference/Filesystem-API.html#file-systems)
  is expanded from the default `MEMFS` to include `IDBFS`, `NODEFS`, `PROXYFS`,
  and `WORKERFS`, allowing for custom persistence strategies depending on
  execution environment {pr}`1596`

- {{ API }} The `packages.json` schema for Pyodide was redesigned for better
  compatibility with conda. {pr}`1700`

- {{ API }} `run_docker` no longer binds any port to the docker image by default.
  {pr}`1750`

### Standard library

- {{ API }} The following standard library modules are now available as standalone packages

  - distlib

  They are loaded by default in {any}`loadPyodide <globalThis.loadPyodide>`, however this behavior
  can be disabled with the `fullStdLib` parameter set to `false`.
  All optional stdlib modules can then be loaded as needed with
  {any}`pyodide.loadPackage`. {pr}`1543`

- {{ Enhancement }} The standard library module `audioop` is now included, making the `wave`,
  `sndhdr`, `aifc`, and `sunau` modules usable. {pr}`1623`

- {{ Enhancement }} Added support for `ctypes`.
  {pr}`1656`

### JavaScript package

- {{ Enhancement }} The Pyodide JavaScript package is released to npm under [npmjs.com/package/pyodide](https://www.npmjs.com/package/pyodide)
  {pr}`1762`
- {{ API }} {any}`loadPyodide <globalThis.loadPyodide>` no longer automatically
  stores the API into a global variable called `pyodide`. To get old behavior,
  say `globalThis.pyodide = await loadPyodide({...})`.
  {pr}`1597`
- {{ Enhancement }} {any}`loadPyodide <globalThis.loadPyodide>` now accepts callback functions for
  `stdin`, `stdout` and `stderr`
  {pr}`1728`
- {{ Enhancement }} Pyodide now ships with first party typescript types for the entire
  JavaScript API (though no typings are available for `PyProxy` fields).
  {pr}`1601`

- {{ Enhancement }} It is now possible to import `Comlink` objects into Pyodide after
  using {any}`pyodide.registerComlink`
  {pr}`1642`

- {{ Enhancement }} If a Python error occurs in a reentrant `runPython` call, the error
  will be propagated into the outer `runPython` context as the original error
  type. This is particularly important if the error is a `KeyboardInterrupt`.
  {pr}`1447`

### Python package

- {{ Enhancement }} Added a new {any}`CodeRunner` API for finer control than
  {any}`eval_code` and {any}`eval_code_async`. Designed with
  the needs of REPL implementations in mind.
  {pr}`1563`

- {{ Enhancement }} Added {any}`Console` class closely based on the Python standard
  library `code.InteractiveConsole` but with support for top level await and
  stream redirection. Also added the subclass {any}`PyodideConsole` which
  automatically uses {any}`pyodide.loadPackagesFromImports` on the code before running
  it.
  {pr}`1125`, {pr}`1155`, {pr}`1635`

- {{ Fix }} {any}`eval_code_async` no longer automatically awaits a returned
  coroutine or attempts to await a returned generator object (which triggered an
  error).
  {pr}`1563`

### Python / JavaScript type conversions

- {{ API }} {any}`pyodide.runPythonAsync` no longer automatically calls
  {any}`pyodide.loadPackagesFromImports`.
  {pr}`1538`.
- {{ Enhancement }} Added the {any}`PyProxy.callKwargs` method to allow using
  Python functions with keyword arguments from JavaScript.
  {pr}`1539`
- {{ Enhancement }} Added the {any}`PyProxy.copy` method.
  {pr}`1549` {pr}`1630`
- {{ API }} Updated the method resolution order on `PyProxy`. Performing a
  lookup on a `PyProxy` will prefer to pick a method from the `PyProxy` api, if
  no such method is found, it will use `getattr` on the proxied object.
  Prefixing a name with `$` forces `getattr`. For instance, {any}`PyProxy.destroy`
  now always refers to the method that destroys the proxy, whereas
  `PyProxy.$destroy` refers to an attribute or method called `destroy` on the
  proxied object.
  {pr}`1604`
- {{ API }} It is now possible to use `Symbol` keys with PyProxies. These
  `Symbol` keys put markers on the PyProxy that can be used by external code.
  They will not currently be copied by {any}`PyProxy.copy`.
  {pr}`1696`
- {{ Enhancement }} Memory management of `PyProxy` fields has been changed so
  that fields looked up on a `PyProxy` are "borrowed" and have their lifetime
  attached to the base `PyProxy`. This is intended to allow for more idiomatic
  usage.
  (See {issue}`1617`.) {pr}`1636`
- {{ API }} The depth argument to `toJs` is now passed as an option, so
  `toJs(n)` in v0.17 changed to `toJs({depth : n})`. Similarly, `pyodide.toPy`
  now takes `depth` as a named argument. Also `to_js` and `to_py` only take
  depth as a keyword argument.
  {pr}`1721`
- {{ API }} {any}`toJs <PyProxy.toJs>` and {any}`to_js <pyodide.to_js>` now
  take an option `pyproxies`, if a JavaScript Array is passed for this, then
  any proxies created during conversion will be placed into this array. This
  allows easy cleanup later. The `create_pyproxies` option can be used to
  disable creation of pyproxies during conversion (instead a `ConversionError`
  is raised). {pr}`1726`
- {{ API }} `toJs` and `to_js` now take an option `dict_converter` which will be
  called on a JavaScript iterable of two-element Arrays as the final step of
  converting dictionaries. For instance, pass `Object.fromEntries` to convert to
  an object or `Array.from` to convert to an array of pairs.
  {pr}`1742`

### pyodide-build

- {{ API }} pyodide-build is now an installable Python package, with an
  identically named CLI entrypoint that replaces `bin/pyodide` which is removed
  {pr}`1566`

### micropip

- {{ Fix }} micropip now correctly handles packages that have mixed case names.
  (See {issue}`1614`).
  {pr}`1615`
- {{ Enhancement }} micropip now resolves dependencies correctly for old
  versions of packages (it used to always use the dependencies from the most
  recent version, see {issue}`1619` and {issue}`1745`). micropip also will
  resolve dependencies for wheels loaded from custom urls.
  {pr}`1753`

### Packages

- {{ Enhancement }} matplotlib now comes with a new renderer based on the html5 canvas element. {pr}`1579`
  It is optional and the current default backend is still the agg backend compiled to wasm.
- {{ Enhancement }} Updated a number of packages included in Pyodide.

### List of contributors

Albertas Gimbutas, Andreas Klostermann, arfy slowy, daoxian,
Devin Neal, fuyutarow, Grimmer, Guido Zuidhof, Gyeongjae Choi, Hood
Chatham, Ian Clester, Itay Dafna, Jeremy Tuloup, jmsmdy, LinasNas, Madhur
Tandon, Michael Christensen, Nicholas Bollweg, Ondřej Staněk, Paul m. p. P,
Piet Brömmel, Roman Yurchak, stefnotch, Syrus Akbary, Teon L Brooks, Waldir

## Version 0.17.0

_April 21, 2021_

See the {ref}`0-17-0-release-notes` for more information.

### Improvements to package loading and dynamic linking

- {{ Enhancement }} Uses the emscripten preload plugin system to preload .so files in packages
- {{ Enhancement }} Support for shared library packages. This is used for CLAPACK which makes scipy a lot smaller.
  {pr}`1236`
- {{ Fix }} Pyodide and included packages can now be used with Safari v14+.
  Safari v13 has also been observed to work on some (but not all) devices.

### Python / JS type conversions

- {{ Feature }} A `JsProxy` of a JavaScript `Promise` or other awaitable object is now a
  Python awaitable.
  {pr}`880`
- {{ API }} Instead of automatically converting Python lists and dicts into
  JavaScript, they are now wrapped in `PyProxy`. Added a new {any}`PyProxy.toJs`
  API to request the conversion behavior that used to be implicit.
  {pr}`1167`
- {{ API }} Added {any}`JsProxy.to_py` API to convert a JavaScript object to Python.
  {pr}`1244`
- {{ Feature }} Flexible jsimports: it now possible to add custom Python
  "packages" backed by JavaScript code, like the `js` package. The `js` package
  is now implemented using this system.
  {pr}`1146`
- {{ Feature }} A `PyProxy` of a Python coroutine or awaitable is now an
  awaitable JavaScript object. Awaiting a coroutine will schedule it to run on
  the Python event loop using `asyncio.ensure_future`.
  {pr}`1170`
- {{ Enhancement }} Made `PyProxy` of an iterable Python object an iterable Js
  object: defined the `[Symbol.iterator]` method, can be used like `for(let x of proxy)`. Made a `PyProxy` of a Python iterator an iterator: `proxy.next()` is
  translated to `next(it)`. Made a `PyProxy` of a Python generator into a
  JavaScript generator: `proxy.next(val)` is translated to `gen.send(val)`.
  {pr}`1180`
- {{ API }} Updated `PyProxy` so that if the wrapped Python object supports `__getitem__`
  access, then the wrapper has `get`, `set`, `has`, and `delete` methods which do
  `obj[key]`, `obj[key] = val`, `key in obj` and `del obj[key]` respectively.
  {pr}`1175`
- {{ API }} The {any}`pyodide.pyimport` function is deprecated in favor of using
  `pyodide.globals.get('key')`. {pr}`1367`
- {{ API }} Added {any}`PyProxy.getBuffer` API to allow direct access to Python
  buffers as JavaScript TypedArrays.
  {pr}`1215`
- {{ API }} The innermost level of a buffer converted to JavaScript used to be a
  TypedArray if the buffer was contiguous and otherwise an Array. Now the
  innermost level will be a TypedArray unless the buffer format code is a '?' in
  which case it will be an Array of booleans, or if the format code is a "s" in
  which case the innermost level will be converted to a string.
  {pr}`1376`
- {{ Enhancement }} JavaScript `BigInt`s are converted into Python `int` and
  Python `int`s larger than 2^53 are converted into `BigInt`.
  {pr}`1407`
- {{ API }} Added {any}`pyodide.isPyProxy` to test if an object is a `PyProxy`.
  {pr}`1456`
- {{ Enhancement }} `PyProxy` and `PyBuffer` objects are now garbage collected
  if the browser supports `FinalizationRegistry`.
  {pr}`1306`
- {{ Enhancement }} Automatic conversion of JavaScript functions to CPython
  calling conventions.
  {pr}`1051`, {pr}`1080`
- {{ Enhancement }} Automatic detection of fatal errors. In this case Pyodide
  will produce both a JavaScript and a Python stack trace with explicit
  instruction to open a bug report.
  pr`{1151}`, pr`{1390}`, pr`{1478}`.
- {{ Enhancement }} Systematic memory leak detection in the test suite and a
  large number of fixed to memory leaks.
  pr`{1340}`
- {{ Fix }} getattr and dir on JsProxy now report consistent results and include all
  names defined on the Python dictionary backing JsProxy.
  {pr}`1017`
- {{ Fix }} `JsProxy.__bool__` now produces more consistent results: both
  `bool(window)` and `bool(zero-arg-callback)` were `False` but now are `True`.
  Conversely, `bool(empty_js_set)` and `bool(empty_js_map)` were `True` but now
  are `False`.
  {pr}`1061`
- {{ Fix }} When calling a JavaScript function from Python without keyword
  arguments, Pyodide no longer passes a `PyProxy`-wrapped `NULL` pointer as the
  last argument. {pr}`1033`
- {{ Fix }} JsBoundMethod is now a subclass of JsProxy, which fixes nested
  attribute access and various other strange bugs.
  {pr}`1124`
- {{ Fix }} JavaScript functions imported like `from js import fetch` no longer
  trigger "invalid invocation" errors (issue {issue}`461`) and
  `js.fetch("some_url")` also works now (issue {issue}`768`).
  {pr}`1126`
- {{ Fix }} JavaScript bound method calls now work correctly with keyword arguments.
  {pr}`1138`
- {{ Fix }} JavaScript constructor calls now work correctly with keyword
  arguments.
  {pr}`1433`

### pyodide-py package

- {{ Feature }} Added a Python event loop to support asyncio by scheduling
  coroutines to run as jobs on the browser event loop. This event loop is
  available by default and automatically enabled by any relevant asyncio API,
  so for instance `asyncio.ensure_future` works without any configuration.
  {pr}`1158`
- {{ API }} Removed `as_nested_list` API in favor of `JsProxy.to_py`.
  {pr}`1345`

### pyodide-js

- {{ API }} Removed iodide-specific code in `pyodide.js`. This breaks compatibility with
  iodide.
  {pr}`878`, {pr}`981`
- {{ API }} Removed the `pyodide.autocomplete` API, use Jedi directly instead.
  {pr}`1066`
- {{ API }} Removed `pyodide.repr` API.
  {pr}`1067`
- {{ Fix }} If `messageCallback` and `errorCallback` are supplied to
  `pyodide.loadPackage`, `pyodide.runPythonAsync` and
  `pyodide.loadPackagesFromImport`, then the messages are no longer
  automatically logged to the console.
- {{ Feature }} `runPythonAsync` now runs the code with `eval_code_async`. In
  particular, it is possible to use top-level await inside of `runPythonAsync`.
- `eval_code` now accepts separate `globals` and `locals` parameters.
  {pr}`1083`
- Added the `pyodide.setInterruptBuffer` API. This can be used to set a
  `SharedArrayBuffer` to be the keyboard interupt buffer. If Pyodide is running
  on a webworker, the main thread can signal to the webworker that it should
  raise a `KeyboardInterrupt` by writing to the interrupt buffer.
  {pr}`1148` and {pr}`1173`
- Changed the loading method: added an async function `loadPyodide` to load
  Pyodide to use instead of `languagePluginURL` and `languagePluginLoader`. The
  change is currently backwards compatible, but the old approach is deprecated.
  {pr}`1363`

### micropip

- {{ Feature }} `micropip` now supports installing wheels from relative URLs.
  {pr}`872`
- {{ API }} `micropip.install` now returns a Python `Future` instead of a JavaScript `Promise`.
  {pr}`1324`
- {{ Fix }} {any}`micropip.install` now interacts correctly with
  {any}`pyodide.loadPackage`.
  {pr}`1457`
- {{ Fix }} {any}`micropip.install` now handles version constraints correctly
  even if there is a version of the package available from the Pyodide `indexURL`.

### Build system

- {{ Enhancement }} Updated to latest emscripten 2.0.13 with the updstream LLVM backend
  {pr}`1102`
- {{ API }} Use upstream `file_packager.py`, and stop checking package abi versions.
  The `PYODIDE_PACKAGE_ABI` environment variable is no longer used, but is
  still set as some packages use it to detect whether it is being built for
  Pyodide. This usage is deprecated, and a new environment variable `PYODIDE`
  is introduced for this purpose.

  As part of the change, Module.checkABI is no longer present.
  {pr}`991`

- uglifyjs and lessc no longer need to be installed in the system during build
  {pr}`878`.
- {{ Enhancement }} Reduce the size of the core Pyodide package
  {pr}`987`.
- {{ Enhancement }} Optionally to disable docker port binding
  {pr}`1423`.
- {{ Enhancement }} Run arbitrary command in docker
  {pr}`1424`
- Docker images for Pyodide are now accessible at
  [pyodide/pyodide-env](https://hub.docker.com/repository/docker/pyodide/pyodide-env)
  and
  [pyodide/pyodide](https://hub.docker.com/repository/docker/pyodide/pyodide).
- {{ Enhancement }} Option to run docker in non-interactive mode
  {pr}`1641`

### REPL

- {{ Fix }} In console.html: sync behavior, full stdout/stderr support, clean namespace,
  bigger font, correct result representation, clean traceback
  {pr}`1125` and {pr}`1141`
- {{ Fix }} Switched from ̀Jedi to rlcompleter for completion in
  `pyodide.console.InteractiveConsole` and so in `console.html`. This fixes
  some completion issues (see {issue}`821` and {issue}`1160`)
- {{ Enhancement }} Support top-level await in the console
  {pr}`1459`

### Packages

- six, jedi and parso are no longer vendored in the main Pyodide package, and
  need to be loaded explicitly
  {pr}`1010`, {pr}`987`.
- Updated packages {pr}`1021`, {pr}`1338`, {pr}`1460`.
- Added Plotly version 4.14.3 and retrying dependency
  {pr}`1419`

### List of contributors

(in alphabetic order)

Aditya Shankar, casatir, Dexter Chua, dmondev, Frederik Braun, Hood Chatham,
Jan Max Meyer, Jeremy Tuloup, joemarshall, leafjolt, Michael Greminger,
Mireille Raad, Ondřej Staněk, Paul m. p. P, rdb, Roman Yurchak, Rudolfs

## Version 0.16.1

_December 25, 2020_

Note: due to a CI deployment issue the 0.16.0 release was skipped and replaced
by 0.16.1 with identical contents.

- Pyodide files are distributed by [JsDelivr](https://www.jsdelivr.com/),
  `https://cdn.jsdelivr.net/pyodide/v0.16.1/full/pyodide.js`
  The previous CDN `pyodide-cdn2.iodide.io` still works and there
  are no plans for deprecating it. However please use
  JsDelivr as a more sustainable solution, including for earlier Pyodide
  versions.

### Python and the standard library

- Pyodide includes CPython 3.8.2
  {pr}`712`
- ENH Patches for the threading module were removed in all packages. Importing
  the module, and a subset of functionality (e.g. locks) works, while starting
  a new thread will produce an exception, as expected.
  {pr}`796`.
  See {issue}`237` for the current status of the threading support.
- ENH The multiprocessing module is now included, and will not fail at import,
  thus avoiding the necessity to patch included packages. Starting a new
  process will produce an exception due to the limitation of the WebAssembly VM
  with the following message: `Resource temporarily unavailable`
  {pr}`796`.

### Python / JS type conversions

- FIX Only call `Py_INCREF()` once when proxied by PyProxy
  {pr}`708`
- JavaScript exceptions can now be raised and caught in Python. They are
  wrapped in pyodide.JsException.
  {pr}`891`

### pyodide-py package and micropip

- The `pyodide.py` file was transformed to a pyodide-py package. The imports
  remain the same so this change is transparent to the users
  {pr}`909`.
- FIX Get last version from PyPi when installing a module via micropip
  {pr}`846`.
- Suppress REPL results returned by `pyodide.eval_code` by adding a semicolon
  {pr}`876`.
- Enable monkey patching of `eval_code` and `find_imports` to customize
  behavior of `runPython` and `runPythonAsync`
  {pr}`941`.

### Build system

- Updated docker image to Debian buster, resulting in smaller images.
  {pr}`815`
- Pre-built docker images are now available as
  [`iodide-project/pyodide`](https://hub.docker.com/r/iodide/pyodide)
  {pr}`787`
- Host Python is no longer compiled, reducing compilation time. This also
  implies that Python 3.8 is now required to build Pyodide. It can for instance
  be installed with conda.
  {pr}`830`
- FIX Infer package tarball directory from source URL
  {pr}`687`
- Updated to emscripten 1.38.44 and binaryen v86 (see related
  [commits](https://github.com/pyodide/pyodide/search?q=emscripten&type=commits))
- Updated default `--ldflags` argument to `pyodide_build` scripts to equal what
  Pyodide actually uses.
  {pr}`817`
- Replace C lz4 implementation with the (upstream) JavaScript implementation.
  {pr}`851`
- Pyodide deployment URL can now be specified with the `PYODIDE_BASE_URL`
  environment variable during build. The `pyodide_dev.js` is no longer
  distributed. To get an equivalent behavior with `pyodide.js`, set
  ```javascript
  window.languagePluginUrl = "./";
  ```
  before loading it.
  {pr}`855`
- Build runtime C libraries (e.g. libxml) via package build system with correct
  dependency resolution
  {pr}`927`
- Pyodide can now be built in a conda virtual environment
  {pr}`835`

### Other improvements

- Modifiy MEMFS timestamp handling to support better caching. This in
  particular allows to import newly created Python modules without invalidating
  import caches {pr}`893`

### Packages

- New packages: freesasa, lxml, python-sat, traits, astropy, pillow,
  scikit-image, imageio, numcodecs, msgpack, asciitree, zarr

  Note that due to the large size and the experimental state of the scipy
  package, packages that depend on scipy (including scikit-image, scikit-learn)
  will take longer to load, use a lot of memory and may experience failures.

- Updated packages: numpy 1.15.4, pandas 1.0.5, matplotlib 3.3.3 among others.
- New package
  [pyodide-interrupt](https://pypi.org/project/pyodide-interrupts/), useful for
  handling interrupts in Pyodide (see project description for details).

### Backward incompatible changes

- Dropped support for loading .wasm files with incorrect MIME type, following
  {pr}`851`

### List of contributors

abolger, Aditya Shankar, Akshay Philar, Alexey Ignatiev, Aray Karjauv, casatir,
chigozienri, Christian glacet, Dexter Chua, Frithjof, Hood Chatham, Jan Max
Meyer, Jay Harris, jcaesar, Joseph D. Long, Matthew Turk, Michael Greminger,
Michael Panchenko, mojighahar, Nicolas Ollinger, Ram Rachum, Roman Yurchak,
Sergio, Seungmin Kim, Shyam Saladi, smkm, Wei Ouyang

## Version 0.15.0

_May 19, 2020_

- Upgrades Pyodide to CPython 3.7.4.
- micropip no longer uses a CORS proxy to install pure Python packages from
  PyPi. Packages are now installed from PyPi directly.
- micropip can now be used from web workers.
- Adds support for installing pure Python wheels from arbitrary URLs with
  micropip.
- The CDN URL for Pyodide changed to
  https://pyodide-cdn2.iodide.io/v0.15.0/full/pyodide.js
  It now supports versioning and should provide faster downloads.
  The latest release can be accessed via
  https://pyodide-cdn2.iodide.io/latest/full/
- Adds `messageCallback` and `errorCallback` to
  {any}`pyodide.loadPackage`.
- Reduces the initial memory footprint (`TOTAL_MEMORY`) from 1 GiB to 5 MiB.
  More memory will be allocated as needed.
- When building from source, only a subset of packages can be built by setting
  the `PYODIDE_PACKAGES` environment variable. See
  {ref}`partial builds documentation <partial-builds>` for more details.
- New packages: future, autograd

## Version 0.14.3

_Dec 11, 2019_

- Convert JavaScript numbers containing integers, e.g. `3.0`, to a real Python
  long (e.g. `3`).
- Adds `__bool__` method to for `JsProxy` objects.
- Adds a JavaScript-side auto completion function for Iodide that uses jedi.
- New packages: nltk, jeudi, statsmodels, regex, cytoolz, xlrd, uncertainties

## Version 0.14.0

_Aug 14, 2019_

- The built-in `sqlite` and `bz2` modules of Python are now enabled.
- Adds support for auto-completion based on jedi when used in iodide

## Version 0.13.0

_May 31, 2019_

- Tagged versions of Pyodide are now deployed to Netlify.

## Version 0.12.0

_May 3, 2019_

**User improvements:**

- Packages with pure Python wheels can now be loaded directly from PyPI. See
  {ref}`micropip` for more information.

- Thanks to PEP 562, you can now `import js` from Python and use it to access
  anything in the global JavaScript namespace.

- Passing a Python object to JavaScript always creates the same object in
  JavaScript. This makes APIs like `removeEventListener` usable.

- Calling `dir()` in Python on a JavaScript proxy now works.

- Passing an `ArrayBuffer` from JavaScript to Python now correctly creates a
  `memoryview` object.

- Pyodide now works on Safari.

## Version 0.11.0

_Apr 12, 2019_

**User improvements:**

- Support for built-in modules:

  - `sqlite`, `crypt`

- New packages: `mne`

**Developer improvements:**

- The `mkpkg` command will now select an appropriate archive to use, rather
  than just using the first.

- The included version of emscripten has been upgraded to 1.38.30 (plus a
  bugfix).

- New packages: `jinja2`, `MarkupSafe`

## Version 0.10.0

_Mar 21, 2019_

**User improvements:**

- New packages: `html5lib`, `pygments`, `beautifulsoup4`, `soupsieve`,
  `docutils`, `bleach`, `mne`

**Developer improvements:**

- `console.html` provides a simple text-only interactive console to test local
  changes to Pyodide. The existing notebooks based on legacy versions of Iodide
  have been removed.

- The `run_docker` script can now be configured with environment variables.<|MERGE_RESOLUTION|>--- conflicted
+++ resolved
@@ -32,16 +32,9 @@
   arguments and return values are automatically destroyed when the function is
   finished. {pr}`1573`
 
-<<<<<<< HEAD
-- {{Enhancement}} Added {any}`JsProxy.tostring`, {any}`JsProxy.tobytes`,
-  {any}`JsProxy.tobytesarray`, and {any}`JsProxy.tomemoryview` to allow for
-  conversion of `TypedArray` to standard Python types without unneeded copies.
-  {pr}`1864`
-=======
 - {{Enhancement}} Added {any}`JsProxy.to_string`, {any}`JsProxy.to_bytes`, and
   {any}`JsProxy.to_memoryview` to allow for conversion of `TypedArray` to
   standard Python types without unneeded copies. {pr}`1864`
->>>>>>> 579777db
 
 - {{Fix}} It is now possible to destroy borrowed attribute `PyProxy` of a
   `PyProxy` (as introduced by {pr}`1636`) before destroying the root `PyProxy`.
