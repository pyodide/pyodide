---
substitutions:
  API: "<span class='badge badge-warning'>API Change</span>"
  Enhancement: "<span class='badge badge-info'>Enhancement</span>"
  Feature: "<span class='badge badge-success'>Feature</span>"
  Fix: "<span class='badge badge-danger'>Fix</span>"
  Update: "<span class='badge badge-success'>Update</span>"
---

(changelog)=

# Change Log

## Unreleased

### Console

- {{Fix}} Ctrl+C handling in console now works correctly with multiline input.
  New behavior more closely approximates the behavior of the native Python
  console.
  {pr}`1790`

<<<<<<< HEAD
### pyodide-build

- By default only a minimal set of packages is built. To build all packages set `PYODIDE_PACKAGES='*'`
  In addition, `make minimal` was removed, since it is now equivalent to `make` without extra arguments.
  {pr}`1801`
=======
- {{Fix}} Conversion of very large strings from Javascript to Python works
  again. {pr}`1806`

- {{Fix}} The `setInterruptBuffer` command is now publically exposed again, as
  it was before.
  {pr}`1797`
>>>>>>> 5a631521

## Version 0.18.0

_August 3rd, 2021_

### General

- {{ Update }} Pyodide now runs Python 3.9.5.
  {pr}`1637`

- {{ Enhancement }} Pyodide can experimentally be used in Node.js {pr}`1689`

- {{ Enhancement }} Pyodide now directly exposes the [Emscripten filesystem
  API](https://emscripten.org/docs/api_reference/Filesystem-API.html), allowing
  for direct manipulation of the in-memory filesystem
  {pr}`1692`

- {{ Enhancement }} Pyodide's support of [emscripten file
  systems](https://emscripten.org/docs/api_reference/Filesystem-API.html#file-systems)
  is expanded from the default `MEMFS` to include `IDBFS`, `NODEFS`, `PROXYFS`,
  and `WORKERFS`, allowing for custom persistence strategies depending on
  execution environment {pr}`1596`

- {{ API }} The `packages.json` schema for Pyodide was redesigned for better
  compatibility with conda. {pr}`1700`

- {{ API }} `run_docker` no longer binds any port to the docker image by default.
  {pr}`1750`

### Standard library

- {{ API }} The following standard library modules are now available as standalone packages

  - distlib

  They are loaded by default in {any}`loadPyodide <globalThis.loadPyodide>`, however this behavior
  can be disabled with the `fullStdLib` parameter set to `false`.
  All optional stdlib modules can then be loaded as needed with
  {any}`pyodide.loadPackage`. {pr}`1543`

- {{ Enhancement }} The standard library module `audioop` is now included, making the `wave`,
  `sndhdr`, `aifc`, and `sunau` modules usable. {pr}`1623`

- {{ Enhancement }} Added support for `ctypes`.
  {pr}`1656`

### Javascript package

- {{ Enhancement }} The Pyodide Javascript package is released to npm under [npmjs.com/package/pyodide](https://www.npmjs.com/package/pyodide)
  {pr}`1762`
- {{ API }} {any}`loadPyodide <globalThis.loadPyodide>` no longer automatically
  stores the API into a global variable called `pyodide`. To get old behavior,
  say `globalThis.pyodide = await loadPyodide({...})`.
  {pr}`1597`
- {{ Enhancement }} {any}`loadPyodide` now accepts callback functions for
  `stdin`, `stdout` and `stderr`
  {pr}`1728`
- {{ Enhancement }} Pyodide now ships with first party typescript types for the entire
  Javascript API (though no typings are available for `PyProxy` fields).
  {pr}`1601`

- {{ Enhancement }} It is now possible to import `Comlink` objects into Pyodide after
  using {any}`pyodide.registerComlink`
  {pr}`1642`

- {{ Enhancement }} If a Python error occurs in a reentrant `runPython` call, the error
  will be propagated into the outer `runPython` context as the original error
  type. This is particularly important if the error is a `KeyboardInterrupt`.
  {pr}`1447`

### Python package

- {{ Enhancement }} Added a new {any}`CodeRunner` API for finer control than
  {any}`eval_code` and {any}`eval_code_async`. Designed with
  the needs of REPL implementations in mind.
  {pr}`1563`

- {{ Enhancement }} Added {any}`Console` class closely based on the Python standard
  library `code.InteractiveConsole` but with support for top level await and
  stream redirection. Also added the subclass {any}`PyodideConsole` which
  automatically uses {any}`pyodide.loadPackagesFromImports` on the code before running
  it.
  {pr}`1125`, {pr}`1155`, {pr}`1635`

- {{ Fix }} {any}`eval_code_async` no longer automatically awaits a returned
  coroutine or attempts to await a returned generator object (which triggered an
  error).
  {pr}`1563`

### Python / JavaScript type conversions

- {{ API }} {any}`pyodide.runPythonAsync` no longer automatically calls
  {any}`pyodide.loadPackagesFromImports`.
  {pr}`1538`.
- {{ Enhancement }} Added the {any}`PyProxy.callKwargs` method to allow using
  Python functions with keyword arguments from Javascript.
  {pr}`1539`
- {{ Enhancement }} Added the {any}`PyProxy.copy` method.
  {pr}`1549` {pr}`1630`
- {{ API }} Updated the method resolution order on `PyProxy`. Performing a
  lookup on a `PyProxy` will prefer to pick a method from the `PyProxy` api, if
  no such method is found, it will use `getattr` on the proxied object.
  Prefixing a name with `$` forces `getattr`. For instance, {any}`PyProxy.destroy`
  now always refers to the method that destroys the proxy, whereas
  `PyProxy.$destroy` refers to an attribute or method called `destroy` on the
  proxied object.
  {pr}`1604`
- {{ API }} It is now possible to use `Symbol` keys with PyProxies. These
  `Symbol` keys put markers on the PyProxy that can be used by external code.
  They will not currently be copied by {any}`PyProxy.copy`.
  {pr}`1696`
- {{ Enhancement }} Memory management of `PyProxy` fields has been changed so
  that fields looked up on a `PyProxy` are "borrowed" and have their lifetime
  attached to the base `PyProxy`. This is intended to allow for more idiomatic
  usage.
  (See {issue}`1617`.) {pr}`1636`
- {{ API }} The depth argument to `toJs` is now passed as an option, so
  `toJs(n)` in v0.17 changed to `toJs({depth : n})`. Similarly, `pyodide.toPy`
  now takes `depth` as a named argument. Also `to_js` and `to_py` only take
  depth as a keyword argument.
  {pr}`1721`
- {{ API }} {any}`toJs <PyProxy.toJs>` and {any}`to_js <pyodide.to_js>` now
  take an option `pyproxies`, if a Javascript Array is passed for this, then
  any proxies created during conversion will be placed into this array. This
  allows easy cleanup later. The `create_pyproxies` option can be used to
  disable creation of pyproxies during conversion (instead a `ConversionError`
  is raised). {pr}`1726`
- {{ API }} `toJs` and `to_js` now take an option `dict_converter` which will be
  called on a Javascript iterable of two-element Arrays as the final step of
  converting dictionaries. For instance, pass `Object.fromEntries` to convert to
  an object or `Array.from` to convert to an array of pairs.
  {pr}`1742`

### pyodide-build

- {{ API }} pyodide-build is now an installable Python package, with an
  identically named CLI entrypoint that replaces `bin/pyodide` which is removed
  {pr}`1566`

### micropip

- {{ Fix }} micropip now correctly handles packages that have mixed case names.
  (See {issue}`1614`).
  {pr}`1615`
- {{ Enhancement }} micropip now resolves dependencies correctly for old
  versions of packages (it used to always use the dependencies from the most
  recent version, see {issue}`1619` and {issue}`1745`). micropip also will
  resolve dependencies for wheels loaded from custom urls.
  {pr}`1753`

### Packages

- {{ Enhancement }} matplotlib now comes with a new renderer based on the html5 canvas element. {pr}`1579`
  It is optional and the current default backend is still the agg backend compiled to wasm.
- {{ Enhancement }} Updated a number of packages included in Pyodide.

### List of contributors

Albertas Gimbutas, Andreas Klostermann, arfy slowy, daoxian,
Devin Neal, fuyutarow, Grimmer, Guido Zuidhof, Gyeongjae Choi, Hood
Chatham, Ian Clester, Itay Dafna, Jeremy Tuloup, jmsmdy, LinasNas, Madhur
Tandon, Michael Christensen, Nicholas Bollweg, Ondřej Staněk, Paul m. p. P,
Piet Brömmel, Roman Yurchak, stefnotch, Syrus Akbary, Teon L Brooks, Waldir

## Version 0.17.0

_April 21, 2021_

See the {ref}`0-17-0-release-notes` for more information.

### Improvements to package loading and dynamic linking

- {{ Enhancement }} Uses the emscripten preload plugin system to preload .so files in packages
- {{ Enhancement }} Support for shared library packages. This is used for CLAPACK which makes scipy a lot smaller.
  {pr}`1236`
- {{ Fix }} Pyodide and included packages can now be used with Safari v14+.
  Safari v13 has also been observed to work on some (but not all) devices.

### Python / JS type conversions

- {{ Feature }} A `JsProxy` of a Javascript `Promise` or other awaitable object is now a
  Python awaitable.
  {pr}`880`
- {{ API }} Instead of automatically converting Python lists and dicts into
  Javascript, they are now wrapped in `PyProxy`. Added a new {any}`PyProxy.toJs`
  API to request the conversion behavior that used to be implicit.
  {pr}`1167`
- {{ API }} Added {any}`JsProxy.to_py` API to convert a Javascript object to Python.
  {pr}`1244`
- {{ Feature }} Flexible jsimports: it now possible to add custom Python
  "packages" backed by Javascript code, like the `js` package. The `js` package
  is now implemented using this system.
  {pr}`1146`
- {{ Feature }} A `PyProxy` of a Python coroutine or awaitable is now an
  awaitable Javascript object. Awaiting a coroutine will schedule it to run on
  the Python event loop using `asyncio.ensure_future`.
  {pr}`1170`
- {{ Enhancement }} Made `PyProxy` of an iterable Python object an iterable Js
  object: defined the `[Symbol.iterator]` method, can be used like `for(let x of proxy)`. Made a `PyProxy` of a Python iterator an iterator: `proxy.next()` is
  translated to `next(it)`. Made a `PyProxy` of a Python generator into a
  Javascript generator: `proxy.next(val)` is translated to `gen.send(val)`.
  {pr}`1180`
- {{ API }} Updated `PyProxy` so that if the wrapped Python object supports `__getitem__`
  access, then the wrapper has `get`, `set`, `has`, and `delete` methods which do
  `obj[key]`, `obj[key] = val`, `key in obj` and `del obj[key]` respectively.
  {pr}`1175`
- {{ API }} The {any}`pyodide.pyimport` function is deprecated in favor of using
  `pyodide.globals.get('key')`. {pr}`1367`
- {{ API }} Added {any}`PyProxy.getBuffer` API to allow direct access to Python
  buffers as Javascript TypedArrays.
  {pr}`1215`
- {{ API }} The innermost level of a buffer converted to Javascript used to be a
  TypedArray if the buffer was contiguous and otherwise an Array. Now the
  innermost level will be a TypedArray unless the buffer format code is a '?' in
  which case it will be an Array of booleans, or if the format code is a "s" in
  which case the innermost level will be converted to a string.
  {pr}`1376`
- {{ Enhancement }} Javascript `BigInt`s are converted into Python `int` and
  Python `int`s larger than 2^53 are converted into `BigInt`.
  {pr}`1407`
- {{ API }} Added {any}`pyodide.isPyProxy` to test if an object is a `PyProxy`.
  {pr}`1456`
- {{ Enhancement }} `PyProxy` and `PyBuffer` objects are now garbage collected
  if the browser supports `FinalizationRegistry`.
  {pr}`1306`
- {{ Enhancement }} Automatic conversion of Javascript functions to CPython
  calling conventions.
  {pr}`1051`, {pr}`1080`
- {{ Enhancement }} Automatic detection of fatal errors. In this case Pyodide
  will produce both a Javascript and a Python stack trace with explicit
  instruction to open a bug report.
  pr`{1151}`, pr`{1390}`, pr`{1478}`.
- {{ Enhancement }} Systematic memory leak detection in the test suite and a
  large number of fixed to memory leaks.
  pr`{1340}`
- {{ Fix }} getattr and dir on JsProxy now report consistent results and include all
  names defined on the Python dictionary backing JsProxy.
  {pr}`1017`
- {{ Fix }} `JsProxy.__bool__` now produces more consistent results: both
  `bool(window)` and `bool(zero-arg-callback)` were `False` but now are `True`.
  Conversely, `bool(empty_js_set)` and `bool(empty_js_map)` were `True` but now
  are `False`.
  {pr}`1061`
- {{ Fix }} When calling a Javascript function from Python without keyword
  arguments, Pyodide no longer passes a `PyProxy`-wrapped `NULL` pointer as the
  last argument. {pr}`1033`
- {{ Fix }} JsBoundMethod is now a subclass of JsProxy, which fixes nested
  attribute access and various other strange bugs.
  {pr}`1124`
- {{ Fix }} Javascript functions imported like `from js import fetch` no longer
  trigger "invalid invocation" errors (issue {issue}`461`) and
  `js.fetch("some_url")` also works now (issue {issue}`768`).
  {pr}`1126`
- {{ Fix }} Javascript bound method calls now work correctly with keyword arguments.
  {pr}`1138`
- {{ Fix }} Javascript constructor calls now work correctly with keyword
  arguments.
  {pr}`1433`

### pyodide-py package

- {{ Feature }} Added a Python event loop to support asyncio by scheduling
  coroutines to run as jobs on the browser event loop. This event loop is
  available by default and automatically enabled by any relevant asyncio API,
  so for instance `asyncio.ensure_future` works without any configuration.
  {pr}`1158`
- {{ API }} Removed `as_nested_list` API in favor of `JsProxy.to_py`.
  {pr}`1345`

### pyodide-js

- {{ API }} Removed iodide-specific code in `pyodide.js`. This breaks compatibility with
  iodide.
  {pr}`878`, {pr}`981`
- {{ API }} Removed the `pyodide.autocomplete` API, use Jedi directly instead.
  {pr}`1066`
- {{ API }} Removed `pyodide.repr` API.
  {pr}`1067`
- {{ Fix }} If `messageCallback` and `errorCallback` are supplied to
  `pyodide.loadPackage`, `pyodide.runPythonAsync` and
  `pyodide.loadPackagesFromImport`, then the messages are no longer
  automatically logged to the console.
- {{ Feature }} `runPythonAsync` now runs the code with `eval_code_async`. In
  particular, it is possible to use top-level await inside of `runPythonAsync`.
- `eval_code` now accepts separate `globals` and `locals` parameters.
  {pr}`1083`
- Added the `pyodide.setInterruptBuffer` API. This can be used to set a
  `SharedArrayBuffer` to be the keyboard interupt buffer. If Pyodide is running
  on a webworker, the main thread can signal to the webworker that it should
  raise a `KeyboardInterrupt` by writing to the interrupt buffer.
  {pr}`1148` and {pr}`1173`
- Changed the loading method: added an async function `loadPyodide` to load
  Pyodide to use instead of `languagePluginURL` and `languagePluginLoader`. The
  change is currently backwards compatible, but the old approach is deprecated.
  {pr}`1363`

### micropip

- {{ Feature }} `micropip` now supports installing wheels from relative URLs.
  {pr}`872`
- {{ API }} `micropip.install` now returns a Python `Future` instead of a Javascript `Promise`.
  {pr}`1324`
- {{ Fix }} {any}`micropip.install` now interacts correctly with
  {any}`pyodide.loadPackage`.
  {pr}`1457`
- {{ Fix }} {any}`micropip.install` now handles version constraints correctly
  even if there is a version of the package available from the Pyodide `indexURL`.

### Build system

- {{ Enhancement }} Updated to latest emscripten 2.0.13 with the updstream LLVM backend
  {pr}`1102`
- {{ API }} Use upstream `file_packager.py`, and stop checking package abi versions.
  The `PYODIDE_PACKAGE_ABI` environment variable is no longer used, but is
  still set as some packages use it to detect whether it is being built for
  Pyodide. This usage is deprecated, and a new environment variable `PYODIDE`
  is introduced for this purpose.

  As part of the change, Module.checkABI is no longer present.
  {pr}`991`

- uglifyjs and lessc no longer need to be installed in the system during build
  {pr}`878`.
- {{ Enhancement }} Reduce the size of the core Pyodide package
  {pr}`987`.
- {{ Enhancement }} Optionally to disable docker port binding
  {pr}`1423`.
- {{ Enhancement }} Run arbitrary command in docker
  {pr}`1424`
- Docker images for Pyodide are now accessible at
  [pyodide/pyodide-env](https://hub.docker.com/repository/docker/pyodide/pyodide-env)
  and
  [pyodide/pyodide](https://hub.docker.com/repository/docker/pyodide/pyodide).
- {{ Enhancement }} Option to run docker in non-interactive mode
  {pr}`1641`

### REPL

- {{ Fix }} In console.html: sync behavior, full stdout/stderr support, clean namespace,
  bigger font, correct result representation, clean traceback
  {pr}`1125` and {pr}`1141`
- {{ Fix }} Switched from ̀Jedi to rlcompleter for completion in
  `pyodide.console.InteractiveConsole` and so in `console.html`. This fixes
  some completion issues (see {issue}`821` and {issue}`1160`)
- {{ Enhancement }} Support top-level await in the console
  {pr}`1459`

### Packages

- six, jedi and parso are no longer vendored in the main Pyodide package, and
  need to be loaded explicitly
  {pr}`1010`, {pr}`987`.
- Updated packages {pr}`1021`, {pr}`1338`, {pr}`1460`.
- Added Plotly version 4.14.3 and retrying dependency
  {pr}`1419`

### List of contributors

(in alphabetic order)

Aditya Shankar, casatir, Dexter Chua, dmondev, Frederik Braun, Hood Chatham,
Jan Max Meyer, Jeremy Tuloup, joemarshall, leafjolt, Michael Greminger,
Mireille Raad, Ondřej Staněk, Paul m. p. P, rdb, Roman Yurchak, Rudolfs

## Version 0.16.1

_December 25, 2020_

Note: due to a CI deployment issue the 0.16.0 release was skipped and replaced
by 0.16.1 with identical contents.

- Pyodide files are distributed by [JsDelivr](https://www.jsdelivr.com/),
  `https://cdn.jsdelivr.net/pyodide/v0.16.1/full/pyodide.js`
  The previous CDN `pyodide-cdn2.iodide.io` still works and there
  are no plans for deprecating it. However please use
  JsDelivr as a more sustainable solution, including for earlier Pyodide
  versions.

### Python and the standard library

- Pyodide includes CPython 3.8.2
  {pr}`712`
- ENH Patches for the threading module were removed in all packages. Importing
  the module, and a subset of functionality (e.g. locks) works, while starting
  a new thread will produce an exception, as expected.
  {pr}`796`.
  See {issue}`237` for the current status of the threading support.
- ENH The multiprocessing module is now included, and will not fail at import,
  thus avoiding the necessity to patch included packages. Starting a new
  process will produce an exception due to the limitation of the WebAssembly VM
  with the following message: `Resource temporarily unavailable`
  {pr}`796`.

### Python / JS type conversions

- FIX Only call `Py_INCREF()` once when proxied by PyProxy
  {pr}`708`
- Javascript exceptions can now be raised and caught in Python. They are
  wrapped in pyodide.JsException.
  {pr}`891`

### pyodide-py package and micropip

- The `pyodide.py` file was transformed to a pyodide-py package. The imports
  remain the same so this change is transparent to the users
  {pr}`909`.
- FIX Get last version from PyPi when installing a module via micropip
  {pr}`846`.
- Suppress REPL results returned by `pyodide.eval_code` by adding a semicolon
  {pr}`876`.
- Enable monkey patching of `eval_code` and `find_imports` to customize
  behavior of `runPython` and `runPythonAsync`
  {pr}`941`.

### Build system

- Updated docker image to Debian buster, resulting in smaller images.
  {pr}`815`
- Pre-built docker images are now available as
  [`iodide-project/pyodide`](https://hub.docker.com/r/iodide/pyodide)
  {pr}`787`
- Host Python is no longer compiled, reducing compilation time. This also
  implies that Python 3.8 is now required to build Pyodide. It can for instance
  be installed with conda.
  {pr}`830`
- FIX Infer package tarball directory from source URL
  {pr}`687`
- Updated to emscripten 1.38.44 and binaryen v86 (see related
  [commits](https://github.com/pyodide/pyodide/search?q=emscripten&type=commits))
- Updated default `--ldflags` argument to `pyodide_build` scripts to equal what
  Pyodide actually uses.
  {pr}`817`
- Replace C lz4 implementation with the (upstream) Javascript implementation.
  {pr}`851`
- Pyodide deployment URL can now be specified with the `PYODIDE_BASE_URL`
  environment variable during build. The `pyodide_dev.js` is no longer
  distributed. To get an equivalent behavior with `pyodide.js`, set
  ```javascript
  window.languagePluginUrl = "./";
  ```
  before loading it.
  {pr}`855`
- Build runtime C libraries (e.g. libxml) via package build system with correct
  dependency resolution
  {pr}`927`
- Pyodide can now be built in a conda virtual environment
  {pr}`835`

### Other improvements

- Modifiy MEMFS timestamp handling to support better caching. This in
  particular allows to import newly created Python modules without invalidating
  import caches {pr}`893`

### Packages

- New packages: freesasa, lxml, python-sat, traits, astropy, pillow,
  scikit-image, imageio, numcodecs, msgpack, asciitree, zarr

  Note that due to the large size and the experimental state of the scipy
  package, packages that depend on scipy (including scikit-image, scikit-learn)
  will take longer to load, use a lot of memory and may experience failures.

- Updated packages: numpy 1.15.4, pandas 1.0.5, matplotlib 3.3.3 among others.
- New package
  [pyodide-interrupt](https://pypi.org/project/pyodide-interrupts/), useful for
  handling interrupts in Pyodide (see project description for details).

### Backward incompatible changes

- Dropped support for loading .wasm files with incorrect MIME type, following
  {pr}`851`

### List of contributors

abolger, Aditya Shankar, Akshay Philar, Alexey Ignatiev, Aray Karjauv, casatir,
chigozienri, Christian glacet, Dexter Chua, Frithjof, Hood Chatham, Jan Max
Meyer, Jay Harris, jcaesar, Joseph D. Long, Matthew Turk, Michael Greminger,
Michael Panchenko, mojighahar, Nicolas Ollinger, Ram Rachum, Roman Yurchak,
Sergio, Seungmin Kim, Shyam Saladi, smkm, Wei Ouyang

## Version 0.15.0

_May 19, 2020_

- Upgrades Pyodide to CPython 3.7.4.
- micropip no longer uses a CORS proxy to install pure Python packages from
  PyPi. Packages are now installed from PyPi directly.
- micropip can now be used from web workers.
- Adds support for installing pure Python wheels from arbitrary URLs with
  micropip.
- The CDN URL for Pyodide changed to
  https://pyodide-cdn2.iodide.io/v0.15.0/full/pyodide.js
  It now supports versioning and should provide faster downloads.
  The latest release can be accessed via
  https://pyodide-cdn2.iodide.io/latest/full/
- Adds `messageCallback` and `errorCallback` to
  {any}`pyodide.loadPackage`.
- Reduces the initial memory footprint (`TOTAL_MEMORY`) from 1 GiB to 5 MiB.
  More memory will be allocated as needed.
- When building from source, only a subset of packages can be built by setting
  the `PYODIDE_PACKAGES` environment variable. See
  {ref}`partial builds documentation <partial-builds>` for more details.
- New packages: future, autograd

## Version 0.14.3

_Dec 11, 2019_

- Convert Javascript numbers containing integers, e.g. `3.0`, to a real Python
  long (e.g. `3`).
- Adds `__bool__` method to for `JsProxy` objects.
- Adds a Javascript-side auto completion function for Iodide that uses jedi.
- New packages: nltk, jeudi, statsmodels, regex, cytoolz, xlrd, uncertainties

## Version 0.14.0

_Aug 14, 2019_

- The built-in `sqlite` and `bz2` modules of Python are now enabled.
- Adds support for auto-completion based on jedi when used in iodide

## Version 0.13.0

_May 31, 2019_

- Tagged versions of Pyodide are now deployed to Netlify.

## Version 0.12.0

_May 3, 2019_

**User improvements:**

- Packages with pure Python wheels can now be loaded directly from PyPI. See
  {ref}`micropip` for more information.

- Thanks to PEP 562, you can now `import js` from Python and use it to access
  anything in the global Javascript namespace.

- Passing a Python object to Javascript always creates the same object in
  Javascript. This makes APIs like `removeEventListener` usable.

- Calling `dir()` in Python on a Javascript proxy now works.

- Passing an `ArrayBuffer` from Javascript to Python now correctly creates a
  `memoryview` object.

- Pyodide now works on Safari.

## Version 0.11.0

_Apr 12, 2019_

**User improvements:**

- Support for built-in modules:

  - `sqlite`, `crypt`

- New packages: `mne`

**Developer improvements:**

- The `mkpkg` command will now select an appropriate archive to use, rather
  than just using the first.

- The included version of emscripten has been upgraded to 1.38.30 (plus a
  bugfix).

- New packages: `jinja2`, `MarkupSafe`

## Version 0.10.0

_Mar 21, 2019_

**User improvements:**

- New packages: `html5lib`, `pygments`, `beautifulsoup4`, `soupsieve`,
  `docutils`, `bleach`, `mne`

**Developer improvements:**

- `console.html` provides a simple text-only interactive console to test local
  changes to Pyodide. The existing notebooks based on legacy versions of Iodide
  have been removed.

- The `run_docker` script can now be configured with environment variables.<|MERGE_RESOLUTION|>--- conflicted
+++ resolved
@@ -20,20 +20,20 @@
   console.
   {pr}`1790`
 
-<<<<<<< HEAD
-### pyodide-build
-
-- By default only a minimal set of packages is built. To build all packages set `PYODIDE_PACKAGES='*'`
-  In addition, `make minimal` was removed, since it is now equivalent to `make` without extra arguments.
-  {pr}`1801`
-=======
+### Python / JavaScript type conversions
+
 - {{Fix}} Conversion of very large strings from Javascript to Python works
   again. {pr}`1806`
+
+### pyodide-build
+
+- By default only a minimal set of packages is built. To build all packages set
+  `PYODIDE_PACKAGES='*'` In addition, `make minimal` was removed, since it is
+  now equivalent to `make` without extra arguments. {pr}`1801`
 
 - {{Fix}} The `setInterruptBuffer` command is now publically exposed again, as
   it was before.
   {pr}`1797`
->>>>>>> 5a631521
 
 ## Version 0.18.0
 
