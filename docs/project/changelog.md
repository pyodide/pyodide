---
substitutions:
  API: "<span class='badge badge-warning'>API Change</span>"
  Enhancement: "<span class='badge badge-info'>Enhancement</span>"
  Feature: "<span class='badge badge-success'>Feature</span>"
  Fix: "<span class='badge badge-danger'>Fix</span>"
  Update: "<span class='badge badge-success'>Update</span>"
  Breaking: "<span class='badge badge-danger'>BREAKING CHANGE</span>"
---

(changelog)=

# Change Log

## Unreleased

### Packages

- New packages: sqlalchemy {pr}`2112`

- Upgraded packages: distlib (0.3.4)

### Uncategorized

- {{Fix}} A fatal error in `scipy.stats.binom.ppf` has been fixed.
  {pr}`2109`

- {{Fix}} Type signature mismatches in some numpy comparators have been fixed.
  {pr}`2110`

<<<<<<< HEAD
- {{Enhancement}} Pyodide now uses Python wheel files to distribute packages
  rather than the emscripten `file_packager.py` format.
  {pr}`2027`
=======
- {{Fix}} The "PyProxy has already been destroyed" error message has been
  improved with some context information.
  {pr}`2121`
>>>>>>> 59016f24

## Version 0.19.0

_January 10, 2021_

### Python package

- {{Enhancement}} If `find_imports` is used on code that contains a syntax
  error, it will return an empty list instead of raising a `SyntaxError`.
  {pr}`1819`

- {{Enhancement}} Added the {any}`pyodide.http.pyfetch` API which provides a
  convenience wrapper for the Javascript `fetch` API. The API returns a response
  object with various methods that convert the data into various types while
  minimizing the number of times the data is copied.
  {pr}`1865`

- {{Enhancement}} Added the {any}`unpack_archive` API to the {any}`FetchResponse`
  object which treats the response body as an archive and uses `shutil` to
  unpack it. {pr}`1935`

- {{Fix}} The Pyodide event loop now works correctly with cancelled handles. In
  particular, `asyncio.wait_for` now functions as expected.
  {pr}`2022`

### JavaScript package

- {{Fix}} {any}`loadPyodide <globalThis.loadPyodide>` no longer fails in the
  presence of a user-defined global named `process`.
  {pr}`1849`

- {{Fix}} Various webpack buildtime and runtime compatibility issues were fixed.
  {pr}`1900`

- {{Enhancement}} Added the {any}`pyodide.pyimport` API to import a Python module
  and return it as a `PyProxy`. Warning: this is different from the
  original `pyimport` API which was removed in this version.
  {pr}`1944`

- {{Enhancement}} Added the {any}`pyodide.unpackArchive` API which unpacks an
  archive represented as an ArrayBuffer into the working directory. This is
  intended as a way to install packages from a local application.
  {pr}`1944`

- {{API}} {any}`loadPyodide <globalThis.loadPyodide>` now accepts a `homedir`
  parameter which sets home directory of Pyodide virtual file system.
  {pr}`1936`

- {{Breaking}} The default working directory(home directory) inside the Pyodide
  virtual file system has been changed from `/` to `/home/pyodide`. To get the
  previous behavior, you can
  - call `os.chdir("/")` in Python to change working directory or
  - call {any}`loadPyodide <globalThis.loadPyodide>` with the `homedir="/"`
    argument
    {pr}`1936`

### Python / JavaScript type conversions

- {{Breaking}} Updated the calling convention when a JavaScript function is
  called from Python to improve memory management of PyProxies. PyProxy
  arguments and return values are automatically destroyed when the function is
  finished.
  {pr}`1573`

- {{Enhancement}} Added {any}`JsProxy.to_string`, {any}`JsProxy.to_bytes`, and
  {any}`JsProxy.to_memoryview` to allow for conversion of `TypedArray` to
  standard Python types without unneeded copies. {pr}`1864`

- {{Enhancement}} Added {any}`JsProxy.to_file` and {any}`JsProxy.from_file` to
  allow reading and writing Javascript buffers to files as a byte stream without
  unneeded copies.
  {pr}`1864`

- {{Fix}} It is now possible to destroy a borrowed attribute `PyProxy` of a
  `PyProxy` (as introduced by {pr}`1636`) before destroying the root `PyProxy`.
  {pr}`1854`

- {{Fix}} If `__iter__()` raises an error, it is now handled correctly by the
  `PyProxy[Symbol.iterator()]` method.
  {pr}`1871`

- {{Fix}} Borrowed attribute `PyProxy`s are no longer destroyed when the root
  `PyProxy` is garbage collected (because it was leaked). Doing so has no
  benefit to nonleaky code and turns some leaky code into broken code (see
  {issue}`1855` for an example).
  {pr}`1870`

- {{Fix}} Improved the way that `pyodide.globals.get("builtin_name")` works.
  Before we used `__main__.__dict__.update(builtins.__dict__)` which led to
  several undesirable effects such as `__name__` being equal to `"builtins"`.
  Now we use a proxy wrapper to replace `pyodide.globals.get` with a function
  that looks up the name on `builtins` if lookup on `globals` fails.
  {pr}`1905`

- {{Enhancement}} Coroutines have their memory managed in a more convenient way.
  In particular, now it is only necessary to either `await` the coroutine or
  call one of `.then`, `.except` or `.finally` to prevent a leak. It is no
  longer necessary to manually destroy the coroutine. Example: before:

```js
async function runPythonAsync(code, globals) {
  let coroutine = Module.pyodide_py.eval_code_async(code, globals);
  try {
    return await coroutine;
  } finally {
    coroutine.destroy();
  }
}
```

After:

```js
async function runPythonAsync(code, globals) {
  return await Module.pyodide_py.eval_code_async(code, globals);
}
```

{pr}`2030`

### pyodide-build

- {{API}} By default only a minimal set of packages is built. To build all
  packages set `PYODIDE_PACKAGES='*'` In addition, `make minimal` was removed,
  since it is now equivalent to `make` without extra arguments.
  {pr}`1801`

- {{Enhancement}} It is now possible to use `pyodide-build buildall` and
  `pyodide-build buildpkg` directly.
  {pr}`2063`

- {{Enhancement}} Added a `--force-rebuild` flag to `buildall` and `buildpkg`
  which rebuilds the package even if it looks like it doesn't need to be
  rebuilt. Added a `--continue` flag which keeps the same source tree for the
  package and can continue from the middle of a build.
  {pr}`2069`

- {{Enhancement}} Changes to environment variables in the build script are now
  seen in the compile and post build scripts.
  {pr}`1706`

- {{Fix}} Fix usability issues with `pyodide-build mkpkg` CLI.
  {pr}`1828`

- {{ Enhancement }} Better support for ccache when building Pyodide
  {pr}`1805`

- {{Fix}} Fix compile error `wasm-ld: error: unknown argument: --sort-common`
  and `wasm-ld: error: unknown argument: --as-needed` in ArchLinux.
  {pr}`1965`

### micropip

- {{Fix}} micropip now raises an error when installing a non-pure python wheel
  directly from a url.
  {pr}`1859`

- {{Enhancement}} {func}`micropip.install` now accepts a `keep_going` parameter.
  If set to `True`, micropip reports all identifiable dependencies that don't
  have pure Python wheels, instead of failing after processing the first one.
  {pr}`1976`

- {{Enhancement}} Added a new API {func}`micropip.list` which returns the list
  of installed packages by micropip.
  {pr}`2012`

### Packages

- {{ Enhancement }} Unit tests are now unvendored from Python packages and
  included in a separate package `<package name>-tests`. This results in a
  20% size reduction on average for packages that vendor tests (e.g. numpy,
  pandas, scipy).
  {pr}`1832`

- {{ Update }} Upgraded SciPy to 1.7.3. There are known issues with some SciPy
  components, the current status of the scipy test suite is
  [here](https://github.com/pyodide/pyodide/pull/2065#issuecomment-1004243045)
  {pr}`2065`

- {{ Fix }} The built-in pwd module of Python, which provides a Unix specific
  feature, is now unvendored.
  {pr}`1883`

- {{Fix}} pillow and imageio now correctly encode/decode grayscale and
  black-and-white JPEG images.
  {pr}`2028`

- {{Fix}} The numpy fft module now works correctly.
  {pr}`2028`

- New packages: logbook {pr}`1920`, pyb2d {pr}`1968`, and threadpoolctl (a
  dependency of scikit-learn) {pr}`2065`

- Upgraded packages: numpy (1.21.4) {pr}`1934`, scikit-learn (1.0.2) {pr}`2065`,
  scikit-image (0.19.1) {pr}`2005`, msgpack (1.0.3) {pr}`2071`, astropy (5.0.3)
  {pr}`2086`, statsmodels (0.13.1) {pr}`2073`, pillow (9.0.0) {pr}`2085`. This
  list is not exhaustive, refer to `packages.json` for the full list.

### Uncategorized

- {{ Enhancement }} `PyErr_CheckSignals` now works with the keyboard interrupt
  system so that cooperative C extensions can be interrupted. Also, added the
  `pyodide.checkInterrupt` function so Javascript code can opt to be
  interrupted.
  {pr}`1294`

- {{Fix}} The `_` variable is now set by the Pyodide repl just like it is set in
  the native Python repl.
  {pr}`1904`

- {{ Enhancement }} `pyodide-env` and `pyodide` Docker images are now available from both
  the [Docker Hub](https://hub.docker.com/repository/docker/pyodide/pyodide-env) and
  from the [Github Package registry](https://github.com/orgs/pyodide/packages). {pr}`1995`

- {{Fix}} The console now correctly handles it when an object's `__repr__` function raises an exception.
  {pr}`2021`

- {{ Enhancement }} Removed the `-s EMULATE_FUNCTION_POINTER_CASTS` flag,
  yielding large benefits in speed, stack usage, and code size.
  {pr}`2019`

### List of contributors

Alexey Ignatiev, Alex Hall, Bart Broere, Cyrille Bogaert, etienne, Grimmer,
Grimmer Kang, Gyeongjae Choi, Hao Zhang, Hood Chatham, Ian Clester, Jan Max
Meyer, LeoPsidom, Liumeo, Michael Christensen, Owen Ou, Roman Yurchak, Seungmin
Kim, Sylvain, Thorsten Beier, Wei Ouyang, Will Lachance

## Version 0.18.1

_September 16, 2021_

### Console

- {{Fix}} Ctrl+C handling in console now works correctly with multiline input.
  New behavior more closely approximates the behavior of the native Python
  console.
  {pr}`1790`

- {{Fix}} Fix the repr of Python objects (including lists and dicts) in console {pr}`1780`

- {{Fix}} The "long output truncated" message now appears on a separate line as intended.
  {pr}`1814`

- {{Fix}} The streams that are used to redirect stdin and stdout in the console now define
  `isatty` to return `True`. This fixes pytest.
  {pr}`1822`

### Python package

- {{Fix}} Avoid circular references when runsource raises SyntaxError
  {pr}`1758`

### JavaScript package

- {{Fix}} The {any}`pyodide.setInterruptBuffer` command is now publicly exposed
  again, as it was in v0.17.0. {pr}`1797`

### Python / JavaScript type conversions

- {{Fix}} Conversion of very large strings from JavaScript to Python works
  again. {pr}`1806`

- {{Fix}} Fixed a use after free bug in the error handling code.
  {pr}`1816`

### Packages

- {{Fix}} pillow now correctly encodes/decodes RGB JPEG image format. {pr}`1818`

### Micellaneous

- {{Fix}} Patched emscripten to make the system calls to duplicate file
  descriptors closer to posix-compliant. In particular, this fixes the use of
  `dup` on pipes and temporary files, as needed by `pytest`.
  {pr}`1823`

## Version 0.18.0

_August 3rd, 2021_

### General

- {{ Update }} Pyodide now runs Python 3.9.5.
  {pr}`1637`

- {{ Enhancement }} Pyodide can experimentally be used in Node.js {pr}`1689`

- {{ Enhancement }} Pyodide now directly exposes the [Emscripten filesystem
  API](https://emscripten.org/docs/api_reference/Filesystem-API.html), allowing
  for direct manipulation of the in-memory filesystem
  {pr}`1692`

- {{ Enhancement }} Pyodide's support of [emscripten file
  systems](https://emscripten.org/docs/api_reference/Filesystem-API.html#file-systems)
  is expanded from the default `MEMFS` to include `IDBFS`, `NODEFS`, `PROXYFS`,
  and `WORKERFS`, allowing for custom persistence strategies depending on
  execution environment {pr}`1596`

- {{ API }} The `packages.json` schema for Pyodide was redesigned for better
  compatibility with conda. {pr}`1700`

- {{ API }} `run_docker` no longer binds any port to the docker image by default.
  {pr}`1750`

### Standard library

- {{ API }} The following standard library modules are now available as standalone packages

  - distlib

  They are loaded by default in {any}`loadPyodide <globalThis.loadPyodide>`, however this behavior
  can be disabled with the `fullStdLib` parameter set to `false`.
  All optional stdlib modules can then be loaded as needed with
  {any}`pyodide.loadPackage`. {pr}`1543`

- {{ Enhancement }} The standard library module `audioop` is now included, making the `wave`,
  `sndhdr`, `aifc`, and `sunau` modules usable. {pr}`1623`

- {{ Enhancement }} Added support for `ctypes`.
  {pr}`1656`

### JavaScript package

- {{ Enhancement }} The Pyodide JavaScript package is released to npm under [npmjs.com/package/pyodide](https://www.npmjs.com/package/pyodide)
  {pr}`1762`
- {{ API }} {any}`loadPyodide <globalThis.loadPyodide>` no longer automatically
  stores the API into a global variable called `pyodide`. To get old behavior,
  say `globalThis.pyodide = await loadPyodide({...})`.
  {pr}`1597`
- {{ Enhancement }} {any}`loadPyodide <globalThis.loadPyodide>` now accepts callback functions for
  `stdin`, `stdout` and `stderr`
  {pr}`1728`
- {{ Enhancement }} Pyodide now ships with first party typescript types for the entire
  JavaScript API (though no typings are available for `PyProxy` fields).
  {pr}`1601`

- {{ Enhancement }} It is now possible to import `Comlink` objects into Pyodide after
  using {any}`pyodide.registerComlink`
  {pr}`1642`

- {{ Enhancement }} If a Python error occurs in a reentrant `runPython` call, the error
  will be propagated into the outer `runPython` context as the original error
  type. This is particularly important if the error is a `KeyboardInterrupt`.
  {pr}`1447`

### Python package

- {{ Enhancement }} Added a new {any}`CodeRunner` API for finer control than
  {any}`eval_code` and {any}`eval_code_async`. Designed with
  the needs of REPL implementations in mind.
  {pr}`1563`

- {{ Enhancement }} Added {any}`Console` class closely based on the Python standard
  library `code.InteractiveConsole` but with support for top level await and
  stream redirection. Also added the subclass {any}`PyodideConsole` which
  automatically uses {any}`pyodide.loadPackagesFromImports` on the code before running
  it.
  {pr}`1125`, {pr}`1155`, {pr}`1635`

- {{ Fix }} {any}`eval_code_async` no longer automatically awaits a returned
  coroutine or attempts to await a returned generator object (which triggered an
  error).
  {pr}`1563`

### Python / JavaScript type conversions

- {{ API }} {any}`pyodide.runPythonAsync` no longer automatically calls
  {any}`pyodide.loadPackagesFromImports`.
  {pr}`1538`.
- {{ Enhancement }} Added the {any}`PyProxy.callKwargs` method to allow using
  Python functions with keyword arguments from JavaScript.
  {pr}`1539`
- {{ Enhancement }} Added the {any}`PyProxy.copy` method.
  {pr}`1549` {pr}`1630`
- {{ API }} Updated the method resolution order on `PyProxy`. Performing a
  lookup on a `PyProxy` will prefer to pick a method from the `PyProxy` api, if
  no such method is found, it will use `getattr` on the proxied object.
  Prefixing a name with `$` forces `getattr`. For instance, {any}`PyProxy.destroy`
  now always refers to the method that destroys the proxy, whereas
  `PyProxy.$destroy` refers to an attribute or method called `destroy` on the
  proxied object.
  {pr}`1604`
- {{ API }} It is now possible to use `Symbol` keys with PyProxies. These
  `Symbol` keys put markers on the PyProxy that can be used by external code.
  They will not currently be copied by {any}`PyProxy.copy`.
  {pr}`1696`
- {{ Enhancement }} Memory management of `PyProxy` fields has been changed so
  that fields looked up on a `PyProxy` are "borrowed" and have their lifetime
  attached to the base `PyProxy`. This is intended to allow for more idiomatic
  usage.
  (See {issue}`1617`.) {pr}`1636`
- {{ API }} The depth argument to `toJs` is now passed as an option, so
  `toJs(n)` in v0.17 changed to `toJs({depth : n})`. Similarly, `pyodide.toPy`
  now takes `depth` as a named argument. Also `to_js` and `to_py` only take
  depth as a keyword argument.
  {pr}`1721`
- {{ API }} {any}`toJs <PyProxy.toJs>` and {any}`to_js <pyodide.to_js>` now
  take an option `pyproxies`, if a JavaScript Array is passed for this, then
  any proxies created during conversion will be placed into this array. This
  allows easy cleanup later. The `create_pyproxies` option can be used to
  disable creation of pyproxies during conversion (instead a `ConversionError`
  is raised). {pr}`1726`
- {{ API }} `toJs` and `to_js` now take an option `dict_converter` which will be
  called on a JavaScript iterable of two-element Arrays as the final step of
  converting dictionaries. For instance, pass `Object.fromEntries` to convert to
  an object or `Array.from` to convert to an array of pairs.
  {pr}`1742`

### pyodide-build

- {{ API }} pyodide-build is now an installable Python package, with an
  identically named CLI entrypoint that replaces `bin/pyodide` which is removed
  {pr}`1566`

### micropip

- {{ Fix }} micropip now correctly handles packages that have mixed case names.
  (See {issue}`1614`).
  {pr}`1615`
- {{ Enhancement }} micropip now resolves dependencies correctly for old
  versions of packages (it used to always use the dependencies from the most
  recent version, see {issue}`1619` and {issue}`1745`). micropip also will
  resolve dependencies for wheels loaded from custom urls.
  {pr}`1753`

### Packages

- {{ Enhancement }} matplotlib now comes with a new renderer based on the html5 canvas element. {pr}`1579`
  It is optional and the current default backend is still the agg backend compiled to wasm.
- {{ Enhancement }} Updated a number of packages included in Pyodide.

### List of contributors

Albertas Gimbutas, Andreas Klostermann, arfy slowy, daoxian,
Devin Neal, fuyutarow, Grimmer, Guido Zuidhof, Gyeongjae Choi, Hood
Chatham, Ian Clester, Itay Dafna, Jeremy Tuloup, jmsmdy, LinasNas, Madhur
Tandon, Michael Christensen, Nicholas Bollweg, Ondřej Staněk, Paul m. p. P,
Piet Brömmel, Roman Yurchak, stefnotch, Syrus Akbary, Teon L Brooks, Waldir

## Version 0.17.0

_April 21, 2021_

See the {ref}`0-17-0-release-notes` for more information.

### Improvements to package loading and dynamic linking

- {{ Enhancement }} Uses the emscripten preload plugin system to preload .so files in packages
- {{ Enhancement }} Support for shared library packages. This is used for CLAPACK which makes scipy a lot smaller.
  {pr}`1236`
- {{ Fix }} Pyodide and included packages can now be used with Safari v14+.
  Safari v13 has also been observed to work on some (but not all) devices.

### Python / JS type conversions

- {{ Feature }} A `JsProxy` of a JavaScript `Promise` or other awaitable object is now a
  Python awaitable.
  {pr}`880`
- {{ API }} Instead of automatically converting Python lists and dicts into
  JavaScript, they are now wrapped in `PyProxy`. Added a new {any}`PyProxy.toJs`
  API to request the conversion behavior that used to be implicit.
  {pr}`1167`
- {{ API }} Added {any}`JsProxy.to_py` API to convert a JavaScript object to Python.
  {pr}`1244`
- {{ Feature }} Flexible jsimports: it now possible to add custom Python
  "packages" backed by JavaScript code, like the `js` package. The `js` package
  is now implemented using this system.
  {pr}`1146`
- {{ Feature }} A `PyProxy` of a Python coroutine or awaitable is now an
  awaitable JavaScript object. Awaiting a coroutine will schedule it to run on
  the Python event loop using `asyncio.ensure_future`.
  {pr}`1170`
- {{ Enhancement }} Made `PyProxy` of an iterable Python object an iterable Js
  object: defined the `[Symbol.iterator]` method, can be used like `for(let x of proxy)`. Made a `PyProxy` of a Python iterator an iterator: `proxy.next()` is
  translated to `next(it)`. Made a `PyProxy` of a Python generator into a
  JavaScript generator: `proxy.next(val)` is translated to `gen.send(val)`.
  {pr}`1180`
- {{ API }} Updated `PyProxy` so that if the wrapped Python object supports `__getitem__`
  access, then the wrapper has `get`, `set`, `has`, and `delete` methods which do
  `obj[key]`, `obj[key] = val`, `key in obj` and `del obj[key]` respectively.
  {pr}`1175`
- {{ API }} The `pyodide.pyimport` function is deprecated in favor of using
  `pyodide.globals.get('key')`. {pr}`1367`
- {{ API }} Added {any}`PyProxy.getBuffer` API to allow direct access to Python
  buffers as JavaScript TypedArrays.
  {pr}`1215`
- {{ API }} The innermost level of a buffer converted to JavaScript used to be a
  TypedArray if the buffer was contiguous and otherwise an Array. Now the
  innermost level will be a TypedArray unless the buffer format code is a '?' in
  which case it will be an Array of booleans, or if the format code is a "s" in
  which case the innermost level will be converted to a string.
  {pr}`1376`
- {{ Enhancement }} JavaScript `BigInt`s are converted into Python `int` and
  Python `int`s larger than 2^53 are converted into `BigInt`.
  {pr}`1407`
- {{ API }} Added {any}`pyodide.isPyProxy` to test if an object is a `PyProxy`.
  {pr}`1456`
- {{ Enhancement }} `PyProxy` and `PyBuffer` objects are now garbage collected
  if the browser supports `FinalizationRegistry`.
  {pr}`1306`
- {{ Enhancement }} Automatic conversion of JavaScript functions to CPython
  calling conventions.
  {pr}`1051`, {pr}`1080`
- {{ Enhancement }} Automatic detection of fatal errors. In this case Pyodide
  will produce both a JavaScript and a Python stack trace with explicit
  instruction to open a bug report.
  pr`{1151}`, pr`{1390}`, pr`{1478}`.
- {{ Enhancement }} Systematic memory leak detection in the test suite and a
  large number of fixed to memory leaks.
  pr`{1340}`
- {{ Fix }} getattr and dir on JsProxy now report consistent results and include all
  names defined on the Python dictionary backing JsProxy.
  {pr}`1017`
- {{ Fix }} `JsProxy.__bool__` now produces more consistent results: both
  `bool(window)` and `bool(zero-arg-callback)` were `False` but now are `True`.
  Conversely, `bool(empty_js_set)` and `bool(empty_js_map)` were `True` but now
  are `False`.
  {pr}`1061`
- {{ Fix }} When calling a JavaScript function from Python without keyword
  arguments, Pyodide no longer passes a `PyProxy`-wrapped `NULL` pointer as the
  last argument. {pr}`1033`
- {{ Fix }} JsBoundMethod is now a subclass of JsProxy, which fixes nested
  attribute access and various other strange bugs.
  {pr}`1124`
- {{ Fix }} JavaScript functions imported like `from js import fetch` no longer
  trigger "invalid invocation" errors (issue {issue}`461`) and
  `js.fetch("some_url")` also works now (issue {issue}`768`).
  {pr}`1126`
- {{ Fix }} JavaScript bound method calls now work correctly with keyword arguments.
  {pr}`1138`
- {{ Fix }} JavaScript constructor calls now work correctly with keyword
  arguments.
  {pr}`1433`

### pyodide-py package

- {{ Feature }} Added a Python event loop to support asyncio by scheduling
  coroutines to run as jobs on the browser event loop. This event loop is
  available by default and automatically enabled by any relevant asyncio API,
  so for instance `asyncio.ensure_future` works without any configuration.
  {pr}`1158`
- {{ API }} Removed `as_nested_list` API in favor of `JsProxy.to_py`.
  {pr}`1345`

### pyodide-js

- {{ API }} Removed iodide-specific code in `pyodide.js`. This breaks compatibility with
  iodide.
  {pr}`878`, {pr}`981`
- {{ API }} Removed the `pyodide.autocomplete` API, use Jedi directly instead.
  {pr}`1066`
- {{ API }} Removed `pyodide.repr` API.
  {pr}`1067`
- {{ Fix }} If `messageCallback` and `errorCallback` are supplied to
  `pyodide.loadPackage`, `pyodide.runPythonAsync` and
  `pyodide.loadPackagesFromImport`, then the messages are no longer
  automatically logged to the console.
- {{ Feature }} `runPythonAsync` now runs the code with `eval_code_async`. In
  particular, it is possible to use top-level await inside of `runPythonAsync`.
- `eval_code` now accepts separate `globals` and `locals` parameters.
  {pr}`1083`
- Added the `pyodide.setInterruptBuffer` API. This can be used to set a
  `SharedArrayBuffer` to be the keyboard interupt buffer. If Pyodide is running
  on a webworker, the main thread can signal to the webworker that it should
  raise a `KeyboardInterrupt` by writing to the interrupt buffer.
  {pr}`1148` and {pr}`1173`
- Changed the loading method: added an async function `loadPyodide` to load
  Pyodide to use instead of `languagePluginURL` and `languagePluginLoader`. The
  change is currently backwards compatible, but the old approach is deprecated.
  {pr}`1363`
- `runPythonAsync` now accepts `globals` parameter.
  {pr}`1914`

### micropip

- {{ Feature }} `micropip` now supports installing wheels from relative URLs.
  {pr}`872`
- {{ API }} `micropip.install` now returns a Python `Future` instead of a JavaScript `Promise`.
  {pr}`1324`
- {{ Fix }} {any}`micropip.install` now interacts correctly with
  {any}`pyodide.loadPackage`.
  {pr}`1457`
- {{ Fix }} {any}`micropip.install` now handles version constraints correctly
  even if there is a version of the package available from the Pyodide `indexURL`.

### Build system

- {{ Enhancement }} Updated to latest emscripten 2.0.13 with the updstream LLVM backend
  {pr}`1102`
- {{ API }} Use upstream `file_packager.py`, and stop checking package abi versions.
  The `PYODIDE_PACKAGE_ABI` environment variable is no longer used, but is
  still set as some packages use it to detect whether it is being built for
  Pyodide. This usage is deprecated, and a new environment variable `PYODIDE`
  is introduced for this purpose.

  As part of the change, Module.checkABI is no longer present.
  {pr}`991`

- uglifyjs and lessc no longer need to be installed in the system during build
  {pr}`878`.
- {{ Enhancement }} Reduce the size of the core Pyodide package
  {pr}`987`.
- {{ Enhancement }} Optionally to disable docker port binding
  {pr}`1423`.
- {{ Enhancement }} Run arbitrary command in docker
  {pr}`1424`
- Docker images for Pyodide are now accessible at
  [pyodide/pyodide-env](https://hub.docker.com/repository/docker/pyodide/pyodide-env)
  and
  [pyodide/pyodide](https://hub.docker.com/repository/docker/pyodide/pyodide).
- {{ Enhancement }} Option to run docker in non-interactive mode
  {pr}`1641`

### REPL

- {{ Fix }} In console.html: sync behavior, full stdout/stderr support, clean namespace,
  bigger font, correct result representation, clean traceback
  {pr}`1125` and {pr}`1141`
- {{ Fix }} Switched from ̀Jedi to rlcompleter for completion in
  `pyodide.console.InteractiveConsole` and so in `console.html`. This fixes
  some completion issues (see {issue}`821` and {issue}`1160`)
- {{ Enhancement }} Support top-level await in the console
  {pr}`1459`

### Packages

- six, jedi and parso are no longer vendored in the main Pyodide package, and
  need to be loaded explicitly
  {pr}`1010`, {pr}`987`.
- Updated packages {pr}`1021`, {pr}`1338`, {pr}`1460`.
- Added Plotly version 4.14.3 and retrying dependency
  {pr}`1419`

### List of contributors

(in alphabetic order)

Aditya Shankar, casatir, Dexter Chua, dmondev, Frederik Braun, Hood Chatham,
Jan Max Meyer, Jeremy Tuloup, joemarshall, leafjolt, Michael Greminger,
Mireille Raad, Ondřej Staněk, Paul m. p. P, rdb, Roman Yurchak, Rudolfs

## Version 0.16.1

_December 25, 2020_

Note: due to a CI deployment issue the 0.16.0 release was skipped and replaced
by 0.16.1 with identical contents.

- Pyodide files are distributed by [JsDelivr](https://www.jsdelivr.com/),
  `https://cdn.jsdelivr.net/pyodide/v0.16.1/full/pyodide.js`
  The previous CDN `pyodide-cdn2.iodide.io` still works and there
  are no plans for deprecating it. However please use
  JsDelivr as a more sustainable solution, including for earlier Pyodide
  versions.

### Python and the standard library

- Pyodide includes CPython 3.8.2
  {pr}`712`
- ENH Patches for the threading module were removed in all packages. Importing
  the module, and a subset of functionality (e.g. locks) works, while starting
  a new thread will produce an exception, as expected.
  {pr}`796`.
  See {issue}`237` for the current status of the threading support.
- ENH The multiprocessing module is now included, and will not fail at import,
  thus avoiding the necessity to patch included packages. Starting a new
  process will produce an exception due to the limitation of the WebAssembly VM
  with the following message: `Resource temporarily unavailable`
  {pr}`796`.

### Python / JS type conversions

- FIX Only call `Py_INCREF()` once when proxied by PyProxy
  {pr}`708`
- JavaScript exceptions can now be raised and caught in Python. They are
  wrapped in pyodide.JsException.
  {pr}`891`

### pyodide-py package and micropip

- The `pyodide.py` file was transformed to a pyodide-py package. The imports
  remain the same so this change is transparent to the users
  {pr}`909`.
- FIX Get last version from PyPI when installing a module via micropip
  {pr}`846`.
- Suppress REPL results returned by `pyodide.eval_code` by adding a semicolon
  {pr}`876`.
- Enable monkey patching of `eval_code` and `find_imports` to customize
  behavior of `runPython` and `runPythonAsync`
  {pr}`941`.

### Build system

- Updated docker image to Debian buster, resulting in smaller images.
  {pr}`815`
- Pre-built docker images are now available as
  [`iodide-project/pyodide`](https://hub.docker.com/r/iodide/pyodide)
  {pr}`787`
- Host Python is no longer compiled, reducing compilation time. This also
  implies that Python 3.8 is now required to build Pyodide. It can for instance
  be installed with conda.
  {pr}`830`
- FIX Infer package tarball directory from source URL
  {pr}`687`
- Updated to emscripten 1.38.44 and binaryen v86 (see related
  [commits](https://github.com/pyodide/pyodide/search?q=emscripten&type=commits))
- Updated default `--ldflags` argument to `pyodide_build` scripts to equal what
  Pyodide actually uses.
  {pr}`817`
- Replace C lz4 implementation with the (upstream) JavaScript implementation.
  {pr}`851`
- Pyodide deployment URL can now be specified with the `PYODIDE_BASE_URL`
  environment variable during build. The `pyodide_dev.js` is no longer
  distributed. To get an equivalent behavior with `pyodide.js`, set
  ```javascript
  window.languagePluginUrl = "./";
  ```
  before loading it.
  {pr}`855`
- Build runtime C libraries (e.g. libxml) via package build system with correct
  dependency resolution
  {pr}`927`
- Pyodide can now be built in a conda virtual environment
  {pr}`835`

### Other improvements

- Modifiy MEMFS timestamp handling to support better caching. This in
  particular allows to import newly created Python modules without invalidating
  import caches {pr}`893`

### Packages

- New packages: freesasa, lxml, python-sat, traits, astropy, pillow,
  scikit-image, imageio, numcodecs, msgpack, asciitree, zarr

  Note that due to the large size and the experimental state of the scipy
  package, packages that depend on scipy (including scikit-image, scikit-learn)
  will take longer to load, use a lot of memory and may experience failures.

- Updated packages: numpy 1.15.4, pandas 1.0.5, matplotlib 3.3.3 among others.
- New package
  [pyodide-interrupt](https://pypi.org/project/pyodide-interrupts/), useful for
  handling interrupts in Pyodide (see project description for details).

### Backward incompatible changes

- Dropped support for loading .wasm files with incorrect MIME type, following
  {pr}`851`

### List of contributors

abolger, Aditya Shankar, Akshay Philar, Alexey Ignatiev, Aray Karjauv, casatir,
chigozienri, Christian glacet, Dexter Chua, Frithjof, Hood Chatham, Jan Max
Meyer, Jay Harris, jcaesar, Joseph D. Long, Matthew Turk, Michael Greminger,
Michael Panchenko, mojighahar, Nicolas Ollinger, Ram Rachum, Roman Yurchak,
Sergio, Seungmin Kim, Shyam Saladi, smkm, Wei Ouyang

## Version 0.15.0

_May 19, 2020_

- Upgrades Pyodide to CPython 3.7.4.
- micropip no longer uses a CORS proxy to install pure Python packages from
  PyPI. Packages are now installed from PyPI directly.
- micropip can now be used from web workers.
- Adds support for installing pure Python wheels from arbitrary URLs with
  micropip.
- The CDN URL for Pyodide changed to
  https://pyodide-cdn2.iodide.io/v0.15.0/full/pyodide.js
  It now supports versioning and should provide faster downloads.
  The latest release can be accessed via
  https://pyodide-cdn2.iodide.io/latest/full/
- Adds `messageCallback` and `errorCallback` to
  {any}`pyodide.loadPackage`.
- Reduces the initial memory footprint (`TOTAL_MEMORY`) from 1 GiB to 5 MiB.
  More memory will be allocated as needed.
- When building from source, only a subset of packages can be built by setting
  the `PYODIDE_PACKAGES` environment variable. See
  {ref}`partial builds documentation <partial-builds>` for more details.
- New packages: future, autograd

## Version 0.14.3

_Dec 11, 2019_

- Convert JavaScript numbers containing integers, e.g. `3.0`, to a real Python
  long (e.g. `3`).
- Adds `__bool__` method to for `JsProxy` objects.
- Adds a JavaScript-side auto completion function for Iodide that uses jedi.
- New packages: nltk, jeudi, statsmodels, regex, cytoolz, xlrd, uncertainties

## Version 0.14.0

_Aug 14, 2019_

- The built-in `sqlite` and `bz2` modules of Python are now enabled.
- Adds support for auto-completion based on jedi when used in iodide

## Version 0.13.0

_May 31, 2019_

- Tagged versions of Pyodide are now deployed to Netlify.

## Version 0.12.0

_May 3, 2019_

**User improvements:**

- Packages with pure Python wheels can now be loaded directly from PyPI. See
  {ref}`micropip` for more information.

- Thanks to PEP 562, you can now `import js` from Python and use it to access
  anything in the global JavaScript namespace.

- Passing a Python object to JavaScript always creates the same object in
  JavaScript. This makes APIs like `removeEventListener` usable.

- Calling `dir()` in Python on a JavaScript proxy now works.

- Passing an `ArrayBuffer` from JavaScript to Python now correctly creates a
  `memoryview` object.

- Pyodide now works on Safari.

## Version 0.11.0

_Apr 12, 2019_

**User improvements:**

- Support for built-in modules:

  - `sqlite`, `crypt`

- New packages: `mne`

**Developer improvements:**

- The `mkpkg` command will now select an appropriate archive to use, rather
  than just using the first.

- The included version of emscripten has been upgraded to 1.38.30 (plus a
  bugfix).

- New packages: `jinja2`, `MarkupSafe`

## Version 0.10.0

_Mar 21, 2019_

**User improvements:**

- New packages: `html5lib`, `pygments`, `beautifulsoup4`, `soupsieve`,
  `docutils`, `bleach`, `mne`

**Developer improvements:**

- `console.html` provides a simple text-only interactive console to test local
  changes to Pyodide. The existing notebooks based on legacy versions of Iodide
  have been removed.

- The `run_docker` script can now be configured with environment variables.<|MERGE_RESOLUTION|>--- conflicted
+++ resolved
@@ -28,15 +28,13 @@
 - {{Fix}} Type signature mismatches in some numpy comparators have been fixed.
   {pr}`2110`
 
-<<<<<<< HEAD
 - {{Enhancement}} Pyodide now uses Python wheel files to distribute packages
   rather than the emscripten `file_packager.py` format.
   {pr}`2027`
-=======
+
 - {{Fix}} The "PyProxy has already been destroyed" error message has been
   improved with some context information.
   {pr}`2121`
->>>>>>> 59016f24
 
 ## Version 0.19.0
 
