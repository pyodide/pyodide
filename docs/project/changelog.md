--- conflicted
+++ resolved
@@ -15,15 +15,11 @@
 ## Unreleased
 
 - New packages: the standard library lzma module {pr}`2939`,
-<<<<<<< HEAD
-  pycryptodome {pr}`2965`
-=======
-  pycryptodomex {pr}`2966`
+  pycryptodomex {pr}`2966`, pycryptodome {pr}`2965`
 
 - {{ Enhancement }} Implemented `reverse`, `__reversed__`, `count`, `index`,
   `append`, and `pop` for `JsProxy` of Javascript arrays.
   {pr}`2970`
->>>>>>> ed8f2b20
 
 ## Version 0.21.0
 
