--- conflicted
+++ resolved
@@ -14,15 +14,11 @@
 
 ## Unreleased
 
-<<<<<<< HEAD
 - {{ Enhancement }} Added a system for making Pyodide virtual environments. This
   is for testing out of tree builds. For more information, see
   [the documentation](https://pyodide.org/en/stable/development/out-of-tree.html).
-  {pr}`2976`, {pr}`3039`, {pr}`3040`, {pr}`3044`, {pr}`3044`, {pr}`3096`, {pr}`3109`.
-
-- {{ Enhancement }} Emscripten was updated to Version 3.1.20
-  {pr}`2958`, {pr}`2950`, {pr}`3027`
-=======
+  {pr}`2976`, {pr}`3039`, {pr}`3040`, {pr}`3044`, {pr}`3044`, {pr}`3096`, {pr}`3108`, {pr}`3109`
+
 - {{ Enhancement }} Users can do a static import of `pyodide/pyodide.asm.js` to
   avoid issues with dynamic imports. This allows the use of Pyodide with
   module-type service workers.
@@ -30,7 +26,6 @@
 
 - {{ Enhancement }} Emscripten was updated to Version 3.1.21
   {pr}`2958`, {pr}`2950`, {pr}`3027`, {pr}`3107`
->>>>>>> 3765b518
 
 - {{ Enhancement }} Implemented `reverse`, `__reversed__`, `count`, `index`,
   `append`, and `pop` for `JsProxy` of Javascript arrays.
