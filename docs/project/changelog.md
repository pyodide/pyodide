--- conflicted
+++ resolved
@@ -17,15 +17,10 @@
 - {{ Enhancement }} Emscripten was updated to Version 3.1.18
   {pr}`2958`, {pr}`2950`
 
-<<<<<<< HEAD
 - {{ Fix }} Fix package loading error when a package depends on
   a shared library of another package {pr}`2963`.
 
-- New packages: the standard library lzma module {pr}`2939`,
-  pycryptodomex {pr}`2966`, pycryptodome {pr}`2965`
-=======
 - New packages: pycryptodomex {pr}`2966`, pycryptodome {pr}`2965`
->>>>>>> fdf39f89
 
 - {{ Enhancement }} Implemented `reverse`, `__reversed__`, `count`, `index`,
   `append`, and `pop` for `JsProxy` of Javascript arrays.
