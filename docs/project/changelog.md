--- conflicted
+++ resolved
@@ -36,10 +36,9 @@
 - {{ Enhancement }} Unvendored stdlibs are now packaged in a wheel format
   {pr}`4902`
 
-<<<<<<< HEAD
 - {{ Enhancement }} Updated stack switching support to handle new JSPI.
   {pr}`4982`
-=======
+
 - {{ Performance }} Attribute lookup on a `JsProxy` is now about 40% faster.
   {pr}`4961`
 
@@ -63,7 +62,6 @@
   return `["pkg", "pkg.module", "pkg.module.submodule"]`. This improves support
   for namespace packages.
   {pr}`5039`
->>>>>>> b499a53f
 
 ### Packages
 
