---
myst:
  substitutions:
    API: "<span class='badge badge-warning'>API Change</span>"
    Enhancement: "<span class='badge badge-info'>Enhancement</span>"
    Performance: "<span class='badge badge-info'>Performance</span>"
    Feature: "<span class='badge badge-success'>Feature</span>"
    Fix: "<span class='badge badge-danger'>Fix</span>"
    Update: "<span class='badge badge-success'>Update</span>"
    Breaking: "<span class='badge badge-danger'>BREAKING CHANGE</span>"
---

(changelog)=

# Change Log

## Unreleased

<<<<<<< HEAD
### Packages

- Upgraded sourmash to 4.8.4 {pr}`4154`
=======
- {{ Fix }} Fixed `LONG_BIT definition appears wrong for platform` error happened in out-of-tree build.
  {pr}`4136`

### Load time & size optimizations

- {{ Performance }} Do not use `importlib.metadata` when identifying installed packages,
  which reduces the time to load Pyodide.
  {pr}`4147`

### Packages

- Upgraded scipy to 1.11.2 {pr}`4156`
>>>>>>> 87ab13e9

## Version 0.24.0

_September 13, 2023_

### General

- {{ Update }} Pyodide now runs Python 3.11.3.
  {pr}`3741`

- {{ Enhancement }} ABI Break: Updated Emscripten to version 3.1.45 {pr}`3665`,
  {pr}`3659`, {pr}`3822`, {pr}`3889`, {pr}`3890`, {pr}`3888`, {pr}`4055`,
  {pr}`4056`, {pr}`4073`, {pr}`4094`

### JavaScript API

- {{ Performance }} Added a `packages` optional argument to `loadPyodide`.
  Passing packages here saves time by downloading them during the Pyodide
  bootstrap.
  {pr}`4100`

- {{ Enhancement }} `runPython` and `runPythonAsync` now accept a `filename`
  optional argument which is passed as the `filename` argument to `eval_code`
  (resp. `eval_code_async`). Also, if a `filename` is passed to `eval_code`
  which does not start with `<` and end with `>`, Pyodide now uses the
  `linecache` module to ensure that source lines can appear in tracebacks.
  {pr}`3993`

- {{ Performance }} For performance reasons, don't render extra information in
  PyProxy destroyed message by default. By using `pyodide.setDebug(true)`, you
  can opt into worse performance and better error messages.
  {pr}`4027`

- {{ Enhancement }} It is now possible to pass environment variables to
  `loadPyodide` via the `env` argument. `homedir` is deprecated in favor of
  `{env: {HOME: whatever_directory}}`.
  {pr}`3870`

- {{ Enhancement }} The `setStdin`, `setStdout` and `setStderr` APIs have been
  improved with extra control and better performance.
  {pr}`4035`

### Python API

- {{ Enhancement }} Added `headers` property to `pyodide.http.FetchResponse`.
  {pr}`2078`

- {{ Enhancement }} Added `FetchResponse.text()` as a synonym to
  `FetchResponse.string()` for better compatibility with other requests APIs.
  {pr}`4052`

- {{ Breaking }} Changed the `FetchResponse` body getter methods to no longer
  throw an `OSError` exception for 400 and above response status codes. Added
  `FetchResponse.raise_for_status` to raise an `OSError` for error status codes.
  {pr}`3986` {pr}`4053`

### Python / JavaScript Foreign Function Interface

- {{ Performance }} Improved performance of PyProxy creation.
  {pr}`4096`

- {{ Fix }} Fixed adding getters/setters to a `PyProxy` with
  `Object.defineProperty` and improved compliance with JavaScript rules around
  Proxy traps.
  {pr}`4033`

- {{ Enhancement }} The promise methods `then`, `catch` and `finally_` are now
  present also on `Task`s as well as `Future`s.
  {pr}`3748`

- {{ Enhancement }} Added methods to a `PyProxy` of a `list` to make these work
  as drop-in replacements for JavaScript Arrays.
  {pr}`3853`

- {{ Enhancement }} When a `JsProxy` of an array is passed to Python builtin
  functions that use the `PySequence_*` APIs, it now works as expected. Also
  `jsarray * n` repeats the array `n` times and `jsarray + iterable` returns a
  new array with the result values from the iterable appended.
  {pr}`3904`

### Deployment

- {{ API }} Changed the name of the default lockfile from `repodata.json` to
  `pyodide-lock.json`
  {pr}`3824`

### Build System

- {{ Update }} The docker image now has node v20 instead of node v14.
  {pr}`3819`

- {{ Enhancement }} Added `check_wasm_magic_number` function to validate `.so`
  files for WebAssembly (WASM) compatibility.
  {pr}`4018`

- {{ Enhancement }} In pyodide build, automatically skip building package
  dependencies that are already included in the pyodide distribution.
  {pr}`4058`

### Packages

- New packages: sourmash {pr}`3635`, screed {pr}`3635`, bitstring {pr}`3635`,
  deprecation {pr}`3635`, cachetools {pr}`3635`, xyzservices {pr}`3786`,
  simplejson {pr}`3801`, protobuf {pr}`3813`, peewee {pr}`3897`, Cartopy
  {pr}`3909`, pyshp {pr}`3909`, netCDF4 {pr}`3910`, igraph {pr}`3991`, CoolProp
  {pr}`4028`, contourpy {pr}`4102`, awkward-cpp {pr}`4101`, orjson {pr}`4036`.

- Upgraded numpy to 1.25.2 {pr}`4125`

- Upgraded scipy to 1.11.1 {pr}`3794`, {pr}`3996`

- OpenBLAS has been added and scipy now uses OpenBLAS rather than CLAPACK
  {pr}`3331`.

### Pyodide CLI

- {{ Enhancement }} `pyodide build-recipes` now accepts a `--metadata-files`
  option to install `*.whl.metadata` files as specified in
  [PEP 658](https://peps.python.org/pep-0658/).
  {pr}`3981`

### Misc

- {{ Enhancement }} Add an example for `loadPyodide` and `pyodide.runPython
{pr}`4012`, {pr}`4011`

## Version 0.23.4

_July 6, 2023_

- {{ Enhancement }} The environment variable `PYODIDE_BUILD_EXPORTS` can now be
  used instead of the `--exports` argument to `pyodide build` to specify `.so`
  file exports of packages.
  {pr}`3973`

- {{ Fix }} Pin `pydantic` to `<2`.
  {pr}`3971`

- {{ Enhancement }} Allow customizing cache location for packages when running in Node
  {pr}`3967`

- {{ Enhancement }} Re-enabled sparseqr, freesasa, lightgbm, opencv-python, and wordcloud
  {pr}`3783`, {pr}`3970`

- {{ Fix }} A `JSProxy` of a `DOMException` will now inherit from exception so
  it can be raised in Python.
  {pr}`3868`

- {{ Fix }} The feature detection for `JSProxy` has been improved so that it
  should never fail even when handling strange or ill-behaved JavaScript proxy
  objects.
  {pr}`3740`, {pr}`3750`

- {{ Fix }} A `PyProxy` of a callable is now an `instanceof Function`. (If you
  are trying to feature detect whether something is callable or not in
  JavaScript, the correct way is to use `typeof o === "function"`. But you may
  have dependencies that don't do this correctly.)
  {pr}`3925`

- {{ Fix }} `from jsmodule import *` now works.
  {pr}`3903`

## Version 0.23.3

_June 17, 2023_

- {{ Fix }} `getattr(jsproxy, 'python_reserved_word')` works as expected again
  (as well as `hasattr` and `setattr`). This fixes a regression introduced in
  {pr}`3617`.
  {pr}`3926`

- {{ Fix }} `pyodide build` now replaces native `.so` slugs with Emscripten
  slugs. Usually `.so`s in the generated wheels are actually Emscripten `.so`s
  so this is good. If they are actually native `.so`s then there is a problem
  either way.
  {pr}`3903`

## Version 0.23.2

_May 2, 2023_

- {{ Enhancement }} Changed the name of the `--output-directory` argument to
  `pyodide build` to `--outdir` to match pypa/build. `--output-directory` is
  still accepted for backwards compatibility.
  {pr}`3811`

## Version 0.23.1

_April 13, 2023_

### Deployment

- {{ Fix }} Export `python_stdlib.zip` in `package.json`.
  {pr}`3723`

### CLI

- {{ Enhancement }} `pyodide build` now accepts an `--output-directory` argument.
  {pr}`3746`

- {{ Fix }} Fix `pyodide py-compile` not to ignore the `--compression-level`
  option when applied on a single file.
  {pr}`3727`

- {{ Fix }} Fix an issue where the `pyodide venv` command did not work correctly in pyodide-build
  version 0.23.0 because of missing `python_stdlib.zip`.
  {pr}`3760`

- {{ Fix }} `python -m pip` works correctly in the Pyodide venv now.
  {pr}`3761`

- {{ Fix }} Executables installed in a Pyodide virtual environment now run in
  Pyodide not in the host Python.
  {pr}`3752`

### Build System

- {{ Fix }} Fix `PYODIDE_ROOT` to point the correct directory when running out-of-tree build.
  {pr}`3751`

## Version 0.23.0

_March 30, 2023_

### General

- {{ Update }} Pyodide now runs Python 3.11.2 which officially supports
  WebAssembly as a [PEP11 Tier 3](https://peps.python.org/pep-0011/#tier-3) platform.
  {pr}`3252`, {pr}`3614`

- {{ Update }} We now build libpyodide.a so the Pyodide foreign function
  interface can be experimentally linked into other Emscripten builds of Python.
  {pr}`3335`

- {{ Enhancement }} Updated Emscripten to version 3.1.32
  {pr}`3471`, {pr}`3517`, {pr}`3599`

### JavaScript API

- {{ Breaking }} Type exports of `PyProxy` subtypes have been moved from
  `pyodide` to `pyodide/ffi` and many of them have changed names. The original
  exports are still available but they are deprecated.
  {pr}`3523`

- {{ Breaking }} The methods for checking `PyProxy` capabilities (e.g.,
  `supportsHas`, `isCallable`) are now deprecated. Use e.g.,
  `instanceof pyodide.ffi.PyCallable` instead.
  {pr}`3523`

- {{ Enhancement }} Added subclasses of `PyProxy` for each mixin. These can be
  used to check whether a `PyProxy` supports a given set of methods with
  `instanceof` e.g., `x instanceof pyodide.ffi.PyDict`.
  {pr}`3523`

- {{ Enhancement }} Added `stdLibURL` parameter to `loadPyodide` allowing to customize
  the URL from which the Python standard library is loaded.
  {pr}`3670`

- {{ Enhancement }} Checking whether an object is an instance of a `PyProxy` now
  only recognizes a `PyProxy` generated from the same Python interpreter. This
  means that creating multiple interpreters and importing a `PyProxy` from one
  into another no longer causes a fatal error.
  {pr}`3545`

- {{ Enhancement }} `as_object_map` now accepts a keyword argument `hereditary`.
  If set to `True` and indexing the object returns a plain-old-object, then the
  return value will be automatically mapped in `as_object_map` as well.
  {pr}`3638`

- {{ Enhancement }} A `JsProxy` of a JavaScript error object can be directly
  thrown as Python exceptions. Previously Pyodide automatically wrapped them in
  a `JsException` but that is no longer needed -- now `JsException` inherits
  from both `JsProxy` and `Exception`.
  {pr}`3455`

- {{ Enhancement }} `runPython` and `runPythonAsync` now accept a `locals`
  argument.
  {pr}`3618`

- {{ Fix }} Calling `loadPyodide` repeatedly in Node no longer results in
  `MaxListenersExceededWarning`. Also, calling `loadPyodide` in Node v14 no
  longer changes unhandled rejections in promises.
  {pr}`3542`

- {{ Fix }} If the `locals` argument to `eval_code` or `eval_code_async` is
  `None` it now uses `locals=globals` as the documentation says.
  {pr}`3580`

### Python standard library

- {{ Breaking }} Unvendored `_pydecimal` and `pydoc_data` from the standard
  library. Now these modules need to be loaded with `pyodide.loadPackage` or
  `micropip.install`, or auto-loaded via imports in `pyodide.runPythonAsync`
  {pr}`3525`

- {{ Breaking }} Test files of stdlib `ctypes` and `unittest` are now moved to
  `test/ctypes` and `test/unittest` respectively. This change is adapted from
  [CPython 3.12](https://github.com/python/cpython/issues/93839).
  {pr}`3507`

### Deployment

- {{ Breaking }} Pyodide no longer uses Emscripten preload plugin, hence
  `pyodide.asm.data` is removed, in favor of `python_stdlib.zip`. This change
  normally shouldn't affect users, but if you were using this file in a
  bundler, you will need to remove it. {pr}`3584`

- {{ Breaking }} `pyodide_py.tar` file is removed. This change normally
  shouldn't affect users, but if you were using this file in a bundler,
  you will need to remove it.
  {pr}`3621`

- {{ Breaking }} Python standard libraries are now vendored in a zipfile:
  `/lib/python{version}.zip` in the in-browser MEMFS file system. If you need
  to access the standard library source code, you need to unpack the zip file.
  For example:
  `import shutil; shutil.unpack_archive('/lib/python311.zip', '/lib/python3.11', 'zip)`
  {pr}`3584`

- {{ Fix }} Improves the compression of wheel files with the JsDelivr CDN. For
  browsers that support the Brotli compression (most modern ones) this should
  result in a size reduction of 20-30%. Also most many `pyodide` CLI
  sub-commands now support `--compression-level` as an optional parameter.
  {pr}`3655`

- {{ Breaking }} Following libraries are now not linked to the Pyodide main module:
  `libgl`, `libal`, `libhtml5`. This normally shouldn't affect users, but if you
  are using these libraries in a package that are built out-of-tree, you will
  need to link them to the package manually.
  {pr}`3505`

### Python / JavaScript Foreign Function Interface

- {{ Fix }} PyProxies of Async iterators are now async iterable JavaScript
  objects. The code:

  ```javascript
  for await (let x of async_iterator_pyproxy) {
    // ...
  }
  ```

  would previously fail with `TypeError: async_iterator_pyproxy is not async
iterable`. (Python async _iterables_ that were not also iterators were already
  async iterable, the problem was only with Python objects that are both async
  _iterable_ and an async iterator.)
  {pr}`3708`

- {{ Enhancement }} A py-compiled build which has smaller and faster-to-load
  packages is now deployed under
  `https://cdn.jsdelivr.net/pyodide/v0.23.0/pyc/` (also for future
  versions). The exceptions obtained with this builds will not include code
  snippets however. {pr}`3701`

- {{ Breaking }} Removed support for calling functions from the root of `pyodide` package
  directly. This has been deprecated since v0.21.0. Now all functions are only available
  under submodules.
  {pr}`3677`

- {{ Breaking }} Removed support for passing the "message" argument to `PyProxy.destroy`
  in a positional argument. This has been deprecated since v0.22.0.
  {pr}`3677`

- {{ Enhancement }} Python does not allow reserved words to be used as attributes.
  For instance, `Array.from` is a `SyntaxError`. (JavaScript has a more robust
  parser which can handle this.) To handle this, if an attribute to a `JsProxy`
  consists of a Python reserved word followed by one or more underscores, we remove
  a single underscore from the end of the attribute. For instance, `Array.from_`
  would access `from` on the underlying JavaScript object, whereas `o.from__`
  accesses the `from_` attribute.
  {pr}`3617`

### Build System

- {{ Breaking }} When building meta-packages (`core` and `min-scipy-stack`),
  you must prefix `tag:` to the meta-package name. For example, to build the
  `core` meta-package, you must run `pyodide build-recipes tag:core`, or
  `PYODIDE_PACKAGES="tag:core" make`.
  {pr}`3444`

- {{ Enhancement}} Add `--build-dependencies` to `pyodide build` command
  to fetch and build dependencies of a package being built.
  Also adds `--skip-dependency` to ignore selected dependencies.
  {pr}`3310`

- {{ Enhancement}} Added `pyodide build` support for building a list of packages
  from a requirements.txt file with `pyodide build -r <requirements.txt>`. Also
  can output a list of chosen dependencies in the same format when building a
  package and dependencies using the `--output-lockfile <lockfile.txt>`
  argument. This enables repeatable builds of packages.
  {pr}`3469`

- {{ Enhancement }} Added `package/tag` key to the `meta.yaml` spec to group
  packages.
  {pr}`3444`

- {{ Enhancement }} `pyodide build-recipes` now autodetects the number of
  CPU cores in the system and uses them for parallel builds.
  {pr}`3559` {pr}`3598`

- {{ Fix }} Fixed pip install error when installing cross build environment.
  {pr}`3562`

- {{ Enhancement }} Response files are now correctly handled when
  calculating exported symbols.
  {pr}`3645`

- {{ Fix }} Fix occasional build failure when building rust packages.
  {pr}`3607`

- {{ Enhancement }} Improved logging in `pyodide-build` with rich.
  {pr}`3442`

- {{ Enhancement }} `pyodide build-recipes` now accepts `--no-deps` parameter, which skips
  building dependencies of the package. This replaces `pyodide-build buildpkg`.
  {pr}`3520`

- {{ Enhancement }} `pyodide build-recipes` now works out-of-tree.

### Pyodide CLI

- {{ Breaking }} Removed deprecated CLI entrypoints `pyodide-build buildall` which is
  replaced by `pyodide build-recipes`, and `pyodide-build mkpkg` which is
  replaced by `pyodide skeleton pypi` {pr}`3668`.

- {{ Feature }} Added `pyodide py-compile` CLI command that py compiles a wheel or a zip
  file, converting .py files to .pyc files. It can also be applied to a folder
  with wheels / zip files. If the input folder contains the
  `repodata.json` the paths and checksums it contains will also be updated
  {pr}`3253` {pr}`3700`

- {{ Feature }} Added `pyodide create-zipfile` CLI command that creates a zip file of a
  directory. This command is hidden by default since it is not intended for use
  by end users.
  {pr}`3411` {pr}`3463`

### REPL

- {{ Fix }} Non-breaking space characters are now automatically converted to
  regular spaces in pyodide REPL.
  {pr}`3558`

- {{ Enhancement }} Allow changing the build type used in the REPL by passing the
  `build` argument to the REPL URL. For instance,
  `https://pyodide.org/en/latest/console.html?build=debug` will load debug dev build.
  {pr}`3671`

### Packages

- New packages: fastparquet {pr}`3590`, cramjam {pr}`3590`, pynacl {pr}`3500`,
  pyxel {pr}`3508`.
  mypy {pr}`3504`, multidict {pr}`3581`, yarl {pr}`3702`, idna {pr}`3702`,
  cbor-diag {pr}`3581`.

- Upgraded to micropip 0.3.0 (see
  [changelog](https://github.com/pyodide/micropip/blob/main/CHANGELOG.md)
  {pr}`3709`

- Added experimental [support for SDL based packages](using-sdl) {pr}`3508`

- Upgraded packages: see the list of packages versions in this release in
  {ref}`packages-in-pyodide`.

### List of Contributors

Alexey Ignatiev, Andrea Giammarchi, Arpit, Christian Clauss, Deepak Cherian,
Eli Lamb, Feodor Fitsner, Gyeongjae Choi, Hood Chatham, Jeff Glass, Jo Bovy,
Joe Marshall, josephrocca, Loïc Estève, martinRenou, messense, Nicholas
Bollweg, Roman Yurchak, TheOnlyWayUp, Victor Blomqvist, Ye Joo Park

## Version 0.22.1

_January 25, 2023_

- {{ Breaking }} `setStdin` now accepts an extra `autoEOF` parameter. If `true`,
  it will insert an EOF automatically after each string or buffer. Defaults to
  `true`. This also affects the behavior of the `stdin` argument to
  `loadPyodide`.
  {pr}`3488`

- {{ Fix }} `from pyodide.ffi import *` doesn't raise an `ImportError` anymore.
  {pr}`3484`

- {{ Enhancement }} Pyodide displays a better message when someone calls posix
  `exit` or `os._exit`.
  {pr}`3496`

### Package Loading

- {{ Fix }} Fix incorrect error message when loading a package
  include in Pyodide fails.
  {pr}`3435`

### Build system

- {{ Fix }} Emscripten is no longer required to create a Pyodide virtual
  environment.
  {pr}`3485`

- {{ Fix }} Fixed a bug where `pyodide build` would fail on package that use
  CMake, when run multiple times.
  {pr}`3445`

- {{ Fix }} pyodide build: Don't pass the directory to the build backend args,
  only pass the arguments.
  {pr}`3490`

- {{ Fix }} `pyodide config` won't print extra messages anymore.
  {pr}`3483`

- {{ Fix }} Pass the same environment variables for out of tree builds as for in
  tree builds.
  {pr}`3495`

## Version 0.22.0

_January 3, 2023_

[See the release notes for a summary.](https://blog.pyodide.org/posts/0.22-release/)

### Deployment and testing

- {{ Breaking }} `pyodide-cdn2.iodide.io` is not available anymore. Please use
  `https://cdn.jsdelivr.net/pyodide` instead.
  {pr}`3150`.

- {{ Breaking }} We don't publish pre-built Pyodide docker images anymore. Note
  that `./run_docker --pre-built` was not working for a while and it was
  actually equivalent to `./run_docker`. If you need to build a single Python
  wheel out of tree, you can use the `pyodide build` command instead. See
  [our blog post](https://blog.pyodide.org/posts/0.21-release/#building-binary-wheels-for-pyodide)
  for more information.
  {pr}`3342`.

- {{ Enhancement }} The releases are now called `pyodide-{version}.tar.gz`
  rather than `pyodide-build-{version}.tar.gz`
  {pr}`2996`

- {{ Enhancement }} Added a new release file called
  `pyodide-core-{version}.tar.gz` intended for use in Node. It contains the
  files needed to start Pyodide and no additional packages.
  {pr}`2999`

- {{ Enhancement }} The full test suite is now run in Safari
  {pr}`2578`, {pr}`3095`.

- {{ Enhancement }} Added Gitpod configuration to the repository.
  {pr}`3201`

### Foreign function interface

#### JsProxy / JavaScript from Python

- {{ Enhancement }} Implemented `reverse`, `__reversed__`, `count`, `index`,
  `append`, and `pop` for `JsProxy` of Javascript arrays so that they implement
  the `collections.abc.MutableSequence` API.
  {pr}`2970`

- {{ Enhancement }} Implemented methods `keys`, `items`, `values`, `get`, `pop`,
  `setdefault`, `popitem`, `update`, and `clear` for `JsProxy` of map-like
  objects so that they implement the `collections.abc.MutableMapping` API.
  {pr}`3275`

- {{ Enhancement }} It's now possible to destructure a JavaScript array, map, or
  object returned by `as_object_map` with a `match` statement.
  {pr}`2906`

- {{ Enhancement }} Added `then`, `catch`, and `finally_` methods to the
  `Future`s used by Pyodide's event loop so they can be used like `Promise`s.
  {pr}`2997`

- {{ Enhancement }} `create_proxy` now takes an optional `roundtrip` parameter.
  If this is set to `True`, then when the proxy is converted back to Python, it
  is converted back to the same double proxy. This allows the proxy to be
  destroyed from Python even if no reference is retained.
  {pr}`3163`, {pr}`3369`

- {{ Enhancement }} A `JsProxy` of a function now has a `__get__` descriptor
  method, so it's possible to use a JavaScript function as a Python method. When
  the method is called, `this` will be a `PyProxy` pointing to the Python object
  the method is called on.
  {pr}`3130`

- {{ Enhancement }} A `JsProxy` now has an `as_object_map` method. This will
  treat the object as a mapping over its `ownKeys` so for instance:
  `run_js("({a:2, b:3})").as_object_map()["a"]` will return 2. These implement
  `collections.abc.MutableMapping`.
  {pr}`3273`, {pr}`3295`, {pr}`3297`

- {{ Enhancement }} Split up the `JsProxy` documentation class into several
  classes, e.g., `JsBuffer`, `JsPromise`, etc. Implemented `issubclass` and
  `isinstance` on the various synthetic and real `JsProxy` classes so that they
  behave the way one might naively expect them to (or at least closer to that
  than it was before).
  {pr}`3277`

- {{ Enhancement }} Added type parameters to many of the `JsProxy` subtypes.
  {pr}`3387`

- {{ Enhancement }} Added `JsGenerator` and `JsIterator` types to `pyodide.ffi`.
  Added `send` method to `JsIterator`s and `throw`, and `close` methods to
  `JsGenerator`s.
  {pr}`3294`

- {{ Enhancement }} It is now possible to use asynchronous JavaScript iterables,
  iterators and generators from Python. This includes support for `aiter` for
  async interables, `anext` and `asend` for async iterators, and `athrow` and
  `aclose` for async generators.
  {pr}`3285`, {pr}`3299`, {pr}`3339`

- {{ Enhancement }} JavaScript generators and async generators that are created
  from Python now are wrapped so that Python objects sent to them as arguments
  or from `.send` / `.asend` are kept alive until the generator is exhausted or
  `.close`d. This makes generators significantly more ergonomic to use, at the
  cost of making memory leaks more likely if the generator is never finalized.
  {pr}`3317`

- {{ Enhancement }} Added a mypy typeshed for some common functionality for the
  `js` module.
  {pr}`3298`

- {{ Enhancement }} mypy understands the types of more things now.
  {pr}`3385`

- {{ Fix }} Fixed bug in `split` argument of `pyodide.console.repr_shorten`.
  Added `shorten` function.
  {pr}`3178`

#### PyProxy / Using Python from JavaScript

- {{ Enhancement }} Added a type field to `PythonError` (e.g., a StopIteration
  error would have `e.type === "StopIteration"`)
  {pr}`3289`

- {{ Enhancement }} It is now possible to use asynchronous Python generators
  from JavaScript.
  {pr}`3290`

- {{ Enhancement }} PyProxies of synchronous and asynchronous Python generators
  now support `return` and `throw` APIs that behave like the ones on JavaScript
  generators.
  {pr}`3346`

- {{ Enhancement }} It is possible to make a `PyProxy` that takes `this` as the
  first argument using the `PyProxy.captureThis` method. The `create_proxy`
  method also has a `capture_this` argument which causes the `PyProxy` to
  receive `this` as the first argument if set to `True`
  {pr}`3103`, {pr}`3145`

### JavaScript API

- {{ Enhancement }} Users can do a static import of `pyodide/pyodide.asm.js` to
  avoid issues with dynamic imports. This allows the use of Pyodide with
  module-type service workers.
  {pr}`3070`

- {{ Enhancement }} Added a new API `pyodide.mountNativeFS` which mounts a
  {js:class}`FileSystemDirectoryHandle` into the Pyodide file system.
  {pr}`2987`

- {{ Enhancement }} `loadPyodide` has a new option called `args`. This list will
  be passed as command line arguments to the Python interpreter at start up.
  {pr}`3021`, {pr}`3282`

- Removed "Python initialization complete" message printed when loading is
  finished.
  {pr}`3247

- {{ Breaking }} The messageCallback and errorCallback argument to `loadPackage`
  and `loadPackagesFromImports` is now passed as named arguments. The old usage
  still works with a deprecation warning.
  {pr}`3149`

- {{ Enhancement }} `loadPackage` and `loadPackagesFromImports` now accepts a
  new option `checkIntegrity`. If set to False, integrity check for Python
  Packages will be disabled.

- {{ Enhancement }} Added APIs `pyodide.setStdin`, `pyodide.setStdout`,
  `pyodide.setStderr` for changing the stream handlers after loading Pyodide.
  Also added more careful control over whether `isatty` returns true or false on
  stdin, stdout, and stderr.
  {pr}`3268`

### Package Loading

- {{ Enhancement }} Pyodide now shows more helpful error messages when importing
  packages that are included in Pyodide fails.
  {pr}`3137`, {pr}`3263`

- {{ Fix }} Shared libraries with version suffixes are now handled correctly.
  {pr}`3154`

- {{ Breaking }} Unvendored the sqlite3 module from the standard library. Before
  `sqlite3` was included by default. Now it needs to be loaded with
  `pyodide.loadPackage` or `micropip.install`.
  {pr}`2946`

- {{ Breaking }} The Pyodide Python package is installed into `/lib/python3.10`
  rather than `/lib/python3.10/site-packages`.
  {pr}`3022`

- {{ Breaking }} The matplotlib HTML5 backends are now available as part of the
  [`matplotlib-pyodide`](https://github.com/pyodide/matplotlib-pyodide) package.
  If you use the default backend from Pyodide, no changes are necessary.
  However, if you previously specified the backend with `matplotlib.use`, the
  URL is now different. See [package
  readme](https://github.com/pyodide/matplotlib-pyodide) for more details.
  {pr}`3061`

- {{ Breaking }} The micropip package was moved to a separate repository
  [pyodide/micropip](https://github.com/pyodide/micropip). In addion to
  installing the version shipped with a given Pyodide release, you can also
  install a different micropip version from
  [PyPi](https://pypi.org/project/micropip/) with,

  ```
  await pyodide.loadPackage('packaging')
  await pyodide.loadPackage('<URL of the micropip wheel on PyPI>')
  ```

  from Javascript. From Python you can import the Javascript Pyodide package,

  ```
  import pyodide_js
  ```

  and call the same functions as above.
  {pr}`3122`

- {{ Enhancement }} The parsing and validation of `meta.yaml` according to the
  specification is now done more rigorously with Pydantic.
  {pr}`3079`

- {{ Breaking }} The `source/md5` checksum field is not longer supported in
  `meta.yaml` files, use `source/sha256` instead
  {pr}`3079`

- {{ Breaking }} `pyodide_build.io.parse_package_config` function is removed in
  favor of `pyodide_build.MetaConfig.from_yaml`
  {pr}`3079`

- {{ Fix }} `ctypes.util.find_library` will now search WASM modules from
  LD_LIBRARY_PATH.
  {pr}`3353`

### Build System

- {{ Enhancement }} Updated Emscripten to version 3.1.27
  {pr}`2958`, {pr}`2950`, {pr}`3027`, {pr}`3107`, {pr}`3148`, {pr}`3236`,
  {pr}`3239`, {pr}`3280`, {pr}`3314`

- {{ Enhancement }} Added `requirements/host` key to the `meta.yaml` spec to
  allow host dependencies that are required for building packages.
  {pr}`2132`

- {{ Enhancement }} Added `package/top-level` key to the `meta.yaml` spec to
  calculate top-level import names for the package. Previously `test/imports`
  key was used for this purpose.
  {pr}`3006`

- {{ Enhancement }} Added `build/vendor-sharedlib` key to the `meta.yaml` spec
  which vendors shared libraries into the wheel after building.
  {pr}`3234` {pr}`3264`

- {{ Enhancement }} Added `build/type` key to the `meta.yaml` spec which
  specifies the type of the package.
  {pr}`3238`

- {{ Enhancement }} Added `requirements/executable` key to the `meta.yaml` spec
  which specifies the list of executables required for building a package.
  {pr}`3300`

- {{ Breaking }} `build/library` and `build/sharedlibrary` key in the
  `meta.yaml` spec are removed. Use `build/type` instead.
  {pr}`3238`

- {{ Fix }} Fixed a bug that `backend-flags` propagated to dependencies.
  {pr}`3153`

- {{ Fix }} Fixed a bug that shared libraries are not copied into distribution
  directory when it is already built.
  {pr}`3212`

- {{ Enhancement }} Added a system for making Pyodide virtual environments. This
  is for testing out of tree builds. For more information, see [the
  documentation](building-and-testing-packages-out-of-tree).
  {pr}`2976`, {pr}`3039`, {pr}`3040`, {pr}`3044`, {pr}`3096`, {pr}`3098`,
  {pr}`3108`, {pr}`3109`, {pr}`3241`

- Added a new CLI command `pyodide skeleton` which creates a package build recipe.
  `pyodide-build mkpkg` will be replaced by `pyodide skeleton pypi`.
  {pr}`3175`

- Added a new CLI command `pyodide build-recipes` which build packages from
  recipe folder. It replaces `pyodide-build buildall`.
  {pr}`3196` {pr}`3279`

- Added a new CLI command `pyodide config` which shows config variables used in
  Pyodide.
  {pr}`3376`

- Added subcommands for `pyodide build` which builds packages from various sources.
  | command | result |
  |------------------------|-----------------------------------------|
  | `pyodide build pypi` | build or fetch a single package from pypi |
  | `pyodide build source` | build the current source folder (same as pyodide build) |
  | `pyodide build url` | build or fetch a package from a url either tgz, tar.gz zip or wheel |
  {pr}`3196`

### Packages

- New packages: pycryptodome {pr}`2965`, coverage-py {pr}`3053`, bcrypt
  {pr}`3125`, lightgbm {pr}`3138`, pyheif, pillow_heif, libheif, libde265
  {pr}`3161`, wordcloud {pr}`3173`, gdal, fiona, geopandas {pr}`3213`, the
  standard library \_hashlib module {pr}`3206` , pyinstrument {pr}`3258`, gensim
  {pr}`3326`, smart_open {pr}`3326`, pyodide-http {pr}`3355`.

- {{ Fix }} Scipy CSR data is now handled correctly in XGBoost.
  {pr}`3194`

- {{ Update }} Upgraded packages: SciPy 1.9.1 {pr}`3043`, pandas 1.5.0
  {pr}`3134`, numpy 1.23.3 {pr}`3284`, scikit-learn 1.1.3 {pr}`3324` as well as
  most of the other packages {pr}`3348` {pr}`3365`. See
  {ref}`packages-in-pyodide` for more details.

- {{ Fix }} Fix scipy handling of exceptions that are raised from C++ code.
  {pr}`3384`.

### List of Contributors

Aierie, dataxerik, David Lechner, Deepak Cherian, Filipe, Gyeongjae Choi, Hood
Chatham, H.Yamada, Jacques Boscq, Jeremy Tuloup, Joe Marshall, John Wason,
Loïc Estève, partev, Patrick Arminio, Péter Ferenc Gyarmati, Prete, Qijia
Liu, Roman Yurchak, ryanking13, skelsec, Starz0r, Will Lachance, YeonWoo, Yizhi
Liu

## Version 0.21.3

_September 15, 2022_

- {{ Fix }} When loading `sqlite3`, `loadPackage` no longer also loads `nltk`
  and `regex`.
  {issue}`3001`

- {{ Fix }} Packages are now loaded in a topologically sorted order regarding
  their dependencies.
  {pr}`3020`

- {{ Breaking }} Loading the `soupsieve` package will not automatically load
  `beautifulsoup4` together.
  {pr}`3020`

- {{ Fix }} Fix the incorrect package name `ruamel` to `ruamel.yaml`.
  {pr}`3036`

- {{ Fix }} `loadPyodide` will now raise error when the version of
  JavaScript and Python Pyodide package does not match.
  {pr}`3074`

- {{ Enhancement }} Pyodide now works with a content security policy that
  doesn't include `unsafe-eval`. It is still necessary to include
  `wasm-unsafe-eval` (and probably always will be). Since current Safari
  versions have no support for `wasm-unsafe-eval`, it is necessary to include
  `unsafe-eval` in order to work in Safari. This will likely be fixed in the
  next Safari release: https://bugs.webkit.org/show_bug.cgi?id=235408
  {pr}`3075`

- {{ Fix }} It works again to use `loadPyodide` with a relative URL as
  `indexURL` (this was a regression in v0.21.2).
  {pr}`3077`

- {{ Fix }} Add `url` to list of pollyfilled packages for webpack compatibility.
  {pr}`3080`

- {{ Fix }} Fixed warnings like
  `Critical dependency: the request of a dependency is an expression.`
  when using Pyodide with webpack.
  {pr}`3080`

- {{ Enhancement }} Add binary files to exports in JavaScript package
  {pr}`3085`.

- {{ Fix }} Source maps are included in the distribution again (reverting
  {pr}`3015` included in 0.21.2) and if there is a variable in top level scope
  called `__dirname` we use that for the `indexURL`.
  {pr}`3088`

- {{ Fix }} `PyProxy.apply` now correctly handles the case when something
  unexpected is passed as the second argument.
  {pr}`3101`

## Version 0.21.2

_August 29, 2022_

- {{ Fix }} The standard library packages `ssl` and `lzma` can now be installed
  with `pyodide.loadPackage("ssl")` or `micropip.install("ssl")` (previously
  they had a leading underscore and it was only possible to load them with
  `pyodide.loadPackage`).
  {issue}`3003`

- {{ Fix }} If a wheel path is passed to `pyodide.loadPackage`, it will now be
  resolved relative to `document.location` (in browser) or relative to the
  current working directory (in Node) rather than relative to `indexURL`.
  {pr}`3013`, {issue}`3011`

- {{ Fix }} Fixed a bug in Emscripten that caused Pyodide to fail in Jest.
  {pr}`3014`

- {{ Fix }} It now works to pass a relative url to `indexURL`. Also, the
  calculated index URL now works even if `node` is run with
  `--enable-source-maps`.
  {pr}`3015`

## Version 0.21.1

_August 22, 2022_

- New packages: the standard library lzma module {pr}`2939`

- {{ Enhancement }} Pyodide now shows more helpful error messages when importing
  unvendored or removed stdlib modules fails.
  {pr}`2973`

- {{ Breaking }} The default value of `fullStdLib` in `loadPyodide` has been
  changed to `false`. This means Pyodide now will not load some stdlib modules
  like distutils, ssl, and sqlite3 by default. See [Pyodide Python
  compatibility](https://pyodide.org/en/stable/usage/wasm-constraints.html) for
  detail. If `fullStdLib` is set to `true`, it will load all unvendored stdlib
  modules. However, setting `fullStdLib` to true will increase the initial
  Pyodide load time. So it is preferable to explicitly load the required module.
  {pr}`2998`

- {{ Enhancement }} `pyodide build` now checks that the correct version of the
  Emscripten compiler is used.
  {pr}`2975`, {pr}`2990`

- {{ Fix }} Pyodide works in Safari v14 again. It was broken in v0.21.0
  {pr}`2994`

## Version 0.21.0

_August 9, 2022_

[See the release notes for a summary.](https://blog.pyodide.org/posts/0.21-release/)

### Build system

- {{ Enhancement }} Emscripten was updated to Version 3.1.14
  {pr}`2775`, {pr}`2679`, {pr}`2672`

- {{ Fix }} Fix building on macOS {issue}`2360` {pr}`2554`

- {{ Enhancement }} Update Typescript target to ES2017 to generate more modern
  Javascript code.
  {pr}`2471`

- {{ Enhancement }} We now put our built files into the `dist` directory rather
  than the `build` directory. {pr}`2387`

- {{ Fix }} The build will error out earlier if `cmake` or `libtool` are not
  installed.
  {pr}`2423`

- {{ Enhancement }} The platform tags of wheels now include the Emscripten
  version in them. This should help ensure ABI compatibility if Emscripten
  wheels are distributed outside of the main Pyodide distribution.
  {pr}`2610`

- {{ Enhancement }} The build system now uses the sysconfigdata from the target
  Python rather than the host Python.
  {pr}`2516`

- {{ Enhancement }} Pyodide now builds with `-sWASM_BIGINT`.
  {pr}`2643`

- {{ Enhancement }} Added `cross-script` key to the `meta.yaml` spec to allow
  executing custom logic in the cross build environment.
  {pr}`2734`

### Pyodide Module and type conversions

- {{ API }} All functions were moved out of the root `pyodide` package into
  various submodules. For backwards compatibility, they will be available from
  the root package (raising a `FutureWarning`) until v0.23.0.
  {pr}`2787`, {pr}`2790`

- {{ Enhancement }} `loadPyodide` no longer uses any global state, so it can be
  used more than once in the same thread. This is recommended if a network
  request causes a loading failure, if there is a fatal error, if you damage the
  state of the runtime so badly that it is no longer usable, or for certain
  testing purposes. It is not recommended for creating multiple execution
  environments, for which you should use
  `pyodide.runPython(code, { globals : some_dict})`;
  {pr}`2391`

- {{ Enhancement }} `pyodide.unpackArchive` now accepts any `ArrayBufferView` or
  `ArrayBuffer` as first argument, rather than only a `Uint8Array`.
  {pr}`2451`

- {{ Feature }} Added `pyodide.code.run_js` API.
  {pr}`2426`

- {{ Fix }} BigInt's between 2^{32\*n - 1} and 2^{32\*n} no longer get
  translated to negative Python ints.
  {pr}`2484`

- {{ Fix }} Pyodide now correctly handles JavaScript objects with `null`
  constructor.
  {pr}`2520`

- {{ Fix }} Fix garbage collection of `once_callable` {pr}`2401`

- {{ Enhancement }} Added the `js_id` attribute to `JsProxy` to allow using
  JavaScript object identity as a dictionary key.
  {pr}`2515`

- {{ Fix }} Fixed a bug with `toJs` when used with recursive structures and the
  `dictConverter` argument.
  {pr}`2533`

- {{ Enhancement }} Added Python wrappers `set_timeout`, `clear_timeout`,
  `set_interval`, `clear_interval`, `add_event_listener` and
  `remove_event_listener` for the corresponding JavaScript functions.
  {pr}`2456`

- {{ Fix }} If a request fails due to CORS, `pyfetch` now raises an `OSError`
  not a `JSException`.
  {pr}`2598`

- {{ Enhancement }} Pyodide now directly exposes the Emscripten `PATH` and
  `ERRNO_CODES` APIs.
  {pr}`2582`

- {{ Fix }} The `bool` operator on a `JsProxy` now behaves more consistently: it
  returns `False` if JavaScript would say that `!!x` is `false`, or if `x` is an
  empty container. Otherwise it returns `True`.
  {pr}`2803`

- {{ Fix }} Fix `loadPyodide` errors for the Windows Node environment.
  {pr}`2888`

- {{ Enhancement }} Implemented slice subscripting, `+=`, and `extend` for
  `JsProxy` of Javascript arrays.
  {pr}`2907`

### REPL

- {{ Enhancement }} Add a spinner while the REPL is loading
  {pr}`2635`

- {{ Enhancement }} Cursor blinking in the REPL can be disabled by setting
  `noblink` in URL search params.
  {pr}`2666`

- {{ Fix }} Fix a REPL error in printing high-dimensional lists.
  {pr}`2517` {pr}`2919`

- {{ Fix }} Fix output bug with using `input()` on online console
  {pr}`2509`

### micropip and package loading

- {{ API }} `packages.json` which contains the dependency graph for packages
  was renamed to `repodata.json` to avoid confusion with `package.json` used
  in JavaScript packages.

- {{ Enhancement }} Added SHA-256 hash of package to entries in `repodata.json`
  {pr}`2455`

- {{ Enhancement }} Integrity of Pyodide packages is now verified before
  loading them. This is for now limited to browser environments.
  {pr}`2513`

- {{ Enhancement }} `micropip` supports loading wheels from the Emscripten file
  system using the `emfs:` protocol now.
  {pr}`2767`

- {{ Enhancement }} It is now possible to use an alternate `repodata.json`
  lockfile by passing the `lockFileURL` option to `loadPyodide`. This is
  particularly intended to be used with `micropip.freeze`.
  {pr}`2645`

- {{ Fix }} micropip now correctly handles package names that include dashes
  {pr}`2414`

- {{ Enhancement }} Allow passing `credentials` to `micropip.install()`
  {pr}`2458`

- {{ Enhancement }} {func}`micropip.install` now accepts a `deps` parameter.
  If set to `False`, micropip will not install dependencies of the package.
  {pr}`2433`

- {{ Fix }} micropip now correctly compares packages with prerelease version
  {pr}`2532`

- {{ Enhancement }} {func}`micropip.install` now accepts a `pre` parameter.
  If set to `True`, micropip will include pre-release and development versions.
  {pr}`2542`

- {{ Enhancement }} `micropip` was refactored to improve readability and ease of
  maintenance.
  {pr}`2561`, {pr}`2563`, {pr}`2564`, {pr}`2565`, {pr}`2568`

- {{ Enhancement }} Various error messages were fine tuned and improved.
  {pr}`2562`, {pr}`2558`

- {{ Enhancement }} `micropip` was adjusted to keep its state in the wheel
  `.dist-info` directories which improves consistenency with the Python standard
  library and other tools used to install packages.
  {pr}`2572`

- {{ Enhancement }} `micropip` can now be used to install Emscripten binary wheels.
  {pr}`2591`

- {{ Enhancement }} Added `micropip.freeze` to record the current set of loaded
  packages into a `repodata.json` file.
  {pr}`2581`

- {{ Fix }} `micropip.list` now works correctly when there are packages
  that are installed via `pyodide.loadPackage` from a custom URL.
  {pr}`2743`

- {{ Fix }} micropip now skips package versions which do not follow PEP440.
  {pr}`2754`

- {{ Fix }} `micropip` supports extra markers in packages correctly now.
  {pr}`2584`

### Packages

- {{ Enhancement }} Update sqlite version to latest stable release
  {pr}`2477` and {pr}`2518`

- {{ Enhancement }} Pillow now supports WEBP image format {pr}`2407`.

- {{ Enhancement }} Pillow and opencv-python now support the TIFF image format.
  {pr}`2762`

- Pandas is now compiled with `-Oz`, which significantly speeds up loading the library
  on Chrome {pr}`2457`

- New packages: opencv-python {pr}`2305`, ffmpeg {pr}`2305`, libwebp {pr}`2305`,
  h5py, pkgconfig and libhdf5 {pr}`2411`, bitarray {pr}`2459`, gsw {pr}`2511`,
  cftime {pr}`2504`, svgwrite, jsonschema, tskit {pr}`2506`, xarray {pr}`2538`,
  demes, libgsl, newick, ruamel, msprime {pr}`2548`, gmpy2 {pr}`2665`,
  xgboost {pr}`2537`, galpy {pr}`2676`, shapely, geos {pr}`2725`, suitesparse,
  sparseqr {pr}`2685`, libtiff {pr}`2762`, pytest-benchmark {pr}`2799`,
  termcolor {pr}`2809`, sqlite3, libproj, pyproj, certifi {pr}`2555`,
  rebound {pr}`2868`, reboundx {pr}`2909`, pyclipper {pr}`2886`,
  brotli {pr}`2925`, python-magic {pr}`2941`

### Miscellaneous

- {{ Fix }} We now tell packagers (e.g., Webpack) to ignore npm-specific imports
  when packing files for the browser.
  {pr}`2468`

- {{ Enhancement }} `run_in_pyodide` now has support for pytest assertion
  rewriting and decorators such as `pytest.mark.parametrize` and hypothesis.
  {pr}`2510`, {pr}`2541`

- {{ Breaking }} `pyodide_build.testing` is removed. `run_in_pyodide`
  decorator can now be accessed through
  [`pytest-pyodide`](https://github.com/pyodide/pytest-pyodide) package.
  {pr}`2418`

### List of contributors

Alexey Ignatiev, Andrey Smelter, andrzej, Antonio Cuni, Ben Jeffery, Brian
Benjamin Maranville, David Lechner, dragoncoder047, echorand (Amit Saha),
Filipe, Frank, Gyeongjae Choi, Hanno Rein, haoran1062, Henry Schreiner, Hood
Chatham, Jason Grout, jmdyck, Jo Bovy, John Wason, josephrocca, Kyle Cutler,
Lester Fan, Liumeo, lukemarsden, Mario Gersbach, Matt Toad, Michael Droettboom,
Michael Gilbert, Michael Neil, Mu-Tsun Tsai, Nicholas Bollweg, pysathq, Ricardo
Prins, Rob Gries, Roman Yurchak, Ryan May, Ryan Russell, stonebig, Szymswiat,
Tobias Megies, Vic Kumar, Victor, Wei Ji, Will Lachance

## Version 0.20.0

_April 9th, 2022_

[See the release notes for a summary.](https://blog.pyodide.org/posts/0.20-release/)

### CPython and stdlib

- {{ Update }} Pyodide now runs Python 3.10.2.
  {pr}`2225`

- {{ Enhancement }} All `ctypes` tests pass now except for
  `test_callback_too_many_args` (and we have a plan to fix
  `test_callback_too_many_args` upstream). `libffi-emscripten` now also passes
  all libffi tests.
  {pr}`2350`

### Packages

- {{Fix}} matplotlib now loads multiple fonts correctly {pr}`2271`

- New packages: boost-histogram {pr}`2174`, cryptography v3.3.2 {pr}`2263`, the
  standard library ssl module {pr}`2263`, python-solvespace v3.0.7,
  lazy-object-proxy {pr}`2320`.

- Many more scipy linking errors were fixed, mostly related to the Fortran f2c
  ABI for string arguments. There are still some fatal errors in the Scipy test
  suite, but none seem to be simple linker errors.
  {pr}`2289`

- Removed pyodide-interrupts. If you were using this for some reason, use
  `pyodide.setInterruptBuffer` instead.
  {pr}`2309`

- Most included packages were updated to the latest version. See
  {ref}`packages-in-pyodide` for a full list.

### Type translations

- {{Fix}} Python tracebacks now include Javascript frames when Python calls a
  Javascript function.
  {pr}`2123`

- {{Enhancement}} Added a `default_converter` argument to `JsProxy.to_py`
  and `pyodide.toPy` which is used to process any object that doesn't have
  a built-in conversion to Python. Also added a `default_converter` argument to
  `PyProxy.toJs` and `pyodide.ffi.to_js` to convert.
  {pr}`2170` and {pr}`2208`

- {{ Enhancement }} Async Python functions called from Javascript now have the
  resulting coroutine automatically scheduled. For instance, this makes it
  possible to use an async Python function as a Javascript event handler.
  {pr}`2319`

### Javascript package

- {{Enhancement}} It is no longer necessary to provide `indexURL` to
  `loadPyodide`.
  {pr}`2292`

- {{ Breaking }} The `globals` argument to `pyodide.runPython` and
  `pyodide.runPythonAsync` is now passed as a named argument. The old usage
  still works with a deprecation warning.
  {pr}`2300`

- {{Enhancement}} The Javascript package was migrated to Typescript.
  {pr}`2130` and {pr}`2133`

- {{Fix}} Fix importing pyodide with ESM syntax in a module type web worker.
  {pr}`2220`

- {{Enhancement}} When Pyodide is loaded as an ES6 module, no global
  `loadPyodide` variable is created (instead, it should be accessed as an
  attribute on the module).
  {pr}`2249`

- {{Fix}} The type `Py2JsResult` has been replaced with `any` which is more
  accurate. For backwards compatibility, we still export `Py2JsResult` as an
  alias for `any`.
  {pr}`2277`

- {{Fix}} Pyodide now loads correctly even if requirejs is included.
  {pr}`2283`

- {{ Enhancement }} Added robust handling for non-`Error` objects thrown by
  Javascript code. This mostly should never happen since well behaved Javascript
  code ought to throw errors. But it's better not to completely crash if it
  throws something else.
  {pr}`2294`

### pyodide_build

- {{Enhancement}} Pyodide now uses Python wheel files to distribute packages
  rather than the emscripten `file_packager.py` format.
  {pr}`2027`

- {{Enhancement}} Pyodide now uses `pypa/build` to build packages. We (mostly)
  use build isolation, so we can build packages that require conflicting
  versions of setuptools or alternative build backends.
  {pr}`2272`

- {{Enhancement}} Most pure Python packages were switched to use the wheels
  directly from PyPI rather than rebuilding them.
  {pr}`2126`

- {{Enhancement}} Added support for C++ exceptions in packages. Now C++
  extensions compiled and linked with `-fexceptions` can catch C++ exceptions.
  Furthermore, uncaught C++ exceptions will be formatted in a human-readable
  way.
  {pr}`2178`

- {{Breaking}} Removed the `skip-host` key from the `meta.yaml` format. If
  needed, install a host copy of the package with pip instead.
  {pr}`2256`

### Uncategorized

- {{ Enhancement }} The interrupt buffer can be used to raise all 64 signals
  now, not just `SIGINT`. Write a number between `1<= signum <= 64` into the
  interrupt buffer to trigger the corresponding signal. By default everything
  but `SIGINT` will be ignored. Any value written into the interrupt buffer
  outside of the range from 1 to 64 will be silently discarded.
  {pr}`2301`

- {{ Enhancement }} Updated to Emscripten 2.0.27.
  {pr}`2295`

- {{ Breaking }} The `extractDir` argument to `pyodide.unpackArchive` is now
  passed as a named argument. The old usage still works with a deprecation
  warning.
  {pr}`2300`

- {{ Enhancement }} Support ANSI escape codes in the Pyodide console.
  {pr}`2345`

- {{ Fix }} `pyodide_build` can now be installed in non-editable ways.
  {pr}`2351`

### List of contributors

Boris Feld, Christian Staudt, Gabriel Fougeron, Gyeongjae Choi, Henry Schreiner,
Hood Chatham, Jo Bovy, Karthikeyan Singaravelan, Leo Psidom, Liumeo, Luka
Mamukashvili, Madhur Tandon, Paul Korzhyk, Roman Yurchak, Seungmin Kim, Thorsten
Beier, Tom White, and Will Lachance

## Version 0.19.1

_February 19, 2022_

### Packages

- New packages: sqlalchemy {pr}`2112`, pydantic {pr}`2117`, wrapt {pr}`2165`

- {{ Update }} Upgraded packages: pyb2d (0.7.2), {pr}`2117`

- {{Fix}} A fatal error in `scipy.stats.binom.ppf` has been fixed.
  {pr}`2109`

- {{Fix}} Type signature mismatches in some numpy comparators have been fixed.
  {pr}`2110`

### Type translations

- {{Fix}} The "PyProxy has already been destroyed" error message has been
  improved with some context information.
  {pr}`2121`

### REPL

- {{Enhancement}} Pressing TAB in REPL no longer triggers completion when input
  is whitespace. {pr}`2125`

### List of contributors

Christian Staudt, Gyeongjae Choi, Hood Chatham, Liumeo, Paul Korzhyk, Roman
Yurchak, Seungmin Kim, Thorsten Beier

## Version 0.19.0

_January 10, 2021_

[See the release notes for a summary.](https://blog.pyodide.org/posts/0.19-release/)

### Python package

- {{Enhancement}} If `find_imports` is used on code that contains a syntax
  error, it will return an empty list instead of raising a `SyntaxError`.
  {pr}`1819`

- {{Enhancement}} Added the `pyodide.http.pyfetch` API which provides a
  convenience wrapper for the Javascript `fetch` API. The API returns a response
  object with various methods that convert the data into various types while
  minimizing the number of times the data is copied.
  {pr}`1865`

- {{Enhancement}} Added the `unpack_archive` API to the `pyodide.http.FetchResponse`
  object which treats the response body as an archive and uses `shutil` to
  unpack it. {pr}`1935`

- {{Fix}} The Pyodide event loop now works correctly with cancelled handles. In
  particular, `asyncio.wait_for` now functions as expected.
  {pr}`2022`

### JavaScript package

- {{Fix}} `loadPyodide` no longer fails in the
  presence of a user-defined global named `process`.
  {pr}`1849`

- {{Fix}} Various webpack buildtime and runtime compatibility issues were fixed.
  {pr}`1900`

- {{Enhancement}} Added the `pyodide.pyimport` API to import a Python module and
  return it as a `PyProxy`. Warning: this is different from the original
  `pyimport` API which was removed in this version.
  {pr}`1944`

- {{Enhancement}} Added the `pyodide.unpackArchive` API which unpacks an archive
  represented as an ArrayBuffer into the working directory. This is intended as
  a way to install packages from a local application.
  {pr}`1944`

- {{API}} `loadPyodide` now accepts a `homedir` parameter which sets home
  directory of Pyodide virtual file system.
  {pr}`1936`

- {{Breaking}} The default working directory(home directory) inside the Pyodide
  virtual file system has been changed from `/` to `/home/pyodide`. To get the
  previous behavior, you can
  - call `os.chdir("/")` in Python to change working directory or
  - call `loadPyodide` with the `homedir="/"`
    argument
    {pr}`1936`

### Python / JavaScript type conversions

- {{Breaking}} Updated the calling convention when a JavaScript function is
  called from Python to improve memory management of PyProxies. PyProxy
  arguments and return values are automatically destroyed when the function is
  finished.
  {pr}`1573`

- {{Enhancement}} Added `JsProxy.to_string`, `JsProxy.to_bytes`, and
  `JsProxy.to_memoryview` to allow for conversion of `TypedArray` to standard
  Python types without unneeded copies.
  {pr}`1864`

- {{Enhancement}} Added `JsProxy.to_file` and `JsProxy.from_file` to allow
  reading and writing Javascript buffers to files as a byte stream without
  unneeded copies.
  {pr}`1864`

- {{Fix}} It is now possible to destroy a borrowed attribute `PyProxy` of a
  `PyProxy` (as introduced by {pr}`1636`) before destroying the root `PyProxy`.
  {pr}`1854`

- {{Fix}} If `__iter__()` raises an error, it is now handled correctly by the
  `PyProxy[Symbol.iterator()]` method.
  {pr}`1871`

- {{Fix}} Borrowed attribute `PyProxy`s are no longer destroyed when the root
  `PyProxy` is garbage collected (because it was leaked). Doing so has no
  benefit to nonleaky code and turns some leaky code into broken code (see
  {issue}`1855` for an example).
  {pr}`1870`

- {{Fix}} Improved the way that `pyodide.globals.get("builtin_name")` works.
  Before we used `__main__.__dict__.update(builtins.__dict__)` which led to
  several undesirable effects such as `__name__` being equal to `"builtins"`.
  Now we use a proxy wrapper to replace `pyodide.globals.get` with a function
  that looks up the name on `builtins` if lookup on `globals` fails.
  {pr}`1905`

- {{Enhancement}} Coroutines have their memory managed in a more convenient way.
  In particular, now it is only necessary to either `await` the coroutine or
  call one of `.then`, `.except` or `.finally` to prevent a leak. It is no
  longer necessary to manually destroy the coroutine. Example: before:

```js
async function runPythonAsync(code, globals) {
  let coroutine = Module.pyodide_py.eval_code_async(code, globals);
  try {
    return await coroutine;
  } finally {
    coroutine.destroy();
  }
}
```

After:

```js
async function runPythonAsync(code, globals) {
  return await Module.pyodide_py.eval_code_async(code, globals);
}
```

{pr}`2030`

### pyodide-build

- {{API}} By default only a minimal set of packages is built. To build all
  packages set `PYODIDE_PACKAGES='*'` In addition, `make minimal` was removed,
  since it is now equivalent to `make` without extra arguments.
  {pr}`1801`

- {{Enhancement}} It is now possible to use `pyodide-build buildall` and
  `pyodide-build buildpkg` directly.
  {pr}`2063`

- {{Enhancement}} Added a `--force-rebuild` flag to `buildall` and `buildpkg`
  which rebuilds the package even if it looks like it doesn't need to be
  rebuilt. Added a `--continue` flag which keeps the same source tree for the
  package and can continue from the middle of a build.
  {pr}`2069`

- {{Enhancement}} Changes to environment variables in the build script are now
  seen in the compile and post build scripts.
  {pr}`1706`

- {{Fix}} Fix usability issues with `pyodide-build mkpkg` CLI.
  {pr}`1828`

- {{ Enhancement }} Better support for ccache when building Pyodide
  {pr}`1805`

- {{Fix}} Fix compile error `wasm-ld: error: unknown argument: --sort-common`
  and `wasm-ld: error: unknown argument: --as-needed` in ArchLinux.
  {pr}`1965`

### micropip

- {{Fix}} micropip now raises an error when installing a non-pure python wheel
  directly from a url.
  {pr}`1859`

- {{Enhancement}} {func}`micropip.install` now accepts a `keep_going` parameter.
  If set to `True`, micropip reports all identifiable dependencies that don't
  have pure Python wheels, instead of failing after processing the first one.
  {pr}`1976`

- {{Enhancement}} Added a new API {func}`micropip.list` which returns the list
  of installed packages by micropip.
  {pr}`2012`

### Packages

- {{ Enhancement }} Unit tests are now unvendored from Python packages and
  included in a separate package `<package name>-tests`. This results in a
  20% size reduction on average for packages that vendor tests (e.g. numpy,
  pandas, scipy).
  {pr}`1832`

- {{ Update }} Upgraded SciPy to 1.7.3. There are known issues with some SciPy
  components, the current status of the scipy test suite is
  [here](https://github.com/pyodide/pyodide/pull/2065#issuecomment-1004243045)
  {pr}`2065`

- {{ Fix }} The built-in pwd module of Python, which provides a Unix specific
  feature, is now unvendored.
  {pr}`1883`

- {{Fix}} pillow and imageio now correctly encode/decode grayscale and
  black-and-white JPEG images.
  {pr}`2028`

- {{Fix}} The numpy fft module now works correctly.
  {pr}`2028`

- New packages: logbook {pr}`1920`, pyb2d {pr}`1968`, and threadpoolctl (a
  dependency of scikit-learn) {pr}`2065`

- Upgraded packages: numpy (1.21.4) {pr}`1934`, scikit-learn (1.0.2) {pr}`2065`,
  scikit-image (0.19.1) {pr}`2005`, msgpack (1.0.3) {pr}`2071`, astropy (5.0.3)
  {pr}`2086`, statsmodels (0.13.1) {pr}`2073`, pillow (9.0.0) {pr}`2085`. This
  list is not exhaustive, refer to `packages.json` for the full list.

### Uncategorized

- {{ Enhancement }} `PyErr_CheckSignals` now works with the keyboard interrupt
  system so that cooperative C extensions can be interrupted. Also, added the
  `pyodide.checkInterrupt` function so Javascript code can opt to be
  interrupted.
  {pr}`1294`

- {{Fix}} The `_` variable is now set by the Pyodide repl just like it is set in
  the native Python repl.
  {pr}`1904`

- {{ Enhancement }} `pyodide-env` and `pyodide` Docker images are now available from both
  the [Docker Hub](https://hub.docker.com/repository/docker/pyodide/pyodide-env) and
  from the [Github Package registry](https://github.com/orgs/pyodide/packages). {pr}`1995`

- {{Fix}} The console now correctly handles it when an object's `__repr__` function raises an exception.
  {pr}`2021`

- {{ Enhancement }} Removed the `-s EMULATE_FUNCTION_POINTER_CASTS` flag,
  yielding large benefits in speed, stack usage, and code size.
  {pr}`2019`

### List of contributors

Alexey Ignatiev, Alex Hall, Bart Broere, Cyrille Bogaert, etienne, Grimmer,
Grimmer Kang, Gyeongjae Choi, Hao Zhang, Hood Chatham, Ian Clester, Jan Max
Meyer, LeoPsidom, Liumeo, Michael Christensen, Owen Ou, Roman Yurchak, Seungmin
Kim, Sylvain, Thorsten Beier, Wei Ouyang, Will Lachance

## Version 0.18.1

_September 16, 2021_

### Console

- {{Fix}} Ctrl+C handling in console now works correctly with multiline input.
  New behavior more closely approximates the behavior of the native Python
  console.
  {pr}`1790`

- {{Fix}} Fix the repr of Python objects (including lists and dicts) in console {pr}`1780`

- {{Fix}} The "long output truncated" message now appears on a separate line as intended.
  {pr}`1814`

- {{Fix}} The streams that are used to redirect stdin and stdout in the console now define
  `isatty` to return `True`. This fixes pytest.
  {pr}`1822`

### Python package

- {{Fix}} Avoid circular references when runsource raises SyntaxError
  {pr}`1758`

### JavaScript package

- {{Fix}} The `pyodide.setInterruptBuffer` command is now publicly exposed
  again, as it was in v0.17.0. {pr}`1797`

### Python / JavaScript type conversions

- {{Fix}} Conversion of very large strings from JavaScript to Python works
  again. {pr}`1806`

- {{Fix}} Fixed a use after free bug in the error handling code.
  {pr}`1816`

### Packages

- {{Fix}} pillow now correctly encodes/decodes RGB JPEG image format. {pr}`1818`

### Micellaneous

- {{Fix}} Patched emscripten to make the system calls to duplicate file
  descriptors closer to posix-compliant. In particular, this fixes the use of
  `dup` on pipes and temporary files, as needed by `pytest`.
  {pr}`1823`

## Version 0.18.0

_August 3rd, 2021_

### General

- {{ Update }} Pyodide now runs Python 3.9.5.
  {pr}`1637`

- {{ Enhancement }} Pyodide can experimentally be used in Node.js {pr}`1689`

- {{ Enhancement }} Pyodide now directly exposes the [Emscripten filesystem
  API](https://emscripten.org/docs/api_reference/Filesystem-API.html), allowing
  for direct manipulation of the in-memory filesystem
  {pr}`1692`

- {{ Enhancement }} Pyodide's support of [emscripten file
  systems](https://emscripten.org/docs/api_reference/Filesystem-API.html#file-systems)
  is expanded from the default `MEMFS` to include `IDBFS`, `NODEFS`, `PROXYFS`,
  and `WORKERFS`, allowing for custom persistence strategies depending on
  execution environment {pr}`1596`

- {{ API }} The `packages.json` schema for Pyodide was redesigned for better
  compatibility with conda. {pr}`1700`

- {{ API }} `run_docker` no longer binds any port to the docker image by default.
  {pr}`1750`

### Standard library

- {{ API }} The following standard library modules are now available as standalone packages

  - distlib

  They are loaded by default in `loadPyodide`, however this behavior
  can be disabled with the `fullStdLib` parameter set to `false`.
  All optional stdlib modules can then be loaded as needed with
  `pyodide.loadPackage`. {pr}`1543`

- {{ Enhancement }} The standard library module `audioop` is now included, making the `wave`,
  `sndhdr`, `aifc`, and `sunau` modules usable. {pr}`1623`

- {{ Enhancement }} Added support for `ctypes`.
  {pr}`1656`

### JavaScript package

- {{ Enhancement }} The Pyodide JavaScript package is released to npm under [npmjs.com/package/pyodide](https://www.npmjs.com/package/pyodide)
  {pr}`1762`
- {{ API }} `loadPyodide` no longer automatically
  stores the API into a global variable called `pyodide`. To get old behavior,
  say `globalThis.pyodide = await loadPyodide({...})`.
  {pr}`1597`
- {{ Enhancement }} `loadPyodide` now accepts callback functions for
  `stdin`, `stdout` and `stderr`
  {pr}`1728`
- {{ Enhancement }} Pyodide now ships with first party typescript types for the entire
  JavaScript API (though no typings are available for `PyProxy` fields).
  {pr}`1601`

- {{ Enhancement }} It is now possible to import `Comlink` objects into Pyodide after
  using `pyodide.registerComlink`
  {pr}`1642`

- {{ Enhancement }} If a Python error occurs in a reentrant `runPython` call, the error
  will be propagated into the outer `runPython` context as the original error
  type. This is particularly important if the error is a `KeyboardInterrupt`.
  {pr}`1447`

### Python package

- {{ Enhancement }} Added a new `pyodide.code.CodeRunner` API for finer control than
  `eval_code` and `eval_code_async`. Designed with
  the needs of REPL implementations in mind.
  {pr}`1563`

- {{ Enhancement }} Added `pyodide.console.Console` class closely based on the Python standard
  library `code.InteractiveConsole` but with support for top level await and
  stream redirection. Also added the subclass `pyodide.console.PyodideConsole` which
  automatically uses `pyodide.loadPackagesFromImports` on the code before running
  it.
  {pr}`1125`, {pr}`1155`, {pr}`1635`

- {{ Fix }} `pyodide.code.eval_code_async` no longer automatically awaits a returned
  coroutine or attempts to await a returned generator object (which triggered an
  error).
  {pr}`1563`

### Python / JavaScript type conversions

- {{ API }} `pyodide.runPythonAsync` no longer automatically calls
  `pyodide.loadPackagesFromImports`.
  {pr}`1538`.
- {{ Enhancement }} Added the `PyProxy.callKwargs` method to allow using
  Python functions with keyword arguments from JavaScript.
  {pr}`1539`
- {{ Enhancement }} Added the `PyProxy.copy` method.
  {pr}`1549` {pr}`1630`
- {{ API }} Updated the method resolution order on `PyProxy`. Performing a
  lookup on a `PyProxy` will prefer to pick a method from the `PyProxy` api, if
  no such method is found, it will use `getattr` on the proxied object.
  Prefixing a name with `$` forces `getattr`. For instance, `PyProxy.destroy`
  now always refers to the method that destroys the proxy, whereas
  `PyProxy.$destroy` refers to an attribute or method called `destroy` on the
  proxied object.
  {pr}`1604`
- {{ API }} It is now possible to use `Symbol` keys with PyProxies. These
  `Symbol` keys put markers on the PyProxy that can be used by external code.
  They will not currently be copied by `PyProxy.copy`.
  {pr}`1696`
- {{ Enhancement }} Memory management of `PyProxy` fields has been changed so
  that fields looked up on a `PyProxy` are "borrowed" and have their lifetime
  attached to the base `PyProxy`. This is intended to allow for more idiomatic
  usage.
  (See {issue}`1617`.) {pr}`1636`
- {{ API }} The depth argument to `toJs` is now passed as an option, so
  `toJs(n)` in v0.17 changed to `toJs({depth : n})`. Similarly, `pyodide.toPy`
  now takes `depth` as a named argument. Also `to_js` and `to_py` only take
  depth as a keyword argument.
  {pr}`1721`
- {{ API }} `PyProxy.toJs` and `pyodide.ffi.to_js` now
  take an option `pyproxies`, if a JavaScript Array is passed for this, then
  any proxies created during conversion will be placed into this array. This
  allows easy cleanup later. The `create_pyproxies` option can be used to
  disable creation of pyproxies during conversion (instead a `ConversionError`
  is raised). {pr}`1726`
- {{ API }} `toJs` and `to_js` now take an option `dict_converter` which will be
  called on a JavaScript iterable of two-element Arrays as the final step of
  converting dictionaries. For instance, pass `Object.fromEntries` to convert to
  an object or `Array.from` to convert to an array of pairs.
  {pr}`1742`

### pyodide-build

- {{ API }} pyodide-build is now an installable Python package, with an
  identically named CLI entrypoint that replaces `bin/pyodide` which is removed
  {pr}`1566`

### micropip

- {{ Fix }} micropip now correctly handles packages that have mixed case names.
  (See {issue}`1614`).
  {pr}`1615`
- {{ Enhancement }} micropip now resolves dependencies correctly for old
  versions of packages (it used to always use the dependencies from the most
  recent version, see {issue}`1619` and {issue}`1745`). micropip also will
  resolve dependencies for wheels loaded from custom urls.
  {pr}`1753`

### Packages

- {{ Enhancement }} matplotlib now comes with a new renderer based on the html5 canvas element. {pr}`1579`
  It is optional and the current default backend is still the agg backend compiled to wasm.
- {{ Enhancement }} Updated a number of packages included in Pyodide.

### List of contributors

Albertas Gimbutas, Andreas Klostermann, Arfy Slowy, daoxian,
Devin Neal, fuyutarow, Grimmer, Guido Zuidhof, Gyeongjae Choi, Hood
Chatham, Ian Clester, Itay Dafna, Jeremy Tuloup, jmsmdy, LinasNas, Madhur
Tandon, Michael Christensen, Nicholas Bollweg, Ondřej Staněk, Paul m. p. P,
Piet Brömmel, Roman Yurchak, stefnotch, Syrus Akbary, Teon L Brooks, Waldir

## Version 0.17.0

_April 21, 2021_

See the {ref}`0-17-0-release-notes` for more information.

### Improvements to package loading and dynamic linking

- {{ Enhancement }} Uses the emscripten preload plugin system to preload .so files in packages
- {{ Enhancement }} Support for shared library packages. This is used for CLAPACK which makes scipy a lot smaller.
  {pr}`1236`
- {{ Fix }} Pyodide and included packages can now be used with Safari v14+.
  Safari v13 has also been observed to work on some (but not all) devices.

### Python / JS type conversions

- {{ Feature }} A `JsProxy` of a JavaScript `Promise` or other awaitable object is now a
  Python awaitable.
  {pr}`880`
- {{ API }} Instead of automatically converting Python lists and dicts into
  JavaScript, they are now wrapped in `PyProxy`. Added a new `PyProxy.toJs`
  API to request the conversion behavior that used to be implicit.
  {pr}`1167`
- {{ API }} Added `JsProxy.to_py` API to convert a JavaScript object to Python.
  {pr}`1244`
- {{ Feature }} Flexible jsimports: it now possible to add custom Python
  "packages" backed by JavaScript code, like the `js` package. The `js` package
  is now implemented using this system.
  {pr}`1146`
- {{ Feature }} A `PyProxy` of a Python coroutine or awaitable is now an
  awaitable JavaScript object. Awaiting a coroutine will schedule it to run on
  the Python event loop using `asyncio.ensure_future`.
  {pr}`1170`
- {{ Enhancement }} Made `PyProxy` of an iterable Python object an iterable Js
  object: defined the `[Symbol.iterator]` method, can be used like `for(let x of proxy)`.
  Made a `PyProxy` of a Python iterator an iterator: `proxy.next()` is
  translated to `next(it)`. Made a `PyProxy` of a Python generator into a
  JavaScript generator: `proxy.next(val)` is translated to `gen.send(val)`.
  {pr}`1180`
- {{ API }} Updated `PyProxy` so that if the wrapped Python object supports `__getitem__`
  access, then the wrapper has `get`, `set`, `has`, and `delete` methods which do
  `obj[key]`, `obj[key] = val`, `key in obj` and `del obj[key]` respectively.
  {pr}`1175`
- {{ API }} The `pyodide.pyimport` function is deprecated in favor of using
  `pyodide.globals.get('key')`. {pr}`1367`
- {{ API }} Added `PyProxy.getBuffer` API to allow direct access to Python
  buffers as JavaScript TypedArrays.
  {pr}`1215`
- {{ API }} The innermost level of a buffer converted to JavaScript used to be a
  TypedArray if the buffer was contiguous and otherwise an Array. Now the
  innermost level will be a TypedArray unless the buffer format code is a '?' in
  which case it will be an Array of booleans, or if the format code is a "s" in
  which case the innermost level will be converted to a string.
  {pr}`1376`
- {{ Enhancement }} JavaScript `BigInt`s are converted into Python `int` and
  Python `int`s larger than 2^53 are converted into `BigInt`.
  {pr}`1407`
- {{ API }} Added `pyodide.isPyProxy` to test if an object is a `PyProxy`.
  {pr}`1456`
- {{ Enhancement }} `PyProxy` and `PyBuffer` objects are now garbage collected
  if the browser supports `FinalizationRegistry`.
  {pr}`1306`
- {{ Enhancement }} Automatic conversion of JavaScript functions to CPython
  calling conventions.
  {pr}`1051`, {pr}`1080`
- {{ Enhancement }} Automatic detection of fatal errors. In this case Pyodide
  will produce both a JavaScript and a Python stack trace with explicit
  instruction to open a bug report.
  pr`{1151}`, pr`{1390}`, pr`{1478}`.
- {{ Enhancement }} Systematic memory leak detection in the test suite and a
  large number of fixed to memory leaks.
  pr`{1340}`
- {{ Fix }} getattr and dir on JsProxy now report consistent results and include all
  names defined on the Python dictionary backing JsProxy.
  {pr}`1017`
- {{ Fix }} `JsProxy.__bool__` now produces more consistent results: both
  `bool(window)` and `bool(zero-arg-callback)` were `False` but now are `True`.
  Conversely, `bool(empty_js_set)` and `bool(empty_js_map)` were `True` but now
  are `False`.
  {pr}`1061`
- {{ Fix }} When calling a JavaScript function from Python without keyword
  arguments, Pyodide no longer passes a `PyProxy`-wrapped `NULL` pointer as the
  last argument. {pr}`1033`
- {{ Fix }} JsBoundMethod is now a subclass of JsProxy, which fixes nested
  attribute access and various other strange bugs.
  {pr}`1124`
- {{ Fix }} JavaScript functions imported like `from js import fetch` no longer
  trigger "invalid invocation" errors (issue {issue}`461`) and
  `js.fetch("some_url")` also works now (issue {issue}`768`).
  {pr}`1126`
- {{ Fix }} JavaScript bound method calls now work correctly with keyword arguments.
  {pr}`1138`
- {{ Fix }} JavaScript constructor calls now work correctly with keyword
  arguments.
  {pr}`1433`

### pyodide-py package

- {{ Feature }} Added a Python event loop to support asyncio by scheduling
  coroutines to run as jobs on the browser event loop. This event loop is
  available by default and automatically enabled by any relevant asyncio API,
  so for instance `asyncio.ensure_future` works without any configuration.
  {pr}`1158`
- {{ API }} Removed `as_nested_list` API in favor of `JsProxy.to_py`.
  {pr}`1345`

### pyodide-js

- {{ API }} Removed iodide-specific code in `pyodide.js`. This breaks compatibility with
  iodide.
  {pr}`878`, {pr}`981`
- {{ API }} Removed the `pyodide.autocomplete` API, use Jedi directly instead.
  {pr}`1066`
- {{ API }} Removed `pyodide.repr` API.
  {pr}`1067`
- {{ Fix }} If `messageCallback` and `errorCallback` are supplied to
  `pyodide.loadPackage`, `pyodide.runPythonAsync` and
  `pyodide.loadPackagesFromImport`, then the messages are no longer
  automatically logged to the console.
- {{ Feature }} `runPythonAsync` now runs the code with `eval_code_async`. In
  particular, it is possible to use top-level await inside of `runPythonAsync`.
- `eval_code` now accepts separate `globals` and `locals` parameters.
  {pr}`1083`
- Added the `pyodide.setInterruptBuffer` API. This can be used to set a
  `SharedArrayBuffer` to be the keyboard interrupt buffer. If Pyodide is running
  on a webworker, the main thread can signal to the webworker that it should
  raise a `KeyboardInterrupt` by writing to the interrupt buffer.
  {pr}`1148` and {pr}`1173`
- Changed the loading method: added an async function `loadPyodide` to load
  Pyodide to use instead of `languagePluginURL` and `languagePluginLoader`. The
  change is currently backwards compatible, but the old approach is deprecated.
  {pr}`1363`
- `runPythonAsync` now accepts `globals` parameter.
  {pr}`1914`

### micropip

- {{ Feature }} `micropip` now supports installing wheels from relative URLs.
  {pr}`872`
- {{ API }} `micropip.install` now returns a Python `Future` instead of a JavaScript `Promise`.
  {pr}`1324`
- {{ Fix }} `micropip.install` now interacts correctly with
  {js:func}`pyodide.loadPackage`.
  {pr}`1457`
- {{ Fix }} `micropip.install` now handles version constraints correctly
  even if there is a version of the package available from the Pyodide `indexURL`.

### Build system

- {{ Enhancement }} Updated to latest emscripten 2.0.13 with the upstream LLVM backend
  {pr}`1102`
- {{ API }} Use upstream `file_packager.py`, and stop checking package abi versions.
  The `PYODIDE_PACKAGE_ABI` environment variable is no longer used, but is
  still set as some packages use it to detect whether it is being built for
  Pyodide. This usage is deprecated, and a new environment variable `PYODIDE`
  is introduced for this purpose.

  As part of the change, Module.checkABI is no longer present.
  {pr}`991`

- uglifyjs and lessc no longer need to be installed in the system during build
  {pr}`878`.
- {{ Enhancement }} Reduce the size of the core Pyodide package
  {pr}`987`.
- {{ Enhancement }} Optionally to disable docker port binding
  {pr}`1423`.
- {{ Enhancement }} Run arbitrary command in docker
  {pr}`1424`
- Docker images for Pyodide are now accessible at
  [pyodide/pyodide-env](https://hub.docker.com/repository/docker/pyodide/pyodide-env)
  and
  [pyodide/pyodide](https://hub.docker.com/repository/docker/pyodide/pyodide).
- {{ Enhancement }} Option to run docker in non-interactive mode
  {pr}`1641`

### REPL

- {{ Fix }} In console.html: sync behavior, full stdout/stderr support, clean namespace,
  bigger font, correct result representation, clean traceback
  {pr}`1125` and {pr}`1141`
- {{ Fix }} Switched from ̀Jedi to rlcompleter for completion in
  `pyodide.console.InteractiveConsole` and so in `console.html`. This fixes
  some completion issues (see {issue}`821` and {issue}`1160`)
- {{ Enhancement }} Support top-level await in the console
  {pr}`1459`

### Packages

- six, jedi and parso are no longer vendored in the main Pyodide package, and
  need to be loaded explicitly
  {pr}`1010`, {pr}`987`.
- Updated packages {pr}`1021`, {pr}`1338`, {pr}`1460`.
- Added Plotly version 4.14.3 and retrying dependency
  {pr}`1419`

### List of contributors

(in alphabetic order)

Aditya Shankar, casatir, Dexter Chua, dmondev, Frederik Braun, Hood Chatham,
Jan Max Meyer, Jeremy Tuloup, joemarshall, leafjolt, Michael Greminger,
Mireille Raad, Ondřej Staněk, Paul m. p. P, rdb, Roman Yurchak, Rudolfs

## Version 0.16.1

_December 25, 2020_

Note: due to a CI deployment issue the 0.16.0 release was skipped and replaced
by 0.16.1 with identical contents.

- Pyodide files are distributed by [JsDelivr](https://www.jsdelivr.com/),
  `https://cdn.jsdelivr.net/pyodide/v0.16.1/full/pyodide.js`
  The previous CDN `pyodide-cdn2.iodide.io` still works and there
  are no plans for deprecating it. However please use
  JsDelivr as a more sustainable solution, including for earlier Pyodide
  versions.

### Python and the standard library

- Pyodide includes CPython 3.8.2
  {pr}`712`
- ENH Patches for the threading module were removed in all packages. Importing
  the module, and a subset of functionality (e.g. locks) works, while starting
  a new thread will produce an exception, as expected.
  {pr}`796`.
  See {issue}`237` for the current status of the threading support.
- ENH The multiprocessing module is now included, and will not fail at import,
  thus avoiding the necessity to patch included packages. Starting a new
  process will produce an exception due to the limitation of the WebAssembly VM
  with the following message: `Resource temporarily unavailable`
  {pr}`796`.

### Python / JS type conversions

- FIX Only call `Py_INCREF()` once when proxied by PyProxy
  {pr}`708`
- JavaScript exceptions can now be raised and caught in Python. They are
  wrapped in pyodide.JsException.
  {pr}`891`

### pyodide-py package and micropip

- The `pyodide.py` file was transformed to a pyodide-py package. The imports
  remain the same so this change is transparent to the users
  {pr}`909`.
- FIX Get last version from PyPI when installing a module via micropip
  {pr}`846`.
- Suppress REPL results returned by `pyodide.eval_code` by adding a semicolon
  {pr}`876`.
- Enable monkey patching of `eval_code` and `find_imports` to customize
  behavior of `runPython` and `runPythonAsync`
  {pr}`941`.

### Build system

- Updated docker image to Debian buster, resulting in smaller images.
  {pr}`815`
- Pre-built docker images are now available as
  [`iodide-project/pyodide`](https://hub.docker.com/r/iodide/pyodide)
  {pr}`787`
- Host Python is no longer compiled, reducing compilation time. This also
  implies that Python 3.8 is now required to build Pyodide. It can for instance
  be installed with conda.
  {pr}`830`
- FIX Infer package tarball directory from source URL
  {pr}`687`
- Updated to emscripten 1.38.44 and binaryen v86 (see related
  [commits](https://github.com/pyodide/pyodide/search?q=emscripten&type=commits))
- Updated default `--ldflags` argument to `pyodide_build` scripts to equal what
  Pyodide actually uses.
  {pr}`817`
- Replace C lz4 implementation with the (upstream) JavaScript implementation.
  {pr}`851`
- Pyodide deployment URL can now be specified with the `PYODIDE_BASE_URL`
  environment variable during build. The `pyodide_dev.js` is no longer
  distributed. To get an equivalent behavior with `pyodide.js`, set
  ```javascript
  window.languagePluginUrl = "./";
  ```
  before loading it.
  {pr}`855`
- Build runtime C libraries (e.g. libxml) via package build system with correct
  dependency resolution
  {pr}`927`
- Pyodide can now be built in a conda virtual environment
  {pr}`835`

### Other improvements

- Modify MEMFS timestamp handling to support better caching. This in
  particular allows to import newly created Python modules without invalidating
  import caches {pr}`893`

### Packages

- New packages: freesasa, lxml, python-sat, traits, astropy, pillow,
  scikit-image, imageio, numcodecs, msgpack, asciitree, zarr

  Note that due to the large size and the experimental state of the scipy
  package, packages that depend on scipy (including scikit-image, scikit-learn)
  will take longer to load, use a lot of memory and may experience failures.

- Updated packages: numpy 1.15.4, pandas 1.0.5, matplotlib 3.3.3 among others.
- New package
  [pyodide-interrupt](https://pypi.org/project/pyodide-interrupts/), useful for
  handling interrupts in Pyodide (see project description for details).

### Backward incompatible changes

- Dropped support for loading .wasm files with incorrect MIME type, following
  {pr}`851`

### List of contributors

abolger, Aditya Shankar, Akshay Philar, Alexey Ignatiev, Aray Karjauv, casatir,
chigozienri, Christian glacet, Dexter Chua, Frithjof, Hood Chatham, Jan Max
Meyer, Jay Harris, jcaesar, Joseph D. Long, Matthew Turk, Michael Greminger,
Michael Panchenko, mojighahar, Nicolas Ollinger, Ram Rachum, Roman Yurchak,
Sergio, Seungmin Kim, Shyam Saladi, smkm, Wei Ouyang

## Version 0.15.0

_May 19, 2020_

- Upgrades Pyodide to CPython 3.7.4.
- micropip no longer uses a CORS proxy to install pure Python packages from
  PyPI. Packages are now installed from PyPI directly.
- micropip can now be used from web workers.
- Adds support for installing pure Python wheels from arbitrary URLs with
  micropip.
- The CDN URL for Pyodide changed to
  https://pyodide-cdn2.iodide.io/v0.15.0/full/pyodide.js
  It now supports versioning and should provide faster downloads.
  The latest release can be accessed via
  https://pyodide-cdn2.iodide.io/latest/full/
- Adds `messageCallback` and `errorCallback` to
  `pyodide.loadPackage`.
- Reduces the initial memory footprint (`TOTAL_MEMORY`) from 1 GiB to 5 MiB.
  More memory will be allocated as needed.
- When building from source, only a subset of packages can be built by setting
  the `PYODIDE_PACKAGES` environment variable. See
  {ref}`partial builds documentation <partial-builds>` for more details.
- New packages: future, autograd

## Version 0.14.3

_Dec 11, 2019_

- Convert JavaScript numbers containing integers, e.g. `3.0`, to a real Python
  long (e.g. `3`).
- Adds `__bool__` method to for `JsProxy` objects.
- Adds a JavaScript-side auto completion function for Iodide that uses jedi.
- New packages: nltk, jeudi, statsmodels, regex, cytoolz, xlrd, uncertainties

## Version 0.14.0

_Aug 14, 2019_

- The built-in `sqlite` and `bz2` modules of Python are now enabled.
- Adds support for auto-completion based on jedi when used in iodide

## Version 0.13.0

_May 31, 2019_

- Tagged versions of Pyodide are now deployed to Netlify.

## Version 0.12.0

_May 3, 2019_

**User improvements:**

- Packages with pure Python wheels can now be loaded directly from PyPI. See
  `micropip` for more information.

- Thanks to PEP 562, you can now `import js` from Python and use it to access
  anything in the global JavaScript namespace.

- Passing a Python object to JavaScript always creates the same object in
  JavaScript. This makes APIs like `removeEventListener` usable.

- Calling `dir()` in Python on a JavaScript proxy now works.

- Passing an `ArrayBuffer` from JavaScript to Python now correctly creates a
  `memoryview` object.

- Pyodide now works on Safari.

## Version 0.11.0

_Apr 12, 2019_

**User improvements:**

- Support for built-in modules:

  - `sqlite`, `crypt`

- New packages: `mne`

**Developer improvements:**

- The `mkpkg` command will now select an appropriate archive to use, rather
  than just using the first.

- The included version of emscripten has been upgraded to 1.38.30 (plus a
  bugfix).

- New packages: `jinja2`, `MarkupSafe`

## Version 0.10.0

_Mar 21, 2019_

**User improvements:**

- New packages: `html5lib`, `pygments`, `beautifulsoup4`, `soupsieve`,
  `docutils`, `bleach`, `mne`

**Developer improvements:**

- `console.html` provides a simple text-only interactive console to test local
  changes to Pyodide. The existing notebooks based on legacy versions of Iodide
  have been removed.

- The `run_docker` script can now be configured with environment variables.

```{eval-rst}
.. toctree::
   :hidden:

   deprecation-timeline.md
```<|MERGE_RESOLUTION|>--- conflicted
+++ resolved
@@ -16,11 +16,6 @@
 
 ## Unreleased
 
-<<<<<<< HEAD
-### Packages
-
-- Upgraded sourmash to 4.8.4 {pr}`4154`
-=======
 - {{ Fix }} Fixed `LONG_BIT definition appears wrong for platform` error happened in out-of-tree build.
   {pr}`4136`
 
@@ -33,7 +28,7 @@
 ### Packages
 
 - Upgraded scipy to 1.11.2 {pr}`4156`
->>>>>>> 87ab13e9
+- Upgraded sourmash to 4.8.4 {pr}`4154`
 
 ## Version 0.24.0
 
