---
substitutions:
  API: "<span class='badge badge-warning'>API Change</span>"
  Enhancement: "<span class='badge badge-info'>Enhancement</span>"
  Feature: "<span class='badge badge-success'>Feature</span>"
  Fix: "<span class='badge badge-danger'>Fix</span>"
  Update: "<span class='badge badge-success'>Update</span>"
  Breaking: "<span class='badge badge-danger'>BREAKING CHANGE</span>"
---

(changelog)=

# Change Log

## Unreleased

<<<<<<< HEAD
- {{ Enhancement }} Emscripten was updated to Version 3.1.18
  {pr}`2958`, {pr}`2950`

- New packages: pycryptodomex {pr}`2966`, pycryptodome {pr}`2965`, arm_pyart {pr}`3012`, netcdf4 {pr}`3012`
=======
- {{ Enhancement }} Emscripten was updated to Version 3.1.20
  {pr}`2958`, {pr}`2950`, {pr}`3027`
>>>>>>> 2dc937c0

- {{ Enhancement }} Implemented `reverse`, `__reversed__`, `count`, `index`,
  `append`, and `pop` for `JsProxy` of Javascript arrays.
  {pr}`2970`

- {{ Enhancement }} The releases are now called `pyodide-{version}.tar.gz`
  rather than `pyodide-build-{version}.tar.gz`
  {pr}`2996`

- {{ Enhancement }} Added a new release file called
  `pyodide-core-{version}.tar.gz` intended for use in Node. It contains the
  files needed to start Pyodide and no additional packages.
  {pr}`2999`

- {{ Enhancement }} Added `then`, `catch`, and `finally_` methods to the `Future`s
  used by Pyodide's event loop.
  {pr}`2997`

- {{ Enhancement }} `loadPyodide` has a new option called `args`. This list will
  be passed as command line arguments to the Python interpreter at start up.
  {pr}`3021`

- {{ Enhancement }} The core test suite is now run in Safari {pr}`2578`.

- {{ Fix }} It works again to use `loadPyodide` with a relative URL as
  `indexURL` (this was a regression in v0.21.2).
  {pr}`3077`

- {{ Enhancement }} Add binary files to exports in JavaScript package
  {pr}`3085`.

- {{ Enhancement }} Pyodide now works with a content security policy that
  doesn't include `unsafe-eval`. It is still necessary to include
  `wasm-unsafe-eval` (and probably always will be). Since current Safari
  versions have no support for `wasm-unsafe-eval`, it is necessary to include
  `unsafe-eval` in order to work in Safari. This will likely be fixed in the
  next Safari release: https://bugs.webkit.org/show_bug.cgi?id=235408
  {pr}`3075`

- {{ Fix }} Add `url` to list of pollyfilled packages for webpack compatibility.
  {pr}`3080`

- {{ Fix }} Fixed warnings like
  `Critical dependency: the request of a dependency is an expression.`
  when using Pyodide with webpack.
  {pr}`3080`

- {{ Fix }} Source maps are included in the distribution again (reverting
  {pr}`3015` included in 0.21.2) and if there is a variable in top level scope
  called `__dirname` we use that for the `indexURL`.

- {{ Fix }} `loadPyodide` will now raise error when the version of
  JavaScript and Python Pyodide package does not match.
  {pr}`3074`

### Build System / Package Loading

- New packages: pycryptodomex {pr}`2966`, pycryptodome {pr}`2965`

- {{ Breaking }} Unvendored the sqlite3 module from the standard library.
  Before `sqlite3` was included by default. Now it needs to be loaded with
  {any}`pyodide.loadPackage` or {any}`micropip.install`.
  {pr}`2946`

- {{ Breaking }} The Pyodide Python package is installed into `/lib/python3.10`
  rather than `/lib/python3.10/site-packages`.
  {pr}`3022`

- {{ Fix }} Fix the incorrect package name `ruamel` to `ruamel.yaml`.
  {pr}`3036`

- {{ Update }} Upgraded SciPy to version 1.9.1.
  {pr}`3043`

- {{ Fix }} Packages are now loaded in a topologically sorted order regarding
  their dependencies.
  {pr}`3020`

- {{ Breaking }} Loading the `soupsieve` package will not automatically load
  `beautifulsoup4` together.
  {pr}`3020`

- {{ Breaking }} The matplotlib HTML5 backends are now available as part of the
  [`matplotlib-pyodide`](https://github.com/pyodide/matplotlib-pyodide)
  package. If you use the default backend from Pyodide, no changes are
  necessary. However, if you previously specified the backend with
  `matplotlib.use`, the URL is now different. See [package
  readme](https://github.com/pyodide/matplotlib-pyodide) for more details.
  {pr}`3061`

- {{ Enhancement }} The parsing and validation of `meta.yaml` according to the
  specification is now done more rigourously with Pydantic
  {pr}`3079`

- {{ Breaking }} `source/md5` checksum field is not longer supported in
  `meta.yaml` files, use `source/sha256` instead
  {pr}`3079`

- {{ Breaking }} `pyodide_build.io.parse_package_config` function is removed in favor of
  `pyodide_build.MetaConfig.from_yaml`
  {pr}`3079`

### Build System

- {{ Enhancement }} Added `requirements/host` key to the `meta.yaml` spec to allow
  host dependencies that are required for building packages.
  {pr}`2132`

- {{ Enhancement }} Added `package/top-level` key to the `meta.yaml` spec to
  calculate top-level import names for the package. Previously `test/imports`
  key was used for this purpose.
  {pr}`3006`

## Version 0.21.2

- {{ Fix }} The standard library packages `ssl` and `lzma` can now be installed
  with `pyodide.loadPackage("ssl")` or `micropip.install("ssl")` (previously
  they had a leading underscore and it was only possible to load them with
  `pyodide.loadPackage`).
  {issue}`3003`

- {{ Fix }} If a wheel path is passed to {any}`pyodide.loadPackage`, it will now
  be resolved relative to `document.location` (in browser) or relative to the
  current working directory (in Node) rather than relative to `indexURL`.
  {pr}`3013`, {issue}`3011`

- {{ Fix }} Fixed a bug in Emscripten that caused Pyodide to fail in Jest.
  {pr}`3014`

- {{ Fix }} It now works to pass a relative url to `indexURL`. Also, the
  calculated index URL now works even if `node` is run with
  `--enable-source-maps`.
  {pr}`3015`

## Version 0.21.1

- New packages: the standard library lzma module {pr}`2939`

- {{ Enhancement }} Pyodide now shows more helpful error messages when
  importing unvendored or removed stdlib modules fails.
  {pr}`2973`

- {{ Breaking }} The default value of `fullStdLib` in {any}`loadPyodide` has been
  changed to `false`. This means Pyodide now will not load some stdlib modules like
  distutils, ssl, and sqlite3 by default.
  See [Pyodide Python compatibility](https://pyodide.org/en/stable/usage/wasm-constraints.html)
  for detail. If `fullStdLib` is set to `true`, it will load all unvendored stdlib modules.
  However, setting `fullStdLib` to true will increase the initial Pyodide load time.
  So it is preferable to explicitly load the required module.
  {pr}`2998`

- {{ Enhancement }} `pyodide build` now checks that the correct version of the
  Emscripten compiler is used.
  {pr}`2975`, {pr}`2990`

- {{ Fix }} Pyodide works in Safari v14 again. It was broken in v0.21.0
  {pr}`2994`

## Version 0.21.0

_August 9, 2022_

[See the release notes for a summary.](https://blog.pyodide.org/posts/0.21-release/)

### Build system

- {{ Enhancement }} Emscripten was updated to Version 3.1.14
  {pr}`2775`, {pr}`2679`, {pr}`2672`

- {{ Fix }} Fix building on macOS {issue}`2360` {pr}`2554`

- {{ Enhancement }} Update Typescript target to ES2017 to generate more modern
  Javascript code.
  {pr}`2471`

- {{ Enhancement }} We now put our built files into the `dist` directory rather
  than the `build` directory. {pr}`2387`

- {{ Fix }} The build will error out earlier if `cmake` or `libtool` are not
  installed.
  {pr}`2423`

- {{ Enhancement }} The platform tags of wheels now include the Emscripten
  version in them. This should help ensure ABI compatibility if Emscripten
  wheels are distributed outside of the main Pyodide distribution.
  {pr}`2610`

- {{ Enhancement }} The build system now uses the sysconfigdata from the target
  Python rather than the host Python.
  {pr}`2516`

- {{ Enhancement }} Pyodide now builds with `-sWASM_BIGINT`.
  {pr}`2643`

- {{ Enhancement }} Added `cross-script` key to the `meta.yaml` spec to allow
  executing custom logic in the cross build environment.
  {pr}`2734`

### Pyodide Module and type conversions

- {{ API }} All functions were moved out of the root `pyodide` package into
  various submodules. For backwards compatibility, they will be available from
  the root package (raising a `FutureWarning`) until v0.23.0.
  {pr}`2787`, {pr}`2790`

- {{ Enhancement }} `loadPyodide` no longer uses any global state, so it can be
  used more than once in the same thread. This is recommended if a network
  request causes a loading failure, if there is a fatal error, if you damage the
  state of the runtime so badly that it is no longer usable, or for certain
  testing purposes. It is not recommended for creating multiple execution
  environments, for which you should use
  `pyodide.runPython(code, { globals : some_dict})`;
  {pr}`2391`

- {{ Enhancement }} `pyodide.unpackArchive` now accepts any `ArrayBufferView` or
  `ArrayBuffer` as first argument, rather than only a `Uint8Array`.
  {pr}`2451`

- {{ Feature }} Added `pyodide.code.run_js` API.
  {pr}`2426`

- {{ Fix }} BigInt's between 2^{32\*n - 1} and 2^{32\*n} no longer get
  translated to negative Python ints.
  {pr}`2484`

- {{ Fix }} Pyodide now correctly handles JavaScript objects with `null`
  constructor.
  {pr}`2520`

- {{ Fix }} Fix garbage collection of `once_callable` {pr}`2401`

- {{ Enhancement }} Added the `js_id` attribute to `JsProxy` to allow using
  JavaScript object identity as a dictionary key.
  {pr}`2515`

- {{ Fix }} Fixed a bug with `toJs` when used with recursive structures and the
  `dictConverter` argument.
  {pr}`2533`

- {{ Enhancement }} Added Python wrappers `set_timeout`, `clear_timeout`,
  `set_interval`, `clear_interval`, `add_event_listener` and
  `remove_event_listener` for the corresponding JavaScript functions.
  {pr}`2456`

- {{ Fix }} If a request fails due to CORS, `pyfetch` now raises an `OSError`
  not a `JSException`.
  {pr}`2598`

- {{ Enhancement }} Pyodide now directly exposes the Emscripten `PATH` and
  `ERRNO_CODES` APIs.
  {pr}`2582`

- {{ Fix }} The `bool` operator on a `JsProxy` now behaves more consistently: it
  returns `False` if JavaScript would say that `!!x` is `false`, or if `x` is an
  empty container. Otherwise it returns `True`.
  {pr}`2803`

- {{ Fix }} Fix `loadPyodide` errors for the Windows Node environment.
  {pr}`2888`

- {{ Enhancement }} Implemented slice subscripting, `+=`, and `extend` for
  `JsProxy` of Javascript arrays.
  {pr}`2907`

### REPL

- {{ Enhancement }} Add a spinner while the REPL is loading
  {pr}`2635`

- {{ Enhancement }} Cursor blinking in the REPL can be disabled by setting
  `noblink` in URL search params.
  {pr}`2666`

- {{ Fix }} Fix a REPL error in printing high-dimensional lists.
  {pr}`2517` {pr}`2919`

- {{ Fix }} Fix output bug with using `input()` on online console
  {pr}`2509`

### micropip and package loading

- {{ API }} `packages.json` which contains the dependency graph for packages
  was renamed to `repodata.json` to avoid confusion with `package.json` used
  in JavaScript packages.

- {{ Enhancement }} Added SHA-256 hash of package to entries in `repodata.json`
  {pr}`2455`

- {{ Enhancement }} Integrity of Pyodide packages is now verified before
  loading them. This is for now limited to browser environments.
  {pr}`2513`

- {{ Enhancement }} `micropip` supports loading wheels from the Emscripten file
  system using the `emfs:` protocol now.
  {pr}`2767`

- {{ Enhancement }} It is now possible to use an alternate `repodata.json`
  lockfile by passing the `lockFileURL` option to {any}`loadPyodide <globalThis.loadPyodide>`. This is
  particularly intended to be used with {any}`micropip.freeze`.
  {pr}`2645`

- {{ Fix }} micropip now correctly handles package names that include dashes
  {pr}`2414`

- {{ Enhancement }} Allow passing `credentials` to `micropip.install()`
  {pr}`2458`

- {{ Enhancement }} {func}`micropip.install` now accepts a `deps` parameter.
  If set to `False`, micropip will not install dependencies of the package.
  {pr}`2433`

- {{ Fix }} micropip now correctly compares packages with prerelease version
  {pr}`2532`

- {{ Enhancement }} {func}`micropip.install` now accepts a `pre` parameter.
  If set to `True`, micropip will include pre-release and development versions.
  {pr}`2542`

- {{ Enhancement }} `micropip` was refactored to improve readability and ease of
  maintenance.
  {pr}`2561`, {pr}`2563`, {pr}`2564`, {pr}`2565`, {pr}`2568`

- {{ Enhancement }} Various error messages were fine tuned and improved.
  {pr}`2562`, {pr}`2558`

- {{ Enhancement }} `micropip` was adjusted to keep its state in the wheel
  `.dist-info` directories which improves consistenency with the Python standard
  library and other tools used to install packages.
  {pr}`2572`

- {{ Enhancement }} `micropip` can now be used to install Emscripten binary wheels.
  {pr}`2591`

- {{ Enhancement }} Added `micropip.freeze` to record the current set of loaded
  packages into a `repodata.json` file.
  {pr}`2581`

- {{ Fix }} `micropip.list` now works correctly when there are packages
  that are installed via `pyodide.loadPackage` from a custom URL.
  {pr}`2743`

- {{ Fix }} micropip now skips package versions which do not follow PEP440.
  {pr}`2754`

- {{ Fix }} `micropip` supports extra markers in packages correctly now.
  {pr}`2584`

### Packages

- {{ Enhancement }} Update sqlite version to latest stable release
  {pr}`2477` and {pr}`2518`

- {{ Enhancement }} Pillow now supports WEBP image format {pr}`2407`.

- {{ Enhancement }} Pillow and opencv-python now support the TIFF image format.
  {pr}`2762`

- Pandas is now compiled with `-Oz`, which significantly speeds up loading the library
  on Chrome {pr}`2457`

- New packages: opencv-python {pr}`2305`, ffmpeg {pr}`2305`, libwebp {pr}`2305`,
  h5py, pkgconfig and libhdf5 {pr}`2411`, bitarray {pr}`2459`, gsw {pr}`2511`,
  cftime {pr}`2504`, svgwrite, jsonschema, tskit {pr}`2506`, xarray {pr}`2538`,
  demes, libgsl, newick, ruamel, msprime {pr}`2548`, gmpy2 {pr}`2665`,
  xgboost {pr}`2537`, galpy {pr}`2676`, shapely, geos {pr}`2725`, suitesparse,
  sparseqr {pr}`2685`, libtiff {pr}`2762`, pytest-benchmark {pr}`2799`,
  termcolor {pr}`2809`, sqlite3, libproj, pyproj, certifi {pr}`2555`,
  rebound {pr}`2868`, reboundx {pr}`2909`, pyclipper {pr}`2886`,
  brotli {pr}`2925`, python-magic {pr}`2941`

### Miscellaneous

- {{ Fix }} We now tell packagers (e.g., Webpack) to ignore npm-specific imports
  when packing files for the browser.
  {pr}`2468`

- {{ Enhancement }} `run_in_pyodide` now has support for pytest assertion
  rewriting and decorators such as `pytest.mark.parametrize` and hypothesis.
  {pr}`2510`, {pr}`2541`

- {{ Breaking }} `pyodide_build.testing` is removed. `run_in_pyodide`
  decorator can now be accessed through
  [`pytest-pyodide`](https://github.com/pyodide/pytest-pyodide) package.
  {pr}`2418`

### List of contributors

Alexey Ignatiev, Andrey Smelter, andrzej, Antonio Cuni, Ben Jeffery, Brian
Benjamin Maranville, David Lechner, dragoncoder047, echorand (Amit Saha),
Filipe, Frank, Gyeongjae Choi, Hanno Rein, haoran1062, Henry Schreiner, Hood
Chatham, Jason Grout, jmdyck, Jo Bovy, John Wason, josephrocca, Kyle Cutler,
Lester Fan, Liumeo, lukemarsden, Mario Gersbach, Matt Toad, Michael Droettboom,
Michael Gilbert, Michael Neil, Mu-Tsun Tsai, Nicholas Bollweg, pysathq, Ricardo
Prins, Rob Gries, Roman Yurchak, Ryan May, Ryan Russell, stonebig, Szymswiat,
Tobias Megies, Vic Kumar, Victor, Wei Ji, Will Lachance

## Version 0.20.0

[See the release notes for a summary.](https://blog.pyodide.org/posts/0.20-release/)

### CPython and stdlib

- {{ Update }} Pyodide now runs Python 3.10.2.
  {pr}`2225`

- {{ Enhancement }} All
  `ctypes` tests pass now except for `test_callback_too_many_args` (and we have
  a plan to fix `test_callback_too_many_args` upstream). `libffi-emscripten`
  now also passes all libffi tests.
  {pr}`2350`

### Packages

- {{Fix}} matplotlib now loads multiple fonts correctly {pr}`2271`

- New packages: boost-histogram {pr}`2174`, cryptography v3.3.2 {pr}`2263`, the
  standard library ssl module {pr}`2263`, python-solvespace v3.0.7,
  lazy-object-proxy {pr}`2320`.

- Many more scipy linking errors were fixed, mostly related to the Fortran f2c
  ABI for string arguments. There are still some fatal errors in the Scipy test
  suite, but none seem to be simple linker errors.
  {pr}`2289`

- Removed pyodide-interrupts. If you were using this for some reason, use
  {any}`setInterruptBuffer <pyodide.setInterruptBuffer>` instead.
  {pr}`2309`

- Most included packages were updated to the latest version. See
  {ref}`packages-in-pyodide` for a full list.

### Type translations

- {{Fix}} Python tracebacks now include Javascript frames when Python calls a
  Javascript function.
  {pr}`2123`

- {{Enhancement}} Added a `default_converter` argument to {any}`JsProxy.to_py`
  and {any}`pyodide.toPy` which is used to process any object that doesn't have
  a built-in conversion to Python. Also added a `default_converter` argument to
  {any}`PyProxy.toJs` and {any}`pyodide.ffi.to_js` to convert.
  {pr}`2170` and {pr}`2208`

- {{ Enhancement }} Async Python functions called from Javascript now have the
  resulting coroutine automatically scheduled. For instance, this makes it
  possible to use an async Python function as a Javascript event handler.
  {pr}`2319`

### Javascript package

- {{Enhancement}} It is no longer necessary to provide `indexURL` to
  {any}`loadPyodide <globalThis.loadPyodide>`.
  {pr}`2292`

- {{ Breaking }} The `globals` argument to {any}`runPython <pyodide.runPython>`
  and {any}`runPythonAsync <pyodide.runPythonAsync>` is now passed as a named
  argument. The old usage still works with a deprecation warning.
  {pr}`2300`

- {{Enhancement}} The Javascript package was migrated to Typescript.
  {pr}`2130` and {pr}`2133`

- {{Fix}} Fix importing pyodide with ESM syntax in a module type web worker.
  {pr}`2220`

- {{Enhancement}} When Pyodide is loaded as an ES6 module, no global
  {any}`loadPyodide <globalThis.loadPyodide>` variable is created (instead, it
  should be accessed as an attribute on the module).
  {pr}`2249`

- {{Fix}} The type `Py2JsResult` has been replaced with `any` which is more
  accurate. For backwards compatibility, we still export `Py2JsResult` as an
  alias for `any`.
  {pr}`2277`

- {{Fix}} Pyodide now loads correctly even if requirejs is included.
  {pr}`2283`

- {{ Enhancement }} Added robust handling for non-`Error` objects thrown by
  Javascript code. This mostly should never happen since well behaved Javascript
  code ought to throw errors. But it's better not to completely crash if it
  throws something else.
  {pr}`2294`

### pyodide_build

- {{Enhancement}} Pyodide now uses Python wheel files to distribute packages
  rather than the emscripten `file_packager.py` format.
  {pr}`2027`

- {{Enhancement}} Pyodide now uses `pypa/build` to build packages. We (mostly)
  use build isolation, so we can build packages that require conflicting
  versions of setuptools or alternative build backends.
  {pr}`2272`

- {{Enhancement}} Most pure Python packages were switched to use the wheels
  directly from PyPI rather than rebuilding them.
  {pr}`2126`

- {{Enhancement}} Added support for C++ exceptions in packages. Now C++
  extensions compiled and linked with `-fexceptions` can catch C++ exceptions.
  Furthermore, uncaught C++ exceptions will be formatted in a human-readable
  way.
  {pr}`2178`

- {{Breaking}} Removed the `skip-host` key from the `meta.yaml` format. If
  needed, install a host copy of the package with pip instead.
  {pr}`2256`

### Uncategorized

- {{ Enhancement }} The interrupt buffer can be used to raise all 64 signals
  now, not just `SIGINT`. Write a number between `1<= signum <= 64` into the
  interrupt buffer to trigger the corresponding signal. By default everything
  but `SIGINT` will be ignored. Any value written into the interrupt buffer
  outside of the range from 1 to 64 will be silently discarded.
  {pr}`2301`

- {{ Enhancement }} Updated to Emscripten 2.0.27.
  {pr}`2295`

- {{ Breaking }} The `extractDir` argument to
  {any}`unpackArchive <pyodide.unpackArchive>` is now passed as a named argument.
  The old usage still works with a deprecation warning.
  {pr}`2300`

- {{ Enhancement }} Support ANSI escape codes in the Pyodide console.
  {pr}`2345`

- {{ Fix }} `pyodide_build` can now be installed in non-editable ways.
  {pr}`2351`

### List of contributors

Boris Feld, Christian Staudt, Gabriel Fougeron, Gyeongjae Choi, Henry Schreiner,
Hood Chatham, Jo Bovy, Karthikeyan Singaravelan, Leo Psidom, Liumeo, Luka
Mamukashvili, Madhur Tandon, Paul Korzhyk, Roman Yurchak, Seungmin Kim, Thorsten
Beier, Tom White, and Will Lachance

## Version 0.19.1

_February 19, 2022_

### Packages

- New packages: sqlalchemy {pr}`2112`, pydantic {pr}`2117`, wrapt {pr}`2165`

- {{ Update }} Upgraded packages: pyb2d (0.7.2), {pr}`2117`

- {{Fix}} A fatal error in `scipy.stats.binom.ppf` has been fixed.
  {pr}`2109`

- {{Fix}} Type signature mismatches in some numpy comparators have been fixed.
  {pr}`2110`

### Type translations

- {{Fix}} The "PyProxy has already been destroyed" error message has been
  improved with some context information.
  {pr}`2121`

### REPL

- {{Enhancement}} Pressing TAB in REPL no longer triggers completion when input
  is whitespace. {pr}`2125`

### List of contributors

Christian Staudt, Gyeongjae Choi, Hood Chatham, Liumeo, Paul Korzhyk, Roman
Yurchak, Seungmin Kim, Thorsten Beier

## Version 0.19.0

_January 10, 2021_

[See the release notes for a summary.](https://blog.pyodide.org/posts/0.19-release/)

### Python package

- {{Enhancement}} If `find_imports` is used on code that contains a syntax
  error, it will return an empty list instead of raising a `SyntaxError`.
  {pr}`1819`

- {{Enhancement}} Added the {any}`pyodide.http.pyfetch` API which provides a
  convenience wrapper for the Javascript `fetch` API. The API returns a response
  object with various methods that convert the data into various types while
  minimizing the number of times the data is copied.
  {pr}`1865`

- {{Enhancement}} Added the {any}`unpack_archive` API to the {any}`FetchResponse`
  object which treats the response body as an archive and uses `shutil` to
  unpack it. {pr}`1935`

- {{Fix}} The Pyodide event loop now works correctly with cancelled handles. In
  particular, `asyncio.wait_for` now functions as expected.
  {pr}`2022`

### JavaScript package

- {{Fix}} {any}`loadPyodide <globalThis.loadPyodide>` no longer fails in the
  presence of a user-defined global named `process`.
  {pr}`1849`

- {{Fix}} Various webpack buildtime and runtime compatibility issues were fixed.
  {pr}`1900`

- {{Enhancement}} Added the {any}`pyodide.pyimport` API to import a Python module
  and return it as a `PyProxy`. Warning: this is different from the
  original `pyimport` API which was removed in this version.
  {pr}`1944`

- {{Enhancement}} Added the {any}`pyodide.unpackArchive` API which unpacks an
  archive represented as an ArrayBuffer into the working directory. This is
  intended as a way to install packages from a local application.
  {pr}`1944`

- {{API}} {any}`loadPyodide <globalThis.loadPyodide>` now accepts a `homedir`
  parameter which sets home directory of Pyodide virtual file system.
  {pr}`1936`

- {{Breaking}} The default working directory(home directory) inside the Pyodide
  virtual file system has been changed from `/` to `/home/pyodide`. To get the
  previous behavior, you can
  - call `os.chdir("/")` in Python to change working directory or
  - call {any}`loadPyodide <globalThis.loadPyodide>` with the `homedir="/"`
    argument
    {pr}`1936`

### Python / JavaScript type conversions

- {{Breaking}} Updated the calling convention when a JavaScript function is
  called from Python to improve memory management of PyProxies. PyProxy
  arguments and return values are automatically destroyed when the function is
  finished.
  {pr}`1573`

- {{Enhancement}} Added {any}`JsProxy.to_string`, {any}`JsProxy.to_bytes`, and
  {any}`JsProxy.to_memoryview` to allow for conversion of `TypedArray` to
  standard Python types without unneeded copies. {pr}`1864`

- {{Enhancement}} Added {any}`JsProxy.to_file` and {any}`JsProxy.from_file` to
  allow reading and writing Javascript buffers to files as a byte stream without
  unneeded copies.
  {pr}`1864`

- {{Fix}} It is now possible to destroy a borrowed attribute `PyProxy` of a
  `PyProxy` (as introduced by {pr}`1636`) before destroying the root `PyProxy`.
  {pr}`1854`

- {{Fix}} If `__iter__()` raises an error, it is now handled correctly by the
  `PyProxy[Symbol.iterator()]` method.
  {pr}`1871`

- {{Fix}} Borrowed attribute `PyProxy`s are no longer destroyed when the root
  `PyProxy` is garbage collected (because it was leaked). Doing so has no
  benefit to nonleaky code and turns some leaky code into broken code (see
  {issue}`1855` for an example).
  {pr}`1870`

- {{Fix}} Improved the way that `pyodide.globals.get("builtin_name")` works.
  Before we used `__main__.__dict__.update(builtins.__dict__)` which led to
  several undesirable effects such as `__name__` being equal to `"builtins"`.
  Now we use a proxy wrapper to replace `pyodide.globals.get` with a function
  that looks up the name on `builtins` if lookup on `globals` fails.
  {pr}`1905`

- {{Enhancement}} Coroutines have their memory managed in a more convenient way.
  In particular, now it is only necessary to either `await` the coroutine or
  call one of `.then`, `.except` or `.finally` to prevent a leak. It is no
  longer necessary to manually destroy the coroutine. Example: before:

```js
async function runPythonAsync(code, globals) {
  let coroutine = Module.pyodide_py.eval_code_async(code, globals);
  try {
    return await coroutine;
  } finally {
    coroutine.destroy();
  }
}
```

After:

```js
async function runPythonAsync(code, globals) {
  return await Module.pyodide_py.eval_code_async(code, globals);
}
```

{pr}`2030`

### pyodide-build

- {{API}} By default only a minimal set of packages is built. To build all
  packages set `PYODIDE_PACKAGES='*'` In addition, `make minimal` was removed,
  since it is now equivalent to `make` without extra arguments.
  {pr}`1801`

- {{Enhancement}} It is now possible to use `pyodide-build buildall` and
  `pyodide-build buildpkg` directly.
  {pr}`2063`

- {{Enhancement}} Added a `--force-rebuild` flag to `buildall` and `buildpkg`
  which rebuilds the package even if it looks like it doesn't need to be
  rebuilt. Added a `--continue` flag which keeps the same source tree for the
  package and can continue from the middle of a build.
  {pr}`2069`

- {{Enhancement}} Changes to environment variables in the build script are now
  seen in the compile and post build scripts.
  {pr}`1706`

- {{Fix}} Fix usability issues with `pyodide-build mkpkg` CLI.
  {pr}`1828`

- {{ Enhancement }} Better support for ccache when building Pyodide
  {pr}`1805`

- {{Fix}} Fix compile error `wasm-ld: error: unknown argument: --sort-common`
  and `wasm-ld: error: unknown argument: --as-needed` in ArchLinux.
  {pr}`1965`

### micropip

- {{Fix}} micropip now raises an error when installing a non-pure python wheel
  directly from a url.
  {pr}`1859`

- {{Enhancement}} {func}`micropip.install` now accepts a `keep_going` parameter.
  If set to `True`, micropip reports all identifiable dependencies that don't
  have pure Python wheels, instead of failing after processing the first one.
  {pr}`1976`

- {{Enhancement}} Added a new API {func}`micropip.list` which returns the list
  of installed packages by micropip.
  {pr}`2012`

### Packages

- {{ Enhancement }} Unit tests are now unvendored from Python packages and
  included in a separate package `<package name>-tests`. This results in a
  20% size reduction on average for packages that vendor tests (e.g. numpy,
  pandas, scipy).
  {pr}`1832`

- {{ Update }} Upgraded SciPy to 1.7.3. There are known issues with some SciPy
  components, the current status of the scipy test suite is
  [here](https://github.com/pyodide/pyodide/pull/2065#issuecomment-1004243045)
  {pr}`2065`

- {{ Fix }} The built-in pwd module of Python, which provides a Unix specific
  feature, is now unvendored.
  {pr}`1883`

- {{Fix}} pillow and imageio now correctly encode/decode grayscale and
  black-and-white JPEG images.
  {pr}`2028`

- {{Fix}} The numpy fft module now works correctly.
  {pr}`2028`

- New packages: logbook {pr}`1920`, pyb2d {pr}`1968`, and threadpoolctl (a
  dependency of scikit-learn) {pr}`2065`

- Upgraded packages: numpy (1.21.4) {pr}`1934`, scikit-learn (1.0.2) {pr}`2065`,
  scikit-image (0.19.1) {pr}`2005`, msgpack (1.0.3) {pr}`2071`, astropy (5.0.3)
  {pr}`2086`, statsmodels (0.13.1) {pr}`2073`, pillow (9.0.0) {pr}`2085`. This
  list is not exhaustive, refer to `packages.json` for the full list.

### Uncategorized

- {{ Enhancement }} `PyErr_CheckSignals` now works with the keyboard interrupt
  system so that cooperative C extensions can be interrupted. Also, added the
  `pyodide.checkInterrupt` function so Javascript code can opt to be
  interrupted.
  {pr}`1294`

- {{Fix}} The `_` variable is now set by the Pyodide repl just like it is set in
  the native Python repl.
  {pr}`1904`

- {{ Enhancement }} `pyodide-env` and `pyodide` Docker images are now available from both
  the [Docker Hub](https://hub.docker.com/repository/docker/pyodide/pyodide-env) and
  from the [Github Package registry](https://github.com/orgs/pyodide/packages). {pr}`1995`

- {{Fix}} The console now correctly handles it when an object's `__repr__` function raises an exception.
  {pr}`2021`

- {{ Enhancement }} Removed the `-s EMULATE_FUNCTION_POINTER_CASTS` flag,
  yielding large benefits in speed, stack usage, and code size.
  {pr}`2019`

### List of contributors

Alexey Ignatiev, Alex Hall, Bart Broere, Cyrille Bogaert, etienne, Grimmer,
Grimmer Kang, Gyeongjae Choi, Hao Zhang, Hood Chatham, Ian Clester, Jan Max
Meyer, LeoPsidom, Liumeo, Michael Christensen, Owen Ou, Roman Yurchak, Seungmin
Kim, Sylvain, Thorsten Beier, Wei Ouyang, Will Lachance

## Version 0.18.1

_September 16, 2021_

### Console

- {{Fix}} Ctrl+C handling in console now works correctly with multiline input.
  New behavior more closely approximates the behavior of the native Python
  console.
  {pr}`1790`

- {{Fix}} Fix the repr of Python objects (including lists and dicts) in console {pr}`1780`

- {{Fix}} The "long output truncated" message now appears on a separate line as intended.
  {pr}`1814`

- {{Fix}} The streams that are used to redirect stdin and stdout in the console now define
  `isatty` to return `True`. This fixes pytest.
  {pr}`1822`

### Python package

- {{Fix}} Avoid circular references when runsource raises SyntaxError
  {pr}`1758`

### JavaScript package

- {{Fix}} The {any}`pyodide.setInterruptBuffer` command is now publicly exposed
  again, as it was in v0.17.0. {pr}`1797`

### Python / JavaScript type conversions

- {{Fix}} Conversion of very large strings from JavaScript to Python works
  again. {pr}`1806`

- {{Fix}} Fixed a use after free bug in the error handling code.
  {pr}`1816`

### Packages

- {{Fix}} pillow now correctly encodes/decodes RGB JPEG image format. {pr}`1818`

### Micellaneous

- {{Fix}} Patched emscripten to make the system calls to duplicate file
  descriptors closer to posix-compliant. In particular, this fixes the use of
  `dup` on pipes and temporary files, as needed by `pytest`.
  {pr}`1823`

## Version 0.18.0

_August 3rd, 2021_

### General

- {{ Update }} Pyodide now runs Python 3.9.5.
  {pr}`1637`

- {{ Enhancement }} Pyodide can experimentally be used in Node.js {pr}`1689`

- {{ Enhancement }} Pyodide now directly exposes the [Emscripten filesystem
  API](https://emscripten.org/docs/api_reference/Filesystem-API.html), allowing
  for direct manipulation of the in-memory filesystem
  {pr}`1692`

- {{ Enhancement }} Pyodide's support of [emscripten file
  systems](https://emscripten.org/docs/api_reference/Filesystem-API.html#file-systems)
  is expanded from the default `MEMFS` to include `IDBFS`, `NODEFS`, `PROXYFS`,
  and `WORKERFS`, allowing for custom persistence strategies depending on
  execution environment {pr}`1596`

- {{ API }} The `packages.json` schema for Pyodide was redesigned for better
  compatibility with conda. {pr}`1700`

- {{ API }} `run_docker` no longer binds any port to the docker image by default.
  {pr}`1750`

### Standard library

- {{ API }} The following standard library modules are now available as standalone packages

  - distlib

  They are loaded by default in {any}`loadPyodide <globalThis.loadPyodide>`, however this behavior
  can be disabled with the `fullStdLib` parameter set to `false`.
  All optional stdlib modules can then be loaded as needed with
  {any}`pyodide.loadPackage`. {pr}`1543`

- {{ Enhancement }} The standard library module `audioop` is now included, making the `wave`,
  `sndhdr`, `aifc`, and `sunau` modules usable. {pr}`1623`

- {{ Enhancement }} Added support for `ctypes`.
  {pr}`1656`

### JavaScript package

- {{ Enhancement }} The Pyodide JavaScript package is released to npm under [npmjs.com/package/pyodide](https://www.npmjs.com/package/pyodide)
  {pr}`1762`
- {{ API }} {any}`loadPyodide <globalThis.loadPyodide>` no longer automatically
  stores the API into a global variable called `pyodide`. To get old behavior,
  say `globalThis.pyodide = await loadPyodide({...})`.
  {pr}`1597`
- {{ Enhancement }} {any}`loadPyodide <globalThis.loadPyodide>` now accepts callback functions for
  `stdin`, `stdout` and `stderr`
  {pr}`1728`
- {{ Enhancement }} Pyodide now ships with first party typescript types for the entire
  JavaScript API (though no typings are available for `PyProxy` fields).
  {pr}`1601`

- {{ Enhancement }} It is now possible to import `Comlink` objects into Pyodide after
  using {any}`pyodide.registerComlink`
  {pr}`1642`

- {{ Enhancement }} If a Python error occurs in a reentrant `runPython` call, the error
  will be propagated into the outer `runPython` context as the original error
  type. This is particularly important if the error is a `KeyboardInterrupt`.
  {pr}`1447`

### Python package

- {{ Enhancement }} Added a new {any}`CodeRunner <pyodide.code.CodeRunner>` API for finer control than
  {any}`eval_code` and {any}`eval_code_async`. Designed with
  the needs of REPL implementations in mind.
  {pr}`1563`

- {{ Enhancement }} Added {any}`Console` class closely based on the Python standard
  library `code.InteractiveConsole` but with support for top level await and
  stream redirection. Also added the subclass {any}`PyodideConsole` which
  automatically uses {any}`pyodide.loadPackagesFromImports` on the code before running
  it.
  {pr}`1125`, {pr}`1155`, {pr}`1635`

- {{ Fix }} {any}`eval_code_async` no longer automatically awaits a returned
  coroutine or attempts to await a returned generator object (which triggered an
  error).
  {pr}`1563`

### Python / JavaScript type conversions

- {{ API }} {any}`pyodide.runPythonAsync` no longer automatically calls
  {any}`pyodide.loadPackagesFromImports`.
  {pr}`1538`.
- {{ Enhancement }} Added the {any}`PyProxy.callKwargs` method to allow using
  Python functions with keyword arguments from JavaScript.
  {pr}`1539`
- {{ Enhancement }} Added the {any}`PyProxy.copy` method.
  {pr}`1549` {pr}`1630`
- {{ API }} Updated the method resolution order on `PyProxy`. Performing a
  lookup on a `PyProxy` will prefer to pick a method from the `PyProxy` api, if
  no such method is found, it will use `getattr` on the proxied object.
  Prefixing a name with `$` forces `getattr`. For instance, {any}`PyProxy.destroy`
  now always refers to the method that destroys the proxy, whereas
  `PyProxy.$destroy` refers to an attribute or method called `destroy` on the
  proxied object.
  {pr}`1604`
- {{ API }} It is now possible to use `Symbol` keys with PyProxies. These
  `Symbol` keys put markers on the PyProxy that can be used by external code.
  They will not currently be copied by {any}`PyProxy.copy`.
  {pr}`1696`
- {{ Enhancement }} Memory management of `PyProxy` fields has been changed so
  that fields looked up on a `PyProxy` are "borrowed" and have their lifetime
  attached to the base `PyProxy`. This is intended to allow for more idiomatic
  usage.
  (See {issue}`1617`.) {pr}`1636`
- {{ API }} The depth argument to `toJs` is now passed as an option, so
  `toJs(n)` in v0.17 changed to `toJs({depth : n})`. Similarly, `pyodide.toPy`
  now takes `depth` as a named argument. Also `to_js` and `to_py` only take
  depth as a keyword argument.
  {pr}`1721`
- {{ API }} {any}`PyProxy.toJs` and {any}`to_js <pyodide.ffi.to_js>` now
  take an option `pyproxies`, if a JavaScript Array is passed for this, then
  any proxies created during conversion will be placed into this array. This
  allows easy cleanup later. The `create_pyproxies` option can be used to
  disable creation of pyproxies during conversion (instead a `ConversionError`
  is raised). {pr}`1726`
- {{ API }} `toJs` and `to_js` now take an option `dict_converter` which will be
  called on a JavaScript iterable of two-element Arrays as the final step of
  converting dictionaries. For instance, pass `Object.fromEntries` to convert to
  an object or `Array.from` to convert to an array of pairs.
  {pr}`1742`

### pyodide-build

- {{ API }} pyodide-build is now an installable Python package, with an
  identically named CLI entrypoint that replaces `bin/pyodide` which is removed
  {pr}`1566`

### micropip

- {{ Fix }} micropip now correctly handles packages that have mixed case names.
  (See {issue}`1614`).
  {pr}`1615`
- {{ Enhancement }} micropip now resolves dependencies correctly for old
  versions of packages (it used to always use the dependencies from the most
  recent version, see {issue}`1619` and {issue}`1745`). micropip also will
  resolve dependencies for wheels loaded from custom urls.
  {pr}`1753`

### Packages

- {{ Enhancement }} matplotlib now comes with a new renderer based on the html5 canvas element. {pr}`1579`
  It is optional and the current default backend is still the agg backend compiled to wasm.
- {{ Enhancement }} Updated a number of packages included in Pyodide.

### List of contributors

Albertas Gimbutas, Andreas Klostermann, Arfy Slowy, daoxian,
Devin Neal, fuyutarow, Grimmer, Guido Zuidhof, Gyeongjae Choi, Hood
Chatham, Ian Clester, Itay Dafna, Jeremy Tuloup, jmsmdy, LinasNas, Madhur
Tandon, Michael Christensen, Nicholas Bollweg, Ondřej Staněk, Paul m. p. P,
Piet Brömmel, Roman Yurchak, stefnotch, Syrus Akbary, Teon L Brooks, Waldir

## Version 0.17.0

_April 21, 2021_

See the {ref}`0-17-0-release-notes` for more information.

### Improvements to package loading and dynamic linking

- {{ Enhancement }} Uses the emscripten preload plugin system to preload .so files in packages
- {{ Enhancement }} Support for shared library packages. This is used for CLAPACK which makes scipy a lot smaller.
  {pr}`1236`
- {{ Fix }} Pyodide and included packages can now be used with Safari v14+.
  Safari v13 has also been observed to work on some (but not all) devices.

### Python / JS type conversions

- {{ Feature }} A `JsProxy` of a JavaScript `Promise` or other awaitable object is now a
  Python awaitable.
  {pr}`880`
- {{ API }} Instead of automatically converting Python lists and dicts into
  JavaScript, they are now wrapped in `PyProxy`. Added a new {any}`PyProxy.toJs`
  API to request the conversion behavior that used to be implicit.
  {pr}`1167`
- {{ API }} Added {any}`JsProxy.to_py` API to convert a JavaScript object to Python.
  {pr}`1244`
- {{ Feature }} Flexible jsimports: it now possible to add custom Python
  "packages" backed by JavaScript code, like the `js` package. The `js` package
  is now implemented using this system.
  {pr}`1146`
- {{ Feature }} A `PyProxy` of a Python coroutine or awaitable is now an
  awaitable JavaScript object. Awaiting a coroutine will schedule it to run on
  the Python event loop using `asyncio.ensure_future`.
  {pr}`1170`
- {{ Enhancement }} Made `PyProxy` of an iterable Python object an iterable Js
  object: defined the `[Symbol.iterator]` method, can be used like `for(let x of proxy)`. Made a `PyProxy` of a Python iterator an iterator: `proxy.next()` is
  translated to `next(it)`. Made a `PyProxy` of a Python generator into a
  JavaScript generator: `proxy.next(val)` is translated to `gen.send(val)`.
  {pr}`1180`
- {{ API }} Updated `PyProxy` so that if the wrapped Python object supports `__getitem__`
  access, then the wrapper has `get`, `set`, `has`, and `delete` methods which do
  `obj[key]`, `obj[key] = val`, `key in obj` and `del obj[key]` respectively.
  {pr}`1175`
- {{ API }} The `pyodide.pyimport` function is deprecated in favor of using
  `pyodide.globals.get('key')`. {pr}`1367`
- {{ API }} Added {any}`PyProxy.getBuffer` API to allow direct access to Python
  buffers as JavaScript TypedArrays.
  {pr}`1215`
- {{ API }} The innermost level of a buffer converted to JavaScript used to be a
  TypedArray if the buffer was contiguous and otherwise an Array. Now the
  innermost level will be a TypedArray unless the buffer format code is a '?' in
  which case it will be an Array of booleans, or if the format code is a "s" in
  which case the innermost level will be converted to a string.
  {pr}`1376`
- {{ Enhancement }} JavaScript `BigInt`s are converted into Python `int` and
  Python `int`s larger than 2^53 are converted into `BigInt`.
  {pr}`1407`
- {{ API }} Added {any}`pyodide.isPyProxy` to test if an object is a `PyProxy`.
  {pr}`1456`
- {{ Enhancement }} `PyProxy` and `PyBuffer` objects are now garbage collected
  if the browser supports `FinalizationRegistry`.
  {pr}`1306`
- {{ Enhancement }} Automatic conversion of JavaScript functions to CPython
  calling conventions.
  {pr}`1051`, {pr}`1080`
- {{ Enhancement }} Automatic detection of fatal errors. In this case Pyodide
  will produce both a JavaScript and a Python stack trace with explicit
  instruction to open a bug report.
  pr`{1151}`, pr`{1390}`, pr`{1478}`.
- {{ Enhancement }} Systematic memory leak detection in the test suite and a
  large number of fixed to memory leaks.
  pr`{1340}`
- {{ Fix }} getattr and dir on JsProxy now report consistent results and include all
  names defined on the Python dictionary backing JsProxy.
  {pr}`1017`
- {{ Fix }} `JsProxy.__bool__` now produces more consistent results: both
  `bool(window)` and `bool(zero-arg-callback)` were `False` but now are `True`.
  Conversely, `bool(empty_js_set)` and `bool(empty_js_map)` were `True` but now
  are `False`.
  {pr}`1061`
- {{ Fix }} When calling a JavaScript function from Python without keyword
  arguments, Pyodide no longer passes a `PyProxy`-wrapped `NULL` pointer as the
  last argument. {pr}`1033`
- {{ Fix }} JsBoundMethod is now a subclass of JsProxy, which fixes nested
  attribute access and various other strange bugs.
  {pr}`1124`
- {{ Fix }} JavaScript functions imported like `from js import fetch` no longer
  trigger "invalid invocation" errors (issue {issue}`461`) and
  `js.fetch("some_url")` also works now (issue {issue}`768`).
  {pr}`1126`
- {{ Fix }} JavaScript bound method calls now work correctly with keyword arguments.
  {pr}`1138`
- {{ Fix }} JavaScript constructor calls now work correctly with keyword
  arguments.
  {pr}`1433`

### pyodide-py package

- {{ Feature }} Added a Python event loop to support asyncio by scheduling
  coroutines to run as jobs on the browser event loop. This event loop is
  available by default and automatically enabled by any relevant asyncio API,
  so for instance `asyncio.ensure_future` works without any configuration.
  {pr}`1158`
- {{ API }} Removed `as_nested_list` API in favor of `JsProxy.to_py`.
  {pr}`1345`

### pyodide-js

- {{ API }} Removed iodide-specific code in `pyodide.js`. This breaks compatibility with
  iodide.
  {pr}`878`, {pr}`981`
- {{ API }} Removed the `pyodide.autocomplete` API, use Jedi directly instead.
  {pr}`1066`
- {{ API }} Removed `pyodide.repr` API.
  {pr}`1067`
- {{ Fix }} If `messageCallback` and `errorCallback` are supplied to
  `pyodide.loadPackage`, `pyodide.runPythonAsync` and
  `pyodide.loadPackagesFromImport`, then the messages are no longer
  automatically logged to the console.
- {{ Feature }} `runPythonAsync` now runs the code with `eval_code_async`. In
  particular, it is possible to use top-level await inside of `runPythonAsync`.
- `eval_code` now accepts separate `globals` and `locals` parameters.
  {pr}`1083`
- Added the `pyodide.setInterruptBuffer` API. This can be used to set a
  `SharedArrayBuffer` to be the keyboard interrupt buffer. If Pyodide is running
  on a webworker, the main thread can signal to the webworker that it should
  raise a `KeyboardInterrupt` by writing to the interrupt buffer.
  {pr}`1148` and {pr}`1173`
- Changed the loading method: added an async function `loadPyodide` to load
  Pyodide to use instead of `languagePluginURL` and `languagePluginLoader`. The
  change is currently backwards compatible, but the old approach is deprecated.
  {pr}`1363`
- `runPythonAsync` now accepts `globals` parameter.
  {pr}`1914`

### micropip

- {{ Feature }} `micropip` now supports installing wheels from relative URLs.
  {pr}`872`
- {{ API }} `micropip.install` now returns a Python `Future` instead of a JavaScript `Promise`.
  {pr}`1324`
- {{ Fix }} {any}`micropip.install` now interacts correctly with
  {any}`pyodide.loadPackage`.
  {pr}`1457`
- {{ Fix }} {any}`micropip.install` now handles version constraints correctly
  even if there is a version of the package available from the Pyodide `indexURL`.

### Build system

- {{ Enhancement }} Updated to latest emscripten 2.0.13 with the upstream LLVM backend
  {pr}`1102`
- {{ API }} Use upstream `file_packager.py`, and stop checking package abi versions.
  The `PYODIDE_PACKAGE_ABI` environment variable is no longer used, but is
  still set as some packages use it to detect whether it is being built for
  Pyodide. This usage is deprecated, and a new environment variable `PYODIDE`
  is introduced for this purpose.

  As part of the change, Module.checkABI is no longer present.
  {pr}`991`

- uglifyjs and lessc no longer need to be installed in the system during build
  {pr}`878`.
- {{ Enhancement }} Reduce the size of the core Pyodide package
  {pr}`987`.
- {{ Enhancement }} Optionally to disable docker port binding
  {pr}`1423`.
- {{ Enhancement }} Run arbitrary command in docker
  {pr}`1424`
- Docker images for Pyodide are now accessible at
  [pyodide/pyodide-env](https://hub.docker.com/repository/docker/pyodide/pyodide-env)
  and
  [pyodide/pyodide](https://hub.docker.com/repository/docker/pyodide/pyodide).
- {{ Enhancement }} Option to run docker in non-interactive mode
  {pr}`1641`

### REPL

- {{ Fix }} In console.html: sync behavior, full stdout/stderr support, clean namespace,
  bigger font, correct result representation, clean traceback
  {pr}`1125` and {pr}`1141`
- {{ Fix }} Switched from ̀Jedi to rlcompleter for completion in
  `pyodide.console.InteractiveConsole` and so in `console.html`. This fixes
  some completion issues (see {issue}`821` and {issue}`1160`)
- {{ Enhancement }} Support top-level await in the console
  {pr}`1459`

### Packages

- six, jedi and parso are no longer vendored in the main Pyodide package, and
  need to be loaded explicitly
  {pr}`1010`, {pr}`987`.
- Updated packages {pr}`1021`, {pr}`1338`, {pr}`1460`.
- Added Plotly version 4.14.3 and retrying dependency
  {pr}`1419`

### List of contributors

(in alphabetic order)

Aditya Shankar, casatir, Dexter Chua, dmondev, Frederik Braun, Hood Chatham,
Jan Max Meyer, Jeremy Tuloup, joemarshall, leafjolt, Michael Greminger,
Mireille Raad, Ondřej Staněk, Paul m. p. P, rdb, Roman Yurchak, Rudolfs

## Version 0.16.1

_December 25, 2020_

Note: due to a CI deployment issue the 0.16.0 release was skipped and replaced
by 0.16.1 with identical contents.

- Pyodide files are distributed by [JsDelivr](https://www.jsdelivr.com/),
  `https://cdn.jsdelivr.net/pyodide/v0.16.1/full/pyodide.js`
  The previous CDN `pyodide-cdn2.iodide.io` still works and there
  are no plans for deprecating it. However please use
  JsDelivr as a more sustainable solution, including for earlier Pyodide
  versions.

### Python and the standard library

- Pyodide includes CPython 3.8.2
  {pr}`712`
- ENH Patches for the threading module were removed in all packages. Importing
  the module, and a subset of functionality (e.g. locks) works, while starting
  a new thread will produce an exception, as expected.
  {pr}`796`.
  See {issue}`237` for the current status of the threading support.
- ENH The multiprocessing module is now included, and will not fail at import,
  thus avoiding the necessity to patch included packages. Starting a new
  process will produce an exception due to the limitation of the WebAssembly VM
  with the following message: `Resource temporarily unavailable`
  {pr}`796`.

### Python / JS type conversions

- FIX Only call `Py_INCREF()` once when proxied by PyProxy
  {pr}`708`
- JavaScript exceptions can now be raised and caught in Python. They are
  wrapped in pyodide.JsException.
  {pr}`891`

### pyodide-py package and micropip

- The `pyodide.py` file was transformed to a pyodide-py package. The imports
  remain the same so this change is transparent to the users
  {pr}`909`.
- FIX Get last version from PyPI when installing a module via micropip
  {pr}`846`.
- Suppress REPL results returned by `pyodide.eval_code` by adding a semicolon
  {pr}`876`.
- Enable monkey patching of `eval_code` and `find_imports` to customize
  behavior of `runPython` and `runPythonAsync`
  {pr}`941`.

### Build system

- Updated docker image to Debian buster, resulting in smaller images.
  {pr}`815`
- Pre-built docker images are now available as
  [`iodide-project/pyodide`](https://hub.docker.com/r/iodide/pyodide)
  {pr}`787`
- Host Python is no longer compiled, reducing compilation time. This also
  implies that Python 3.8 is now required to build Pyodide. It can for instance
  be installed with conda.
  {pr}`830`
- FIX Infer package tarball directory from source URL
  {pr}`687`
- Updated to emscripten 1.38.44 and binaryen v86 (see related
  [commits](https://github.com/pyodide/pyodide/search?q=emscripten&type=commits))
- Updated default `--ldflags` argument to `pyodide_build` scripts to equal what
  Pyodide actually uses.
  {pr}`817`
- Replace C lz4 implementation with the (upstream) JavaScript implementation.
  {pr}`851`
- Pyodide deployment URL can now be specified with the `PYODIDE_BASE_URL`
  environment variable during build. The `pyodide_dev.js` is no longer
  distributed. To get an equivalent behavior with `pyodide.js`, set
  ```javascript
  window.languagePluginUrl = "./";
  ```
  before loading it.
  {pr}`855`
- Build runtime C libraries (e.g. libxml) via package build system with correct
  dependency resolution
  {pr}`927`
- Pyodide can now be built in a conda virtual environment
  {pr}`835`

### Other improvements

- Modify MEMFS timestamp handling to support better caching. This in
  particular allows to import newly created Python modules without invalidating
  import caches {pr}`893`

### Packages

- New packages: freesasa, lxml, python-sat, traits, astropy, pillow,
  scikit-image, imageio, numcodecs, msgpack, asciitree, zarr

  Note that due to the large size and the experimental state of the scipy
  package, packages that depend on scipy (including scikit-image, scikit-learn)
  will take longer to load, use a lot of memory and may experience failures.

- Updated packages: numpy 1.15.4, pandas 1.0.5, matplotlib 3.3.3 among others.
- New package
  [pyodide-interrupt](https://pypi.org/project/pyodide-interrupts/), useful for
  handling interrupts in Pyodide (see project description for details).

### Backward incompatible changes

- Dropped support for loading .wasm files with incorrect MIME type, following
  {pr}`851`

### List of contributors

abolger, Aditya Shankar, Akshay Philar, Alexey Ignatiev, Aray Karjauv, casatir,
chigozienri, Christian glacet, Dexter Chua, Frithjof, Hood Chatham, Jan Max
Meyer, Jay Harris, jcaesar, Joseph D. Long, Matthew Turk, Michael Greminger,
Michael Panchenko, mojighahar, Nicolas Ollinger, Ram Rachum, Roman Yurchak,
Sergio, Seungmin Kim, Shyam Saladi, smkm, Wei Ouyang

## Version 0.15.0

_May 19, 2020_

- Upgrades Pyodide to CPython 3.7.4.
- micropip no longer uses a CORS proxy to install pure Python packages from
  PyPI. Packages are now installed from PyPI directly.
- micropip can now be used from web workers.
- Adds support for installing pure Python wheels from arbitrary URLs with
  micropip.
- The CDN URL for Pyodide changed to
  https://pyodide-cdn2.iodide.io/v0.15.0/full/pyodide.js
  It now supports versioning and should provide faster downloads.
  The latest release can be accessed via
  https://pyodide-cdn2.iodide.io/latest/full/
- Adds `messageCallback` and `errorCallback` to
  {any}`pyodide.loadPackage`.
- Reduces the initial memory footprint (`TOTAL_MEMORY`) from 1 GiB to 5 MiB.
  More memory will be allocated as needed.
- When building from source, only a subset of packages can be built by setting
  the `PYODIDE_PACKAGES` environment variable. See
  {ref}`partial builds documentation <partial-builds>` for more details.
- New packages: future, autograd

## Version 0.14.3

_Dec 11, 2019_

- Convert JavaScript numbers containing integers, e.g. `3.0`, to a real Python
  long (e.g. `3`).
- Adds `__bool__` method to for `JsProxy` objects.
- Adds a JavaScript-side auto completion function for Iodide that uses jedi.
- New packages: nltk, jeudi, statsmodels, regex, cytoolz, xlrd, uncertainties

## Version 0.14.0

_Aug 14, 2019_

- The built-in `sqlite` and `bz2` modules of Python are now enabled.
- Adds support for auto-completion based on jedi when used in iodide

## Version 0.13.0

_May 31, 2019_

- Tagged versions of Pyodide are now deployed to Netlify.

## Version 0.12.0

_May 3, 2019_

**User improvements:**

- Packages with pure Python wheels can now be loaded directly from PyPI. See
  {ref}`micropip` for more information.

- Thanks to PEP 562, you can now `import js` from Python and use it to access
  anything in the global JavaScript namespace.

- Passing a Python object to JavaScript always creates the same object in
  JavaScript. This makes APIs like `removeEventListener` usable.

- Calling `dir()` in Python on a JavaScript proxy now works.

- Passing an `ArrayBuffer` from JavaScript to Python now correctly creates a
  `memoryview` object.

- Pyodide now works on Safari.

## Version 0.11.0

_Apr 12, 2019_

**User improvements:**

- Support for built-in modules:

  - `sqlite`, `crypt`

- New packages: `mne`

**Developer improvements:**

- The `mkpkg` command will now select an appropriate archive to use, rather
  than just using the first.

- The included version of emscripten has been upgraded to 1.38.30 (plus a
  bugfix).

- New packages: `jinja2`, `MarkupSafe`

## Version 0.10.0

_Mar 21, 2019_

**User improvements:**

- New packages: `html5lib`, `pygments`, `beautifulsoup4`, `soupsieve`,
  `docutils`, `bleach`, `mne`

**Developer improvements:**

- `console.html` provides a simple text-only interactive console to test local
  changes to Pyodide. The existing notebooks based on legacy versions of Iodide
  have been removed.

- The `run_docker` script can now be configured with environment variables.

```{eval-rst}
.. toctree::
   :hidden:

   deprecation-timeline.md
```<|MERGE_RESOLUTION|>--- conflicted
+++ resolved
@@ -14,15 +14,10 @@
 
 ## Unreleased
 
-<<<<<<< HEAD
-- {{ Enhancement }} Emscripten was updated to Version 3.1.18
-  {pr}`2958`, {pr}`2950`
-
-- New packages: pycryptodomex {pr}`2966`, pycryptodome {pr}`2965`, arm_pyart {pr}`3012`, netcdf4 {pr}`3012`
-=======
+- New packages: arm_pyart {pr}`3012`, netcdf4 {pr}`3012`
+
 - {{ Enhancement }} Emscripten was updated to Version 3.1.20
   {pr}`2958`, {pr}`2950`, {pr}`3027`
->>>>>>> 2dc937c0
 
 - {{ Enhancement }} Implemented `reverse`, `__reversed__`, `count`, `index`,
   `append`, and `pop` for `JsProxy` of Javascript arrays.
