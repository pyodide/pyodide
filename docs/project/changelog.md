--- conflicted
+++ resolved
@@ -14,14 +14,12 @@
 
 ## Unreleased
 
-<<<<<<< HEAD
 - {{ Fix }} We now tell packagers (e.g., Webpack) to ignore npm-specific imports when packing files for the browser. {pr}`2468`
-=======
+
 - {{ Enhancement }} Allow passing `credentials` to `micropip.install()`
   {pr}`2458`
 
 - {{ Enhancement }} Update Typescript target to ES2017 to generate more modern Javascript code. {pr}`2471`
->>>>>>> 68c98502
 
 - {{ Fix }} micropip now correctly handles package names that include dashes
   {pr}`2414`
