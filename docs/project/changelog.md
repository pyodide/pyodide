---
myst:
  substitutions:
    API: "<span class='badge badge-warning'>API Change</span>"
    Enhancement: "<span class='badge badge-info'>Enhancement</span>"
    Performance: "<span class='badge badge-info'>Performance</span>"
    Feature: "<span class='badge badge-success'>Feature</span>"
    Fix: "<span class='badge badge-danger'>Fix</span>"
    Update: "<span class='badge badge-success'>Update</span>"
    Breaking: "<span class='badge badge-danger'>BREAKING CHANGE</span>"
---

(changelog)=

# Change Log

## Unreleased

- {{ Fix }} Pyodide now loads correctly when `define` and `define.amd` are
  defined in the global scope.
  {pr}`4866`

- {{ Fix }} Don't leak the values in a dictionary when applying `to_js` to it.
  {pr}`4853`

<<<<<<< HEAD
- {{ Fix }} Fixed a weird regression occurring in difficult to describe
  circumstances introduced by {pr}`4837`. See {issue}`4861`.
  {pr}`4861`
=======
- {{ Enhancement }} Added implementation to abort `pyfetch` and `FetchResponse`
  manually or automatically.
  {pr}`4846`
>>>>>>> b46e4a57

### Packages

- Upgraded `scikit-learn` to 1.5 {pr}`4823`
- Upgraded `libcst` to 1.4.0 {pr}`4856`

## Version 0.26.1

_June 7, 2024_

### Build system

- {{ Fix }} Fix `pyodide config` command printing extra output.
  {pr}`4814`

- {{ Enhancement }} Added implementation to read build settings from `pyproject.toml`.
  {pr}`4831`

- {{ Fix }} In the Pyodide virtual environment, pip sees `platform.system()` as
  "Emscripten" and not as "emscripten".
  {pr}`4812`

- {{ Fix }} Resolution of JavaScript symbols in dynamic libraries doesn't fail
  anymore in the command line runner.
  {pr}`4836`

- {{ Fix }} Pyodide virtual environments now work correctly in Fedora and other
  platforms with platlibdir not equal to "lib".
  {pr}`4844`

### Runtime / FFI

- {{ Enhancement }} Added the `enableRunUntilComplete` option to `loadPyodide`
  which makes `run_until_complete` block using stack switching, or crash if
  stack switching is disabled.
  {pr}`4817`

- {{ Fix }} Resolved an issue where string keys in `PyProxyJsonAdaptor` were
  unexpectedly cast to numbers.
  {pr}`4825`

- {{ Fix }} When a `Future` connected to a `Promise` is cancelled, don't raise
  `InvalidStateError`.
  {pr}`4837`

### Packages

- New Packages: `pytest-asyncio` {pr}`4819`

## Version 0.26.0

_May 27, 2024_

### General

- {{ Update }} Upgraded Python to v3.12.1
  {pr}`4431` {pr}`4435`

- {{ Update }} The wheel tag for Pyodide wheels has changed to pyodide_2024_0_wasm32.
  {pr}`4777`, {pr}`4780`

- {{ Enhancement }} ABI Break: Updated Emscripten to version 3.1.58
  {pr}`4399` {pr}`4715`

- {{ Breaking }} Pyodide will not fallback to `node-fetch` anymore when `fetch`
  is not available in the Node.js < 18 environment.
  {pr}`4417`

- {{ Enhancement }} Improved support for stack switching.
  {pr}`4532`, {pr}`4547`, {pr}`4615`, {pr}`4639`

- {{ Breaking }} The experimental `callSyncifying` method was renamed to
  `callPromising`.
  {pr}`4608`

- {{ Fix }} `dup` now works correctly in the Node filesystem.
  {pr}`4554`

- {{ Enhancement }} `asyncio.sleep(0)` now runs the next task a lot faster.
  {pr}`4590`

### JavaScript APIs

- {{ Enhancement }} `pyodide.loadPackage` now checks if the cache directory
  exists and calls `mkdir` only when it doesn't to avoid an error on read-only
  file systems in Node.js environment.
  {pr}`4738`

- {{ Fix }} `pyodide.mountNativeFS` will no longer silently overwrite an
  existing nonempty directory. Also it throws much clearer error messages when
  it fails.
  {pr}`4559`

- {{ Enhancement }} Added a new API `pyodide.mountNodeFS` which mounts a host
  directory into the Pyodide file system when running in node.
  {pr}`4561`

- {{ Enhancement }} Updated `pyimport` to support `pyimport("module.attribute")`.
  {pr}`4395`

### FFI

- {{ Enhancement }} `str(jsproxy)` has been adjusted to not raise an error if
  `jsproxy.toString` is undefined. Instead, it will use
  `Object.prototype.toString` in this case. If `jsproxy.toString` is defined and
  throws or is not defined but `jsproxy[Symbol.toStringTag]` is defined and
  throws, then `str` will still raise.
  {pr}`4574`

- {{ Enhancement }} Fixed a memory leak when iterating over a PyProxy.
  {pr}`4546`

- {{ Enhancement }} When a dictionary is converted to JavaScript with `toJs` the
  result is now a `LiteralMap`. String keys are accessible via direct property
  access unless they match a function on the `Map` prototype.
  {pr}`4576`

- {{ Fix }} `toJs` now works as expected on subclasses of `dict`.
  {pr}`4637`

- {{ Enhancement }} Added `PyProxy.asJsJson` method to adapt between Python JSON
  (lists and dicts) and JavaScript JSON (Arrays and Objects).
  {pr}`4666`

- {{ Enhancement }} Added a new `callRelaxed` to PyProxies of callables that
  discards extra arguments rather than raising a `TypeError``.
{pr}`4392`

- {{ Enhancement }} A new `callWithOptions` method was added to PyProxies of
  callables.
  {pr}`4608`

### Build

- {{ Fix }} pyodide-build now use response file when passing list of exported symbols to `emcc`.
  This fixes "Argument list too long" error.
  {pr}`4717``

- {{ Fix }} Pass through `-E` (command mode) arguments in CMake wrapper
  {pr}`4705`.

- {{ Fix }} Fix exception handling in dynamic linking of int64 functions
  {pr}`4698`.

- {{ Breaking }} `pyodide-build` entrypoint is removed in favor of `pyodide`.
  This entrypoint was deprecated since 0.22.0.
  {pr}`4368`

- {{ Breaking }} The `--no-deps` option to `pyodide build-recipes` has been
  replaced with a separate subcommand `pyodide build-recipes-no-deps`.
  {pr}`4443`

- {{ Enhancement }} The `build/post` script now runs under the directory
  where the built wheel is unpacked.
  {pr}`4481`

### Packages

- New Packages: `cysignals`, `ppl`, `pplpy` {pr}`4407`, `flint`, `python-flint` {pr}`4410`,
  `memory_allocator` {pr}`4393`, `primesieve`, `primecount`, `primecountpy` {pr}`4477`,
  `pyxirr` {pr}`4513`, `ipython`, `asttokens`, `executing`, `prompt_toolkit`,
  `pure_eval`, `stack_data`, `traitlets`, `wcwidth` {pr}`4452`, `altair` {pr}`4580`,
  `cvxpy` {pr}`4587`, `clarabel` {pr}`4587`, `matplotlib-inline` {pr}`4626`,
  `pygame-ce` {pr}`4602`, `libcst` {pr}`4665`, `mmh3`, `pyiceberg` {pr}`4648`,
  `lakers-python` {pr}`4763`, `crc32c` {pr}`4789`, `zstandard` {pr}`4792`

- Upgraded `contourpy` to 1.2.1 {pr}`4680`
- Upgraded `sourmash` to 4.8.8 {pr}`4683`

## Version 0.25.1

_March 31, 2024_

- {{ Fix }} Fixed pyodide-build to work with pypa/build>=1.2.
  {pr}`4653`

- {{ Fix }} Fixed a bug that pyodide-build setting `MESON` env variable,
  which overwrites the binary path of meson.
  {pr}`4502`

## Version 0.25.0

_January 18, 2024_

### General

- {{ Enhancement }} ABI Break: Updated Emscripten to version 3.1.46
  {pr}`4359`

- {{ Breaking }} Node.js < 18 is no longer officially supported. Older versions
  of Node.js might still work, but they are not tested or guaranteed to work.
  {pr}`4269`

- {{ Enhancement }} Added experimental support for stack switching.
  {pr}`3957`, {pr}`3964`, {pr}`3987`, {pr}`3990`, {pr}`3210`

### JavaScript API

- {{ Fix }} `pyodide.setStdin` now does not consider an empty string as EOF.
  {pr}`4327`

- {{ Breaking }} `loadPyodide` does not accept `homedir` option anymore, use
  `env: {HOME: "/the/home/directory"}` instead. This have been deprecated since
  Pyodide 0.24.
  {pr}`4342`

- {{ Enhancement }} `pyodide.loadPackage` now returns an object with metadata
  about the loaded packages.
  {pr}`4306`

- {{ Fix }} Fixed default indexURL calculation in Node.js environment.
  {pr}`4288`

### Python API

- {{ Enhancement }} The `pyodide-py` package on `pypi` now includes `py.typed`
  markers so mypy will use the types.
  {pr}`4321`

- {{ Fix }} Fixed a bug that micropip would fail to install packages from
  pyodide-lock.json if the package's name differs from its normalized name.
  {pr}`4319`

- {{ Enhancement }} Added a no-op `WebLoop.close` method so that attempts to
  close the event loop will not raise an exception.
  {pr}`4329`

### Python / JavaScript Foreign Function Interface

- {{ Fix }} `jsarray.pop` now works correctly. It previously returned the wrong
  value and leaked memory.
  {pr}`4236`

- {{ Breaking }} `PyProxy.toString` now calls `str` instead of `repr`. For now
  you can opt into the old behavior by passing `pyproxyToStringRepr: true` to
  `loadPyodide`, but this may be removed in the future.
  {pr}`4247`

- {{ Fix }} when accessing a `JsProxy` attribute invokes a getter and the getter
  throws an error, that error is propagated instead of being turned into an
  `AttributeError`.
  {pr}`4254`

- {{ Fix }} `import type { PyProxy } from "pyodide/ffi"` now works with the
  `NodeNext` typescript target.
  {pr}`4256`

- {{ Fix }} Fixed a bug that occurs when using `toJs` with both `dictConverter`
  and `defaultConverter` arguments.
  {pr}`4263`

- {{ Enhancement }} Added `JsArray.remove` and `JsArray.insert` methods.
  {pr}`4326`

- {{ Breaking }} Type exports of `PyProxy` subtypes have been moved from
  `pyodide` to `pyodide/ffi` and many of them have changed names.
  {pr}`4342`

- {{ Breaking }} The methods for checking `PyProxy` capabilities (e.g.,
  `supportsHas`, `isCallable`) are now removed. Use e.g.,
  `instanceof pyodide.ffi.PyCallable` instead.
  {pr}`4342`

### Pyodide CLI

- {{ Enhancement }} `pyodide config` command now show additional config
  variables: `rustflags`, `cmake_toolchain_file`, `pyo3_config_file`,
  `rust_toolchain`, `cflags` `cxxflags`, `ldflags`, `meson_cross_file`. These
  variables can be used in out-of-tree build to set the same variables as
  in-tree build.
  {pr}`4241`

- {{ Enhancement }} `pyodide build` command now accepts `--config-setting`
  (`-C`) option to pass flags to the build backend, just like `python -m build`
  command.
  {pr}`4308`

### Load time & size optimizations

- {{ Performance }} Do not use `importlib.metadata` when identifying installed
  packages, which reduces the time to load Pyodide.
  {pr}`4147`

### Build system

- {{ Fix }} Fixed `Emscripten.cmake` not vendored in pyodide-build since 0.24.0.
  {pr}`4223`

- {{ Fix }} pyodide-build now does not override `CMAKE_CONFIG_FILE` and
  `PYO3_CONFIG_FILE` env variables if provided by user.
  {pr}`4223`

- {{ Fix }} Fixed a bug that webpack messes up dynamic import of `pyodide.asm.js`.
  {pr}`4294`

### Packages

- New Packages: `river` {pr}`4197`, `sisl` {pr}`4210`, `frozenlist` {pr}`4231`,
  `zengl` {pr}`4208`, `msgspec` {pr}`4265`, `aiohttp` {pr}`4282`, `pysam` {pr}`4268`,
  `requests`, `urllib3` {pr}`4332`, `nh3` {pr}`4387`
- Upgraded zengl to 2.2.0 {pr}`4364`

## Version 0.24.1

_September 25, 2023_

- {{ Fix }} Fixed `LONG_BIT definition appears wrong for platform` error happened in out-of-tree build.
  {pr}`4136`

- {{ Fix }} Fixed an Emscripten bug that broke some matplotlib functionality.
  {pr}`4163`

- {{ Fix }} `pyodide.checkInterrupt` works when there is no interrupt buffer and
  the gil is not held.
  {pr}`4164`

### Packages

- Upgraded scipy to 1.11.2 {pr}`4156`
- Upgraded sourmash to 4.8.4 {pr}`4154`
- Upgraded scikit-learn to 1.3.1 {pr}`4161`
- Upgraded micropip to 0.5.0 {pr}`4167`

## Version 0.24.0

_September 13, 2023_

### General

- {{ Update }} Pyodide now runs Python 3.11.3.
  {pr}`3741`

- {{ Enhancement }} ABI Break: Updated Emscripten to version 3.1.45 {pr}`3665`,
  {pr}`3659`, {pr}`3822`, {pr}`3889`, {pr}`3890`, {pr}`3888`, {pr}`4055`,
  {pr}`4056`, {pr}`4073`, {pr}`4094`

### JavaScript API

- {{ Performance }} Added a `packages` optional argument to `loadPyodide`.
  Passing packages here saves time by downloading them during the Pyodide
  bootstrap.
  {pr}`4100`

- {{ Enhancement }} `runPython` and `runPythonAsync` now accept a `filename`
  optional argument which is passed as the `filename` argument to `eval_code`
  (resp. `eval_code_async`). Also, if a `filename` is passed to `eval_code`
  which does not start with `<` and end with `>`, Pyodide now uses the
  `linecache` module to ensure that source lines can appear in tracebacks.
  {pr}`3993`

- {{ Performance }} For performance reasons, don't render extra information in
  PyProxy destroyed message by default. By using `pyodide.setDebug(true)`, you
  can opt into worse performance and better error messages.
  {pr}`4027`

- {{ Enhancement }} It is now possible to pass environment variables to
  `loadPyodide` via the `env` argument. `homedir` is deprecated in favor of
  `{env: {HOME: whatever_directory}}`.
  {pr}`3870`

- {{ Enhancement }} The `setStdin`, `setStdout` and `setStderr` APIs have been
  improved with extra control and better performance.
  {pr}`4035`

### Python API

- {{ Enhancement }} Added `headers` property to `pyodide.http.FetchResponse`.
  {pr}`2078`

- {{ Enhancement }} Added `FetchResponse.text()` as a synonym to
  `FetchResponse.string()` for better compatibility with other requests APIs.
  {pr}`4052`

- {{ Breaking }} Changed the `FetchResponse` body getter methods to no longer
  throw an `OSError` exception for 400 and above response status codes. Added
  `FetchResponse.raise_for_status` to raise an `OSError` for error status codes.
  {pr}`3986` {pr}`4053`

### Python / JavaScript Foreign Function Interface

- {{ Performance }} Improved performance of PyProxy creation.
  {pr}`4096`

- {{ Fix }} Fixed adding getters/setters to a `PyProxy` with
  `Object.defineProperty` and improved compliance with JavaScript rules around
  Proxy traps.
  {pr}`4033`

- {{ Enhancement }} The promise methods `then`, `catch` and `finally_` are now
  present also on `Task`s as well as `Future`s.
  {pr}`3748`

- {{ Enhancement }} Added methods to a `PyProxy` of a `list` to make these work
  as drop-in replacements for JavaScript Arrays.
  {pr}`3853`

- {{ Enhancement }} When a `JsProxy` of an array is passed to Python builtin
  functions that use the `PySequence_*` APIs, it now works as expected. Also
  `jsarray * n` repeats the array `n` times and `jsarray + iterable` returns a
  new array with the result values from the iterable appended.
  {pr}`3904`

### Deployment

- {{ API }} Changed the name of the default lockfile from `repodata.json` to
  `pyodide-lock.json`
  {pr}`3824`

### Build System

- {{ Update }} The docker image now has node v20 instead of node v14.
  {pr}`3819`

- {{ Enhancement }} Added `check_wasm_magic_number` function to validate `.so`
  files for WebAssembly (WASM) compatibility.
  {pr}`4018`

- {{ Enhancement }} In pyodide build, automatically skip building package
  dependencies that are already included in the pyodide distribution.
  {pr}`4058`

### Packages

- New packages: sourmash {pr}`3635`, screed {pr}`3635`, bitstring {pr}`3635`,
  deprecation {pr}`3635`, cachetools {pr}`3635`, xyzservices {pr}`3786`,
  simplejson {pr}`3801`, protobuf {pr}`3813`, peewee {pr}`3897`, Cartopy
  {pr}`3909`, pyshp {pr}`3909`, netCDF4 {pr}`3910`, igraph {pr}`3991`, CoolProp
  {pr}`4028`, contourpy {pr}`4102`, awkward-cpp {pr}`4101`, orjson {pr}`4036`.

- Upgraded numpy to 1.25.2 {pr}`4125`

- Upgraded scipy to 1.11.1 {pr}`3794`, {pr}`3996`

- OpenBLAS has been added and scipy now uses OpenBLAS rather than CLAPACK
  {pr}`3331`.

### Pyodide CLI

- {{ Enhancement }} `pyodide build-recipes` now accepts a `--metadata-files`
  option to install `*.whl.metadata` files as specified in
  [PEP 658](https://peps.python.org/pep-0658/).
  {pr}`3981`

### Misc

- {{ Enhancement }} Add an example for `loadPyodide` and `pyodide.runPython
{pr}`4012`, {pr}`4011`

## Version 0.23.4

_July 6, 2023_

- {{ Enhancement }} The environment variable `PYODIDE_BUILD_EXPORTS` can now be
  used instead of the `--exports` argument to `pyodide build` to specify `.so`
  file exports of packages.
  {pr}`3973`

- {{ Fix }} Pin `pydantic` to `<2`.
  {pr}`3971`

- {{ Enhancement }} Allow customizing cache location for packages when running in Node
  {pr}`3967`

- {{ Enhancement }} Re-enabled sparseqr, freesasa, lightgbm, opencv-python, and wordcloud
  {pr}`3783`, {pr}`3970`

- {{ Fix }} A `JSProxy` of a `DOMException` will now inherit from exception so
  it can be raised in Python.
  {pr}`3868`

- {{ Fix }} The feature detection for `JSProxy` has been improved so that it
  should never fail even when handling strange or ill-behaved JavaScript proxy
  objects.
  {pr}`3740`, {pr}`3750`

- {{ Fix }} A `PyProxy` of a callable is now an `instanceof Function`. (If you
  are trying to feature detect whether something is callable or not in
  JavaScript, the correct way is to use `typeof o === "function"`. But you may
  have dependencies that don't do this correctly.)
  {pr}`3925`

- {{ Fix }} `from jsmodule import *` now works.
  {pr}`3903`

## Version 0.23.3

_June 17, 2023_

- {{ Fix }} `getattr(jsproxy, 'python_reserved_word')` works as expected again
  (as well as `hasattr` and `setattr`). This fixes a regression introduced in
  {pr}`3617`.
  {pr}`3926`

- {{ Fix }} `pyodide build` now replaces native `.so` slugs with Emscripten
  slugs. Usually `.so`s in the generated wheels are actually Emscripten `.so`s
  so this is good. If they are actually native `.so`s then there is a problem
  either way.
  {pr}`3903`

## Version 0.23.2

_May 2, 2023_

- {{ Enhancement }} Changed the name of the `--output-directory` argument to
  `pyodide build` to `--outdir` to match pypa/build. `--output-directory` is
  still accepted for backwards compatibility.
  {pr}`3811`

## Version 0.23.1

_April 13, 2023_

### Deployment

- {{ Fix }} Export `python_stdlib.zip` in `package.json`.
  {pr}`3723`

### CLI

- {{ Enhancement }} `pyodide build` now accepts an `--output-directory` argument.
  {pr}`3746`

- {{ Fix }} Fix `pyodide py-compile` not to ignore the `--compression-level`
  option when applied on a single file.
  {pr}`3727`

- {{ Fix }} Fix an issue where the `pyodide venv` command did not work correctly in pyodide-build
  version 0.23.0 because of missing `python_stdlib.zip`.
  {pr}`3760`

- {{ Fix }} `python -m pip` works correctly in the Pyodide venv now.
  {pr}`3761`

- {{ Fix }} Executables installed in a Pyodide virtual environment now run in
  Pyodide not in the host Python.
  {pr}`3752`

### Build System

- {{ Fix }} Fix `PYODIDE_ROOT` to point the correct directory when running out-of-tree build.
  {pr}`3751`

## Version 0.23.0

_March 30, 2023_

### General

- {{ Update }} Pyodide now runs Python 3.11.2 which officially supports
  WebAssembly as a [PEP11 Tier 3](https://peps.python.org/pep-0011/#tier-3) platform.
  {pr}`3252`, {pr}`3614`

- {{ Update }} We now build libpyodide.a so the Pyodide foreign function
  interface can be experimentally linked into other Emscripten builds of Python.
  {pr}`3335`

- {{ Enhancement }} Updated Emscripten to version 3.1.32
  {pr}`3471`, {pr}`3517`, {pr}`3599`

### JavaScript API

- {{ Breaking }} Type exports of `PyProxy` subtypes have been moved from
  `pyodide` to `pyodide/ffi` and many of them have changed names. The original
  exports are still available but they are deprecated.
  {pr}`3523`

- {{ Breaking }} The methods for checking `PyProxy` capabilities (e.g.,
  `supportsHas`, `isCallable`) are now deprecated. Use e.g.,
  `instanceof pyodide.ffi.PyCallable` instead.
  {pr}`3523`

- {{ Enhancement }} Added subclasses of `PyProxy` for each mixin. These can be
  used to check whether a `PyProxy` supports a given set of methods with
  `instanceof` e.g., `x instanceof pyodide.ffi.PyDict`.
  {pr}`3523`

- {{ Enhancement }} Added `stdLibURL` parameter to `loadPyodide` allowing to customize
  the URL from which the Python standard library is loaded.
  {pr}`3670`

- {{ Enhancement }} Checking whether an object is an instance of a `PyProxy` now
  only recognizes a `PyProxy` generated from the same Python interpreter. This
  means that creating multiple interpreters and importing a `PyProxy` from one
  into another no longer causes a fatal error.
  {pr}`3545`

- {{ Enhancement }} `as_object_map` now accepts a keyword argument `hereditary`.
  If set to `True` and indexing the object returns a plain-old-object, then the
  return value will be automatically mapped in `as_object_map` as well.
  {pr}`3638`

- {{ Enhancement }} A `JsProxy` of a JavaScript error object can be directly
  thrown as Python exceptions. Previously Pyodide automatically wrapped them in
  a `JsException` but that is no longer needed -- now `JsException` inherits
  from both `JsProxy` and `Exception`.
  {pr}`3455`

- {{ Enhancement }} `runPython` and `runPythonAsync` now accept a `locals`
  argument.
  {pr}`3618`

- {{ Fix }} Calling `loadPyodide` repeatedly in Node no longer results in
  `MaxListenersExceededWarning`. Also, calling `loadPyodide` in Node v14 no
  longer changes unhandled rejections in promises.
  {pr}`3542`

- {{ Fix }} If the `locals` argument to `eval_code` or `eval_code_async` is
  `None` it now uses `locals=globals` as the documentation says.
  {pr}`3580`

### Python standard library

- {{ Breaking }} Unvendored `_pydecimal` and `pydoc_data` from the standard
  library. Now these modules need to be loaded with `pyodide.loadPackage` or
  `micropip.install`, or auto-loaded via imports in `pyodide.runPythonAsync`
  {pr}`3525`

- {{ Breaking }} Test files of stdlib `ctypes` and `unittest` are now moved to
  `test/ctypes` and `test/unittest` respectively. This change is adapted from
  [CPython 3.12](https://github.com/python/cpython/issues/93839).
  {pr}`3507`

### Deployment

- {{ Breaking }} Pyodide no longer uses Emscripten preload plugin, hence
  `pyodide.asm.data` is removed, in favor of `python_stdlib.zip`. This change
  normally shouldn't affect users, but if you were using this file in a
  bundler, you will need to remove it. {pr}`3584`

- {{ Breaking }} `pyodide_py.tar` file is removed. This change normally
  shouldn't affect users, but if you were using this file in a bundler,
  you will need to remove it.
  {pr}`3621`

- {{ Breaking }} Python standard libraries are now vendored in a zipfile:
  `/lib/python{version}.zip` in the in-browser MEMFS file system. If you need
  to access the standard library source code, you need to unpack the zip file.
  For example:
  `import shutil; shutil.unpack_archive('/lib/python311.zip', '/lib/python3.11', 'zip)`
  {pr}`3584`

- {{ Fix }} Improves the compression of wheel files with the JsDelivr CDN. For
  browsers that support the Brotli compression (most modern ones) this should
  result in a size reduction of 20-30%. Also most many `pyodide` CLI
  sub-commands now support `--compression-level` as an optional parameter.
  {pr}`3655`

- {{ Breaking }} Following libraries are now not linked to the Pyodide main module:
  `libgl`, `libal`, `libhtml5`. This normally shouldn't affect users, but if you
  are using these libraries in a package that are built out-of-tree, you will
  need to link them to the package manually.
  {pr}`3505`

### Python / JavaScript Foreign Function Interface

- {{ Fix }} PyProxies of Async iterators are now async iterable JavaScript
  objects. The code:

  ```javascript
  for await (let x of async_iterator_pyproxy) {
    // ...
  }
  ```

  would previously fail with `TypeError: async_iterator_pyproxy is not async
iterable`. (Python async _iterables_ that were not also iterators were already
  async iterable, the problem was only with Python objects that are both async
  _iterable_ and an async iterator.)
  {pr}`3708`

- {{ Enhancement }} A py-compiled build which has smaller and faster-to-load
  packages is now deployed under
  `https://cdn.jsdelivr.net/pyodide/v0.23.0/pyc/` (also for future
  versions). The exceptions obtained with this builds will not include code
  snippets however. {pr}`3701`

- {{ Breaking }} Removed support for calling functions from the root of `pyodide` package
  directly. This has been deprecated since v0.21.0. Now all functions are only available
  under submodules.
  {pr}`3677`

- {{ Breaking }} Removed support for passing the "message" argument to `PyProxy.destroy`
  in a positional argument. This has been deprecated since v0.22.0.
  {pr}`3677`

- {{ Enhancement }} Python does not allow reserved words to be used as attributes.
  For instance, `Array.from` is a `SyntaxError`. (JavaScript has a more robust
  parser which can handle this.) To handle this, if an attribute to a `JsProxy`
  consists of a Python reserved word followed by one or more underscores, we remove
  a single underscore from the end of the attribute. For instance, `Array.from_`
  would access `from` on the underlying JavaScript object, whereas `o.from__`
  accesses the `from_` attribute.
  {pr}`3617`

### Build System

- {{ Breaking }} When building meta-packages (`core` and `min-scipy-stack`),
  you must prefix `tag:` to the meta-package name. For example, to build the
  `core` meta-package, you must run `pyodide build-recipes tag:core`, or
  `PYODIDE_PACKAGES="tag:core" make`.
  {pr}`3444`

- {{ Enhancement}} Add `--build-dependencies` to `pyodide build` command
  to fetch and build dependencies of a package being built.
  Also adds `--skip-dependency` to ignore selected dependencies.
  {pr}`3310`

- {{ Enhancement}} Added `pyodide build` support for building a list of packages
  from a requirements.txt file with `pyodide build -r <requirements.txt>`. Also
  can output a list of chosen dependencies in the same format when building a
  package and dependencies using the `--output-lockfile <lockfile.txt>`
  argument. This enables repeatable builds of packages.
  {pr}`3469`

- {{ Enhancement }} Added `package/tag` key to the `meta.yaml` spec to group
  packages.
  {pr}`3444`

- {{ Enhancement }} `pyodide build-recipes` now autodetects the number of
  CPU cores in the system and uses them for parallel builds.
  {pr}`3559` {pr}`3598`

- {{ Fix }} Fixed pip install error when installing cross build environment.
  {pr}`3562`

- {{ Enhancement }} Response files are now correctly handled when
  calculating exported symbols.
  {pr}`3645`

- {{ Fix }} Fix occasional build failure when building rust packages.
  {pr}`3607`

- {{ Enhancement }} Improved logging in `pyodide-build` with rich.
  {pr}`3442`

- {{ Enhancement }} `pyodide build-recipes` now accepts `--no-deps` parameter, which skips
  building dependencies of the package. This replaces `pyodide-build buildpkg`.
  {pr}`3520`

- {{ Enhancement }} `pyodide build-recipes` now works out-of-tree.

### Pyodide CLI

- {{ Breaking }} Removed deprecated CLI entrypoints `pyodide-build buildall` which is
  replaced by `pyodide build-recipes`, and `pyodide-build mkpkg` which is
  replaced by `pyodide skeleton pypi` {pr}`3668`.

- {{ Feature }} Added `pyodide py-compile` CLI command that py compiles a wheel or a zip
  file, converting .py files to .pyc files. It can also be applied to a folder
  with wheels / zip files. If the input folder contains the
  `repodata.json` the paths and checksums it contains will also be updated
  {pr}`3253` {pr}`3700`

- {{ Feature }} Added `pyodide create-zipfile` CLI command that creates a zip file of a
  directory. This command is hidden by default since it is not intended for use
  by end users.
  {pr}`3411` {pr}`3463`

### REPL

- {{ Fix }} Non-breaking space characters are now automatically converted to
  regular spaces in pyodide REPL.
  {pr}`3558`

- {{ Enhancement }} Allow changing the build type used in the REPL by passing the
  `build` argument to the REPL URL. For instance,
  `https://pyodide.org/en/latest/console.html?build=debug` will load debug dev build.
  {pr}`3671`

### Packages

- New packages: fastparquet {pr}`3590`, cramjam {pr}`3590`, pynacl {pr}`3500`,
  pyxel {pr}`3508`.
  mypy {pr}`3504`, multidict {pr}`3581`, yarl {pr}`3702`, idna {pr}`3702`,
  cbor-diag {pr}`3581`.

- Upgraded to micropip 0.3.0 (see
  [changelog](https://github.com/pyodide/micropip/blob/main/CHANGELOG.md)
  {pr}`3709`

- Added experimental [support for SDL based packages](using-sdl) {pr}`3508`

- Upgraded packages: see the list of packages versions in this release in
  {ref}`packages-in-pyodide`.

### List of Contributors

Alexey Ignatiev, Andrea Giammarchi, Arpit, Christian Clauss, Deepak Cherian,
Eli Lamb, Feodor Fitsner, Gyeongjae Choi, Hood Chatham, Jeff Glass, Jo Bovy,
Joe Marshall, josephrocca, Loïc Estève, martinRenou, messense, Nicholas
Bollweg, Roman Yurchak, TheOnlyWayUp, Victor Blomqvist, Ye Joo Park

## Version 0.22.1

_January 25, 2023_

- {{ Breaking }} `setStdin` now accepts an extra `autoEOF` parameter. If `true`,
  it will insert an EOF automatically after each string or buffer. Defaults to
  `true`. This also affects the behavior of the `stdin` argument to
  `loadPyodide`.
  {pr}`3488`

- {{ Fix }} `from pyodide.ffi import *` doesn't raise an `ImportError` anymore.
  {pr}`3484`

- {{ Enhancement }} Pyodide displays a better message when someone calls posix
  `exit` or `os._exit`.
  {pr}`3496`

### Package Loading

- {{ Fix }} Fix incorrect error message when loading a package
  include in Pyodide fails.
  {pr}`3435`

### Build system

- {{ Fix }} Emscripten is no longer required to create a Pyodide virtual
  environment.
  {pr}`3485`

- {{ Fix }} Fixed a bug where `pyodide build` would fail on package that use
  CMake, when run multiple times.
  {pr}`3445`

- {{ Fix }} pyodide build: Don't pass the directory to the build backend args,
  only pass the arguments.
  {pr}`3490`

- {{ Fix }} `pyodide config` won't print extra messages anymore.
  {pr}`3483`

- {{ Fix }} Pass the same environment variables for out of tree builds as for in
  tree builds.
  {pr}`3495`

## Version 0.22.0

_January 3, 2023_

[See the release notes for a summary.](https://blog.pyodide.org/posts/0.22-release/)

### Deployment and testing

- {{ Breaking }} `pyodide-cdn2.iodide.io` is not available anymore. Please use
  `https://cdn.jsdelivr.net/pyodide` instead.
  {pr}`3150`.

- {{ Breaking }} We don't publish pre-built Pyodide docker images anymore. Note
  that `./run_docker --pre-built` was not working for a while and it was
  actually equivalent to `./run_docker`. If you need to build a single Python
  wheel out of tree, you can use the `pyodide build` command instead. See
  [our blog post](https://blog.pyodide.org/posts/0.21-release/#building-binary-wheels-for-pyodide)
  for more information.
  {pr}`3342`.

- {{ Enhancement }} The releases are now called `pyodide-{version}.tar.gz`
  rather than `pyodide-build-{version}.tar.gz`
  {pr}`2996`

- {{ Enhancement }} Added a new release file called
  `pyodide-core-{version}.tar.gz` intended for use in Node. It contains the
  files needed to start Pyodide and no additional packages.
  {pr}`2999`

- {{ Enhancement }} The full test suite is now run in Safari
  {pr}`2578`, {pr}`3095`.

- {{ Enhancement }} Added Gitpod configuration to the repository.
  {pr}`3201`

### Foreign function interface

#### JsProxy / JavaScript from Python

- {{ Enhancement }} Implemented `reverse`, `__reversed__`, `count`, `index`,
  `append`, and `pop` for `JsProxy` of Javascript arrays so that they implement
  the `collections.abc.MutableSequence` API.
  {pr}`2970`

- {{ Enhancement }} Implemented methods `keys`, `items`, `values`, `get`, `pop`,
  `setdefault`, `popitem`, `update`, and `clear` for `JsProxy` of map-like
  objects so that they implement the `collections.abc.MutableMapping` API.
  {pr}`3275`

- {{ Enhancement }} It's now possible to destructure a JavaScript array, map, or
  object returned by `as_object_map` with a `match` statement.
  {pr}`2906`

- {{ Enhancement }} Added `then`, `catch`, and `finally_` methods to the
  `Future`s used by Pyodide's event loop so they can be used like `Promise`s.
  {pr}`2997`

- {{ Enhancement }} `create_proxy` now takes an optional `roundtrip` parameter.
  If this is set to `True`, then when the proxy is converted back to Python, it
  is converted back to the same double proxy. This allows the proxy to be
  destroyed from Python even if no reference is retained.
  {pr}`3163`, {pr}`3369`

- {{ Enhancement }} A `JsProxy` of a function now has a `__get__` descriptor
  method, so it's possible to use a JavaScript function as a Python method. When
  the method is called, `this` will be a `PyProxy` pointing to the Python object
  the method is called on.
  {pr}`3130`

- {{ Enhancement }} A `JsProxy` now has an `as_object_map` method. This will
  treat the object as a mapping over its `ownKeys` so for instance:
  `run_js("({a:2, b:3})").as_object_map()["a"]` will return 2. These implement
  `collections.abc.MutableMapping`.
  {pr}`3273`, {pr}`3295`, {pr}`3297`

- {{ Enhancement }} Split up the `JsProxy` documentation class into several
  classes, e.g., `JsBuffer`, `JsPromise`, etc. Implemented `issubclass` and
  `isinstance` on the various synthetic and real `JsProxy` classes so that they
  behave the way one might naively expect them to (or at least closer to that
  than it was before).
  {pr}`3277`

- {{ Enhancement }} Added type parameters to many of the `JsProxy` subtypes.
  {pr}`3387`

- {{ Enhancement }} Added `JsGenerator` and `JsIterator` types to `pyodide.ffi`.
  Added `send` method to `JsIterator`s and `throw`, and `close` methods to
  `JsGenerator`s.
  {pr}`3294`

- {{ Enhancement }} It is now possible to use asynchronous JavaScript iterables,
  iterators and generators from Python. This includes support for `aiter` for
  async interables, `anext` and `asend` for async iterators, and `athrow` and
  `aclose` for async generators.
  {pr}`3285`, {pr}`3299`, {pr}`3339`

- {{ Enhancement }} JavaScript generators and async generators that are created
  from Python now are wrapped so that Python objects sent to them as arguments
  or from `.send` / `.asend` are kept alive until the generator is exhausted or
  `.close`d. This makes generators significantly more ergonomic to use, at the
  cost of making memory leaks more likely if the generator is never finalized.
  {pr}`3317`

- {{ Enhancement }} Added a mypy typeshed for some common functionality for the
  `js` module.
  {pr}`3298`

- {{ Enhancement }} mypy understands the types of more things now.
  {pr}`3385`

- {{ Fix }} Fixed bug in `split` argument of `pyodide.console.repr_shorten`.
  Added `shorten` function.
  {pr}`3178`

#### PyProxy / Using Python from JavaScript

- {{ Enhancement }} Added a type field to `PythonError` (e.g., a StopIteration
  error would have `e.type === "StopIteration"`)
  {pr}`3289`

- {{ Enhancement }} It is now possible to use asynchronous Python generators
  from JavaScript.
  {pr}`3290`

- {{ Enhancement }} PyProxies of synchronous and asynchronous Python generators
  now support `return` and `throw` APIs that behave like the ones on JavaScript
  generators.
  {pr}`3346`

- {{ Enhancement }} It is possible to make a `PyProxy` that takes `this` as the
  first argument using the `PyProxy.captureThis` method. The `create_proxy`
  method also has a `capture_this` argument which causes the `PyProxy` to
  receive `this` as the first argument if set to `True`
  {pr}`3103`, {pr}`3145`

### JavaScript API

- {{ Enhancement }} Users can do a static import of `pyodide/pyodide.asm.js` to
  avoid issues with dynamic imports. This allows the use of Pyodide with
  module-type service workers.
  {pr}`3070`

- {{ Enhancement }} Added a new API `pyodide.mountNativeFS` which mounts a
  {js:class}`FileSystemDirectoryHandle` into the Pyodide file system.
  {pr}`2987`

- {{ Enhancement }} `loadPyodide` has a new option called `args`. This list will
  be passed as command line arguments to the Python interpreter at start up.
  {pr}`3021`, {pr}`3282`

- Removed "Python initialization complete" message printed when loading is
  finished.
  {pr}`3247

- {{ Breaking }} The messageCallback and errorCallback argument to `loadPackage`
  and `loadPackagesFromImports` is now passed as named arguments. The old usage
  still works with a deprecation warning.
  {pr}`3149`

- {{ Enhancement }} `loadPackage` and `loadPackagesFromImports` now accepts a
  new option `checkIntegrity`. If set to False, integrity check for Python
  Packages will be disabled.

- {{ Enhancement }} Added APIs `pyodide.setStdin`, `pyodide.setStdout`,
  `pyodide.setStderr` for changing the stream handlers after loading Pyodide.
  Also added more careful control over whether `isatty` returns true or false on
  stdin, stdout, and stderr.
  {pr}`3268`

### Package Loading

- {{ Enhancement }} Pyodide now shows more helpful error messages when importing
  packages that are included in Pyodide fails.
  {pr}`3137`, {pr}`3263`

- {{ Fix }} Shared libraries with version suffixes are now handled correctly.
  {pr}`3154`

- {{ Breaking }} Unvendored the sqlite3 module from the standard library. Before
  `sqlite3` was included by default. Now it needs to be loaded with
  `pyodide.loadPackage` or `micropip.install`.
  {pr}`2946`

- {{ Breaking }} The Pyodide Python package is installed into `/lib/python3.10`
  rather than `/lib/python3.10/site-packages`.
  {pr}`3022`

- {{ Breaking }} The matplotlib HTML5 backends are now available as part of the
  [`matplotlib-pyodide`](https://github.com/pyodide/matplotlib-pyodide) package.
  If you use the default backend from Pyodide, no changes are necessary.
  However, if you previously specified the backend with `matplotlib.use`, the
  URL is now different. See [package
  readme](https://github.com/pyodide/matplotlib-pyodide) for more details.
  {pr}`3061`

- {{ Breaking }} The micropip package was moved to a separate repository
  [pyodide/micropip](https://github.com/pyodide/micropip). In addion to
  installing the version shipped with a given Pyodide release, you can also
  install a different micropip version from
  [PyPi](https://pypi.org/project/micropip/) with,

  ```
  await pyodide.loadPackage('packaging')
  await pyodide.loadPackage('<URL of the micropip wheel on PyPI>')
  ```

  from Javascript. From Python you can import the Javascript Pyodide package,

  ```
  import pyodide_js
  ```

  and call the same functions as above.
  {pr}`3122`

- {{ Enhancement }} The parsing and validation of `meta.yaml` according to the
  specification is now done more rigorously with Pydantic.
  {pr}`3079`

- {{ Breaking }} The `source/md5` checksum field is not longer supported in
  `meta.yaml` files, use `source/sha256` instead
  {pr}`3079`

- {{ Breaking }} `pyodide_build.io.parse_package_config` function is removed in
  favor of `pyodide_build.MetaConfig.from_yaml`
  {pr}`3079`

- {{ Fix }} `ctypes.util.find_library` will now search WASM modules from
  LD_LIBRARY_PATH.
  {pr}`3353`

### Build System

- {{ Enhancement }} Updated Emscripten to version 3.1.27
  {pr}`2958`, {pr}`2950`, {pr}`3027`, {pr}`3107`, {pr}`3148`, {pr}`3236`,
  {pr}`3239`, {pr}`3280`, {pr}`3314`

- {{ Enhancement }} Added `requirements/host` key to the `meta.yaml` spec to
  allow host dependencies that are required for building packages.
  {pr}`2132`

- {{ Enhancement }} Added `package/top-level` key to the `meta.yaml` spec to
  calculate top-level import names for the package. Previously `test/imports`
  key was used for this purpose.
  {pr}`3006`

- {{ Enhancement }} Added `build/vendor-sharedlib` key to the `meta.yaml` spec
  which vendors shared libraries into the wheel after building.
  {pr}`3234` {pr}`3264`

- {{ Enhancement }} Added `build/type` key to the `meta.yaml` spec which
  specifies the type of the package.
  {pr}`3238`

- {{ Enhancement }} Added `requirements/executable` key to the `meta.yaml` spec
  which specifies the list of executables required for building a package.
  {pr}`3300`

- {{ Breaking }} `build/library` and `build/sharedlibrary` key in the
  `meta.yaml` spec are removed. Use `build/type` instead.
  {pr}`3238`

- {{ Fix }} Fixed a bug that `backend-flags` propagated to dependencies.
  {pr}`3153`

- {{ Fix }} Fixed a bug that shared libraries are not copied into distribution
  directory when it is already built.
  {pr}`3212`

- {{ Enhancement }} Added a system for making Pyodide virtual environments. This
  is for testing out of tree builds. For more information, see [the
  documentation](building-and-testing-packages-out-of-tree).
  {pr}`2976`, {pr}`3039`, {pr}`3040`, {pr}`3044`, {pr}`3096`, {pr}`3098`,
  {pr}`3108`, {pr}`3109`, {pr}`3241`

- Added a new CLI command `pyodide skeleton` which creates a package build recipe.
  `pyodide-build mkpkg` will be replaced by `pyodide skeleton pypi`.
  {pr}`3175`

- Added a new CLI command `pyodide build-recipes` which build packages from
  recipe folder. It replaces `pyodide-build buildall`.
  {pr}`3196` {pr}`3279`

- Added a new CLI command `pyodide config` which shows config variables used in
  Pyodide.
  {pr}`3376`

- Added subcommands for `pyodide build` which builds packages from various sources.
  | command | result |
  |------------------------|-----------------------------------------|
  | `pyodide build pypi` | build or fetch a single package from pypi |
  | `pyodide build source` | build the current source folder (same as pyodide build) |
  | `pyodide build url` | build or fetch a package from a url either tgz, tar.gz zip or wheel |
  {pr}`3196`

### Packages

- New packages: pycryptodome {pr}`2965`, coverage-py {pr}`3053`, bcrypt
  {pr}`3125`, lightgbm {pr}`3138`, pyheif, pillow_heif, libheif, libde265
  {pr}`3161`, wordcloud {pr}`3173`, gdal, fiona, geopandas {pr}`3213`, the
  standard library \_hashlib module {pr}`3206` , pyinstrument {pr}`3258`, gensim
  {pr}`3326`, smart_open {pr}`3326`, pyodide-http {pr}`3355`.

- {{ Fix }} Scipy CSR data is now handled correctly in XGBoost.
  {pr}`3194`

- {{ Update }} Upgraded packages: SciPy 1.9.1 {pr}`3043`, pandas 1.5.0
  {pr}`3134`, numpy 1.23.3 {pr}`3284`, scikit-learn 1.1.3 {pr}`3324` as well as
  most of the other packages {pr}`3348` {pr}`3365`. See
  {ref}`packages-in-pyodide` for more details.

- {{ Fix }} Fix scipy handling of exceptions that are raised from C++ code.
  {pr}`3384`.

### List of Contributors

Aierie, dataxerik, David Lechner, Deepak Cherian, Filipe, Gyeongjae Choi, Hood
Chatham, H.Yamada, Jacques Boscq, Jeremy Tuloup, Joe Marshall, John Wason,
Loïc Estève, partev, Patrick Arminio, Péter Ferenc Gyarmati, Prete, Qijia
Liu, Roman Yurchak, ryanking13, skelsec, Starz0r, Will Lachance, YeonWoo, Yizhi
Liu

## Version 0.21.3

_September 15, 2022_

- {{ Fix }} When loading `sqlite3`, `loadPackage` no longer also loads `nltk`
  and `regex`.
  {issue}`3001`

- {{ Fix }} Packages are now loaded in a topologically sorted order regarding
  their dependencies.
  {pr}`3020`

- {{ Breaking }} Loading the `soupsieve` package will not automatically load
  `beautifulsoup4` together.
  {pr}`3020`

- {{ Fix }} Fix the incorrect package name `ruamel` to `ruamel.yaml`.
  {pr}`3036`

- {{ Fix }} `loadPyodide` will now raise error when the version of
  JavaScript and Python Pyodide package does not match.
  {pr}`3074`

- {{ Enhancement }} Pyodide now works with a content security policy that
  doesn't include `unsafe-eval`. It is still necessary to include
  `wasm-unsafe-eval` (and probably always will be). Since current Safari
  versions have no support for `wasm-unsafe-eval`, it is necessary to include
  `unsafe-eval` in order to work in Safari. This will likely be fixed in the
  next Safari release: https://bugs.webkit.org/show_bug.cgi?id=235408
  {pr}`3075`

- {{ Fix }} It works again to use `loadPyodide` with a relative URL as
  `indexURL` (this was a regression in v0.21.2).
  {pr}`3077`

- {{ Fix }} Add `url` to list of pollyfilled packages for webpack compatibility.
  {pr}`3080`

- {{ Fix }} Fixed warnings like
  `Critical dependency: the request of a dependency is an expression.`
  when using Pyodide with webpack.
  {pr}`3080`

- {{ Enhancement }} Add binary files to exports in JavaScript package
  {pr}`3085`.

- {{ Fix }} Source maps are included in the distribution again (reverting
  {pr}`3015` included in 0.21.2) and if there is a variable in top level scope
  called `__dirname` we use that for the `indexURL`.
  {pr}`3088`

- {{ Fix }} `PyProxy.apply` now correctly handles the case when something
  unexpected is passed as the second argument.
  {pr}`3101`

## Version 0.21.2

_August 29, 2022_

- {{ Fix }} The standard library packages `ssl` and `lzma` can now be installed
  with `pyodide.loadPackage("ssl")` or `micropip.install("ssl")` (previously
  they had a leading underscore and it was only possible to load them with
  `pyodide.loadPackage`).
  {issue}`3003`

- {{ Fix }} If a wheel path is passed to `pyodide.loadPackage`, it will now be
  resolved relative to `document.location` (in browser) or relative to the
  current working directory (in Node) rather than relative to `indexURL`.
  {pr}`3013`, {issue}`3011`

- {{ Fix }} Fixed a bug in Emscripten that caused Pyodide to fail in Jest.
  {pr}`3014`

- {{ Fix }} It now works to pass a relative url to `indexURL`. Also, the
  calculated index URL now works even if `node` is run with
  `--enable-source-maps`.
  {pr}`3015`

## Version 0.21.1

_August 22, 2022_

- New packages: the standard library lzma module {pr}`2939`

- {{ Enhancement }} Pyodide now shows more helpful error messages when importing
  unvendored or removed stdlib modules fails.
  {pr}`2973`

- {{ Breaking }} The default value of `fullStdLib` in `loadPyodide` has been
  changed to `false`. This means Pyodide now will not load some stdlib modules
  like distutils, ssl, and sqlite3 by default. See [Pyodide Python
  compatibility](https://pyodide.org/en/stable/usage/wasm-constraints.html) for
  detail. If `fullStdLib` is set to `true`, it will load all unvendored stdlib
  modules. However, setting `fullStdLib` to true will increase the initial
  Pyodide load time. So it is preferable to explicitly load the required module.
  {pr}`2998`

- {{ Enhancement }} `pyodide build` now checks that the correct version of the
  Emscripten compiler is used.
  {pr}`2975`, {pr}`2990`

- {{ Fix }} Pyodide works in Safari v14 again. It was broken in v0.21.0
  {pr}`2994`

## Version 0.21.0

_August 9, 2022_

[See the release notes for a summary.](https://blog.pyodide.org/posts/0.21-release/)

### Build system

- {{ Enhancement }} Emscripten was updated to Version 3.1.14
  {pr}`2775`, {pr}`2679`, {pr}`2672`

- {{ Fix }} Fix building on macOS {issue}`2360` {pr}`2554`

- {{ Enhancement }} Update Typescript target to ES2017 to generate more modern
  Javascript code.
  {pr}`2471`

- {{ Enhancement }} We now put our built files into the `dist` directory rather
  than the `build` directory. {pr}`2387`

- {{ Fix }} The build will error out earlier if `cmake` or `libtool` are not
  installed.
  {pr}`2423`

- {{ Enhancement }} The platform tags of wheels now include the Emscripten
  version in them. This should help ensure ABI compatibility if Emscripten
  wheels are distributed outside of the main Pyodide distribution.
  {pr}`2610`

- {{ Enhancement }} The build system now uses the sysconfigdata from the target
  Python rather than the host Python.
  {pr}`2516`

- {{ Enhancement }} Pyodide now builds with `-sWASM_BIGINT`.
  {pr}`2643`

- {{ Enhancement }} Added `cross-script` key to the `meta.yaml` spec to allow
  executing custom logic in the cross build environment.
  {pr}`2734`

### Pyodide Module and type conversions

- {{ API }} All functions were moved out of the root `pyodide` package into
  various submodules. For backwards compatibility, they will be available from
  the root package (raising a `FutureWarning`) until v0.23.0.
  {pr}`2787`, {pr}`2790`

- {{ Enhancement }} `loadPyodide` no longer uses any global state, so it can be
  used more than once in the same thread. This is recommended if a network
  request causes a loading failure, if there is a fatal error, if you damage the
  state of the runtime so badly that it is no longer usable, or for certain
  testing purposes. It is not recommended for creating multiple execution
  environments, for which you should use
  `pyodide.runPython(code, { globals : some_dict})`;
  {pr}`2391`

- {{ Enhancement }} `pyodide.unpackArchive` now accepts any `ArrayBufferView` or
  `ArrayBuffer` as first argument, rather than only a `Uint8Array`.
  {pr}`2451`

- {{ Feature }} Added `pyodide.code.run_js` API.
  {pr}`2426`

- {{ Fix }} BigInt's between 2^{32\*n - 1} and 2^{32\*n} no longer get
  translated to negative Python ints.
  {pr}`2484`

- {{ Fix }} Pyodide now correctly handles JavaScript objects with `null`
  constructor.
  {pr}`2520`

- {{ Fix }} Fix garbage collection of `once_callable` {pr}`2401`

- {{ Enhancement }} Added the `js_id` attribute to `JsProxy` to allow using
  JavaScript object identity as a dictionary key.
  {pr}`2515`

- {{ Fix }} Fixed a bug with `toJs` when used with recursive structures and the
  `dictConverter` argument.
  {pr}`2533`

- {{ Enhancement }} Added Python wrappers `set_timeout`, `clear_timeout`,
  `set_interval`, `clear_interval`, `add_event_listener` and
  `remove_event_listener` for the corresponding JavaScript functions.
  {pr}`2456`

- {{ Fix }} If a request fails due to CORS, `pyfetch` now raises an `OSError`
  not a `JSException`.
  {pr}`2598`

- {{ Enhancement }} Pyodide now directly exposes the Emscripten `PATH` and
  `ERRNO_CODES` APIs.
  {pr}`2582`

- {{ Fix }} The `bool` operator on a `JsProxy` now behaves more consistently: it
  returns `False` if JavaScript would say that `!!x` is `false`, or if `x` is an
  empty container. Otherwise it returns `True`.
  {pr}`2803`

- {{ Fix }} Fix `loadPyodide` errors for the Windows Node environment.
  {pr}`2888`

- {{ Enhancement }} Implemented slice subscripting, `+=`, and `extend` for
  `JsProxy` of Javascript arrays.
  {pr}`2907`

### REPL

- {{ Enhancement }} Add a spinner while the REPL is loading
  {pr}`2635`

- {{ Enhancement }} Cursor blinking in the REPL can be disabled by setting
  `noblink` in URL search params.
  {pr}`2666`

- {{ Fix }} Fix a REPL error in printing high-dimensional lists.
  {pr}`2517` {pr}`2919`

- {{ Fix }} Fix output bug with using `input()` on online console
  {pr}`2509`

### micropip and package loading

- {{ API }} `packages.json` which contains the dependency graph for packages
  was renamed to `repodata.json` to avoid confusion with `package.json` used
  in JavaScript packages.

- {{ Enhancement }} Added SHA-256 hash of package to entries in `repodata.json`
  {pr}`2455`

- {{ Enhancement }} Integrity of Pyodide packages is now verified before
  loading them. This is for now limited to browser environments.
  {pr}`2513`

- {{ Enhancement }} `micropip` supports loading wheels from the Emscripten file
  system using the `emfs:` protocol now.
  {pr}`2767`

- {{ Enhancement }} It is now possible to use an alternate `repodata.json`
  lockfile by passing the `lockFileURL` option to `loadPyodide`. This is
  particularly intended to be used with `micropip.freeze`.
  {pr}`2645`

- {{ Fix }} micropip now correctly handles package names that include dashes
  {pr}`2414`

- {{ Enhancement }} Allow passing `credentials` to `micropip.install()`
  {pr}`2458`

- {{ Enhancement }} {func}`micropip.install` now accepts a `deps` parameter.
  If set to `False`, micropip will not install dependencies of the package.
  {pr}`2433`

- {{ Fix }} micropip now correctly compares packages with prerelease version
  {pr}`2532`

- {{ Enhancement }} {func}`micropip.install` now accepts a `pre` parameter.
  If set to `True`, micropip will include pre-release and development versions.
  {pr}`2542`

- {{ Enhancement }} `micropip` was refactored to improve readability and ease of
  maintenance.
  {pr}`2561`, {pr}`2563`, {pr}`2564`, {pr}`2565`, {pr}`2568`

- {{ Enhancement }} Various error messages were fine tuned and improved.
  {pr}`2562`, {pr}`2558`

- {{ Enhancement }} `micropip` was adjusted to keep its state in the wheel
  `.dist-info` directories which improves consistenency with the Python standard
  library and other tools used to install packages.
  {pr}`2572`

- {{ Enhancement }} `micropip` can now be used to install Emscripten binary wheels.
  {pr}`2591`

- {{ Enhancement }} Added `micropip.freeze` to record the current set of loaded
  packages into a `repodata.json` file.
  {pr}`2581`

- {{ Fix }} `micropip.list` now works correctly when there are packages
  that are installed via `pyodide.loadPackage` from a custom URL.
  {pr}`2743`

- {{ Fix }} micropip now skips package versions which do not follow PEP440.
  {pr}`2754`

- {{ Fix }} `micropip` supports extra markers in packages correctly now.
  {pr}`2584`

### Packages

- {{ Enhancement }} Update sqlite version to latest stable release
  {pr}`2477` and {pr}`2518`

- {{ Enhancement }} Pillow now supports WEBP image format {pr}`2407`.

- {{ Enhancement }} Pillow and opencv-python now support the TIFF image format.
  {pr}`2762`

- Pandas is now compiled with `-Oz`, which significantly speeds up loading the library
  on Chrome {pr}`2457`

- New packages: opencv-python {pr}`2305`, ffmpeg {pr}`2305`, libwebp {pr}`2305`,
  h5py, pkgconfig and libhdf5 {pr}`2411`, bitarray {pr}`2459`, gsw {pr}`2511`,
  cftime {pr}`2504`, svgwrite, jsonschema, tskit {pr}`2506`, xarray {pr}`2538`,
  demes, libgsl, newick, ruamel, msprime {pr}`2548`, gmpy2 {pr}`2665`,
  xgboost {pr}`2537`, galpy {pr}`2676`, shapely, geos {pr}`2725`, suitesparse,
  sparseqr {pr}`2685`, libtiff {pr}`2762`, pytest-benchmark {pr}`2799`,
  termcolor {pr}`2809`, sqlite3, libproj, pyproj, certifi {pr}`2555`,
  rebound {pr}`2868`, reboundx {pr}`2909`, pyclipper {pr}`2886`,
  brotli {pr}`2925`, python-magic {pr}`2941`

### Miscellaneous

- {{ Fix }} We now tell packagers (e.g., Webpack) to ignore npm-specific imports
  when packing files for the browser.
  {pr}`2468`

- {{ Enhancement }} `run_in_pyodide` now has support for pytest assertion
  rewriting and decorators such as `pytest.mark.parametrize` and hypothesis.
  {pr}`2510`, {pr}`2541`

- {{ Breaking }} `pyodide_build.testing` is removed. `run_in_pyodide`
  decorator can now be accessed through
  [`pytest-pyodide`](https://github.com/pyodide/pytest-pyodide) package.
  {pr}`2418`

### List of contributors

Alexey Ignatiev, Andrey Smelter, andrzej, Antonio Cuni, Ben Jeffery, Brian
Benjamin Maranville, David Lechner, dragoncoder047, echorand (Amit Saha),
Filipe, Frank, Gyeongjae Choi, Hanno Rein, haoran1062, Henry Schreiner, Hood
Chatham, Jason Grout, jmdyck, Jo Bovy, John Wason, josephrocca, Kyle Cutler,
Lester Fan, Liumeo, lukemarsden, Mario Gersbach, Matt Toad, Michael Droettboom,
Michael Gilbert, Michael Neil, Mu-Tsun Tsai, Nicholas Bollweg, pysathq, Ricardo
Prins, Rob Gries, Roman Yurchak, Ryan May, Ryan Russell, stonebig, Szymswiat,
Tobias Megies, Vic Kumar, Victor, Wei Ji, Will Lachance

## Version 0.20.0

_April 9th, 2022_

[See the release notes for a summary.](https://blog.pyodide.org/posts/0.20-release/)

### CPython and stdlib

- {{ Update }} Pyodide now runs Python 3.10.2.
  {pr}`2225`

- {{ Enhancement }} All `ctypes` tests pass now except for
  `test_callback_too_many_args` (and we have a plan to fix
  `test_callback_too_many_args` upstream). `libffi-emscripten` now also passes
  all libffi tests.
  {pr}`2350`

### Packages

- {{Fix}} matplotlib now loads multiple fonts correctly {pr}`2271`

- New packages: boost-histogram {pr}`2174`, cryptography v3.3.2 {pr}`2263`, the
  standard library ssl module {pr}`2263`, python-solvespace v3.0.7,
  lazy-object-proxy {pr}`2320`.

- Many more scipy linking errors were fixed, mostly related to the Fortran f2c
  ABI for string arguments. There are still some fatal errors in the Scipy test
  suite, but none seem to be simple linker errors.
  {pr}`2289`

- Removed pyodide-interrupts. If you were using this for some reason, use
  `pyodide.setInterruptBuffer` instead.
  {pr}`2309`

- Most included packages were updated to the latest version. See
  {ref}`packages-in-pyodide` for a full list.

### Type translations

- {{Fix}} Python tracebacks now include Javascript frames when Python calls a
  Javascript function.
  {pr}`2123`

- {{Enhancement}} Added a `default_converter` argument to `JsProxy.to_py`
  and `pyodide.toPy` which is used to process any object that doesn't have
  a built-in conversion to Python. Also added a `default_converter` argument to
  `PyProxy.toJs` and `pyodide.ffi.to_js` to convert.
  {pr}`2170` and {pr}`2208`

- {{ Enhancement }} Async Python functions called from Javascript now have the
  resulting coroutine automatically scheduled. For instance, this makes it
  possible to use an async Python function as a Javascript event handler.
  {pr}`2319`

### Javascript package

- {{Enhancement}} It is no longer necessary to provide `indexURL` to
  `loadPyodide`.
  {pr}`2292`

- {{ Breaking }} The `globals` argument to `pyodide.runPython` and
  `pyodide.runPythonAsync` is now passed as a named argument. The old usage
  still works with a deprecation warning.
  {pr}`2300`

- {{Enhancement}} The Javascript package was migrated to Typescript.
  {pr}`2130` and {pr}`2133`

- {{Fix}} Fix importing pyodide with ESM syntax in a module type web worker.
  {pr}`2220`

- {{Enhancement}} When Pyodide is loaded as an ES6 module, no global
  `loadPyodide` variable is created (instead, it should be accessed as an
  attribute on the module).
  {pr}`2249`

- {{Fix}} The type `Py2JsResult` has been replaced with `any` which is more
  accurate. For backwards compatibility, we still export `Py2JsResult` as an
  alias for `any`.
  {pr}`2277`

- {{Fix}} Pyodide now loads correctly even if requirejs is included.
  {pr}`2283`

- {{ Enhancement }} Added robust handling for non-`Error` objects thrown by
  Javascript code. This mostly should never happen since well behaved Javascript
  code ought to throw errors. But it's better not to completely crash if it
  throws something else.
  {pr}`2294`

### pyodide_build

- {{Enhancement}} Pyodide now uses Python wheel files to distribute packages
  rather than the emscripten `file_packager.py` format.
  {pr}`2027`

- {{Enhancement}} Pyodide now uses `pypa/build` to build packages. We (mostly)
  use build isolation, so we can build packages that require conflicting
  versions of setuptools or alternative build backends.
  {pr}`2272`

- {{Enhancement}} Most pure Python packages were switched to use the wheels
  directly from PyPI rather than rebuilding them.
  {pr}`2126`

- {{Enhancement}} Added support for C++ exceptions in packages. Now C++
  extensions compiled and linked with `-fexceptions` can catch C++ exceptions.
  Furthermore, uncaught C++ exceptions will be formatted in a human-readable
  way.
  {pr}`2178`

- {{Breaking}} Removed the `skip-host` key from the `meta.yaml` format. If
  needed, install a host copy of the package with pip instead.
  {pr}`2256`

### Uncategorized

- {{ Enhancement }} The interrupt buffer can be used to raise all 64 signals
  now, not just `SIGINT`. Write a number between `1<= signum <= 64` into the
  interrupt buffer to trigger the corresponding signal. By default everything
  but `SIGINT` will be ignored. Any value written into the interrupt buffer
  outside of the range from 1 to 64 will be silently discarded.
  {pr}`2301`

- {{ Enhancement }} Updated to Emscripten 2.0.27.
  {pr}`2295`

- {{ Breaking }} The `extractDir` argument to `pyodide.unpackArchive` is now
  passed as a named argument. The old usage still works with a deprecation
  warning.
  {pr}`2300`

- {{ Enhancement }} Support ANSI escape codes in the Pyodide console.
  {pr}`2345`

- {{ Fix }} `pyodide_build` can now be installed in non-editable ways.
  {pr}`2351`

### List of contributors

Boris Feld, Christian Staudt, Gabriel Fougeron, Gyeongjae Choi, Henry Schreiner,
Hood Chatham, Jo Bovy, Karthikeyan Singaravelan, Leo Psidom, Liumeo, Luka
Mamukashvili, Madhur Tandon, Paul Korzhyk, Roman Yurchak, Seungmin Kim, Thorsten
Beier, Tom White, and Will Lachance

## Version 0.19.1

_February 19, 2022_

### Packages

- New packages: sqlalchemy {pr}`2112`, pydantic {pr}`2117`, wrapt {pr}`2165`

- {{ Update }} Upgraded packages: pyb2d (0.7.2), {pr}`2117`

- {{Fix}} A fatal error in `scipy.stats.binom.ppf` has been fixed.
  {pr}`2109`

- {{Fix}} Type signature mismatches in some numpy comparators have been fixed.
  {pr}`2110`

### Type translations

- {{Fix}} The "PyProxy has already been destroyed" error message has been
  improved with some context information.
  {pr}`2121`

### REPL

- {{Enhancement}} Pressing TAB in REPL no longer triggers completion when input
  is whitespace. {pr}`2125`

### List of contributors

Christian Staudt, Gyeongjae Choi, Hood Chatham, Liumeo, Paul Korzhyk, Roman
Yurchak, Seungmin Kim, Thorsten Beier

## Version 0.19.0

_January 10, 2021_

[See the release notes for a summary.](https://blog.pyodide.org/posts/0.19-release/)

### Python package

- {{Enhancement}} If `find_imports` is used on code that contains a syntax
  error, it will return an empty list instead of raising a `SyntaxError`.
  {pr}`1819`

- {{Enhancement}} Added the `pyodide.http.pyfetch` API which provides a
  convenience wrapper for the Javascript `fetch` API. The API returns a response
  object with various methods that convert the data into various types while
  minimizing the number of times the data is copied.
  {pr}`1865`

- {{Enhancement}} Added the `unpack_archive` API to the `pyodide.http.FetchResponse`
  object which treats the response body as an archive and uses `shutil` to
  unpack it. {pr}`1935`

- {{Fix}} The Pyodide event loop now works correctly with cancelled handles. In
  particular, `asyncio.wait_for` now functions as expected.
  {pr}`2022`

### JavaScript package

- {{Fix}} `loadPyodide` no longer fails in the
  presence of a user-defined global named `process`.
  {pr}`1849`

- {{Fix}} Various webpack buildtime and runtime compatibility issues were fixed.
  {pr}`1900`

- {{Enhancement}} Added the `pyodide.pyimport` API to import a Python module and
  return it as a `PyProxy`. Warning: this is different from the original
  `pyimport` API which was removed in this version.
  {pr}`1944`

- {{Enhancement}} Added the `pyodide.unpackArchive` API which unpacks an archive
  represented as an ArrayBuffer into the working directory. This is intended as
  a way to install packages from a local application.
  {pr}`1944`

- {{API}} `loadPyodide` now accepts a `homedir` parameter which sets home
  directory of Pyodide virtual file system.
  {pr}`1936`

- {{Breaking}} The default working directory(home directory) inside the Pyodide
  virtual file system has been changed from `/` to `/home/pyodide`. To get the
  previous behavior, you can
  - call `os.chdir("/")` in Python to change working directory or
  - call `loadPyodide` with the `homedir="/"`
    argument
    {pr}`1936`

### Python / JavaScript type conversions

- {{Breaking}} Updated the calling convention when a JavaScript function is
  called from Python to improve memory management of PyProxies. PyProxy
  arguments and return values are automatically destroyed when the function is
  finished.
  {pr}`1573`

- {{Enhancement}} Added `JsProxy.to_string`, `JsProxy.to_bytes`, and
  `JsProxy.to_memoryview` to allow for conversion of `TypedArray` to standard
  Python types without unneeded copies.
  {pr}`1864`

- {{Enhancement}} Added `JsProxy.to_file` and `JsProxy.from_file` to allow
  reading and writing Javascript buffers to files as a byte stream without
  unneeded copies.
  {pr}`1864`

- {{Fix}} It is now possible to destroy a borrowed attribute `PyProxy` of a
  `PyProxy` (as introduced by {pr}`1636`) before destroying the root `PyProxy`.
  {pr}`1854`

- {{Fix}} If `__iter__()` raises an error, it is now handled correctly by the
  `PyProxy[Symbol.iterator()]` method.
  {pr}`1871`

- {{Fix}} Borrowed attribute `PyProxy`s are no longer destroyed when the root
  `PyProxy` is garbage collected (because it was leaked). Doing so has no
  benefit to nonleaky code and turns some leaky code into broken code (see
  {issue}`1855` for an example).
  {pr}`1870`

- {{Fix}} Improved the way that `pyodide.globals.get("builtin_name")` works.
  Before we used `__main__.__dict__.update(builtins.__dict__)` which led to
  several undesirable effects such as `__name__` being equal to `"builtins"`.
  Now we use a proxy wrapper to replace `pyodide.globals.get` with a function
  that looks up the name on `builtins` if lookup on `globals` fails.
  {pr}`1905`

- {{Enhancement}} Coroutines have their memory managed in a more convenient way.
  In particular, now it is only necessary to either `await` the coroutine or
  call one of `.then`, `.except` or `.finally` to prevent a leak. It is no
  longer necessary to manually destroy the coroutine. Example: before:

```js
async function runPythonAsync(code, globals) {
  let coroutine = Module.pyodide_py.eval_code_async(code, globals);
  try {
    return await coroutine;
  } finally {
    coroutine.destroy();
  }
}
```

After:

```js
async function runPythonAsync(code, globals) {
  return await Module.pyodide_py.eval_code_async(code, globals);
}
```

{pr}`2030`

### pyodide-build

- {{API}} By default only a minimal set of packages is built. To build all
  packages set `PYODIDE_PACKAGES='*'` In addition, `make minimal` was removed,
  since it is now equivalent to `make` without extra arguments.
  {pr}`1801`

- {{Enhancement}} It is now possible to use `pyodide-build buildall` and
  `pyodide-build buildpkg` directly.
  {pr}`2063`

- {{Enhancement}} Added a `--force-rebuild` flag to `buildall` and `buildpkg`
  which rebuilds the package even if it looks like it doesn't need to be
  rebuilt. Added a `--continue` flag which keeps the same source tree for the
  package and can continue from the middle of a build.
  {pr}`2069`

- {{Enhancement}} Changes to environment variables in the build script are now
  seen in the compile and post build scripts.
  {pr}`1706`

- {{Fix}} Fix usability issues with `pyodide-build mkpkg` CLI.
  {pr}`1828`

- {{ Enhancement }} Better support for ccache when building Pyodide
  {pr}`1805`

- {{Fix}} Fix compile error `wasm-ld: error: unknown argument: --sort-common`
  and `wasm-ld: error: unknown argument: --as-needed` in ArchLinux.
  {pr}`1965`

### micropip

- {{Fix}} micropip now raises an error when installing a non-pure python wheel
  directly from a url.
  {pr}`1859`

- {{Enhancement}} {func}`micropip.install` now accepts a `keep_going` parameter.
  If set to `True`, micropip reports all identifiable dependencies that don't
  have pure Python wheels, instead of failing after processing the first one.
  {pr}`1976`

- {{Enhancement}} Added a new API {func}`micropip.list` which returns the list
  of installed packages by micropip.
  {pr}`2012`

### Packages

- {{ Enhancement }} Unit tests are now unvendored from Python packages and
  included in a separate package `<package name>-tests`. This results in a
  20% size reduction on average for packages that vendor tests (e.g. numpy,
  pandas, scipy).
  {pr}`1832`

- {{ Update }} Upgraded SciPy to 1.7.3. There are known issues with some SciPy
  components, the current status of the scipy test suite is
  [here](https://github.com/pyodide/pyodide/pull/2065#issuecomment-1004243045)
  {pr}`2065`

- {{ Fix }} The built-in pwd module of Python, which provides a Unix specific
  feature, is now unvendored.
  {pr}`1883`

- {{Fix}} pillow and imageio now correctly encode/decode grayscale and
  black-and-white JPEG images.
  {pr}`2028`

- {{Fix}} The numpy fft module now works correctly.
  {pr}`2028`

- New packages: logbook {pr}`1920`, pyb2d {pr}`1968`, and threadpoolctl (a
  dependency of scikit-learn) {pr}`2065`

- Upgraded packages: numpy (1.21.4) {pr}`1934`, scikit-learn (1.0.2) {pr}`2065`,
  scikit-image (0.19.1) {pr}`2005`, msgpack (1.0.3) {pr}`2071`, astropy (5.0.3)
  {pr}`2086`, statsmodels (0.13.1) {pr}`2073`, pillow (9.0.0) {pr}`2085`. This
  list is not exhaustive, refer to `packages.json` for the full list.

### Uncategorized

- {{ Enhancement }} `PyErr_CheckSignals` now works with the keyboard interrupt
  system so that cooperative C extensions can be interrupted. Also, added the
  `pyodide.checkInterrupt` function so Javascript code can opt to be
  interrupted.
  {pr}`1294`

- {{Fix}} The `_` variable is now set by the Pyodide repl just like it is set in
  the native Python repl.
  {pr}`1904`

- {{ Enhancement }} `pyodide-env` and `pyodide` Docker images are now available from both
  the [Docker Hub](https://hub.docker.com/repository/docker/pyodide/pyodide-env) and
  from the [Github Package registry](https://github.com/orgs/pyodide/packages). {pr}`1995`

- {{Fix}} The console now correctly handles it when an object's `__repr__` function raises an exception.
  {pr}`2021`

- {{ Enhancement }} Removed the `-s EMULATE_FUNCTION_POINTER_CASTS` flag,
  yielding large benefits in speed, stack usage, and code size.
  {pr}`2019`

### List of contributors

Alexey Ignatiev, Alex Hall, Bart Broere, Cyrille Bogaert, etienne, Grimmer,
Grimmer Kang, Gyeongjae Choi, Hao Zhang, Hood Chatham, Ian Clester, Jan Max
Meyer, LeoPsidom, Liumeo, Michael Christensen, Owen Ou, Roman Yurchak, Seungmin
Kim, Sylvain, Thorsten Beier, Wei Ouyang, Will Lachance

## Version 0.18.1

_September 16, 2021_

### Console

- {{Fix}} Ctrl+C handling in console now works correctly with multiline input.
  New behavior more closely approximates the behavior of the native Python
  console.
  {pr}`1790`

- {{Fix}} Fix the repr of Python objects (including lists and dicts) in console {pr}`1780`

- {{Fix}} The "long output truncated" message now appears on a separate line as intended.
  {pr}`1814`

- {{Fix}} The streams that are used to redirect stdin and stdout in the console now define
  `isatty` to return `True`. This fixes pytest.
  {pr}`1822`

### Python package

- {{Fix}} Avoid circular references when runsource raises SyntaxError
  {pr}`1758`

### JavaScript package

- {{Fix}} The `pyodide.setInterruptBuffer` command is now publicly exposed
  again, as it was in v0.17.0. {pr}`1797`

### Python / JavaScript type conversions

- {{Fix}} Conversion of very large strings from JavaScript to Python works
  again. {pr}`1806`

- {{Fix}} Fixed a use after free bug in the error handling code.
  {pr}`1816`

### Packages

- {{Fix}} pillow now correctly encodes/decodes RGB JPEG image format. {pr}`1818`

### Micellaneous

- {{Fix}} Patched emscripten to make the system calls to duplicate file
  descriptors closer to posix-compliant. In particular, this fixes the use of
  `dup` on pipes and temporary files, as needed by `pytest`.
  {pr}`1823`

## Version 0.18.0

_August 3rd, 2021_

### General

- {{ Update }} Pyodide now runs Python 3.9.5.
  {pr}`1637`

- {{ Enhancement }} Pyodide can experimentally be used in Node.js {pr}`1689`

- {{ Enhancement }} Pyodide now directly exposes the [Emscripten filesystem
  API](https://emscripten.org/docs/api_reference/Filesystem-API.html), allowing
  for direct manipulation of the in-memory filesystem
  {pr}`1692`

- {{ Enhancement }} Pyodide's support of [emscripten file
  systems](https://emscripten.org/docs/api_reference/Filesystem-API.html#file-systems)
  is expanded from the default `MEMFS` to include `IDBFS`, `NODEFS`, `PROXYFS`,
  and `WORKERFS`, allowing for custom persistence strategies depending on
  execution environment {pr}`1596`

- {{ API }} The `packages.json` schema for Pyodide was redesigned for better
  compatibility with conda. {pr}`1700`

- {{ API }} `run_docker` no longer binds any port to the docker image by default.
  {pr}`1750`

### Standard library

- {{ API }} The following standard library modules are now available as standalone packages

  - distlib

  They are loaded by default in `loadPyodide`, however this behavior
  can be disabled with the `fullStdLib` parameter set to `false`.
  All optional stdlib modules can then be loaded as needed with
  `pyodide.loadPackage`. {pr}`1543`

- {{ Enhancement }} The standard library module `audioop` is now included, making the `wave`,
  `sndhdr`, `aifc`, and `sunau` modules usable. {pr}`1623`

- {{ Enhancement }} Added support for `ctypes`.
  {pr}`1656`

### JavaScript package

- {{ Enhancement }} The Pyodide JavaScript package is released to npm under [npmjs.com/package/pyodide](https://www.npmjs.com/package/pyodide)
  {pr}`1762`
- {{ API }} `loadPyodide` no longer automatically
  stores the API into a global variable called `pyodide`. To get old behavior,
  say `globalThis.pyodide = await loadPyodide({...})`.
  {pr}`1597`
- {{ Enhancement }} `loadPyodide` now accepts callback functions for
  `stdin`, `stdout` and `stderr`
  {pr}`1728`
- {{ Enhancement }} Pyodide now ships with first party typescript types for the entire
  JavaScript API (though no typings are available for `PyProxy` fields).
  {pr}`1601`

- {{ Enhancement }} It is now possible to import `Comlink` objects into Pyodide after
  using `pyodide.registerComlink`
  {pr}`1642`

- {{ Enhancement }} If a Python error occurs in a reentrant `runPython` call, the error
  will be propagated into the outer `runPython` context as the original error
  type. This is particularly important if the error is a `KeyboardInterrupt`.
  {pr}`1447`

### Python package

- {{ Enhancement }} Added a new `pyodide.code.CodeRunner` API for finer control than
  `eval_code` and `eval_code_async`. Designed with
  the needs of REPL implementations in mind.
  {pr}`1563`

- {{ Enhancement }} Added `pyodide.console.Console` class closely based on the Python standard
  library `code.InteractiveConsole` but with support for top level await and
  stream redirection. Also added the subclass `pyodide.console.PyodideConsole` which
  automatically uses `pyodide.loadPackagesFromImports` on the code before running
  it.
  {pr}`1125`, {pr}`1155`, {pr}`1635`

- {{ Fix }} `pyodide.code.eval_code_async` no longer automatically awaits a returned
  coroutine or attempts to await a returned generator object (which triggered an
  error).
  {pr}`1563`

### Python / JavaScript type conversions

- {{ API }} `pyodide.runPythonAsync` no longer automatically calls
  `pyodide.loadPackagesFromImports`.
  {pr}`1538`.
- {{ Enhancement }} Added the `PyProxy.callKwargs` method to allow using
  Python functions with keyword arguments from JavaScript.
  {pr}`1539`
- {{ Enhancement }} Added the `PyProxy.copy` method.
  {pr}`1549` {pr}`1630`
- {{ API }} Updated the method resolution order on `PyProxy`. Performing a
  lookup on a `PyProxy` will prefer to pick a method from the `PyProxy` api, if
  no such method is found, it will use `getattr` on the proxied object.
  Prefixing a name with `$` forces `getattr`. For instance, `PyProxy.destroy`
  now always refers to the method that destroys the proxy, whereas
  `PyProxy.$destroy` refers to an attribute or method called `destroy` on the
  proxied object.
  {pr}`1604`
- {{ API }} It is now possible to use `Symbol` keys with PyProxies. These
  `Symbol` keys put markers on the PyProxy that can be used by external code.
  They will not currently be copied by `PyProxy.copy`.
  {pr}`1696`
- {{ Enhancement }} Memory management of `PyProxy` fields has been changed so
  that fields looked up on a `PyProxy` are "borrowed" and have their lifetime
  attached to the base `PyProxy`. This is intended to allow for more idiomatic
  usage.
  (See {issue}`1617`.) {pr}`1636`
- {{ API }} The depth argument to `toJs` is now passed as an option, so
  `toJs(n)` in v0.17 changed to `toJs({depth : n})`. Similarly, `pyodide.toPy`
  now takes `depth` as a named argument. Also `to_js` and `to_py` only take
  depth as a keyword argument.
  {pr}`1721`
- {{ API }} `PyProxy.toJs` and `pyodide.ffi.to_js` now
  take an option `pyproxies`, if a JavaScript Array is passed for this, then
  any proxies created during conversion will be placed into this array. This
  allows easy cleanup later. The `create_pyproxies` option can be used to
  disable creation of pyproxies during conversion (instead a `ConversionError`
  is raised). {pr}`1726`
- {{ API }} `toJs` and `to_js` now take an option `dict_converter` which will be
  called on a JavaScript iterable of two-element Arrays as the final step of
  converting dictionaries. For instance, pass `Object.fromEntries` to convert to
  an object or `Array.from` to convert to an array of pairs.
  {pr}`1742`

### pyodide-build

- {{ API }} pyodide-build is now an installable Python package, with an
  identically named CLI entrypoint that replaces `bin/pyodide` which is removed
  {pr}`1566`

### micropip

- {{ Fix }} micropip now correctly handles packages that have mixed case names.
  (See {issue}`1614`).
  {pr}`1615`
- {{ Enhancement }} micropip now resolves dependencies correctly for old
  versions of packages (it used to always use the dependencies from the most
  recent version, see {issue}`1619` and {issue}`1745`). micropip also will
  resolve dependencies for wheels loaded from custom urls.
  {pr}`1753`

### Packages

- {{ Enhancement }} matplotlib now comes with a new renderer based on the html5 canvas element. {pr}`1579`
  It is optional and the current default backend is still the agg backend compiled to wasm.
- {{ Enhancement }} Updated a number of packages included in Pyodide.

### List of contributors

Albertas Gimbutas, Andreas Klostermann, Arfy Slowy, daoxian,
Devin Neal, fuyutarow, Grimmer, Guido Zuidhof, Gyeongjae Choi, Hood
Chatham, Ian Clester, Itay Dafna, Jeremy Tuloup, jmsmdy, LinasNas, Madhur
Tandon, Michael Christensen, Nicholas Bollweg, Ondřej Staněk, Paul m. p. P,
Piet Brömmel, Roman Yurchak, stefnotch, Syrus Akbary, Teon L Brooks, Waldir

## Version 0.17.0

_April 21, 2021_

See the {ref}`0-17-0-release-notes` for more information.

### Improvements to package loading and dynamic linking

- {{ Enhancement }} Uses the emscripten preload plugin system to preload .so files in packages
- {{ Enhancement }} Support for shared library packages. This is used for CLAPACK which makes scipy a lot smaller.
  {pr}`1236`
- {{ Fix }} Pyodide and included packages can now be used with Safari v14+.
  Safari v13 has also been observed to work on some (but not all) devices.

### Python / JS type conversions

- {{ Feature }} A `JsProxy` of a JavaScript `Promise` or other awaitable object is now a
  Python awaitable.
  {pr}`880`
- {{ API }} Instead of automatically converting Python lists and dicts into
  JavaScript, they are now wrapped in `PyProxy`. Added a new `PyProxy.toJs`
  API to request the conversion behavior that used to be implicit.
  {pr}`1167`
- {{ API }} Added `JsProxy.to_py` API to convert a JavaScript object to Python.
  {pr}`1244`
- {{ Feature }} Flexible jsimports: it now possible to add custom Python
  "packages" backed by JavaScript code, like the `js` package. The `js` package
  is now implemented using this system.
  {pr}`1146`
- {{ Feature }} A `PyProxy` of a Python coroutine or awaitable is now an
  awaitable JavaScript object. Awaiting a coroutine will schedule it to run on
  the Python event loop using `asyncio.ensure_future`.
  {pr}`1170`
- {{ Enhancement }} Made `PyProxy` of an iterable Python object an iterable Js
  object: defined the `[Symbol.iterator]` method, can be used like `for(let x of proxy)`.
  Made a `PyProxy` of a Python iterator an iterator: `proxy.next()` is
  translated to `next(it)`. Made a `PyProxy` of a Python generator into a
  JavaScript generator: `proxy.next(val)` is translated to `gen.send(val)`.
  {pr}`1180`
- {{ API }} Updated `PyProxy` so that if the wrapped Python object supports `__getitem__`
  access, then the wrapper has `get`, `set`, `has`, and `delete` methods which do
  `obj[key]`, `obj[key] = val`, `key in obj` and `del obj[key]` respectively.
  {pr}`1175`
- {{ API }} The `pyodide.pyimport` function is deprecated in favor of using
  `pyodide.globals.get('key')`. {pr}`1367`
- {{ API }} Added `PyProxy.getBuffer` API to allow direct access to Python
  buffers as JavaScript TypedArrays.
  {pr}`1215`
- {{ API }} The innermost level of a buffer converted to JavaScript used to be a
  TypedArray if the buffer was contiguous and otherwise an Array. Now the
  innermost level will be a TypedArray unless the buffer format code is a '?' in
  which case it will be an Array of booleans, or if the format code is a "s" in
  which case the innermost level will be converted to a string.
  {pr}`1376`
- {{ Enhancement }} JavaScript `BigInt`s are converted into Python `int` and
  Python `int`s larger than 2^53 are converted into `BigInt`.
  {pr}`1407`
- {{ API }} Added `pyodide.isPyProxy` to test if an object is a `PyProxy`.
  {pr}`1456`
- {{ Enhancement }} `PyProxy` and `PyBuffer` objects are now garbage collected
  if the browser supports `FinalizationRegistry`.
  {pr}`1306`
- {{ Enhancement }} Automatic conversion of JavaScript functions to CPython
  calling conventions.
  {pr}`1051`, {pr}`1080`
- {{ Enhancement }} Automatic detection of fatal errors. In this case Pyodide
  will produce both a JavaScript and a Python stack trace with explicit
  instruction to open a bug report.
  pr`{1151}`, pr`{1390}`, pr`{1478}`.
- {{ Enhancement }} Systematic memory leak detection in the test suite and a
  large number of fixed to memory leaks.
  pr`{1340}`
- {{ Fix }} getattr and dir on JsProxy now report consistent results and include all
  names defined on the Python dictionary backing JsProxy.
  {pr}`1017`
- {{ Fix }} `JsProxy.__bool__` now produces more consistent results: both
  `bool(window)` and `bool(zero-arg-callback)` were `False` but now are `True`.
  Conversely, `bool(empty_js_set)` and `bool(empty_js_map)` were `True` but now
  are `False`.
  {pr}`1061`
- {{ Fix }} When calling a JavaScript function from Python without keyword
  arguments, Pyodide no longer passes a `PyProxy`-wrapped `NULL` pointer as the
  last argument. {pr}`1033`
- {{ Fix }} JsBoundMethod is now a subclass of JsProxy, which fixes nested
  attribute access and various other strange bugs.
  {pr}`1124`
- {{ Fix }} JavaScript functions imported like `from js import fetch` no longer
  trigger "invalid invocation" errors (issue {issue}`461`) and
  `js.fetch("some_url")` also works now (issue {issue}`768`).
  {pr}`1126`
- {{ Fix }} JavaScript bound method calls now work correctly with keyword arguments.
  {pr}`1138`
- {{ Fix }} JavaScript constructor calls now work correctly with keyword
  arguments.
  {pr}`1433`

### pyodide-py package

- {{ Feature }} Added a Python event loop to support asyncio by scheduling
  coroutines to run as jobs on the browser event loop. This event loop is
  available by default and automatically enabled by any relevant asyncio API,
  so for instance `asyncio.ensure_future` works without any configuration.
  {pr}`1158`
- {{ API }} Removed `as_nested_list` API in favor of `JsProxy.to_py`.
  {pr}`1345`

### pyodide-js

- {{ API }} Removed iodide-specific code in `pyodide.js`. This breaks compatibility with
  iodide.
  {pr}`878`, {pr}`981`
- {{ API }} Removed the `pyodide.autocomplete` API, use Jedi directly instead.
  {pr}`1066`
- {{ API }} Removed `pyodide.repr` API.
  {pr}`1067`
- {{ Fix }} If `messageCallback` and `errorCallback` are supplied to
  `pyodide.loadPackage`, `pyodide.runPythonAsync` and
  `pyodide.loadPackagesFromImport`, then the messages are no longer
  automatically logged to the console.
- {{ Feature }} `runPythonAsync` now runs the code with `eval_code_async`. In
  particular, it is possible to use top-level await inside of `runPythonAsync`.
- `eval_code` now accepts separate `globals` and `locals` parameters.
  {pr}`1083`
- Added the `pyodide.setInterruptBuffer` API. This can be used to set a
  `SharedArrayBuffer` to be the keyboard interrupt buffer. If Pyodide is running
  on a webworker, the main thread can signal to the webworker that it should
  raise a `KeyboardInterrupt` by writing to the interrupt buffer.
  {pr}`1148` and {pr}`1173`
- Changed the loading method: added an async function `loadPyodide` to load
  Pyodide to use instead of `languagePluginURL` and `languagePluginLoader`. The
  change is currently backwards compatible, but the old approach is deprecated.
  {pr}`1363`
- `runPythonAsync` now accepts `globals` parameter.
  {pr}`1914`

### micropip

- {{ Feature }} `micropip` now supports installing wheels from relative URLs.
  {pr}`872`
- {{ API }} `micropip.install` now returns a Python `Future` instead of a JavaScript `Promise`.
  {pr}`1324`
- {{ Fix }} `micropip.install` now interacts correctly with
  {js:func}`pyodide.loadPackage`.
  {pr}`1457`
- {{ Fix }} `micropip.install` now handles version constraints correctly
  even if there is a version of the package available from the Pyodide `indexURL`.

### Build system

- {{ Enhancement }} Updated to latest emscripten 2.0.13 with the upstream LLVM backend
  {pr}`1102`
- {{ API }} Use upstream `file_packager.py`, and stop checking package abi versions.
  The `PYODIDE_PACKAGE_ABI` environment variable is no longer used, but is
  still set as some packages use it to detect whether it is being built for
  Pyodide. This usage is deprecated, and a new environment variable `PYODIDE`
  is introduced for this purpose.

  As part of the change, Module.checkABI is no longer present.
  {pr}`991`

- uglifyjs and lessc no longer need to be installed in the system during build
  {pr}`878`.
- {{ Enhancement }} Reduce the size of the core Pyodide package
  {pr}`987`.
- {{ Enhancement }} Optionally to disable docker port binding
  {pr}`1423`.
- {{ Enhancement }} Run arbitrary command in docker
  {pr}`1424`
- Docker images for Pyodide are now accessible at
  [pyodide/pyodide-env](https://hub.docker.com/repository/docker/pyodide/pyodide-env)
  and
  [pyodide/pyodide](https://hub.docker.com/repository/docker/pyodide/pyodide).
- {{ Enhancement }} Option to run docker in non-interactive mode
  {pr}`1641`

### REPL

- {{ Fix }} In console.html: sync behavior, full stdout/stderr support, clean namespace,
  bigger font, correct result representation, clean traceback
  {pr}`1125` and {pr}`1141`
- {{ Fix }} Switched from ̀Jedi to rlcompleter for completion in
  `pyodide.console.InteractiveConsole` and so in `console.html`. This fixes
  some completion issues (see {issue}`821` and {issue}`1160`)
- {{ Enhancement }} Support top-level await in the console
  {pr}`1459`

### Packages

- six, jedi and parso are no longer vendored in the main Pyodide package, and
  need to be loaded explicitly
  {pr}`1010`, {pr}`987`.
- Updated packages {pr}`1021`, {pr}`1338`, {pr}`1460`.
- Added Plotly version 4.14.3 and retrying dependency
  {pr}`1419`

### List of contributors

(in alphabetic order)

Aditya Shankar, casatir, Dexter Chua, dmondev, Frederik Braun, Hood Chatham,
Jan Max Meyer, Jeremy Tuloup, joemarshall, leafjolt, Michael Greminger,
Mireille Raad, Ondřej Staněk, Paul m. p. P, rdb, Roman Yurchak, Rudolfs

## Version 0.16.1

_December 25, 2020_

Note: due to a CI deployment issue the 0.16.0 release was skipped and replaced
by 0.16.1 with identical contents.

- Pyodide files are distributed by [JsDelivr](https://www.jsdelivr.com/),
  `https://cdn.jsdelivr.net/pyodide/v0.16.1/full/pyodide.js`
  The previous CDN `pyodide-cdn2.iodide.io` still works and there
  are no plans for deprecating it. However please use
  JsDelivr as a more sustainable solution, including for earlier Pyodide
  versions.

### Python and the standard library

- Pyodide includes CPython 3.8.2
  {pr}`712`
- ENH Patches for the threading module were removed in all packages. Importing
  the module, and a subset of functionality (e.g. locks) works, while starting
  a new thread will produce an exception, as expected.
  {pr}`796`.
  See {issue}`237` for the current status of the threading support.
- ENH The multiprocessing module is now included, and will not fail at import,
  thus avoiding the necessity to patch included packages. Starting a new
  process will produce an exception due to the limitation of the WebAssembly VM
  with the following message: `Resource temporarily unavailable`
  {pr}`796`.

### Python / JS type conversions

- FIX Only call `Py_INCREF()` once when proxied by PyProxy
  {pr}`708`
- JavaScript exceptions can now be raised and caught in Python. They are
  wrapped in pyodide.JsException.
  {pr}`891`

### pyodide-py package and micropip

- The `pyodide.py` file was transformed to a pyodide-py package. The imports
  remain the same so this change is transparent to the users
  {pr}`909`.
- FIX Get last version from PyPI when installing a module via micropip
  {pr}`846`.
- Suppress REPL results returned by `pyodide.eval_code` by adding a semicolon
  {pr}`876`.
- Enable monkey patching of `eval_code` and `find_imports` to customize
  behavior of `runPython` and `runPythonAsync`
  {pr}`941`.

### Build system

- Updated docker image to Debian buster, resulting in smaller images.
  {pr}`815`
- Pre-built docker images are now available as
  [`iodide-project/pyodide`](https://hub.docker.com/r/iodide/pyodide)
  {pr}`787`
- Host Python is no longer compiled, reducing compilation time. This also
  implies that Python 3.8 is now required to build Pyodide. It can for instance
  be installed with conda.
  {pr}`830`
- FIX Infer package tarball directory from source URL
  {pr}`687`
- Updated to emscripten 1.38.44 and binaryen v86 (see related
  [commits](https://github.com/pyodide/pyodide/search?q=emscripten&type=commits))
- Updated default `--ldflags` argument to `pyodide_build` scripts to equal what
  Pyodide actually uses.
  {pr}`817`
- Replace C lz4 implementation with the (upstream) JavaScript implementation.
  {pr}`851`
- Pyodide deployment URL can now be specified with the `PYODIDE_BASE_URL`
  environment variable during build. The `pyodide_dev.js` is no longer
  distributed. To get an equivalent behavior with `pyodide.js`, set
  ```javascript
  window.languagePluginUrl = "./";
  ```
  before loading it.
  {pr}`855`
- Build runtime C libraries (e.g. libxml) via package build system with correct
  dependency resolution
  {pr}`927`
- Pyodide can now be built in a conda virtual environment
  {pr}`835`

### Other improvements

- Modify MEMFS timestamp handling to support better caching. This in
  particular allows to import newly created Python modules without invalidating
  import caches {pr}`893`

### Packages

- New packages: freesasa, lxml, python-sat, traits, astropy, pillow,
  scikit-image, imageio, numcodecs, msgpack, asciitree, zarr

  Note that due to the large size and the experimental state of the scipy
  package, packages that depend on scipy (including scikit-image, scikit-learn)
  will take longer to load, use a lot of memory and may experience failures.

- Updated packages: numpy 1.15.4, pandas 1.0.5, matplotlib 3.3.3 among others.
- New package
  [pyodide-interrupt](https://pypi.org/project/pyodide-interrupts/), useful for
  handling interrupts in Pyodide (see project description for details).

### Backward incompatible changes

- Dropped support for loading .wasm files with incorrect MIME type, following
  {pr}`851`

### List of contributors

abolger, Aditya Shankar, Akshay Philar, Alexey Ignatiev, Aray Karjauv, casatir,
chigozienri, Christian glacet, Dexter Chua, Frithjof, Hood Chatham, Jan Max
Meyer, Jay Harris, jcaesar, Joseph D. Long, Matthew Turk, Michael Greminger,
Michael Panchenko, mojighahar, Nicolas Ollinger, Ram Rachum, Roman Yurchak,
Sergio, Seungmin Kim, Shyam Saladi, smkm, Wei Ouyang

## Version 0.15.0

_May 19, 2020_

- Upgrades Pyodide to CPython 3.7.4.
- micropip no longer uses a CORS proxy to install pure Python packages from
  PyPI. Packages are now installed from PyPI directly.
- micropip can now be used from web workers.
- Adds support for installing pure Python wheels from arbitrary URLs with
  micropip.
- The CDN URL for Pyodide changed to
  https://pyodide-cdn2.iodide.io/v0.15.0/full/pyodide.js
  It now supports versioning and should provide faster downloads.
  The latest release can be accessed via
  https://pyodide-cdn2.iodide.io/latest/full/
- Adds `messageCallback` and `errorCallback` to
  `pyodide.loadPackage`.
- Reduces the initial memory footprint (`TOTAL_MEMORY`) from 1 GiB to 5 MiB.
  More memory will be allocated as needed.
- When building from source, only a subset of packages can be built by setting
  the `PYODIDE_PACKAGES` environment variable. See
  {ref}`partial builds documentation <partial-builds>` for more details.
- New packages: future, autograd

## Version 0.14.3

_Dec 11, 2019_

- Convert JavaScript numbers containing integers, e.g. `3.0`, to a real Python
  long (e.g. `3`).
- Adds `__bool__` method to for `JsProxy` objects.
- Adds a JavaScript-side auto completion function for Iodide that uses jedi.
- New packages: nltk, jeudi, statsmodels, regex, cytoolz, xlrd, uncertainties

## Version 0.14.0

_Aug 14, 2019_

- The built-in `sqlite` and `bz2` modules of Python are now enabled.
- Adds support for auto-completion based on jedi when used in iodide

## Version 0.13.0

_May 31, 2019_

- Tagged versions of Pyodide are now deployed to Netlify.

## Version 0.12.0

_May 3, 2019_

**User improvements:**

- Packages with pure Python wheels can now be loaded directly from PyPI. See
  `micropip` for more information.

- Thanks to PEP 562, you can now `import js` from Python and use it to access
  anything in the global JavaScript namespace.

- Passing a Python object to JavaScript always creates the same object in
  JavaScript. This makes APIs like `removeEventListener` usable.

- Calling `dir()` in Python on a JavaScript proxy now works.

- Passing an `ArrayBuffer` from JavaScript to Python now correctly creates a
  `memoryview` object.

- Pyodide now works on Safari.

## Version 0.11.0

_Apr 12, 2019_

**User improvements:**

- Support for built-in modules:

  - `sqlite`, `crypt`

- New packages: `mne`

**Developer improvements:**

- The `mkpkg` command will now select an appropriate archive to use, rather
  than just using the first.

- The included version of emscripten has been upgraded to 1.38.30 (plus a
  bugfix).

- New packages: `jinja2`, `MarkupSafe`

## Version 0.10.0

_Mar 21, 2019_

**User improvements:**

- New packages: `html5lib`, `pygments`, `beautifulsoup4`, `soupsieve`,
  `docutils`, `bleach`, `mne`

**Developer improvements:**

- `console.html` provides a simple text-only interactive console to test local
  changes to Pyodide. The existing notebooks based on legacy versions of Iodide
  have been removed.

- The `run_docker` script can now be configured with environment variables.

```{eval-rst}
.. toctree::
   :hidden:

   deprecation-timeline.md
```<|MERGE_RESOLUTION|>--- conflicted
+++ resolved
@@ -23,15 +23,13 @@
 - {{ Fix }} Don't leak the values in a dictionary when applying `to_js` to it.
   {pr}`4853`
 
-<<<<<<< HEAD
 - {{ Fix }} Fixed a weird regression occurring in difficult to describe
   circumstances introduced by {pr}`4837`. See {issue}`4861`.
   {pr}`4861`
-=======
+
 - {{ Enhancement }} Added implementation to abort `pyfetch` and `FetchResponse`
   manually or automatically.
   {pr}`4846`
->>>>>>> b46e4a57
 
 ### Packages
 
