--- conflicted
+++ resolved
@@ -113,11 +113,8 @@
 - Added `tree-sitter-python` 0.23.2 {pr}`5102`
 - Added `Narwhals` 1.9.4 {pr}`5121`
 - Added `libzfp` and `zfpy` 1.0.1 {pr}`5172`
-<<<<<<< HEAD
 - Added `vega-datasets` 0.9.0 {pr}`5183`
-=======
 - Added `clingo` 5.7.1 {pr}`5184`
->>>>>>> b0989348
 
 ## Version 0.26.3
 
