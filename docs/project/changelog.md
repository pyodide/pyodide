---
substitutions:
  API: "<span class='badge badge-warning'>API Change</span>"
  Enhancement: "<span class='badge badge-info'>Enhancement</span>"
  Feature: "<span class='badge badge-success'>Feature</span>"
  Fix: "<span class='badge badge-danger'>Fix</span>"
  Update: "<span class='badge badge-success'>Update</span>"
---

(changelog)=

# Change Log

## Unreleased

### Console

- {{Fix}} Ctrl+C handling in console now works correctly with multiline input.
  New behavior more closely approximates the behavior of the native Python
  console.
  {pr}`1790`

<<<<<<< HEAD
- {{Fix}} The "long output truncated" message now appears on a separate line as intended.
  {pr}`1814`
=======
### Python / JavaScript type conversions
>>>>>>> 909825be

- {{Fix}} Conversion of very large strings from Javascript to Python works
  again. {pr}`1806`

### pyodide-build

- By default only a minimal set of packages is built. To build all packages set
  `PYODIDE_PACKAGES='*'` In addition, `make minimal` was removed, since it is
  now equivalent to `make` without extra arguments. {pr}`1801`

- {{Fix}} The `setInterruptBuffer` command is now publically exposed again, as
  it was before.
  {pr}`1797`

## Version 0.18.0

_August 3rd, 2021_

### General

- {{ Update }} Pyodide now runs Python 3.9.5.
  {pr}`1637`

- {{ Enhancement }} Pyodide can experimentally be used in Node.js {pr}`1689`

- {{ Enhancement }} Pyodide now directly exposes the [Emscripten filesystem
  API](https://emscripten.org/docs/api_reference/Filesystem-API.html), allowing
  for direct manipulation of the in-memory filesystem
  {pr}`1692`

- {{ Enhancement }} Pyodide's support of [emscripten file
  systems](https://emscripten.org/docs/api_reference/Filesystem-API.html#file-systems)
  is expanded from the default `MEMFS` to include `IDBFS`, `NODEFS`, `PROXYFS`,
  and `WORKERFS`, allowing for custom persistence strategies depending on
  execution environment {pr}`1596`

- {{ API }} The `packages.json` schema for Pyodide was redesigned for better
  compatibility with conda. {pr}`1700`

- {{ API }} `run_docker` no longer binds any port to the docker image by default.
  {pr}`1750`

### Standard library

- {{ API }} The following standard library modules are now available as standalone packages

  - distlib

  They are loaded by default in {any}`loadPyodide <globalThis.loadPyodide>`, however this behavior
  can be disabled with the `fullStdLib` parameter set to `false`.
  All optional stdlib modules can then be loaded as needed with
  {any}`pyodide.loadPackage`. {pr}`1543`

- {{ Enhancement }} The standard library module `audioop` is now included, making the `wave`,
  `sndhdr`, `aifc`, and `sunau` modules usable. {pr}`1623`

- {{ Enhancement }} Added support for `ctypes`.
  {pr}`1656`

### Javascript package

- {{ Enhancement }} The Pyodide Javascript package is released to npm under [npmjs.com/package/pyodide](https://www.npmjs.com/package/pyodide)
  {pr}`1762`
- {{ API }} {any}`loadPyodide <globalThis.loadPyodide>` no longer automatically
  stores the API into a global variable called `pyodide`. To get old behavior,
  say `globalThis.pyodide = await loadPyodide({...})`.
  {pr}`1597`
- {{ Enhancement }} {any}`loadPyodide` now accepts callback functions for
  `stdin`, `stdout` and `stderr`
  {pr}`1728`
- {{ Enhancement }} Pyodide now ships with first party typescript types for the entire
  Javascript API (though no typings are available for `PyProxy` fields).
  {pr}`1601`

- {{ Enhancement }} It is now possible to import `Comlink` objects into Pyodide after
  using {any}`pyodide.registerComlink`
  {pr}`1642`

- {{ Enhancement }} If a Python error occurs in a reentrant `runPython` call, the error
  will be propagated into the outer `runPython` context as the original error
  type. This is particularly important if the error is a `KeyboardInterrupt`.
  {pr}`1447`

### Python package

- {{ Enhancement }} Added a new {any}`CodeRunner` API for finer control than
  {any}`eval_code` and {any}`eval_code_async`. Designed with
  the needs of REPL implementations in mind.
  {pr}`1563`

- {{ Enhancement }} Added {any}`Console` class closely based on the Python standard
  library `code.InteractiveConsole` but with support for top level await and
  stream redirection. Also added the subclass {any}`PyodideConsole` which
  automatically uses {any}`pyodide.loadPackagesFromImports` on the code before running
  it.
  {pr}`1125`, {pr}`1155`, {pr}`1635`

- {{ Fix }} {any}`eval_code_async` no longer automatically awaits a returned
  coroutine or attempts to await a returned generator object (which triggered an
  error).
  {pr}`1563`

### Python / JavaScript type conversions

- {{ API }} {any}`pyodide.runPythonAsync` no longer automatically calls
  {any}`pyodide.loadPackagesFromImports`.
  {pr}`1538`.
- {{ Enhancement }} Added the {any}`PyProxy.callKwargs` method to allow using
  Python functions with keyword arguments from Javascript.
  {pr}`1539`
- {{ Enhancement }} Added the {any}`PyProxy.copy` method.
  {pr}`1549` {pr}`1630`
- {{ API }} Updated the method resolution order on `PyProxy`. Performing a
  lookup on a `PyProxy` will prefer to pick a method from the `PyProxy` api, if
  no such method is found, it will use `getattr` on the proxied object.
  Prefixing a name with `$` forces `getattr`. For instance, {any}`PyProxy.destroy`
  now always refers to the method that destroys the proxy, whereas
  `PyProxy.$destroy` refers to an attribute or method called `destroy` on the
  proxied object.
  {pr}`1604`
- {{ API }} It is now possible to use `Symbol` keys with PyProxies. These
  `Symbol` keys put markers on the PyProxy that can be used by external code.
  They will not currently be copied by {any}`PyProxy.copy`.
  {pr}`1696`
- {{ Enhancement }} Memory management of `PyProxy` fields has been changed so
  that fields looked up on a `PyProxy` are "borrowed" and have their lifetime
  attached to the base `PyProxy`. This is intended to allow for more idiomatic
  usage.
  (See {issue}`1617`.) {pr}`1636`
- {{ API }} The depth argument to `toJs` is now passed as an option, so
  `toJs(n)` in v0.17 changed to `toJs({depth : n})`. Similarly, `pyodide.toPy`
  now takes `depth` as a named argument. Also `to_js` and `to_py` only take
  depth as a keyword argument.
  {pr}`1721`
- {{ API }} {any}`toJs <PyProxy.toJs>` and {any}`to_js <pyodide.to_js>` now
  take an option `pyproxies`, if a Javascript Array is passed for this, then
  any proxies created during conversion will be placed into this array. This
  allows easy cleanup later. The `create_pyproxies` option can be used to
  disable creation of pyproxies during conversion (instead a `ConversionError`
  is raised). {pr}`1726`
- {{ API }} `toJs` and `to_js` now take an option `dict_converter` which will be
  called on a Javascript iterable of two-element Arrays as the final step of
  converting dictionaries. For instance, pass `Object.fromEntries` to convert to
  an object or `Array.from` to convert to an array of pairs.
  {pr}`1742`

### pyodide-build

- {{ API }} pyodide-build is now an installable Python package, with an
  identically named CLI entrypoint that replaces `bin/pyodide` which is removed
  {pr}`1566`

### micropip

- {{ Fix }} micropip now correctly handles packages that have mixed case names.
  (See {issue}`1614`).
  {pr}`1615`
- {{ Enhancement }} micropip now resolves dependencies correctly for old
  versions of packages (it used to always use the dependencies from the most
  recent version, see {issue}`1619` and {issue}`1745`). micropip also will
  resolve dependencies for wheels loaded from custom urls.
  {pr}`1753`

### Packages

- {{ Enhancement }} matplotlib now comes with a new renderer based on the html5 canvas element. {pr}`1579`
  It is optional and the current default backend is still the agg backend compiled to wasm.
- {{ Enhancement }} Updated a number of packages included in Pyodide.

### List of contributors

Albertas Gimbutas, Andreas Klostermann, arfy slowy, daoxian,
Devin Neal, fuyutarow, Grimmer, Guido Zuidhof, Gyeongjae Choi, Hood
Chatham, Ian Clester, Itay Dafna, Jeremy Tuloup, jmsmdy, LinasNas, Madhur
Tandon, Michael Christensen, Nicholas Bollweg, Ondřej Staněk, Paul m. p. P,
Piet Brömmel, Roman Yurchak, stefnotch, Syrus Akbary, Teon L Brooks, Waldir

## Version 0.17.0

_April 21, 2021_

See the {ref}`0-17-0-release-notes` for more information.

### Improvements to package loading and dynamic linking

- {{ Enhancement }} Uses the emscripten preload plugin system to preload .so files in packages
- {{ Enhancement }} Support for shared library packages. This is used for CLAPACK which makes scipy a lot smaller.
  {pr}`1236`
- {{ Fix }} Pyodide and included packages can now be used with Safari v14+.
  Safari v13 has also been observed to work on some (but not all) devices.

### Python / JS type conversions

- {{ Feature }} A `JsProxy` of a Javascript `Promise` or other awaitable object is now a
  Python awaitable.
  {pr}`880`
- {{ API }} Instead of automatically converting Python lists and dicts into
  Javascript, they are now wrapped in `PyProxy`. Added a new {any}`PyProxy.toJs`
  API to request the conversion behavior that used to be implicit.
  {pr}`1167`
- {{ API }} Added {any}`JsProxy.to_py` API to convert a Javascript object to Python.
  {pr}`1244`
- {{ Feature }} Flexible jsimports: it now possible to add custom Python
  "packages" backed by Javascript code, like the `js` package. The `js` package
  is now implemented using this system.
  {pr}`1146`
- {{ Feature }} A `PyProxy` of a Python coroutine or awaitable is now an
  awaitable Javascript object. Awaiting a coroutine will schedule it to run on
  the Python event loop using `asyncio.ensure_future`.
  {pr}`1170`
- {{ Enhancement }} Made `PyProxy` of an iterable Python object an iterable Js
  object: defined the `[Symbol.iterator]` method, can be used like `for(let x of proxy)`. Made a `PyProxy` of a Python iterator an iterator: `proxy.next()` is
  translated to `next(it)`. Made a `PyProxy` of a Python generator into a
  Javascript generator: `proxy.next(val)` is translated to `gen.send(val)`.
  {pr}`1180`
- {{ API }} Updated `PyProxy` so that if the wrapped Python object supports `__getitem__`
  access, then the wrapper has `get`, `set`, `has`, and `delete` methods which do
  `obj[key]`, `obj[key] = val`, `key in obj` and `del obj[key]` respectively.
  {pr}`1175`
- {{ API }} The {any}`pyodide.pyimport` function is deprecated in favor of using
  `pyodide.globals.get('key')`. {pr}`1367`
- {{ API }} Added {any}`PyProxy.getBuffer` API to allow direct access to Python
  buffers as Javascript TypedArrays.
  {pr}`1215`
- {{ API }} The innermost level of a buffer converted to Javascript used to be a
  TypedArray if the buffer was contiguous and otherwise an Array. Now the
  innermost level will be a TypedArray unless the buffer format code is a '?' in
  which case it will be an Array of booleans, or if the format code is a "s" in
  which case the innermost level will be converted to a string.
  {pr}`1376`
- {{ Enhancement }} Javascript `BigInt`s are converted into Python `int` and
  Python `int`s larger than 2^53 are converted into `BigInt`.
  {pr}`1407`
- {{ API }} Added {any}`pyodide.isPyProxy` to test if an object is a `PyProxy`.
  {pr}`1456`
- {{ Enhancement }} `PyProxy` and `PyBuffer` objects are now garbage collected
  if the browser supports `FinalizationRegistry`.
  {pr}`1306`
- {{ Enhancement }} Automatic conversion of Javascript functions to CPython
  calling conventions.
  {pr}`1051`, {pr}`1080`
- {{ Enhancement }} Automatic detection of fatal errors. In this case Pyodide
  will produce both a Javascript and a Python stack trace with explicit
  instruction to open a bug report.
  pr`{1151}`, pr`{1390}`, pr`{1478}`.
- {{ Enhancement }} Systematic memory leak detection in the test suite and a
  large number of fixed to memory leaks.
  pr`{1340}`
- {{ Fix }} getattr and dir on JsProxy now report consistent results and include all
  names defined on the Python dictionary backing JsProxy.
  {pr}`1017`
- {{ Fix }} `JsProxy.__bool__` now produces more consistent results: both
  `bool(window)` and `bool(zero-arg-callback)` were `False` but now are `True`.
  Conversely, `bool(empty_js_set)` and `bool(empty_js_map)` were `True` but now
  are `False`.
  {pr}`1061`
- {{ Fix }} When calling a Javascript function from Python without keyword
  arguments, Pyodide no longer passes a `PyProxy`-wrapped `NULL` pointer as the
  last argument. {pr}`1033`
- {{ Fix }} JsBoundMethod is now a subclass of JsProxy, which fixes nested
  attribute access and various other strange bugs.
  {pr}`1124`
- {{ Fix }} Javascript functions imported like `from js import fetch` no longer
  trigger "invalid invocation" errors (issue {issue}`461`) and
  `js.fetch("some_url")` also works now (issue {issue}`768`).
  {pr}`1126`
- {{ Fix }} Javascript bound method calls now work correctly with keyword arguments.
  {pr}`1138`
- {{ Fix }} Javascript constructor calls now work correctly with keyword
  arguments.
  {pr}`1433`

### pyodide-py package

- {{ Feature }} Added a Python event loop to support asyncio by scheduling
  coroutines to run as jobs on the browser event loop. This event loop is
  available by default and automatically enabled by any relevant asyncio API,
  so for instance `asyncio.ensure_future` works without any configuration.
  {pr}`1158`
- {{ API }} Removed `as_nested_list` API in favor of `JsProxy.to_py`.
  {pr}`1345`

### pyodide-js

- {{ API }} Removed iodide-specific code in `pyodide.js`. This breaks compatibility with
  iodide.
  {pr}`878`, {pr}`981`
- {{ API }} Removed the `pyodide.autocomplete` API, use Jedi directly instead.
  {pr}`1066`
- {{ API }} Removed `pyodide.repr` API.
  {pr}`1067`
- {{ Fix }} If `messageCallback` and `errorCallback` are supplied to
  `pyodide.loadPackage`, `pyodide.runPythonAsync` and
  `pyodide.loadPackagesFromImport`, then the messages are no longer
  automatically logged to the console.
- {{ Feature }} `runPythonAsync` now runs the code with `eval_code_async`. In
  particular, it is possible to use top-level await inside of `runPythonAsync`.
- `eval_code` now accepts separate `globals` and `locals` parameters.
  {pr}`1083`
- Added the `pyodide.setInterruptBuffer` API. This can be used to set a
  `SharedArrayBuffer` to be the keyboard interupt buffer. If Pyodide is running
  on a webworker, the main thread can signal to the webworker that it should
  raise a `KeyboardInterrupt` by writing to the interrupt buffer.
  {pr}`1148` and {pr}`1173`
- Changed the loading method: added an async function `loadPyodide` to load
  Pyodide to use instead of `languagePluginURL` and `languagePluginLoader`. The
  change is currently backwards compatible, but the old approach is deprecated.
  {pr}`1363`

### micropip

- {{ Feature }} `micropip` now supports installing wheels from relative URLs.
  {pr}`872`
- {{ API }} `micropip.install` now returns a Python `Future` instead of a Javascript `Promise`.
  {pr}`1324`
- {{ Fix }} {any}`micropip.install` now interacts correctly with
  {any}`pyodide.loadPackage`.
  {pr}`1457`
- {{ Fix }} {any}`micropip.install` now handles version constraints correctly
  even if there is a version of the package available from the Pyodide `indexURL`.

### Build system

- {{ Enhancement }} Updated to latest emscripten 2.0.13 with the updstream LLVM backend
  {pr}`1102`
- {{ API }} Use upstream `file_packager.py`, and stop checking package abi versions.
  The `PYODIDE_PACKAGE_ABI` environment variable is no longer used, but is
  still set as some packages use it to detect whether it is being built for
  Pyodide. This usage is deprecated, and a new environment variable `PYODIDE`
  is introduced for this purpose.

  As part of the change, Module.checkABI is no longer present.
  {pr}`991`

- uglifyjs and lessc no longer need to be installed in the system during build
  {pr}`878`.
- {{ Enhancement }} Reduce the size of the core Pyodide package
  {pr}`987`.
- {{ Enhancement }} Optionally to disable docker port binding
  {pr}`1423`.
- {{ Enhancement }} Run arbitrary command in docker
  {pr}`1424`
- Docker images for Pyodide are now accessible at
  [pyodide/pyodide-env](https://hub.docker.com/repository/docker/pyodide/pyodide-env)
  and
  [pyodide/pyodide](https://hub.docker.com/repository/docker/pyodide/pyodide).
- {{ Enhancement }} Option to run docker in non-interactive mode
  {pr}`1641`

### REPL

- {{ Fix }} In console.html: sync behavior, full stdout/stderr support, clean namespace,
  bigger font, correct result representation, clean traceback
  {pr}`1125` and {pr}`1141`
- {{ Fix }} Switched from ̀Jedi to rlcompleter for completion in
  `pyodide.console.InteractiveConsole` and so in `console.html`. This fixes
  some completion issues (see {issue}`821` and {issue}`1160`)
- {{ Enhancement }} Support top-level await in the console
  {pr}`1459`

### Packages

- six, jedi and parso are no longer vendored in the main Pyodide package, and
  need to be loaded explicitly
  {pr}`1010`, {pr}`987`.
- Updated packages {pr}`1021`, {pr}`1338`, {pr}`1460`.
- Added Plotly version 4.14.3 and retrying dependency
  {pr}`1419`

### List of contributors

(in alphabetic order)

Aditya Shankar, casatir, Dexter Chua, dmondev, Frederik Braun, Hood Chatham,
Jan Max Meyer, Jeremy Tuloup, joemarshall, leafjolt, Michael Greminger,
Mireille Raad, Ondřej Staněk, Paul m. p. P, rdb, Roman Yurchak, Rudolfs

## Version 0.16.1

_December 25, 2020_

Note: due to a CI deployment issue the 0.16.0 release was skipped and replaced
by 0.16.1 with identical contents.

- Pyodide files are distributed by [JsDelivr](https://www.jsdelivr.com/),
  `https://cdn.jsdelivr.net/pyodide/v0.16.1/full/pyodide.js`
  The previous CDN `pyodide-cdn2.iodide.io` still works and there
  are no plans for deprecating it. However please use
  JsDelivr as a more sustainable solution, including for earlier Pyodide
  versions.

### Python and the standard library

- Pyodide includes CPython 3.8.2
  {pr}`712`
- ENH Patches for the threading module were removed in all packages. Importing
  the module, and a subset of functionality (e.g. locks) works, while starting
  a new thread will produce an exception, as expected.
  {pr}`796`.
  See {issue}`237` for the current status of the threading support.
- ENH The multiprocessing module is now included, and will not fail at import,
  thus avoiding the necessity to patch included packages. Starting a new
  process will produce an exception due to the limitation of the WebAssembly VM
  with the following message: `Resource temporarily unavailable`
  {pr}`796`.

### Python / JS type conversions

- FIX Only call `Py_INCREF()` once when proxied by PyProxy
  {pr}`708`
- Javascript exceptions can now be raised and caught in Python. They are
  wrapped in pyodide.JsException.
  {pr}`891`

### pyodide-py package and micropip

- The `pyodide.py` file was transformed to a pyodide-py package. The imports
  remain the same so this change is transparent to the users
  {pr}`909`.
- FIX Get last version from PyPi when installing a module via micropip
  {pr}`846`.
- Suppress REPL results returned by `pyodide.eval_code` by adding a semicolon
  {pr}`876`.
- Enable monkey patching of `eval_code` and `find_imports` to customize
  behavior of `runPython` and `runPythonAsync`
  {pr}`941`.

### Build system

- Updated docker image to Debian buster, resulting in smaller images.
  {pr}`815`
- Pre-built docker images are now available as
  [`iodide-project/pyodide`](https://hub.docker.com/r/iodide/pyodide)
  {pr}`787`
- Host Python is no longer compiled, reducing compilation time. This also
  implies that Python 3.8 is now required to build Pyodide. It can for instance
  be installed with conda.
  {pr}`830`
- FIX Infer package tarball directory from source URL
  {pr}`687`
- Updated to emscripten 1.38.44 and binaryen v86 (see related
  [commits](https://github.com/pyodide/pyodide/search?q=emscripten&type=commits))
- Updated default `--ldflags` argument to `pyodide_build` scripts to equal what
  Pyodide actually uses.
  {pr}`817`
- Replace C lz4 implementation with the (upstream) Javascript implementation.
  {pr}`851`
- Pyodide deployment URL can now be specified with the `PYODIDE_BASE_URL`
  environment variable during build. The `pyodide_dev.js` is no longer
  distributed. To get an equivalent behavior with `pyodide.js`, set
  ```javascript
  window.languagePluginUrl = "./";
  ```
  before loading it.
  {pr}`855`
- Build runtime C libraries (e.g. libxml) via package build system with correct
  dependency resolution
  {pr}`927`
- Pyodide can now be built in a conda virtual environment
  {pr}`835`

### Other improvements

- Modifiy MEMFS timestamp handling to support better caching. This in
  particular allows to import newly created Python modules without invalidating
  import caches {pr}`893`

### Packages

- New packages: freesasa, lxml, python-sat, traits, astropy, pillow,
  scikit-image, imageio, numcodecs, msgpack, asciitree, zarr

  Note that due to the large size and the experimental state of the scipy
  package, packages that depend on scipy (including scikit-image, scikit-learn)
  will take longer to load, use a lot of memory and may experience failures.

- Updated packages: numpy 1.15.4, pandas 1.0.5, matplotlib 3.3.3 among others.
- New package
  [pyodide-interrupt](https://pypi.org/project/pyodide-interrupts/), useful for
  handling interrupts in Pyodide (see project description for details).

### Backward incompatible changes

- Dropped support for loading .wasm files with incorrect MIME type, following
  {pr}`851`

### List of contributors

abolger, Aditya Shankar, Akshay Philar, Alexey Ignatiev, Aray Karjauv, casatir,
chigozienri, Christian glacet, Dexter Chua, Frithjof, Hood Chatham, Jan Max
Meyer, Jay Harris, jcaesar, Joseph D. Long, Matthew Turk, Michael Greminger,
Michael Panchenko, mojighahar, Nicolas Ollinger, Ram Rachum, Roman Yurchak,
Sergio, Seungmin Kim, Shyam Saladi, smkm, Wei Ouyang

## Version 0.15.0

_May 19, 2020_

- Upgrades Pyodide to CPython 3.7.4.
- micropip no longer uses a CORS proxy to install pure Python packages from
  PyPi. Packages are now installed from PyPi directly.
- micropip can now be used from web workers.
- Adds support for installing pure Python wheels from arbitrary URLs with
  micropip.
- The CDN URL for Pyodide changed to
  https://pyodide-cdn2.iodide.io/v0.15.0/full/pyodide.js
  It now supports versioning and should provide faster downloads.
  The latest release can be accessed via
  https://pyodide-cdn2.iodide.io/latest/full/
- Adds `messageCallback` and `errorCallback` to
  {any}`pyodide.loadPackage`.
- Reduces the initial memory footprint (`TOTAL_MEMORY`) from 1 GiB to 5 MiB.
  More memory will be allocated as needed.
- When building from source, only a subset of packages can be built by setting
  the `PYODIDE_PACKAGES` environment variable. See
  {ref}`partial builds documentation <partial-builds>` for more details.
- New packages: future, autograd

## Version 0.14.3

_Dec 11, 2019_

- Convert Javascript numbers containing integers, e.g. `3.0`, to a real Python
  long (e.g. `3`).
- Adds `__bool__` method to for `JsProxy` objects.
- Adds a Javascript-side auto completion function for Iodide that uses jedi.
- New packages: nltk, jeudi, statsmodels, regex, cytoolz, xlrd, uncertainties

## Version 0.14.0

_Aug 14, 2019_

- The built-in `sqlite` and `bz2` modules of Python are now enabled.
- Adds support for auto-completion based on jedi when used in iodide

## Version 0.13.0

_May 31, 2019_

- Tagged versions of Pyodide are now deployed to Netlify.

## Version 0.12.0

_May 3, 2019_

**User improvements:**

- Packages with pure Python wheels can now be loaded directly from PyPI. See
  {ref}`micropip` for more information.

- Thanks to PEP 562, you can now `import js` from Python and use it to access
  anything in the global Javascript namespace.

- Passing a Python object to Javascript always creates the same object in
  Javascript. This makes APIs like `removeEventListener` usable.

- Calling `dir()` in Python on a Javascript proxy now works.

- Passing an `ArrayBuffer` from Javascript to Python now correctly creates a
  `memoryview` object.

- Pyodide now works on Safari.

## Version 0.11.0

_Apr 12, 2019_

**User improvements:**

- Support for built-in modules:

  - `sqlite`, `crypt`

- New packages: `mne`

**Developer improvements:**

- The `mkpkg` command will now select an appropriate archive to use, rather
  than just using the first.

- The included version of emscripten has been upgraded to 1.38.30 (plus a
  bugfix).

- New packages: `jinja2`, `MarkupSafe`

## Version 0.10.0

_Mar 21, 2019_

**User improvements:**

- New packages: `html5lib`, `pygments`, `beautifulsoup4`, `soupsieve`,
  `docutils`, `bleach`, `mne`

**Developer improvements:**

- `console.html` provides a simple text-only interactive console to test local
  changes to Pyodide. The existing notebooks based on legacy versions of Iodide
  have been removed.

- The `run_docker` script can now be configured with environment variables.<|MERGE_RESOLUTION|>--- conflicted
+++ resolved
@@ -20,12 +20,10 @@
   console.
   {pr}`1790`
 
-<<<<<<< HEAD
 - {{Fix}} The "long output truncated" message now appears on a separate line as intended.
   {pr}`1814`
-=======
+
 ### Python / JavaScript type conversions
->>>>>>> 909825be
 
 - {{Fix}} Conversion of very large strings from Javascript to Python works
   again. {pr}`1806`
