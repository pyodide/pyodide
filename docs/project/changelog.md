---
substitutions:
  API: "<span class='badge badge-warning'>API Change</span>"
  Enhancement: "<span class='badge badge-info'>Enhancement</span>"
  Feature: "<span class='badge badge-success'>Feature</span>"
  Fix: "<span class='badge badge-danger'>Fix</span>"
  Update: "<span class='badge badge-success'>Update</span>"
  Breaking: "<span class='badge badge-danger'>BREAKING CHANGE</span>"
---

(changelog)=

# Change Log

## Unreleased

- {{ Enhancement }} Emscripten was updated to Version 3.1.18
  {pr}`2958`, {pr}`2950`

- New packages: pycryptodomex {pr}`2966`, pycryptodome {pr}`2965`

- {{ Enhancement }} Implemented `reverse`, `__reversed__`, `count`, `index`,
  `append`, and `pop` for `JsProxy` of Javascript arrays.
  {pr}`2970`

- {{ Breaking }} Unvendored the sqlite3 module from the standard library.
  Before `sqlite3` was included by default. Now it needs to be loaded with
  {any}`pyodide.loadPackage` or {any}`micropip.install`.
  {pr}`2946`

- {{ Enhancement }} The releases are now called `pyodide-{version}.tar.gz`
  rather than `pyodide-build-{version}.tar.gz`
  {pr}`2996`

- {{ Fix }} If a wheel path is passed to {any}`pyodide.loadPackage`, it will now
  be resolved relative to `document.location` (in browser) or relative to the
  current working directory (in Node) rather than relative to `indexURL`.
  {pr}`3013`, {issue}`3011`

- {{ Enhancement }} Added a new release file called
  `pyodide-core-{version}.tar.gz` intended for use in Node. It contains the
  files needed to start Pyodide and no additional packages.
  {pr}`2999`

- {{ Enhancement }} Added `then`, `catch`, and `finally_` methods to the `Future`s
  used by Pyodide's event loop.
  {pr}`2997`

<<<<<<< HEAD
- {{ Fix }} It now works to pass a relative url to `indexURL`. Also, the calculated index URL
  now works even if `node` is run with `--enable-source-maps`.
  {pr}`3015`
=======
- {{ Fix }} Fixed a bug in Emscripten that caused Pyodide to fail in Jest.
  {pr}`3014`
>>>>>>> 3160ac93

### Build System

- {{ Enhancement }} Added `requirements/host` key to the `meta.yaml` spec to allow
  host dependencies that are required for building packages.
  {pr}`2132`

## Version 0.21.1

- New packages: the standard library lzma module {pr}`2939`

- {{ Enhancement }} Pyodide now shows more helpful error messages when
  importing unvendored or removed stdlib modules fails.
  {pr}`2973`

- {{ Breaking }} The default value of `fullStdLib` in {any}`loadPyodide` has been
  changed to `false`. This means Pyodide now will not load some stdlib modules like
  distutils, ssl, and sqlite3 by default.
  See [Pyodide Python compatibility](https://pyodide.org/en/stable/usage/wasm-constraints.html)
  for detail. If `fullStdLib` is set to `true`, it will load all unvendored stdlib modules.
  However, setting `fullStdLib` to true will increase the initial Pyodide load time.
  So it is preferable to explicitly load the required module.
  {pr}`2998`

- {{ Enhancement }} `pyodide build` now checks that the correct version of the
  Emscripten compiler is used.
  {pr}`2975`, {pr}`2990`

- {{ Fix }} Pyodide works in Safari v14 again. It was broken in v0.21.0
  {pr}`2994`

## Version 0.21.0

_August 9, 2022_

[See the release notes for a summary.](https://blog.pyodide.org/posts/0.21-release/)

### Build system

- {{ Enhancement }} Emscripten was updated to Version 3.1.14
  {pr}`2775`, {pr}`2679`, {pr}`2672`

- {{ Fix }} Fix building on macOS {issue}`2360` {pr}`2554`

- {{ Enhancement }} Update Typescript target to ES2017 to generate more modern
  Javascript code.
  {pr}`2471`

- {{ Enhancement }} We now put our built files into the `dist` directory rather
  than the `build` directory. {pr}`2387`

- {{ Fix }} The build will error out earlier if `cmake` or `libtool` are not
  installed.
  {pr}`2423`

- {{ Enhancement }} The platform tags of wheels now include the Emscripten
  version in them. This should help ensure ABI compatibility if Emscripten
  wheels are distributed outside of the main Pyodide distribution.
  {pr}`2610`

- {{ Enhancement }} The build system now uses the sysconfigdata from the target
  Python rather than the host Python.
  {pr}`2516`

- {{ Enhancement }} Pyodide now builds with `-sWASM_BIGINT`.
  {pr}`2643`

- {{ Enhancement }} Added `cross-script` key to the `meta.yaml` spec to allow
  executing custom logic in the cross build environment.
  {pr}`2734`

### Pyodide Module and type conversions

- {{ API }} All functions were moved out of the root `pyodide` package into
  various submodules. For backwards compatibility, they will be available from
  the root package (raising a `FutureWarning`) until v0.23.0.
  {pr}`2787`, {pr}`2790`

- {{ Enhancement }} `loadPyodide` no longer uses any global state, so it can be
  used more than once in the same thread. This is recommended if a network
  request causes a loading failure, if there is a fatal error, if you damage the
  state of the runtime so badly that it is no longer usable, or for certain
  testing purposes. It is not recommended for creating multiple execution
  environments, for which you should use
  `pyodide.runPython(code, { globals : some_dict})`;
  {pr}`2391`

- {{ Enhancement }} `pyodide.unpackArchive` now accepts any `ArrayBufferView` or
  `ArrayBuffer` as first argument, rather than only a `Uint8Array`.
  {pr}`2451`

- {{ Feature }} Added `pyodide.code.run_js` API.
  {pr}`2426`

- {{ Fix }} BigInt's between 2^{32\*n - 1} and 2^{32\*n} no longer get
  translated to negative Python ints.
  {pr}`2484`

- {{ Fix }} Pyodide now correctly handles JavaScript objects with `null`
  constructor.
  {pr}`2520`

- {{ Fix }} Fix garbage collection of `once_callable` {pr}`2401`

- {{ Enhancement }} Added the `js_id` attribute to `JsProxy` to allow using
  JavaScript object identity as a dictionary key.
  {pr}`2515`

- {{ Fix }} Fixed a bug with `toJs` when used with recursive structures and the
  `dictConverter` argument.
  {pr}`2533`

- {{ Enhancement }} Added Python wrappers `set_timeout`, `clear_timeout`,
  `set_interval`, `clear_interval`, `add_event_listener` and
  `remove_event_listener` for the corresponding JavaScript functions.
  {pr}`2456`

- {{ Fix }} If a request fails due to CORS, `pyfetch` now raises an `OSError`
  not a `JSException`.
  {pr}`2598`

- {{ Enhancement }} Pyodide now directly exposes the Emscripten `PATH` and
  `ERRNO_CODES` APIs.
  {pr}`2582`

- {{ Fix }} The `bool` operator on a `JsProxy` now behaves more consistently: it
  returns `False` if JavaScript would say that `!!x` is `false`, or if `x` is an
  empty container. Otherwise it returns `True`.
  {pr}`2803`

- {{ Fix }} Fix `loadPyodide` errors for the Windows Node environment.
  {pr}`2888`

- {{ Enhancement }} Implemented slice subscripting, `+=`, and `extend` for
  `JsProxy` of Javascript arrays.
  {pr}`2907`

### REPL

- {{ Enhancement }} Add a spinner while the REPL is loading
  {pr}`2635`

- {{ Enhancement }} Cursor blinking in the REPL can be disabled by setting
  `noblink` in URL search params.
  {pr}`2666`

- {{ Fix }} Fix a REPL error in printing high-dimensional lists.
  {pr}`2517` {pr}`2919`

- {{ Fix }} Fix output bug with using `input()` on online console
  {pr}`2509`

### micropip and package loading

- {{ API }} `packages.json` which contains the dependency graph for packages
  was renamed to `repodata.json` to avoid confusion with `package.json` used
  in JavaScript packages.

- {{ Enhancement }} Added SHA-256 hash of package to entries in `repodata.json`
  {pr}`2455`

- {{ Enhancement }} Integrity of Pyodide packages is now verified before
  loading them. This is for now limited to browser environments.
  {pr}`2513`

- {{ Enhancement }} `micropip` supports loading wheels from the Emscripten file
  system using the `emfs:` protocol now.
  {pr}`2767`

- {{ Enhancement }} It is now possible to use an alternate `repodata.json`
  lockfile by passing the `lockFileURL` option to {any}`loadPyodide <globalThis.loadPyodide>`. This is
  particularly intended to be used with {any}`micropip.freeze`.
  {pr}`2645`

- {{ Fix }} micropip now correctly handles package names that include dashes
  {pr}`2414`

- {{ Enhancement }} Allow passing `credentials` to `micropip.install()`
  {pr}`2458`

- {{ Enhancement }} {func}`micropip.install` now accepts a `deps` parameter.
  If set to `False`, micropip will not install dependencies of the package.
  {pr}`2433`

- {{ Fix }} micropip now correctly compares packages with prerelease version
  {pr}`2532`

- {{ Enhancement }} {func}`micropip.install` now accepts a `pre` parameter.
  If set to `True`, micropip will include pre-release and development versions.
  {pr}`2542`

- {{ Enhancement }} `micropip` was refactored to improve readability and ease of
  maintenance.
  {pr}`2561`, {pr}`2563`, {pr}`2564`, {pr}`2565`, {pr}`2568`

- {{ Enhancement }} Various error messages were fine tuned and improved.
  {pr}`2562`, {pr}`2558`

- {{ Enhancement }} `micropip` was adjusted to keep its state in the wheel
  `.dist-info` directories which improves consistenency with the Python standard
  library and other tools used to install packages.
  {pr}`2572`

- {{ Enhancement }} `micropip` can now be used to install Emscripten binary wheels.
  {pr}`2591`

- {{ Enhancement }} Added `micropip.freeze` to record the current set of loaded
  packages into a `repodata.json` file.
  {pr}`2581`

- {{ Fix }} `micropip.list` now works correctly when there are packages
  that are installed via `pyodide.loadPackage` from a custom URL.
  {pr}`2743`

- {{ Fix }} micropip now skips package versions which do not follow PEP440.
  {pr}`2754`

- {{ Fix }} `micropip` supports extra markers in packages correctly now.
  {pr}`2584`

### Packages

- {{ Enhancement }} Update sqlite version to latest stable release
  {pr}`2477` and {pr}`2518`

- {{ Enhancement }} Pillow now supports WEBP image format {pr}`2407`.

- {{ Enhancement }} Pillow and opencv-python now support the TIFF image format.
  {pr}`2762`

- Pandas is now compiled with `-Oz`, which significantly speeds up loading the library
  on Chrome {pr}`2457`

- New packages: opencv-python {pr}`2305`, ffmpeg {pr}`2305`, libwebp {pr}`2305`,
  h5py, pkgconfig and libhdf5 {pr}`2411`, bitarray {pr}`2459`, gsw {pr}`2511`,
  cftime {pr}`2504`, svgwrite, jsonschema, tskit {pr}`2506`, xarray {pr}`2538`,
  demes, libgsl, newick, ruamel, msprime {pr}`2548`, gmpy2 {pr}`2665`,
  xgboost {pr}`2537`, galpy {pr}`2676`, shapely, geos {pr}`2725`, suitesparse,
  sparseqr {pr}`2685`, libtiff {pr}`2762`, pytest-benchmark {pr}`2799`,
  termcolor {pr}`2809`, sqlite3, libproj, pyproj, certifi {pr}`2555`,
  rebound {pr}`2868`, reboundx {pr}`2909`, pyclipper {pr}`2886`,
  brotli {pr}`2925`, python-magic {pr}`2941`

### Miscellaneous

- {{ Fix }} We now tell packagers (e.g., Webpack) to ignore npm-specific imports
  when packing files for the browser.
  {pr}`2468`

- {{ Enhancement }} `run_in_pyodide` now has support for pytest assertion
  rewriting and decorators such as `pytest.mark.parametrize` and hypothesis.
  {pr}`2510`, {pr}`2541`

- {{ Breaking }} `pyodide_build.testing` is removed. `run_in_pyodide`
  decorator can now be accessed through
  [`pytest-pyodide`](https://github.com/pyodide/pytest-pyodide) package.
  {pr}`2418`

### List of contributors

Alexey Ignatiev, Andrey Smelter, andrzej, Antonio Cuni, Ben Jeffery, Brian
Benjamin Maranville, David Lechner, dragoncoder047, echorand (Amit Saha),
Filipe, Frank, Gyeongjae Choi, Hanno Rein, haoran1062, Henry Schreiner, Hood
Chatham, Jason Grout, jmdyck, Jo Bovy, John Wason, josephrocca, Kyle Cutler,
Lester Fan, Liumeo, lukemarsden, Mario Gersbach, Matt Toad, Michael Droettboom,
Michael Gilbert, Michael Neil, Mu-Tsun Tsai, Nicholas Bollweg, pysathq, Ricardo
Prins, Rob Gries, Roman Yurchak, Ryan May, Ryan Russell, stonebig, Szymswiat,
Tobias Megies, Vic Kumar, Victor, Wei Ji, Will Lachance

## Version 0.20.0

[See the release notes for a summary.](https://blog.pyodide.org/posts/0.20-release/)

### CPython and stdlib

- {{ Update }} Pyodide now runs Python 3.10.2.
  {pr}`2225`

- {{ Enhancement }} All
  `ctypes` tests pass now except for `test_callback_too_many_args` (and we have
  a plan to fix `test_callback_too_many_args` upstream). `libffi-emscripten`
  now also passes all libffi tests.
  {pr}`2350`

### Packages

- {{Fix}} matplotlib now loads multiple fonts correctly {pr}`2271`

- New packages: boost-histogram {pr}`2174`, cryptography v3.3.2 {pr}`2263`, the
  standard library ssl module {pr}`2263`, python-solvespace v3.0.7,
  lazy-object-proxy {pr}`2320`.

- Many more scipy linking errors were fixed, mostly related to the Fortran f2c
  ABI for string arguments. There are still some fatal errors in the Scipy test
  suite, but none seem to be simple linker errors.
  {pr}`2289`

- Removed pyodide-interrupts. If you were using this for some reason, use
  {any}`setInterruptBuffer <pyodide.setInterruptBuffer>` instead.
  {pr}`2309`

- Most included packages were updated to the latest version. See
  {ref}`packages-in-pyodide` for a full list.

### Type translations

- {{Fix}} Python tracebacks now include Javascript frames when Python calls a
  Javascript function.
  {pr}`2123`

- {{Enhancement}} Added a `default_converter` argument to {any}`JsProxy.to_py`
  and {any}`pyodide.toPy` which is used to process any object that doesn't have
  a built-in conversion to Python. Also added a `default_converter` argument to
  {any}`PyProxy.toJs` and {any}`pyodide.ffi.to_js` to convert.
  {pr}`2170` and {pr}`2208`

- {{ Enhancement }} Async Python functions called from Javascript now have the
  resulting coroutine automatically scheduled. For instance, this makes it
  possible to use an async Python function as a Javascript event handler.
  {pr}`2319`

### Javascript package

- {{Enhancement}} It is no longer necessary to provide `indexURL` to
  {any}`loadPyodide <globalThis.loadPyodide>`.
  {pr}`2292`

- {{ Breaking }} The `globals` argument to {any}`runPython <pyodide.runPython>`
  and {any}`runPythonAsync <pyodide.runPythonAsync>` is now passed as a named
  argument. The old usage still works with a deprecation warning.
  {pr}`2300`

- {{Enhancement}} The Javascript package was migrated to Typescript.
  {pr}`2130` and {pr}`2133`

- {{Fix}} Fix importing pyodide with ESM syntax in a module type web worker.
  {pr}`2220`

- {{Enhancement}} When Pyodide is loaded as an ES6 module, no global
  {any}`loadPyodide <globalThis.loadPyodide>` variable is created (instead, it
  should be accessed as an attribute on the module).
  {pr}`2249`

- {{Fix}} The type `Py2JsResult` has been replaced with `any` which is more
  accurate. For backwards compatibility, we still export `Py2JsResult` as an
  alias for `any`.
  {pr}`2277`

- {{Fix}} Pyodide now loads correctly even if requirejs is included.
  {pr}`2283`

- {{ Enhancement }} Added robust handling for non-`Error` objects thrown by
  Javascript code. This mostly should never happen since well behaved Javascript
  code ought to throw errors. But it's better not to completely crash if it
  throws something else.
  {pr}`2294`

### pyodide_build

- {{Enhancement}} Pyodide now uses Python wheel files to distribute packages
  rather than the emscripten `file_packager.py` format.
  {pr}`2027`

- {{Enhancement}} Pyodide now uses `pypa/build` to build packages. We (mostly)
  use build isolation, so we can build packages that require conflicting
  versions of setuptools or alternative build backends.
  {pr}`2272`

- {{Enhancement}} Most pure Python packages were switched to use the wheels
  directly from PyPI rather than rebuilding them.
  {pr}`2126`

- {{Enhancement}} Added support for C++ exceptions in packages. Now C++
  extensions compiled and linked with `-fexceptions` can catch C++ exceptions.
  Furthermore, uncaught C++ exceptions will be formatted in a human-readable
  way.
  {pr}`2178`

- {{Breaking}} Removed the `skip-host` key from the `meta.yaml` format. If
  needed, install a host copy of the package with pip instead.
  {pr}`2256`

### Uncategorized

- {{ Enhancement }} The interrupt buffer can be used to raise all 64 signals
  now, not just `SIGINT`. Write a number between `1<= signum <= 64` into the
  interrupt buffer to trigger the corresponding signal. By default everything
  but `SIGINT` will be ignored. Any value written into the interrupt buffer
  outside of the range from 1 to 64 will be silently discarded.
  {pr}`2301`

- {{ Enhancement }} Updated to Emscripten 2.0.27.
  {pr}`2295`

- {{ Breaking }} The `extractDir` argument to
  {any}`unpackArchive <pyodide.unpackArchive>` is now passed as a named argument.
  The old usage still works with a deprecation warning.
  {pr}`2300`

- {{ Enhancement }} Support ANSI escape codes in the Pyodide console.
  {pr}`2345`

- {{ Fix }} `pyodide_build` can now be installed in non-editable ways.
  {pr}`2351`

### List of contributors

Boris Feld, Christian Staudt, Gabriel Fougeron, Gyeongjae Choi, Henry Schreiner,
Hood Chatham, Jo Bovy, Karthikeyan Singaravelan, Leo Psidom, Liumeo, Luka
Mamukashvili, Madhur Tandon, Paul Korzhyk, Roman Yurchak, Seungmin Kim, Thorsten
Beier, Tom White, and Will Lachance

## Version 0.19.1

_February 19, 2022_

### Packages

- New packages: sqlalchemy {pr}`2112`, pydantic {pr}`2117`, wrapt {pr}`2165`

- {{ Update }} Upgraded packages: pyb2d (0.7.2), {pr}`2117`

- {{Fix}} A fatal error in `scipy.stats.binom.ppf` has been fixed.
  {pr}`2109`

- {{Fix}} Type signature mismatches in some numpy comparators have been fixed.
  {pr}`2110`

### Type translations

- {{Fix}} The "PyProxy has already been destroyed" error message has been
  improved with some context information.
  {pr}`2121`

### REPL

- {{Enhancement}} Pressing TAB in REPL no longer triggers completion when input
  is whitespace. {pr}`2125`

### List of contributors

Christian Staudt, Gyeongjae Choi, Hood Chatham, Liumeo, Paul Korzhyk, Roman
Yurchak, Seungmin Kim, Thorsten Beier

## Version 0.19.0

_January 10, 2021_

[See the release notes for a summary.](https://blog.pyodide.org/posts/0.19-release/)

### Python package

- {{Enhancement}} If `find_imports` is used on code that contains a syntax
  error, it will return an empty list instead of raising a `SyntaxError`.
  {pr}`1819`

- {{Enhancement}} Added the {any}`pyodide.http.pyfetch` API which provides a
  convenience wrapper for the Javascript `fetch` API. The API returns a response
  object with various methods that convert the data into various types while
  minimizing the number of times the data is copied.
  {pr}`1865`

- {{Enhancement}} Added the {any}`unpack_archive` API to the {any}`FetchResponse`
  object which treats the response body as an archive and uses `shutil` to
  unpack it. {pr}`1935`

- {{Fix}} The Pyodide event loop now works correctly with cancelled handles. In
  particular, `asyncio.wait_for` now functions as expected.
  {pr}`2022`

### JavaScript package

- {{Fix}} {any}`loadPyodide <globalThis.loadPyodide>` no longer fails in the
  presence of a user-defined global named `process`.
  {pr}`1849`

- {{Fix}} Various webpack buildtime and runtime compatibility issues were fixed.
  {pr}`1900`

- {{Enhancement}} Added the {any}`pyodide.pyimport` API to import a Python module
  and return it as a `PyProxy`. Warning: this is different from the
  original `pyimport` API which was removed in this version.
  {pr}`1944`

- {{Enhancement}} Added the {any}`pyodide.unpackArchive` API which unpacks an
  archive represented as an ArrayBuffer into the working directory. This is
  intended as a way to install packages from a local application.
  {pr}`1944`

- {{API}} {any}`loadPyodide <globalThis.loadPyodide>` now accepts a `homedir`
  parameter which sets home directory of Pyodide virtual file system.
  {pr}`1936`

- {{Breaking}} The default working directory(home directory) inside the Pyodide
  virtual file system has been changed from `/` to `/home/pyodide`. To get the
  previous behavior, you can
  - call `os.chdir("/")` in Python to change working directory or
  - call {any}`loadPyodide <globalThis.loadPyodide>` with the `homedir="/"`
    argument
    {pr}`1936`

### Python / JavaScript type conversions

- {{Breaking}} Updated the calling convention when a JavaScript function is
  called from Python to improve memory management of PyProxies. PyProxy
  arguments and return values are automatically destroyed when the function is
  finished.
  {pr}`1573`

- {{Enhancement}} Added {any}`JsProxy.to_string`, {any}`JsProxy.to_bytes`, and
  {any}`JsProxy.to_memoryview` to allow for conversion of `TypedArray` to
  standard Python types without unneeded copies. {pr}`1864`

- {{Enhancement}} Added {any}`JsProxy.to_file` and {any}`JsProxy.from_file` to
  allow reading and writing Javascript buffers to files as a byte stream without
  unneeded copies.
  {pr}`1864`

- {{Fix}} It is now possible to destroy a borrowed attribute `PyProxy` of a
  `PyProxy` (as introduced by {pr}`1636`) before destroying the root `PyProxy`.
  {pr}`1854`

- {{Fix}} If `__iter__()` raises an error, it is now handled correctly by the
  `PyProxy[Symbol.iterator()]` method.
  {pr}`1871`

- {{Fix}} Borrowed attribute `PyProxy`s are no longer destroyed when the root
  `PyProxy` is garbage collected (because it was leaked). Doing so has no
  benefit to nonleaky code and turns some leaky code into broken code (see
  {issue}`1855` for an example).
  {pr}`1870`

- {{Fix}} Improved the way that `pyodide.globals.get("builtin_name")` works.
  Before we used `__main__.__dict__.update(builtins.__dict__)` which led to
  several undesirable effects such as `__name__` being equal to `"builtins"`.
  Now we use a proxy wrapper to replace `pyodide.globals.get` with a function
  that looks up the name on `builtins` if lookup on `globals` fails.
  {pr}`1905`

- {{Enhancement}} Coroutines have their memory managed in a more convenient way.
  In particular, now it is only necessary to either `await` the coroutine or
  call one of `.then`, `.except` or `.finally` to prevent a leak. It is no
  longer necessary to manually destroy the coroutine. Example: before:

```js
async function runPythonAsync(code, globals) {
  let coroutine = Module.pyodide_py.eval_code_async(code, globals);
  try {
    return await coroutine;
  } finally {
    coroutine.destroy();
  }
}
```

After:

```js
async function runPythonAsync(code, globals) {
  return await Module.pyodide_py.eval_code_async(code, globals);
}
```

{pr}`2030`

### pyodide-build

- {{API}} By default only a minimal set of packages is built. To build all
  packages set `PYODIDE_PACKAGES='*'` In addition, `make minimal` was removed,
  since it is now equivalent to `make` without extra arguments.
  {pr}`1801`

- {{Enhancement}} It is now possible to use `pyodide-build buildall` and
  `pyodide-build buildpkg` directly.
  {pr}`2063`

- {{Enhancement}} Added a `--force-rebuild` flag to `buildall` and `buildpkg`
  which rebuilds the package even if it looks like it doesn't need to be
  rebuilt. Added a `--continue` flag which keeps the same source tree for the
  package and can continue from the middle of a build.
  {pr}`2069`

- {{Enhancement}} Changes to environment variables in the build script are now
  seen in the compile and post build scripts.
  {pr}`1706`

- {{Fix}} Fix usability issues with `pyodide-build mkpkg` CLI.
  {pr}`1828`

- {{ Enhancement }} Better support for ccache when building Pyodide
  {pr}`1805`

- {{Fix}} Fix compile error `wasm-ld: error: unknown argument: --sort-common`
  and `wasm-ld: error: unknown argument: --as-needed` in ArchLinux.
  {pr}`1965`

### micropip

- {{Fix}} micropip now raises an error when installing a non-pure python wheel
  directly from a url.
  {pr}`1859`

- {{Enhancement}} {func}`micropip.install` now accepts a `keep_going` parameter.
  If set to `True`, micropip reports all identifiable dependencies that don't
  have pure Python wheels, instead of failing after processing the first one.
  {pr}`1976`

- {{Enhancement}} Added a new API {func}`micropip.list` which returns the list
  of installed packages by micropip.
  {pr}`2012`

### Packages

- {{ Enhancement }} Unit tests are now unvendored from Python packages and
  included in a separate package `<package name>-tests`. This results in a
  20% size reduction on average for packages that vendor tests (e.g. numpy,
  pandas, scipy).
  {pr}`1832`

- {{ Update }} Upgraded SciPy to 1.7.3. There are known issues with some SciPy
  components, the current status of the scipy test suite is
  [here](https://github.com/pyodide/pyodide/pull/2065#issuecomment-1004243045)
  {pr}`2065`

- {{ Fix }} The built-in pwd module of Python, which provides a Unix specific
  feature, is now unvendored.
  {pr}`1883`

- {{Fix}} pillow and imageio now correctly encode/decode grayscale and
  black-and-white JPEG images.
  {pr}`2028`

- {{Fix}} The numpy fft module now works correctly.
  {pr}`2028`

- New packages: logbook {pr}`1920`, pyb2d {pr}`1968`, and threadpoolctl (a
  dependency of scikit-learn) {pr}`2065`

- Upgraded packages: numpy (1.21.4) {pr}`1934`, scikit-learn (1.0.2) {pr}`2065`,
  scikit-image (0.19.1) {pr}`2005`, msgpack (1.0.3) {pr}`2071`, astropy (5.0.3)
  {pr}`2086`, statsmodels (0.13.1) {pr}`2073`, pillow (9.0.0) {pr}`2085`. This
  list is not exhaustive, refer to `packages.json` for the full list.

### Uncategorized

- {{ Enhancement }} `PyErr_CheckSignals` now works with the keyboard interrupt
  system so that cooperative C extensions can be interrupted. Also, added the
  `pyodide.checkInterrupt` function so Javascript code can opt to be
  interrupted.
  {pr}`1294`

- {{Fix}} The `_` variable is now set by the Pyodide repl just like it is set in
  the native Python repl.
  {pr}`1904`

- {{ Enhancement }} `pyodide-env` and `pyodide` Docker images are now available from both
  the [Docker Hub](https://hub.docker.com/repository/docker/pyodide/pyodide-env) and
  from the [Github Package registry](https://github.com/orgs/pyodide/packages). {pr}`1995`

- {{Fix}} The console now correctly handles it when an object's `__repr__` function raises an exception.
  {pr}`2021`

- {{ Enhancement }} Removed the `-s EMULATE_FUNCTION_POINTER_CASTS` flag,
  yielding large benefits in speed, stack usage, and code size.
  {pr}`2019`

### List of contributors

Alexey Ignatiev, Alex Hall, Bart Broere, Cyrille Bogaert, etienne, Grimmer,
Grimmer Kang, Gyeongjae Choi, Hao Zhang, Hood Chatham, Ian Clester, Jan Max
Meyer, LeoPsidom, Liumeo, Michael Christensen, Owen Ou, Roman Yurchak, Seungmin
Kim, Sylvain, Thorsten Beier, Wei Ouyang, Will Lachance

## Version 0.18.1

_September 16, 2021_

### Console

- {{Fix}} Ctrl+C handling in console now works correctly with multiline input.
  New behavior more closely approximates the behavior of the native Python
  console.
  {pr}`1790`

- {{Fix}} Fix the repr of Python objects (including lists and dicts) in console {pr}`1780`

- {{Fix}} The "long output truncated" message now appears on a separate line as intended.
  {pr}`1814`

- {{Fix}} The streams that are used to redirect stdin and stdout in the console now define
  `isatty` to return `True`. This fixes pytest.
  {pr}`1822`

### Python package

- {{Fix}} Avoid circular references when runsource raises SyntaxError
  {pr}`1758`

### JavaScript package

- {{Fix}} The {any}`pyodide.setInterruptBuffer` command is now publicly exposed
  again, as it was in v0.17.0. {pr}`1797`

### Python / JavaScript type conversions

- {{Fix}} Conversion of very large strings from JavaScript to Python works
  again. {pr}`1806`

- {{Fix}} Fixed a use after free bug in the error handling code.
  {pr}`1816`

### Packages

- {{Fix}} pillow now correctly encodes/decodes RGB JPEG image format. {pr}`1818`

### Micellaneous

- {{Fix}} Patched emscripten to make the system calls to duplicate file
  descriptors closer to posix-compliant. In particular, this fixes the use of
  `dup` on pipes and temporary files, as needed by `pytest`.
  {pr}`1823`

## Version 0.18.0

_August 3rd, 2021_

### General

- {{ Update }} Pyodide now runs Python 3.9.5.
  {pr}`1637`

- {{ Enhancement }} Pyodide can experimentally be used in Node.js {pr}`1689`

- {{ Enhancement }} Pyodide now directly exposes the [Emscripten filesystem
  API](https://emscripten.org/docs/api_reference/Filesystem-API.html), allowing
  for direct manipulation of the in-memory filesystem
  {pr}`1692`

- {{ Enhancement }} Pyodide's support of [emscripten file
  systems](https://emscripten.org/docs/api_reference/Filesystem-API.html#file-systems)
  is expanded from the default `MEMFS` to include `IDBFS`, `NODEFS`, `PROXYFS`,
  and `WORKERFS`, allowing for custom persistence strategies depending on
  execution environment {pr}`1596`

- {{ API }} The `packages.json` schema for Pyodide was redesigned for better
  compatibility with conda. {pr}`1700`

- {{ API }} `run_docker` no longer binds any port to the docker image by default.
  {pr}`1750`

### Standard library

- {{ API }} The following standard library modules are now available as standalone packages

  - distlib

  They are loaded by default in {any}`loadPyodide <globalThis.loadPyodide>`, however this behavior
  can be disabled with the `fullStdLib` parameter set to `false`.
  All optional stdlib modules can then be loaded as needed with
  {any}`pyodide.loadPackage`. {pr}`1543`

- {{ Enhancement }} The standard library module `audioop` is now included, making the `wave`,
  `sndhdr`, `aifc`, and `sunau` modules usable. {pr}`1623`

- {{ Enhancement }} Added support for `ctypes`.
  {pr}`1656`

### JavaScript package

- {{ Enhancement }} The Pyodide JavaScript package is released to npm under [npmjs.com/package/pyodide](https://www.npmjs.com/package/pyodide)
  {pr}`1762`
- {{ API }} {any}`loadPyodide <globalThis.loadPyodide>` no longer automatically
  stores the API into a global variable called `pyodide`. To get old behavior,
  say `globalThis.pyodide = await loadPyodide({...})`.
  {pr}`1597`
- {{ Enhancement }} {any}`loadPyodide <globalThis.loadPyodide>` now accepts callback functions for
  `stdin`, `stdout` and `stderr`
  {pr}`1728`
- {{ Enhancement }} Pyodide now ships with first party typescript types for the entire
  JavaScript API (though no typings are available for `PyProxy` fields).
  {pr}`1601`

- {{ Enhancement }} It is now possible to import `Comlink` objects into Pyodide after
  using {any}`pyodide.registerComlink`
  {pr}`1642`

- {{ Enhancement }} If a Python error occurs in a reentrant `runPython` call, the error
  will be propagated into the outer `runPython` context as the original error
  type. This is particularly important if the error is a `KeyboardInterrupt`.
  {pr}`1447`

### Python package

- {{ Enhancement }} Added a new {any}`CodeRunner <pyodide.code.CodeRunner>` API for finer control than
  {any}`eval_code` and {any}`eval_code_async`. Designed with
  the needs of REPL implementations in mind.
  {pr}`1563`

- {{ Enhancement }} Added {any}`Console` class closely based on the Python standard
  library `code.InteractiveConsole` but with support for top level await and
  stream redirection. Also added the subclass {any}`PyodideConsole` which
  automatically uses {any}`pyodide.loadPackagesFromImports` on the code before running
  it.
  {pr}`1125`, {pr}`1155`, {pr}`1635`

- {{ Fix }} {any}`eval_code_async` no longer automatically awaits a returned
  coroutine or attempts to await a returned generator object (which triggered an
  error).
  {pr}`1563`

### Python / JavaScript type conversions

- {{ API }} {any}`pyodide.runPythonAsync` no longer automatically calls
  {any}`pyodide.loadPackagesFromImports`.
  {pr}`1538`.
- {{ Enhancement }} Added the {any}`PyProxy.callKwargs` method to allow using
  Python functions with keyword arguments from JavaScript.
  {pr}`1539`
- {{ Enhancement }} Added the {any}`PyProxy.copy` method.
  {pr}`1549` {pr}`1630`
- {{ API }} Updated the method resolution order on `PyProxy`. Performing a
  lookup on a `PyProxy` will prefer to pick a method from the `PyProxy` api, if
  no such method is found, it will use `getattr` on the proxied object.
  Prefixing a name with `$` forces `getattr`. For instance, {any}`PyProxy.destroy`
  now always refers to the method that destroys the proxy, whereas
  `PyProxy.$destroy` refers to an attribute or method called `destroy` on the
  proxied object.
  {pr}`1604`
- {{ API }} It is now possible to use `Symbol` keys with PyProxies. These
  `Symbol` keys put markers on the PyProxy that can be used by external code.
  They will not currently be copied by {any}`PyProxy.copy`.
  {pr}`1696`
- {{ Enhancement }} Memory management of `PyProxy` fields has been changed so
  that fields looked up on a `PyProxy` are "borrowed" and have their lifetime
  attached to the base `PyProxy`. This is intended to allow for more idiomatic
  usage.
  (See {issue}`1617`.) {pr}`1636`
- {{ API }} The depth argument to `toJs` is now passed as an option, so
  `toJs(n)` in v0.17 changed to `toJs({depth : n})`. Similarly, `pyodide.toPy`
  now takes `depth` as a named argument. Also `to_js` and `to_py` only take
  depth as a keyword argument.
  {pr}`1721`
- {{ API }} {any}`PyProxy.toJs` and {any}`to_js <pyodide.ffi.to_js>` now
  take an option `pyproxies`, if a JavaScript Array is passed for this, then
  any proxies created during conversion will be placed into this array. This
  allows easy cleanup later. The `create_pyproxies` option can be used to
  disable creation of pyproxies during conversion (instead a `ConversionError`
  is raised). {pr}`1726`
- {{ API }} `toJs` and `to_js` now take an option `dict_converter` which will be
  called on a JavaScript iterable of two-element Arrays as the final step of
  converting dictionaries. For instance, pass `Object.fromEntries` to convert to
  an object or `Array.from` to convert to an array of pairs.
  {pr}`1742`

### pyodide-build

- {{ API }} pyodide-build is now an installable Python package, with an
  identically named CLI entrypoint that replaces `bin/pyodide` which is removed
  {pr}`1566`

### micropip

- {{ Fix }} micropip now correctly handles packages that have mixed case names.
  (See {issue}`1614`).
  {pr}`1615`
- {{ Enhancement }} micropip now resolves dependencies correctly for old
  versions of packages (it used to always use the dependencies from the most
  recent version, see {issue}`1619` and {issue}`1745`). micropip also will
  resolve dependencies for wheels loaded from custom urls.
  {pr}`1753`

### Packages

- {{ Enhancement }} matplotlib now comes with a new renderer based on the html5 canvas element. {pr}`1579`
  It is optional and the current default backend is still the agg backend compiled to wasm.
- {{ Enhancement }} Updated a number of packages included in Pyodide.

### List of contributors

Albertas Gimbutas, Andreas Klostermann, Arfy Slowy, daoxian,
Devin Neal, fuyutarow, Grimmer, Guido Zuidhof, Gyeongjae Choi, Hood
Chatham, Ian Clester, Itay Dafna, Jeremy Tuloup, jmsmdy, LinasNas, Madhur
Tandon, Michael Christensen, Nicholas Bollweg, Ondřej Staněk, Paul m. p. P,
Piet Brömmel, Roman Yurchak, stefnotch, Syrus Akbary, Teon L Brooks, Waldir

## Version 0.17.0

_April 21, 2021_

See the {ref}`0-17-0-release-notes` for more information.

### Improvements to package loading and dynamic linking

- {{ Enhancement }} Uses the emscripten preload plugin system to preload .so files in packages
- {{ Enhancement }} Support for shared library packages. This is used for CLAPACK which makes scipy a lot smaller.
  {pr}`1236`
- {{ Fix }} Pyodide and included packages can now be used with Safari v14+.
  Safari v13 has also been observed to work on some (but not all) devices.

### Python / JS type conversions

- {{ Feature }} A `JsProxy` of a JavaScript `Promise` or other awaitable object is now a
  Python awaitable.
  {pr}`880`
- {{ API }} Instead of automatically converting Python lists and dicts into
  JavaScript, they are now wrapped in `PyProxy`. Added a new {any}`PyProxy.toJs`
  API to request the conversion behavior that used to be implicit.
  {pr}`1167`
- {{ API }} Added {any}`JsProxy.to_py` API to convert a JavaScript object to Python.
  {pr}`1244`
- {{ Feature }} Flexible jsimports: it now possible to add custom Python
  "packages" backed by JavaScript code, like the `js` package. The `js` package
  is now implemented using this system.
  {pr}`1146`
- {{ Feature }} A `PyProxy` of a Python coroutine or awaitable is now an
  awaitable JavaScript object. Awaiting a coroutine will schedule it to run on
  the Python event loop using `asyncio.ensure_future`.
  {pr}`1170`
- {{ Enhancement }} Made `PyProxy` of an iterable Python object an iterable Js
  object: defined the `[Symbol.iterator]` method, can be used like `for(let x of proxy)`. Made a `PyProxy` of a Python iterator an iterator: `proxy.next()` is
  translated to `next(it)`. Made a `PyProxy` of a Python generator into a
  JavaScript generator: `proxy.next(val)` is translated to `gen.send(val)`.
  {pr}`1180`
- {{ API }} Updated `PyProxy` so that if the wrapped Python object supports `__getitem__`
  access, then the wrapper has `get`, `set`, `has`, and `delete` methods which do
  `obj[key]`, `obj[key] = val`, `key in obj` and `del obj[key]` respectively.
  {pr}`1175`
- {{ API }} The `pyodide.pyimport` function is deprecated in favor of using
  `pyodide.globals.get('key')`. {pr}`1367`
- {{ API }} Added {any}`PyProxy.getBuffer` API to allow direct access to Python
  buffers as JavaScript TypedArrays.
  {pr}`1215`
- {{ API }} The innermost level of a buffer converted to JavaScript used to be a
  TypedArray if the buffer was contiguous and otherwise an Array. Now the
  innermost level will be a TypedArray unless the buffer format code is a '?' in
  which case it will be an Array of booleans, or if the format code is a "s" in
  which case the innermost level will be converted to a string.
  {pr}`1376`
- {{ Enhancement }} JavaScript `BigInt`s are converted into Python `int` and
  Python `int`s larger than 2^53 are converted into `BigInt`.
  {pr}`1407`
- {{ API }} Added {any}`pyodide.isPyProxy` to test if an object is a `PyProxy`.
  {pr}`1456`
- {{ Enhancement }} `PyProxy` and `PyBuffer` objects are now garbage collected
  if the browser supports `FinalizationRegistry`.
  {pr}`1306`
- {{ Enhancement }} Automatic conversion of JavaScript functions to CPython
  calling conventions.
  {pr}`1051`, {pr}`1080`
- {{ Enhancement }} Automatic detection of fatal errors. In this case Pyodide
  will produce both a JavaScript and a Python stack trace with explicit
  instruction to open a bug report.
  pr`{1151}`, pr`{1390}`, pr`{1478}`.
- {{ Enhancement }} Systematic memory leak detection in the test suite and a
  large number of fixed to memory leaks.
  pr`{1340}`
- {{ Fix }} getattr and dir on JsProxy now report consistent results and include all
  names defined on the Python dictionary backing JsProxy.
  {pr}`1017`
- {{ Fix }} `JsProxy.__bool__` now produces more consistent results: both
  `bool(window)` and `bool(zero-arg-callback)` were `False` but now are `True`.
  Conversely, `bool(empty_js_set)` and `bool(empty_js_map)` were `True` but now
  are `False`.
  {pr}`1061`
- {{ Fix }} When calling a JavaScript function from Python without keyword
  arguments, Pyodide no longer passes a `PyProxy`-wrapped `NULL` pointer as the
  last argument. {pr}`1033`
- {{ Fix }} JsBoundMethod is now a subclass of JsProxy, which fixes nested
  attribute access and various other strange bugs.
  {pr}`1124`
- {{ Fix }} JavaScript functions imported like `from js import fetch` no longer
  trigger "invalid invocation" errors (issue {issue}`461`) and
  `js.fetch("some_url")` also works now (issue {issue}`768`).
  {pr}`1126`
- {{ Fix }} JavaScript bound method calls now work correctly with keyword arguments.
  {pr}`1138`
- {{ Fix }} JavaScript constructor calls now work correctly with keyword
  arguments.
  {pr}`1433`

### pyodide-py package

- {{ Feature }} Added a Python event loop to support asyncio by scheduling
  coroutines to run as jobs on the browser event loop. This event loop is
  available by default and automatically enabled by any relevant asyncio API,
  so for instance `asyncio.ensure_future` works without any configuration.
  {pr}`1158`
- {{ API }} Removed `as_nested_list` API in favor of `JsProxy.to_py`.
  {pr}`1345`

### pyodide-js

- {{ API }} Removed iodide-specific code in `pyodide.js`. This breaks compatibility with
  iodide.
  {pr}`878`, {pr}`981`
- {{ API }} Removed the `pyodide.autocomplete` API, use Jedi directly instead.
  {pr}`1066`
- {{ API }} Removed `pyodide.repr` API.
  {pr}`1067`
- {{ Fix }} If `messageCallback` and `errorCallback` are supplied to
  `pyodide.loadPackage`, `pyodide.runPythonAsync` and
  `pyodide.loadPackagesFromImport`, then the messages are no longer
  automatically logged to the console.
- {{ Feature }} `runPythonAsync` now runs the code with `eval_code_async`. In
  particular, it is possible to use top-level await inside of `runPythonAsync`.
- `eval_code` now accepts separate `globals` and `locals` parameters.
  {pr}`1083`
- Added the `pyodide.setInterruptBuffer` API. This can be used to set a
  `SharedArrayBuffer` to be the keyboard interrupt buffer. If Pyodide is running
  on a webworker, the main thread can signal to the webworker that it should
  raise a `KeyboardInterrupt` by writing to the interrupt buffer.
  {pr}`1148` and {pr}`1173`
- Changed the loading method: added an async function `loadPyodide` to load
  Pyodide to use instead of `languagePluginURL` and `languagePluginLoader`. The
  change is currently backwards compatible, but the old approach is deprecated.
  {pr}`1363`
- `runPythonAsync` now accepts `globals` parameter.
  {pr}`1914`

### micropip

- {{ Feature }} `micropip` now supports installing wheels from relative URLs.
  {pr}`872`
- {{ API }} `micropip.install` now returns a Python `Future` instead of a JavaScript `Promise`.
  {pr}`1324`
- {{ Fix }} {any}`micropip.install` now interacts correctly with
  {any}`pyodide.loadPackage`.
  {pr}`1457`
- {{ Fix }} {any}`micropip.install` now handles version constraints correctly
  even if there is a version of the package available from the Pyodide `indexURL`.

### Build system

- {{ Enhancement }} Updated to latest emscripten 2.0.13 with the upstream LLVM backend
  {pr}`1102`
- {{ API }} Use upstream `file_packager.py`, and stop checking package abi versions.
  The `PYODIDE_PACKAGE_ABI` environment variable is no longer used, but is
  still set as some packages use it to detect whether it is being built for
  Pyodide. This usage is deprecated, and a new environment variable `PYODIDE`
  is introduced for this purpose.

  As part of the change, Module.checkABI is no longer present.
  {pr}`991`

- uglifyjs and lessc no longer need to be installed in the system during build
  {pr}`878`.
- {{ Enhancement }} Reduce the size of the core Pyodide package
  {pr}`987`.
- {{ Enhancement }} Optionally to disable docker port binding
  {pr}`1423`.
- {{ Enhancement }} Run arbitrary command in docker
  {pr}`1424`
- Docker images for Pyodide are now accessible at
  [pyodide/pyodide-env](https://hub.docker.com/repository/docker/pyodide/pyodide-env)
  and
  [pyodide/pyodide](https://hub.docker.com/repository/docker/pyodide/pyodide).
- {{ Enhancement }} Option to run docker in non-interactive mode
  {pr}`1641`

### REPL

- {{ Fix }} In console.html: sync behavior, full stdout/stderr support, clean namespace,
  bigger font, correct result representation, clean traceback
  {pr}`1125` and {pr}`1141`
- {{ Fix }} Switched from ̀Jedi to rlcompleter for completion in
  `pyodide.console.InteractiveConsole` and so in `console.html`. This fixes
  some completion issues (see {issue}`821` and {issue}`1160`)
- {{ Enhancement }} Support top-level await in the console
  {pr}`1459`

### Packages

- six, jedi and parso are no longer vendored in the main Pyodide package, and
  need to be loaded explicitly
  {pr}`1010`, {pr}`987`.
- Updated packages {pr}`1021`, {pr}`1338`, {pr}`1460`.
- Added Plotly version 4.14.3 and retrying dependency
  {pr}`1419`

### List of contributors

(in alphabetic order)

Aditya Shankar, casatir, Dexter Chua, dmondev, Frederik Braun, Hood Chatham,
Jan Max Meyer, Jeremy Tuloup, joemarshall, leafjolt, Michael Greminger,
Mireille Raad, Ondřej Staněk, Paul m. p. P, rdb, Roman Yurchak, Rudolfs

## Version 0.16.1

_December 25, 2020_

Note: due to a CI deployment issue the 0.16.0 release was skipped and replaced
by 0.16.1 with identical contents.

- Pyodide files are distributed by [JsDelivr](https://www.jsdelivr.com/),
  `https://cdn.jsdelivr.net/pyodide/v0.16.1/full/pyodide.js`
  The previous CDN `pyodide-cdn2.iodide.io` still works and there
  are no plans for deprecating it. However please use
  JsDelivr as a more sustainable solution, including for earlier Pyodide
  versions.

### Python and the standard library

- Pyodide includes CPython 3.8.2
  {pr}`712`
- ENH Patches for the threading module were removed in all packages. Importing
  the module, and a subset of functionality (e.g. locks) works, while starting
  a new thread will produce an exception, as expected.
  {pr}`796`.
  See {issue}`237` for the current status of the threading support.
- ENH The multiprocessing module is now included, and will not fail at import,
  thus avoiding the necessity to patch included packages. Starting a new
  process will produce an exception due to the limitation of the WebAssembly VM
  with the following message: `Resource temporarily unavailable`
  {pr}`796`.

### Python / JS type conversions

- FIX Only call `Py_INCREF()` once when proxied by PyProxy
  {pr}`708`
- JavaScript exceptions can now be raised and caught in Python. They are
  wrapped in pyodide.JsException.
  {pr}`891`

### pyodide-py package and micropip

- The `pyodide.py` file was transformed to a pyodide-py package. The imports
  remain the same so this change is transparent to the users
  {pr}`909`.
- FIX Get last version from PyPI when installing a module via micropip
  {pr}`846`.
- Suppress REPL results returned by `pyodide.eval_code` by adding a semicolon
  {pr}`876`.
- Enable monkey patching of `eval_code` and `find_imports` to customize
  behavior of `runPython` and `runPythonAsync`
  {pr}`941`.

### Build system

- Updated docker image to Debian buster, resulting in smaller images.
  {pr}`815`
- Pre-built docker images are now available as
  [`iodide-project/pyodide`](https://hub.docker.com/r/iodide/pyodide)
  {pr}`787`
- Host Python is no longer compiled, reducing compilation time. This also
  implies that Python 3.8 is now required to build Pyodide. It can for instance
  be installed with conda.
  {pr}`830`
- FIX Infer package tarball directory from source URL
  {pr}`687`
- Updated to emscripten 1.38.44 and binaryen v86 (see related
  [commits](https://github.com/pyodide/pyodide/search?q=emscripten&type=commits))
- Updated default `--ldflags` argument to `pyodide_build` scripts to equal what
  Pyodide actually uses.
  {pr}`817`
- Replace C lz4 implementation with the (upstream) JavaScript implementation.
  {pr}`851`
- Pyodide deployment URL can now be specified with the `PYODIDE_BASE_URL`
  environment variable during build. The `pyodide_dev.js` is no longer
  distributed. To get an equivalent behavior with `pyodide.js`, set
  ```javascript
  window.languagePluginUrl = "./";
  ```
  before loading it.
  {pr}`855`
- Build runtime C libraries (e.g. libxml) via package build system with correct
  dependency resolution
  {pr}`927`
- Pyodide can now be built in a conda virtual environment
  {pr}`835`

### Other improvements

- Modify MEMFS timestamp handling to support better caching. This in
  particular allows to import newly created Python modules without invalidating
  import caches {pr}`893`

### Packages

- New packages: freesasa, lxml, python-sat, traits, astropy, pillow,
  scikit-image, imageio, numcodecs, msgpack, asciitree, zarr

  Note that due to the large size and the experimental state of the scipy
  package, packages that depend on scipy (including scikit-image, scikit-learn)
  will take longer to load, use a lot of memory and may experience failures.

- Updated packages: numpy 1.15.4, pandas 1.0.5, matplotlib 3.3.3 among others.
- New package
  [pyodide-interrupt](https://pypi.org/project/pyodide-interrupts/), useful for
  handling interrupts in Pyodide (see project description for details).

### Backward incompatible changes

- Dropped support for loading .wasm files with incorrect MIME type, following
  {pr}`851`

### List of contributors

abolger, Aditya Shankar, Akshay Philar, Alexey Ignatiev, Aray Karjauv, casatir,
chigozienri, Christian glacet, Dexter Chua, Frithjof, Hood Chatham, Jan Max
Meyer, Jay Harris, jcaesar, Joseph D. Long, Matthew Turk, Michael Greminger,
Michael Panchenko, mojighahar, Nicolas Ollinger, Ram Rachum, Roman Yurchak,
Sergio, Seungmin Kim, Shyam Saladi, smkm, Wei Ouyang

## Version 0.15.0

_May 19, 2020_

- Upgrades Pyodide to CPython 3.7.4.
- micropip no longer uses a CORS proxy to install pure Python packages from
  PyPI. Packages are now installed from PyPI directly.
- micropip can now be used from web workers.
- Adds support for installing pure Python wheels from arbitrary URLs with
  micropip.
- The CDN URL for Pyodide changed to
  https://pyodide-cdn2.iodide.io/v0.15.0/full/pyodide.js
  It now supports versioning and should provide faster downloads.
  The latest release can be accessed via
  https://pyodide-cdn2.iodide.io/latest/full/
- Adds `messageCallback` and `errorCallback` to
  {any}`pyodide.loadPackage`.
- Reduces the initial memory footprint (`TOTAL_MEMORY`) from 1 GiB to 5 MiB.
  More memory will be allocated as needed.
- When building from source, only a subset of packages can be built by setting
  the `PYODIDE_PACKAGES` environment variable. See
  {ref}`partial builds documentation <partial-builds>` for more details.
- New packages: future, autograd

## Version 0.14.3

_Dec 11, 2019_

- Convert JavaScript numbers containing integers, e.g. `3.0`, to a real Python
  long (e.g. `3`).
- Adds `__bool__` method to for `JsProxy` objects.
- Adds a JavaScript-side auto completion function for Iodide that uses jedi.
- New packages: nltk, jeudi, statsmodels, regex, cytoolz, xlrd, uncertainties

## Version 0.14.0

_Aug 14, 2019_

- The built-in `sqlite` and `bz2` modules of Python are now enabled.
- Adds support for auto-completion based on jedi when used in iodide

## Version 0.13.0

_May 31, 2019_

- Tagged versions of Pyodide are now deployed to Netlify.

## Version 0.12.0

_May 3, 2019_

**User improvements:**

- Packages with pure Python wheels can now be loaded directly from PyPI. See
  {ref}`micropip` for more information.

- Thanks to PEP 562, you can now `import js` from Python and use it to access
  anything in the global JavaScript namespace.

- Passing a Python object to JavaScript always creates the same object in
  JavaScript. This makes APIs like `removeEventListener` usable.

- Calling `dir()` in Python on a JavaScript proxy now works.

- Passing an `ArrayBuffer` from JavaScript to Python now correctly creates a
  `memoryview` object.

- Pyodide now works on Safari.

## Version 0.11.0

_Apr 12, 2019_

**User improvements:**

- Support for built-in modules:

  - `sqlite`, `crypt`

- New packages: `mne`

**Developer improvements:**

- The `mkpkg` command will now select an appropriate archive to use, rather
  than just using the first.

- The included version of emscripten has been upgraded to 1.38.30 (plus a
  bugfix).

- New packages: `jinja2`, `MarkupSafe`

## Version 0.10.0

_Mar 21, 2019_

**User improvements:**

- New packages: `html5lib`, `pygments`, `beautifulsoup4`, `soupsieve`,
  `docutils`, `bleach`, `mne`

**Developer improvements:**

- `console.html` provides a simple text-only interactive console to test local
  changes to Pyodide. The existing notebooks based on legacy versions of Iodide
  have been removed.

- The `run_docker` script can now be configured with environment variables.

```{eval-rst}
.. toctree::
   :hidden:

   deprecation-timeline.md
```<|MERGE_RESOLUTION|>--- conflicted
+++ resolved
@@ -46,14 +46,12 @@
   used by Pyodide's event loop.
   {pr}`2997`
 
-<<<<<<< HEAD
 - {{ Fix }} It now works to pass a relative url to `indexURL`. Also, the calculated index URL
   now works even if `node` is run with `--enable-source-maps`.
   {pr}`3015`
-=======
+
 - {{ Fix }} Fixed a bug in Emscripten that caused Pyodide to fail in Jest.
   {pr}`3014`
->>>>>>> 3160ac93
 
 ### Build System
 
