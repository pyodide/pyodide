--- conflicted
+++ resolved
@@ -44,8 +44,7 @@
 
 - {{Fix}} Fix usability issues with `pyodide-build mkpkg` CLI.
   {pr}`1828`
-<<<<<<< HEAD
-
+  
 - {{ Enhancement }} Better support for ccache when building Pyodide
   {pr}`1805`
 
@@ -57,11 +56,7 @@
   pandas, scipy).
   {pr}`1832`
 
-=======
-- {{ Enhancement }} Better support for ccache when building Pyodide
-  {pr}`1805`
-
->>>>>>> 49b33b54
+
 ### Uncategorized
 
 ## Version 0.18.1 (unreleased)
