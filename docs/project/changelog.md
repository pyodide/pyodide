--- conflicted
+++ resolved
@@ -174,11 +174,7 @@
   h5py, pkgconfig and libhdf5 {pr}`2411`, bitarray {pr}`2459`, gsw {pr}`2511`, cftime {pr}`2504`,
   svgwrite, jsonschema, tskit {pr}`2506`, xarray {pr}`2538`, demes, libgsl, newick,
   ruamel, msprime {pr}`2548`, gmpy2 {pr}`2665`, xgboost {pr}`2537`, galpy {pr}`2676`,
-<<<<<<< HEAD
-  suitesparse, sparseqr {pr}`2685`.
-=======
-  shapely, geos {pr}`2725`.
->>>>>>> 38fae6e9
+  shapely, geos {pr}`2725`, suitesparse, sparseqr {pr}`2685`.
 
 ## Version 0.20.0
 
