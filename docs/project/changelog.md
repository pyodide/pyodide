---
substitutions:
  API: "<span class='badge badge-warning'>API Change</span>"
  Enhancement: "<span class='badge badge-info'>Enhancement</span>"
  Feature: "<span class='badge badge-success'>Feature</span>"
  Fix: "<span class='badge badge-danger'>Fix</span>"
  Update: "<span class='badge badge-success'>Update</span>"
  Breaking: "<span class='badge badge-danger'>BREAKING CHANGE</span>"
---

(changelog)=

# Change Log

## Unreleased

<<<<<<< HEAD
- {{ Enhancement }} {func}`micropip.install` now accepts a `deps` parameter.
  If set to `False`, micropip will not install dependencies of the package.
  {pr}`2433`
=======
- {{ Fix }} Fix a REPL error in printing high-dimensional lists.
  {pr}`2517`
>>>>>>> ecaab15c

- {{ Fix }} Fix output bug with using `input()` on online console
  {pr}`2509`

- {{ Enhancement }} Update sqlite version to latest stable release
  {pr}`2477` and {pr}`2518`

- {{ Fix }} We now tell packagers (e.g., Webpack) to ignore npm-specific imports when packing files for the browser. {pr}`2468`

- {{ Enhancement }} Allow passing `credentials` to `micropip.install()`
  {pr}`2458`

- {{ Enhancement }} Update Typescript target to ES2017 to generate more modern Javascript code. {pr}`2471`

- {{ Fix }} micropip now correctly handles package names that include dashes
  {pr}`2414`

- {{ Enhancement }} We now put our built files into the `dist` directory rather
  than the `build` directory. {pr}`2387`

- {{ Enhancement }} `loadPyodide` no longer uses any global state, so it can be
  used more than once in the same thread. This is recommended if a network
  request causes a loading failure, if there is a fatal error, if you damage the
  state of the runtime so badly that it is no longer usable, or for certain
  testing purposes. It is not recommended for creating multiple execution
  environments, for which you should use
  `pyodide.runPython(code, { globals : some_dict})`;
  {pr}`2391`

- {{ Fix }} The build will error out earlier if `cmake` or `libtool` are not installed.
  {pr}`2423`

- {{ Feature }} Added `pyodide.run_js` API.
  {pr}`2426`
- {{ Enhancement }} Add SHA-256 hash of package to entries in `packages.json`
  {pr}`2455`

- {{ Fix }} BigInt's between 2^{32\*n - 1} and 2^{32\*n} no longer get
  translated to negative Python ints.
  {pr}`2484`

- {{ Enhancement }} `run_in_pyodide` now has support for pytest assertion
  rewriting and various other improvements.
  {pr}`2510`

- {{ BREAKING }} `pyodide_build.testing` is removed. `run_in_pyodide` decorator can now be accessed
  through `pyodide_test_runner`.
  {pr}`2418`

- {{ Enhancement }} Added the `js_id` attribute to `JsProxy` to allow using
  JavaScript object identity as a dictionary key.
  {pr}`2515`

### Packages

- {{ Enhancement }} Pillow now supports WEBP image format {pr}`2407`.

- Pandas is now compiled with `-Oz`, which significantly speeds up loading the library
  on Chrome {pr}`2457`

- New packages: opencv-python v4.5.5.64 {pr}`2305`, ffmpeg {pr}`2305`, libwebp {pr}`2305`,
  h5py, pkgconfig and libhdf5 {pr}`2411`, bitarray {pr}`2459`, gsw {pr}`2511`, cftime {pr}`2504`

## Version 0.20.0

[See the release notes for a summary.](https://blog.pyodide.org/posts/0.20-release/)

### CPython and stdlib

- {{ Update }} Pyodide now runs Python 3.10.2.
  {pr}`2225`

- {{ Enhancement }} All
  `ctypes` tests pass now except for `test_callback_too_many_args` (and we have
  a plan to fix `test_callback_too_many_args` upstream). `libffi-emscripten`
  now also passes all libffi tests.
  {pr}`2350`

### Packages

- {{Fix}} matplotlib now loads multiple fonts correctly {pr}`2271`

- New packages: boost-histogram {pr}`2174`, cryptography v3.3.2 {pr}`2263`, the
  standard library ssl module {pr}`2263`, python-solvespace v3.0.7,
  lazy-object-proxy {pr}`2320`.

- Many more scipy linking errors were fixed, mostly related to the Fortran f2c
  ABI for string arguments. There are still some fatal errors in the Scipy test
  suite, but none seem to be simple linker errors.
  {pr}`2289`

- Removed pyodide-interrupts. If you were using this for some reason, use
  {any}`setInterruptBuffer <pyodide.setInterruptBuffer>` instead.
  {pr}`2309`

- Most included packages were updated to the latest version. See
  {ref}`packages-in-pyodide` for a full list.

### Type translations

- {{Fix}} Python tracebacks now include Javascript frames when Python calls a
  Javascript function.
  {pr}`2123`

- {{Enhancement}} Added a `default_converter` argument to {any}`JsProxy.to_py`
  and {any}`pyodide.toPy` which is used to process any object that doesn't have
  a built-in conversion to Python. Also added a `default_converter` argument to
  {any}`PyProxy.toJs` and {any}`pyodide.to_js` to convert.
  {pr}`2170` and {pr}`2208`

- {{ Enhancement }} Async Python functions called from Javascript now have the
  resulting coroutine automatically scheduled. For instance, this makes it
  possible to use an async Python function as a Javascript event handler.
  {pr}`2319`

### Javascript package

- {{Enhancement}} It is no longer necessary to provide `indexURL` to
  {any}`loadPyodide <globalThis.loadPyodide>`.
  {pr}`2292`

- {{ Breaking }} The `globals` argument to {any}`runPython <pyodide.runPython>`
  and {any}`runPythonAsync <pyodide.runPythonAsync>` is now passed as a named
  argument. The old usage still works with a deprecation warning.
  {pr}`2300`

- {{Enhancement}} The Javascript package was migrated to Typescript.
  {pr}`2130` and {pr}`2133`

- {{Fix}} Fix importing pyodide with ESM syntax in a module type web worker.
  {pr}`2220`

- {{Enhancement}} When Pyodide is loaded as an ES6 module, no global
  {any}`loadPyodide <globalThis.loadPyodide>` variable is created (instead, it
  should be accessed as an attribute on the module).
  {pr}`2249`

- {{Fix}} The type `Py2JsResult` has been replaced with `any` which is more
  accurate. For backwards compatibility, we still export `Py2JsResult` as an
  alias for `any`.
  {pr}`2277`

- {{Fix}} Pyodide now loads correctly even if requirejs is included.
  {pr}`2283`

- {{ Enhancement }} Added robust handling for non-`Error` objects thrown by
  Javascript code. This mostly should never happen since well behaved Javascript
  code ought to throw errors. But it's better not to completely crash if it
  throws something else.
  {pr}`2294`

### pyodide_build

- {{Enhancement}} Pyodide now uses Python wheel files to distribute packages
  rather than the emscripten `file_packager.py` format.
  {pr}`2027`

- {{Enhancement}} Pyodide now uses `pypa/build` to build packages. We (mostly)
  use build isolation, so we can build packages that require conflicting
  versions of setuptools or alternative build backends.
  {pr}`2272`

- {{Enhancement}} Most pure Python packages were switched to use the wheels
  directly from PyPI rather than rebuilding them.
  {pr}`2126`

- {{Enhancement}} Added support for C++ exceptions in packages. Now C++
  extensions compiled and linked with `-fexceptions` can catch C++ exceptions.
  Furthermore, uncaught C++ exceptions will be formatted in a human-readable
  way.
  {pr}`2178`

- {{Breaking}} Removed the `skip-host` key from the `meta.yaml` format. If
  needed, install a host copy of the package with pip instead.
  {pr}`2256`

### Uncategorized

- {{ Enhancement }} The interrupt buffer can be used to raise all 64 signals
  now, not just `SIGINT`. Write a number between `1<= signum <= 64` into the
  interrupt buffer to trigger the corresponding signal. By default everything
  but `SIGINT` will be ignored. Any value written into the interrupt buffer
  outside of the range from 1 to 64 will be silently discarded.
  {pr}`2301`

- {{ Enhancement }} Updated to Emscripten 2.0.27.
  {pr}`2295`

- {{ Breaking }} The `extractDir` argument to
  {any}`unpackArchive <pyodide.unpackArchive>` is now passed as a named argument.
  The old usage still works with a deprecation warning.
  {pr}`2300`

- {{ Enhancement }} Support ANSI escape codes in the Pyodide console.
  {pr}`2345`

- {{ Fix }} `pyodide_build` can now be installed in non-editable ways.
  {pr}`2351`

### List of contributors

Boris Feld, Christian Staudt, Gabriel Fougeron, Gyeongjae Choi, Henry Schreiner,
Hood Chatham, Jo Bovy, Karthikeyan Singaravelan, Leo Psidom, Liumeo, Luka
Mamukashvili, Madhur Tandon, Paul Korzhyk, Roman Yurchak, Seungmin Kim, Thorsten
Beier, Tom White, and Will Lachance

## Version 0.19.1

_February 19, 2022_

### Packages

- New packages: sqlalchemy {pr}`2112`, pydantic {pr}`2117`, wrapt {pr}`2165`

- {{ Update }} Upgraded packages: pyb2d (0.7.2), {pr}`2117`

- {{Fix}} A fatal error in `scipy.stats.binom.ppf` has been fixed.
  {pr}`2109`

- {{Fix}} Type signature mismatches in some numpy comparators have been fixed.
  {pr}`2110`

### Type translations

- {{Fix}} The "PyProxy has already been destroyed" error message has been
  improved with some context information.
  {pr}`2121`

### REPL

- {{Enhancement}} Pressing TAB in REPL no longer triggers completion when input
  is whitespace. {pr}`2125`

### List of contributors

Christian Staudt, Gyeongjae Choi, Hood Chatham, Liumeo, Paul Korzhyk, Roman
Yurchak, Seungmin Kim, Thorsten Beier

## Version 0.19.0

_January 10, 2021_

[See the release notes for a summary.](https://blog.pyodide.org/posts/0.19-release/)

### Python package

- {{Enhancement}} If `find_imports` is used on code that contains a syntax
  error, it will return an empty list instead of raising a `SyntaxError`.
  {pr}`1819`

- {{Enhancement}} Added the {any}`pyodide.http.pyfetch` API which provides a
  convenience wrapper for the Javascript `fetch` API. The API returns a response
  object with various methods that convert the data into various types while
  minimizing the number of times the data is copied.
  {pr}`1865`

- {{Enhancement}} Added the {any}`unpack_archive` API to the {any}`FetchResponse`
  object which treats the response body as an archive and uses `shutil` to
  unpack it. {pr}`1935`

- {{Fix}} The Pyodide event loop now works correctly with cancelled handles. In
  particular, `asyncio.wait_for` now functions as expected.
  {pr}`2022`

### JavaScript package

- {{Fix}} {any}`loadPyodide <globalThis.loadPyodide>` no longer fails in the
  presence of a user-defined global named `process`.
  {pr}`1849`

- {{Fix}} Various webpack buildtime and runtime compatibility issues were fixed.
  {pr}`1900`

- {{Enhancement}} Added the {any}`pyodide.pyimport` API to import a Python module
  and return it as a `PyProxy`. Warning: this is different from the
  original `pyimport` API which was removed in this version.
  {pr}`1944`

- {{Enhancement}} Added the {any}`pyodide.unpackArchive` API which unpacks an
  archive represented as an ArrayBuffer into the working directory. This is
  intended as a way to install packages from a local application.
  {pr}`1944`

- {{API}} {any}`loadPyodide <globalThis.loadPyodide>` now accepts a `homedir`
  parameter which sets home directory of Pyodide virtual file system.
  {pr}`1936`

- {{Breaking}} The default working directory(home directory) inside the Pyodide
  virtual file system has been changed from `/` to `/home/pyodide`. To get the
  previous behavior, you can
  - call `os.chdir("/")` in Python to change working directory or
  - call {any}`loadPyodide <globalThis.loadPyodide>` with the `homedir="/"`
    argument
    {pr}`1936`

### Python / JavaScript type conversions

- {{Breaking}} Updated the calling convention when a JavaScript function is
  called from Python to improve memory management of PyProxies. PyProxy
  arguments and return values are automatically destroyed when the function is
  finished.
  {pr}`1573`

- {{Enhancement}} Added {any}`JsProxy.to_string`, {any}`JsProxy.to_bytes`, and
  {any}`JsProxy.to_memoryview` to allow for conversion of `TypedArray` to
  standard Python types without unneeded copies. {pr}`1864`

- {{Enhancement}} Added {any}`JsProxy.to_file` and {any}`JsProxy.from_file` to
  allow reading and writing Javascript buffers to files as a byte stream without
  unneeded copies.
  {pr}`1864`

- {{Fix}} It is now possible to destroy a borrowed attribute `PyProxy` of a
  `PyProxy` (as introduced by {pr}`1636`) before destroying the root `PyProxy`.
  {pr}`1854`

- {{Fix}} If `__iter__()` raises an error, it is now handled correctly by the
  `PyProxy[Symbol.iterator()]` method.
  {pr}`1871`

- {{Fix}} Borrowed attribute `PyProxy`s are no longer destroyed when the root
  `PyProxy` is garbage collected (because it was leaked). Doing so has no
  benefit to nonleaky code and turns some leaky code into broken code (see
  {issue}`1855` for an example).
  {pr}`1870`

- {{Fix}} Improved the way that `pyodide.globals.get("builtin_name")` works.
  Before we used `__main__.__dict__.update(builtins.__dict__)` which led to
  several undesirable effects such as `__name__` being equal to `"builtins"`.
  Now we use a proxy wrapper to replace `pyodide.globals.get` with a function
  that looks up the name on `builtins` if lookup on `globals` fails.
  {pr}`1905`

- {{Enhancement}} Coroutines have their memory managed in a more convenient way.
  In particular, now it is only necessary to either `await` the coroutine or
  call one of `.then`, `.except` or `.finally` to prevent a leak. It is no
  longer necessary to manually destroy the coroutine. Example: before:

```js
async function runPythonAsync(code, globals) {
  let coroutine = Module.pyodide_py.eval_code_async(code, globals);
  try {
    return await coroutine;
  } finally {
    coroutine.destroy();
  }
}
```

After:

```js
async function runPythonAsync(code, globals) {
  return await Module.pyodide_py.eval_code_async(code, globals);
}
```

{pr}`2030`

### pyodide-build

- {{API}} By default only a minimal set of packages is built. To build all
  packages set `PYODIDE_PACKAGES='*'` In addition, `make minimal` was removed,
  since it is now equivalent to `make` without extra arguments.
  {pr}`1801`

- {{Enhancement}} It is now possible to use `pyodide-build buildall` and
  `pyodide-build buildpkg` directly.
  {pr}`2063`

- {{Enhancement}} Added a `--force-rebuild` flag to `buildall` and `buildpkg`
  which rebuilds the package even if it looks like it doesn't need to be
  rebuilt. Added a `--continue` flag which keeps the same source tree for the
  package and can continue from the middle of a build.
  {pr}`2069`

- {{Enhancement}} Changes to environment variables in the build script are now
  seen in the compile and post build scripts.
  {pr}`1706`

- {{Fix}} Fix usability issues with `pyodide-build mkpkg` CLI.
  {pr}`1828`

- {{ Enhancement }} Better support for ccache when building Pyodide
  {pr}`1805`

- {{Fix}} Fix compile error `wasm-ld: error: unknown argument: --sort-common`
  and `wasm-ld: error: unknown argument: --as-needed` in ArchLinux.
  {pr}`1965`

### micropip

- {{Fix}} micropip now raises an error when installing a non-pure python wheel
  directly from a url.
  {pr}`1859`

- {{Enhancement}} {func}`micropip.install` now accepts a `keep_going` parameter.
  If set to `True`, micropip reports all identifiable dependencies that don't
  have pure Python wheels, instead of failing after processing the first one.
  {pr}`1976`

- {{Enhancement}} Added a new API {func}`micropip.list` which returns the list
  of installed packages by micropip.
  {pr}`2012`

### Packages

- {{ Enhancement }} Unit tests are now unvendored from Python packages and
  included in a separate package `<package name>-tests`. This results in a
  20% size reduction on average for packages that vendor tests (e.g. numpy,
  pandas, scipy).
  {pr}`1832`

- {{ Update }} Upgraded SciPy to 1.7.3. There are known issues with some SciPy
  components, the current status of the scipy test suite is
  [here](https://github.com/pyodide/pyodide/pull/2065#issuecomment-1004243045)
  {pr}`2065`

- {{ Fix }} The built-in pwd module of Python, which provides a Unix specific
  feature, is now unvendored.
  {pr}`1883`

- {{Fix}} pillow and imageio now correctly encode/decode grayscale and
  black-and-white JPEG images.
  {pr}`2028`

- {{Fix}} The numpy fft module now works correctly.
  {pr}`2028`

- New packages: logbook {pr}`1920`, pyb2d {pr}`1968`, and threadpoolctl (a
  dependency of scikit-learn) {pr}`2065`

- Upgraded packages: numpy (1.21.4) {pr}`1934`, scikit-learn (1.0.2) {pr}`2065`,
  scikit-image (0.19.1) {pr}`2005`, msgpack (1.0.3) {pr}`2071`, astropy (5.0.3)
  {pr}`2086`, statsmodels (0.13.1) {pr}`2073`, pillow (9.0.0) {pr}`2085`. This
  list is not exhaustive, refer to `packages.json` for the full list.

### Uncategorized

- {{ Enhancement }} `PyErr_CheckSignals` now works with the keyboard interrupt
  system so that cooperative C extensions can be interrupted. Also, added the
  `pyodide.checkInterrupt` function so Javascript code can opt to be
  interrupted.
  {pr}`1294`

- {{Fix}} The `_` variable is now set by the Pyodide repl just like it is set in
  the native Python repl.
  {pr}`1904`

- {{ Enhancement }} `pyodide-env` and `pyodide` Docker images are now available from both
  the [Docker Hub](https://hub.docker.com/repository/docker/pyodide/pyodide-env) and
  from the [Github Package registry](https://github.com/orgs/pyodide/packages). {pr}`1995`

- {{Fix}} The console now correctly handles it when an object's `__repr__` function raises an exception.
  {pr}`2021`

- {{ Enhancement }} Removed the `-s EMULATE_FUNCTION_POINTER_CASTS` flag,
  yielding large benefits in speed, stack usage, and code size.
  {pr}`2019`

### List of contributors

Alexey Ignatiev, Alex Hall, Bart Broere, Cyrille Bogaert, etienne, Grimmer,
Grimmer Kang, Gyeongjae Choi, Hao Zhang, Hood Chatham, Ian Clester, Jan Max
Meyer, LeoPsidom, Liumeo, Michael Christensen, Owen Ou, Roman Yurchak, Seungmin
Kim, Sylvain, Thorsten Beier, Wei Ouyang, Will Lachance

## Version 0.18.1

_September 16, 2021_

### Console

- {{Fix}} Ctrl+C handling in console now works correctly with multiline input.
  New behavior more closely approximates the behavior of the native Python
  console.
  {pr}`1790`

- {{Fix}} Fix the repr of Python objects (including lists and dicts) in console {pr}`1780`

- {{Fix}} The "long output truncated" message now appears on a separate line as intended.
  {pr}`1814`

- {{Fix}} The streams that are used to redirect stdin and stdout in the console now define
  `isatty` to return `True`. This fixes pytest.
  {pr}`1822`

### Python package

- {{Fix}} Avoid circular references when runsource raises SyntaxError
  {pr}`1758`

### JavaScript package

- {{Fix}} The {any}`pyodide.setInterruptBuffer` command is now publicly exposed
  again, as it was in v0.17.0. {pr}`1797`

### Python / JavaScript type conversions

- {{Fix}} Conversion of very large strings from JavaScript to Python works
  again. {pr}`1806`

- {{Fix}} Fixed a use after free bug in the error handling code.
  {pr}`1816`

### Packages

- {{Fix}} pillow now correctly encodes/decodes RGB JPEG image format. {pr}`1818`

### Micellaneous

- {{Fix}} Patched emscripten to make the system calls to duplicate file
  descriptors closer to posix-compliant. In particular, this fixes the use of
  `dup` on pipes and temporary files, as needed by `pytest`.
  {pr}`1823`

## Version 0.18.0

_August 3rd, 2021_

### General

- {{ Update }} Pyodide now runs Python 3.9.5.
  {pr}`1637`

- {{ Enhancement }} Pyodide can experimentally be used in Node.js {pr}`1689`

- {{ Enhancement }} Pyodide now directly exposes the [Emscripten filesystem
  API](https://emscripten.org/docs/api_reference/Filesystem-API.html), allowing
  for direct manipulation of the in-memory filesystem
  {pr}`1692`

- {{ Enhancement }} Pyodide's support of [emscripten file
  systems](https://emscripten.org/docs/api_reference/Filesystem-API.html#file-systems)
  is expanded from the default `MEMFS` to include `IDBFS`, `NODEFS`, `PROXYFS`,
  and `WORKERFS`, allowing for custom persistence strategies depending on
  execution environment {pr}`1596`

- {{ API }} The `packages.json` schema for Pyodide was redesigned for better
  compatibility with conda. {pr}`1700`

- {{ API }} `run_docker` no longer binds any port to the docker image by default.
  {pr}`1750`

### Standard library

- {{ API }} The following standard library modules are now available as standalone packages

  - distlib

  They are loaded by default in {any}`loadPyodide <globalThis.loadPyodide>`, however this behavior
  can be disabled with the `fullStdLib` parameter set to `false`.
  All optional stdlib modules can then be loaded as needed with
  {any}`pyodide.loadPackage`. {pr}`1543`

- {{ Enhancement }} The standard library module `audioop` is now included, making the `wave`,
  `sndhdr`, `aifc`, and `sunau` modules usable. {pr}`1623`

- {{ Enhancement }} Added support for `ctypes`.
  {pr}`1656`

### JavaScript package

- {{ Enhancement }} The Pyodide JavaScript package is released to npm under [npmjs.com/package/pyodide](https://www.npmjs.com/package/pyodide)
  {pr}`1762`
- {{ API }} {any}`loadPyodide <globalThis.loadPyodide>` no longer automatically
  stores the API into a global variable called `pyodide`. To get old behavior,
  say `globalThis.pyodide = await loadPyodide({...})`.
  {pr}`1597`
- {{ Enhancement }} {any}`loadPyodide <globalThis.loadPyodide>` now accepts callback functions for
  `stdin`, `stdout` and `stderr`
  {pr}`1728`
- {{ Enhancement }} Pyodide now ships with first party typescript types for the entire
  JavaScript API (though no typings are available for `PyProxy` fields).
  {pr}`1601`

- {{ Enhancement }} It is now possible to import `Comlink` objects into Pyodide after
  using {any}`pyodide.registerComlink`
  {pr}`1642`

- {{ Enhancement }} If a Python error occurs in a reentrant `runPython` call, the error
  will be propagated into the outer `runPython` context as the original error
  type. This is particularly important if the error is a `KeyboardInterrupt`.
  {pr}`1447`

### Python package

- {{ Enhancement }} Added a new {any}`CodeRunner` API for finer control than
  {any}`eval_code` and {any}`eval_code_async`. Designed with
  the needs of REPL implementations in mind.
  {pr}`1563`

- {{ Enhancement }} Added {any}`Console` class closely based on the Python standard
  library `code.InteractiveConsole` but with support for top level await and
  stream redirection. Also added the subclass {any}`PyodideConsole` which
  automatically uses {any}`pyodide.loadPackagesFromImports` on the code before running
  it.
  {pr}`1125`, {pr}`1155`, {pr}`1635`

- {{ Fix }} {any}`eval_code_async` no longer automatically awaits a returned
  coroutine or attempts to await a returned generator object (which triggered an
  error).
  {pr}`1563`

### Python / JavaScript type conversions

- {{ API }} {any}`pyodide.runPythonAsync` no longer automatically calls
  {any}`pyodide.loadPackagesFromImports`.
  {pr}`1538`.
- {{ Enhancement }} Added the {any}`PyProxy.callKwargs` method to allow using
  Python functions with keyword arguments from JavaScript.
  {pr}`1539`
- {{ Enhancement }} Added the {any}`PyProxy.copy` method.
  {pr}`1549` {pr}`1630`
- {{ API }} Updated the method resolution order on `PyProxy`. Performing a
  lookup on a `PyProxy` will prefer to pick a method from the `PyProxy` api, if
  no such method is found, it will use `getattr` on the proxied object.
  Prefixing a name with `$` forces `getattr`. For instance, {any}`PyProxy.destroy`
  now always refers to the method that destroys the proxy, whereas
  `PyProxy.$destroy` refers to an attribute or method called `destroy` on the
  proxied object.
  {pr}`1604`
- {{ API }} It is now possible to use `Symbol` keys with PyProxies. These
  `Symbol` keys put markers on the PyProxy that can be used by external code.
  They will not currently be copied by {any}`PyProxy.copy`.
  {pr}`1696`
- {{ Enhancement }} Memory management of `PyProxy` fields has been changed so
  that fields looked up on a `PyProxy` are "borrowed" and have their lifetime
  attached to the base `PyProxy`. This is intended to allow for more idiomatic
  usage.
  (See {issue}`1617`.) {pr}`1636`
- {{ API }} The depth argument to `toJs` is now passed as an option, so
  `toJs(n)` in v0.17 changed to `toJs({depth : n})`. Similarly, `pyodide.toPy`
  now takes `depth` as a named argument. Also `to_js` and `to_py` only take
  depth as a keyword argument.
  {pr}`1721`
- {{ API }} {any}`toJs <PyProxy.toJs>` and {any}`to_js <pyodide.to_js>` now
  take an option `pyproxies`, if a JavaScript Array is passed for this, then
  any proxies created during conversion will be placed into this array. This
  allows easy cleanup later. The `create_pyproxies` option can be used to
  disable creation of pyproxies during conversion (instead a `ConversionError`
  is raised). {pr}`1726`
- {{ API }} `toJs` and `to_js` now take an option `dict_converter` which will be
  called on a JavaScript iterable of two-element Arrays as the final step of
  converting dictionaries. For instance, pass `Object.fromEntries` to convert to
  an object or `Array.from` to convert to an array of pairs.
  {pr}`1742`

### pyodide-build

- {{ API }} pyodide-build is now an installable Python package, with an
  identically named CLI entrypoint that replaces `bin/pyodide` which is removed
  {pr}`1566`

### micropip

- {{ Fix }} micropip now correctly handles packages that have mixed case names.
  (See {issue}`1614`).
  {pr}`1615`
- {{ Enhancement }} micropip now resolves dependencies correctly for old
  versions of packages (it used to always use the dependencies from the most
  recent version, see {issue}`1619` and {issue}`1745`). micropip also will
  resolve dependencies for wheels loaded from custom urls.
  {pr}`1753`

### Packages

- {{ Enhancement }} matplotlib now comes with a new renderer based on the html5 canvas element. {pr}`1579`
  It is optional and the current default backend is still the agg backend compiled to wasm.
- {{ Enhancement }} Updated a number of packages included in Pyodide.

### List of contributors

Albertas Gimbutas, Andreas Klostermann, Arfy Slowy, daoxian,
Devin Neal, fuyutarow, Grimmer, Guido Zuidhof, Gyeongjae Choi, Hood
Chatham, Ian Clester, Itay Dafna, Jeremy Tuloup, jmsmdy, LinasNas, Madhur
Tandon, Michael Christensen, Nicholas Bollweg, Ondřej Staněk, Paul m. p. P,
Piet Brömmel, Roman Yurchak, stefnotch, Syrus Akbary, Teon L Brooks, Waldir

## Version 0.17.0

_April 21, 2021_

See the {ref}`0-17-0-release-notes` for more information.

### Improvements to package loading and dynamic linking

- {{ Enhancement }} Uses the emscripten preload plugin system to preload .so files in packages
- {{ Enhancement }} Support for shared library packages. This is used for CLAPACK which makes scipy a lot smaller.
  {pr}`1236`
- {{ Fix }} Pyodide and included packages can now be used with Safari v14+.
  Safari v13 has also been observed to work on some (but not all) devices.

### Python / JS type conversions

- {{ Feature }} A `JsProxy` of a JavaScript `Promise` or other awaitable object is now a
  Python awaitable.
  {pr}`880`
- {{ API }} Instead of automatically converting Python lists and dicts into
  JavaScript, they are now wrapped in `PyProxy`. Added a new {any}`PyProxy.toJs`
  API to request the conversion behavior that used to be implicit.
  {pr}`1167`
- {{ API }} Added {any}`JsProxy.to_py` API to convert a JavaScript object to Python.
  {pr}`1244`
- {{ Feature }} Flexible jsimports: it now possible to add custom Python
  "packages" backed by JavaScript code, like the `js` package. The `js` package
  is now implemented using this system.
  {pr}`1146`
- {{ Feature }} A `PyProxy` of a Python coroutine or awaitable is now an
  awaitable JavaScript object. Awaiting a coroutine will schedule it to run on
  the Python event loop using `asyncio.ensure_future`.
  {pr}`1170`
- {{ Enhancement }} Made `PyProxy` of an iterable Python object an iterable Js
  object: defined the `[Symbol.iterator]` method, can be used like `for(let x of proxy)`. Made a `PyProxy` of a Python iterator an iterator: `proxy.next()` is
  translated to `next(it)`. Made a `PyProxy` of a Python generator into a
  JavaScript generator: `proxy.next(val)` is translated to `gen.send(val)`.
  {pr}`1180`
- {{ API }} Updated `PyProxy` so that if the wrapped Python object supports `__getitem__`
  access, then the wrapper has `get`, `set`, `has`, and `delete` methods which do
  `obj[key]`, `obj[key] = val`, `key in obj` and `del obj[key]` respectively.
  {pr}`1175`
- {{ API }} The `pyodide.pyimport` function is deprecated in favor of using
  `pyodide.globals.get('key')`. {pr}`1367`
- {{ API }} Added {any}`PyProxy.getBuffer` API to allow direct access to Python
  buffers as JavaScript TypedArrays.
  {pr}`1215`
- {{ API }} The innermost level of a buffer converted to JavaScript used to be a
  TypedArray if the buffer was contiguous and otherwise an Array. Now the
  innermost level will be a TypedArray unless the buffer format code is a '?' in
  which case it will be an Array of booleans, or if the format code is a "s" in
  which case the innermost level will be converted to a string.
  {pr}`1376`
- {{ Enhancement }} JavaScript `BigInt`s are converted into Python `int` and
  Python `int`s larger than 2^53 are converted into `BigInt`.
  {pr}`1407`
- {{ API }} Added {any}`pyodide.isPyProxy` to test if an object is a `PyProxy`.
  {pr}`1456`
- {{ Enhancement }} `PyProxy` and `PyBuffer` objects are now garbage collected
  if the browser supports `FinalizationRegistry`.
  {pr}`1306`
- {{ Enhancement }} Automatic conversion of JavaScript functions to CPython
  calling conventions.
  {pr}`1051`, {pr}`1080`
- {{ Enhancement }} Automatic detection of fatal errors. In this case Pyodide
  will produce both a JavaScript and a Python stack trace with explicit
  instruction to open a bug report.
  pr`{1151}`, pr`{1390}`, pr`{1478}`.
- {{ Enhancement }} Systematic memory leak detection in the test suite and a
  large number of fixed to memory leaks.
  pr`{1340}`
- {{ Fix }} getattr and dir on JsProxy now report consistent results and include all
  names defined on the Python dictionary backing JsProxy.
  {pr}`1017`
- {{ Fix }} `JsProxy.__bool__` now produces more consistent results: both
  `bool(window)` and `bool(zero-arg-callback)` were `False` but now are `True`.
  Conversely, `bool(empty_js_set)` and `bool(empty_js_map)` were `True` but now
  are `False`.
  {pr}`1061`
- {{ Fix }} When calling a JavaScript function from Python without keyword
  arguments, Pyodide no longer passes a `PyProxy`-wrapped `NULL` pointer as the
  last argument. {pr}`1033`
- {{ Fix }} JsBoundMethod is now a subclass of JsProxy, which fixes nested
  attribute access and various other strange bugs.
  {pr}`1124`
- {{ Fix }} JavaScript functions imported like `from js import fetch` no longer
  trigger "invalid invocation" errors (issue {issue}`461`) and
  `js.fetch("some_url")` also works now (issue {issue}`768`).
  {pr}`1126`
- {{ Fix }} JavaScript bound method calls now work correctly with keyword arguments.
  {pr}`1138`
- {{ Fix }} JavaScript constructor calls now work correctly with keyword
  arguments.
  {pr}`1433`

### pyodide-py package

- {{ Feature }} Added a Python event loop to support asyncio by scheduling
  coroutines to run as jobs on the browser event loop. This event loop is
  available by default and automatically enabled by any relevant asyncio API,
  so for instance `asyncio.ensure_future` works without any configuration.
  {pr}`1158`
- {{ API }} Removed `as_nested_list` API in favor of `JsProxy.to_py`.
  {pr}`1345`

### pyodide-js

- {{ API }} Removed iodide-specific code in `pyodide.js`. This breaks compatibility with
  iodide.
  {pr}`878`, {pr}`981`
- {{ API }} Removed the `pyodide.autocomplete` API, use Jedi directly instead.
  {pr}`1066`
- {{ API }} Removed `pyodide.repr` API.
  {pr}`1067`
- {{ Fix }} If `messageCallback` and `errorCallback` are supplied to
  `pyodide.loadPackage`, `pyodide.runPythonAsync` and
  `pyodide.loadPackagesFromImport`, then the messages are no longer
  automatically logged to the console.
- {{ Feature }} `runPythonAsync` now runs the code with `eval_code_async`. In
  particular, it is possible to use top-level await inside of `runPythonAsync`.
- `eval_code` now accepts separate `globals` and `locals` parameters.
  {pr}`1083`
- Added the `pyodide.setInterruptBuffer` API. This can be used to set a
  `SharedArrayBuffer` to be the keyboard interrupt buffer. If Pyodide is running
  on a webworker, the main thread can signal to the webworker that it should
  raise a `KeyboardInterrupt` by writing to the interrupt buffer.
  {pr}`1148` and {pr}`1173`
- Changed the loading method: added an async function `loadPyodide` to load
  Pyodide to use instead of `languagePluginURL` and `languagePluginLoader`. The
  change is currently backwards compatible, but the old approach is deprecated.
  {pr}`1363`
- `runPythonAsync` now accepts `globals` parameter.
  {pr}`1914`

### micropip

- {{ Feature }} `micropip` now supports installing wheels from relative URLs.
  {pr}`872`
- {{ API }} `micropip.install` now returns a Python `Future` instead of a JavaScript `Promise`.
  {pr}`1324`
- {{ Fix }} {any}`micropip.install` now interacts correctly with
  {any}`pyodide.loadPackage`.
  {pr}`1457`
- {{ Fix }} {any}`micropip.install` now handles version constraints correctly
  even if there is a version of the package available from the Pyodide `indexURL`.

### Build system

- {{ Enhancement }} Updated to latest emscripten 2.0.13 with the upstream LLVM backend
  {pr}`1102`
- {{ API }} Use upstream `file_packager.py`, and stop checking package abi versions.
  The `PYODIDE_PACKAGE_ABI` environment variable is no longer used, but is
  still set as some packages use it to detect whether it is being built for
  Pyodide. This usage is deprecated, and a new environment variable `PYODIDE`
  is introduced for this purpose.

  As part of the change, Module.checkABI is no longer present.
  {pr}`991`

- uglifyjs and lessc no longer need to be installed in the system during build
  {pr}`878`.
- {{ Enhancement }} Reduce the size of the core Pyodide package
  {pr}`987`.
- {{ Enhancement }} Optionally to disable docker port binding
  {pr}`1423`.
- {{ Enhancement }} Run arbitrary command in docker
  {pr}`1424`
- Docker images for Pyodide are now accessible at
  [pyodide/pyodide-env](https://hub.docker.com/repository/docker/pyodide/pyodide-env)
  and
  [pyodide/pyodide](https://hub.docker.com/repository/docker/pyodide/pyodide).
- {{ Enhancement }} Option to run docker in non-interactive mode
  {pr}`1641`

### REPL

- {{ Fix }} In console.html: sync behavior, full stdout/stderr support, clean namespace,
  bigger font, correct result representation, clean traceback
  {pr}`1125` and {pr}`1141`
- {{ Fix }} Switched from ̀Jedi to rlcompleter for completion in
  `pyodide.console.InteractiveConsole` and so in `console.html`. This fixes
  some completion issues (see {issue}`821` and {issue}`1160`)
- {{ Enhancement }} Support top-level await in the console
  {pr}`1459`

### Packages

- six, jedi and parso are no longer vendored in the main Pyodide package, and
  need to be loaded explicitly
  {pr}`1010`, {pr}`987`.
- Updated packages {pr}`1021`, {pr}`1338`, {pr}`1460`.
- Added Plotly version 4.14.3 and retrying dependency
  {pr}`1419`

### List of contributors

(in alphabetic order)

Aditya Shankar, casatir, Dexter Chua, dmondev, Frederik Braun, Hood Chatham,
Jan Max Meyer, Jeremy Tuloup, joemarshall, leafjolt, Michael Greminger,
Mireille Raad, Ondřej Staněk, Paul m. p. P, rdb, Roman Yurchak, Rudolfs

## Version 0.16.1

_December 25, 2020_

Note: due to a CI deployment issue the 0.16.0 release was skipped and replaced
by 0.16.1 with identical contents.

- Pyodide files are distributed by [JsDelivr](https://www.jsdelivr.com/),
  `https://cdn.jsdelivr.net/pyodide/v0.16.1/full/pyodide.js`
  The previous CDN `pyodide-cdn2.iodide.io` still works and there
  are no plans for deprecating it. However please use
  JsDelivr as a more sustainable solution, including for earlier Pyodide
  versions.

### Python and the standard library

- Pyodide includes CPython 3.8.2
  {pr}`712`
- ENH Patches for the threading module were removed in all packages. Importing
  the module, and a subset of functionality (e.g. locks) works, while starting
  a new thread will produce an exception, as expected.
  {pr}`796`.
  See {issue}`237` for the current status of the threading support.
- ENH The multiprocessing module is now included, and will not fail at import,
  thus avoiding the necessity to patch included packages. Starting a new
  process will produce an exception due to the limitation of the WebAssembly VM
  with the following message: `Resource temporarily unavailable`
  {pr}`796`.

### Python / JS type conversions

- FIX Only call `Py_INCREF()` once when proxied by PyProxy
  {pr}`708`
- JavaScript exceptions can now be raised and caught in Python. They are
  wrapped in pyodide.JsException.
  {pr}`891`

### pyodide-py package and micropip

- The `pyodide.py` file was transformed to a pyodide-py package. The imports
  remain the same so this change is transparent to the users
  {pr}`909`.
- FIX Get last version from PyPI when installing a module via micropip
  {pr}`846`.
- Suppress REPL results returned by `pyodide.eval_code` by adding a semicolon
  {pr}`876`.
- Enable monkey patching of `eval_code` and `find_imports` to customize
  behavior of `runPython` and `runPythonAsync`
  {pr}`941`.

### Build system

- Updated docker image to Debian buster, resulting in smaller images.
  {pr}`815`
- Pre-built docker images are now available as
  [`iodide-project/pyodide`](https://hub.docker.com/r/iodide/pyodide)
  {pr}`787`
- Host Python is no longer compiled, reducing compilation time. This also
  implies that Python 3.8 is now required to build Pyodide. It can for instance
  be installed with conda.
  {pr}`830`
- FIX Infer package tarball directory from source URL
  {pr}`687`
- Updated to emscripten 1.38.44 and binaryen v86 (see related
  [commits](https://github.com/pyodide/pyodide/search?q=emscripten&type=commits))
- Updated default `--ldflags` argument to `pyodide_build` scripts to equal what
  Pyodide actually uses.
  {pr}`817`
- Replace C lz4 implementation with the (upstream) JavaScript implementation.
  {pr}`851`
- Pyodide deployment URL can now be specified with the `PYODIDE_BASE_URL`
  environment variable during build. The `pyodide_dev.js` is no longer
  distributed. To get an equivalent behavior with `pyodide.js`, set
  ```javascript
  window.languagePluginUrl = "./";
  ```
  before loading it.
  {pr}`855`
- Build runtime C libraries (e.g. libxml) via package build system with correct
  dependency resolution
  {pr}`927`
- Pyodide can now be built in a conda virtual environment
  {pr}`835`

### Other improvements

- Modify MEMFS timestamp handling to support better caching. This in
  particular allows to import newly created Python modules without invalidating
  import caches {pr}`893`

### Packages

- New packages: freesasa, lxml, python-sat, traits, astropy, pillow,
  scikit-image, imageio, numcodecs, msgpack, asciitree, zarr

  Note that due to the large size and the experimental state of the scipy
  package, packages that depend on scipy (including scikit-image, scikit-learn)
  will take longer to load, use a lot of memory and may experience failures.

- Updated packages: numpy 1.15.4, pandas 1.0.5, matplotlib 3.3.3 among others.
- New package
  [pyodide-interrupt](https://pypi.org/project/pyodide-interrupts/), useful for
  handling interrupts in Pyodide (see project description for details).

### Backward incompatible changes

- Dropped support for loading .wasm files with incorrect MIME type, following
  {pr}`851`

### List of contributors

abolger, Aditya Shankar, Akshay Philar, Alexey Ignatiev, Aray Karjauv, casatir,
chigozienri, Christian glacet, Dexter Chua, Frithjof, Hood Chatham, Jan Max
Meyer, Jay Harris, jcaesar, Joseph D. Long, Matthew Turk, Michael Greminger,
Michael Panchenko, mojighahar, Nicolas Ollinger, Ram Rachum, Roman Yurchak,
Sergio, Seungmin Kim, Shyam Saladi, smkm, Wei Ouyang

## Version 0.15.0

_May 19, 2020_

- Upgrades Pyodide to CPython 3.7.4.
- micropip no longer uses a CORS proxy to install pure Python packages from
  PyPI. Packages are now installed from PyPI directly.
- micropip can now be used from web workers.
- Adds support for installing pure Python wheels from arbitrary URLs with
  micropip.
- The CDN URL for Pyodide changed to
  https://pyodide-cdn2.iodide.io/v0.15.0/full/pyodide.js
  It now supports versioning and should provide faster downloads.
  The latest release can be accessed via
  https://pyodide-cdn2.iodide.io/latest/full/
- Adds `messageCallback` and `errorCallback` to
  {any}`pyodide.loadPackage`.
- Reduces the initial memory footprint (`TOTAL_MEMORY`) from 1 GiB to 5 MiB.
  More memory will be allocated as needed.
- When building from source, only a subset of packages can be built by setting
  the `PYODIDE_PACKAGES` environment variable. See
  {ref}`partial builds documentation <partial-builds>` for more details.
- New packages: future, autograd

## Version 0.14.3

_Dec 11, 2019_

- Convert JavaScript numbers containing integers, e.g. `3.0`, to a real Python
  long (e.g. `3`).
- Adds `__bool__` method to for `JsProxy` objects.
- Adds a JavaScript-side auto completion function for Iodide that uses jedi.
- New packages: nltk, jeudi, statsmodels, regex, cytoolz, xlrd, uncertainties

## Version 0.14.0

_Aug 14, 2019_

- The built-in `sqlite` and `bz2` modules of Python are now enabled.
- Adds support for auto-completion based on jedi when used in iodide

## Version 0.13.0

_May 31, 2019_

- Tagged versions of Pyodide are now deployed to Netlify.

## Version 0.12.0

_May 3, 2019_

**User improvements:**

- Packages with pure Python wheels can now be loaded directly from PyPI. See
  {ref}`micropip` for more information.

- Thanks to PEP 562, you can now `import js` from Python and use it to access
  anything in the global JavaScript namespace.

- Passing a Python object to JavaScript always creates the same object in
  JavaScript. This makes APIs like `removeEventListener` usable.

- Calling `dir()` in Python on a JavaScript proxy now works.

- Passing an `ArrayBuffer` from JavaScript to Python now correctly creates a
  `memoryview` object.

- Pyodide now works on Safari.

## Version 0.11.0

_Apr 12, 2019_

**User improvements:**

- Support for built-in modules:

  - `sqlite`, `crypt`

- New packages: `mne`

**Developer improvements:**

- The `mkpkg` command will now select an appropriate archive to use, rather
  than just using the first.

- The included version of emscripten has been upgraded to 1.38.30 (plus a
  bugfix).

- New packages: `jinja2`, `MarkupSafe`

## Version 0.10.0

_Mar 21, 2019_

**User improvements:**

- New packages: `html5lib`, `pygments`, `beautifulsoup4`, `soupsieve`,
  `docutils`, `bleach`, `mne`

**Developer improvements:**

- `console.html` provides a simple text-only interactive console to test local
  changes to Pyodide. The existing notebooks based on legacy versions of Iodide
  have been removed.

- The `run_docker` script can now be configured with environment variables.

```{eval-rst}
.. toctree::
   :hidden:

   deprecation-timeline.md
```<|MERGE_RESOLUTION|>--- conflicted
+++ resolved
@@ -14,14 +14,12 @@
 
 ## Unreleased
 
-<<<<<<< HEAD
 - {{ Enhancement }} {func}`micropip.install` now accepts a `deps` parameter.
   If set to `False`, micropip will not install dependencies of the package.
   {pr}`2433`
-=======
+
 - {{ Fix }} Fix a REPL error in printing high-dimensional lists.
   {pr}`2517`
->>>>>>> ecaab15c
 
 - {{ Fix }} Fix output bug with using `input()` on online console
   {pr}`2509`
