--- conflicted
+++ resolved
@@ -20,13 +20,8 @@
   console.
   {pr}`1790`
 
-<<<<<<< HEAD
-- {{Fix}} Fixed a serious but rare bug in the error handling code.
-  {pr}`1816`
-=======
 - {{Fix}} The "long output truncated" message now appears on a separate line as intended.
   {pr}`1814`
->>>>>>> a6235b23
 
 ### Python / JavaScript type conversions
 
@@ -39,9 +34,14 @@
   `PYODIDE_PACKAGES='*'` In addition, `make minimal` was removed, since it is
   now equivalent to `make` without extra arguments. {pr}`1801`
 
-- {{Fix}} The `setInterruptBuffer` command is now publically exposed again, as
+### Uncategorized
+
+- {{Fix}} The `setInterruptBuffer` command is now publicly exposed again, as
   it was before.
   {pr}`1797`
+
+- {{Fix}} Fixed a serious but rare bug in the error handling code.
+  {pr}`1816`
 
 ## Version 0.18.0
 
