--- conflicted
+++ resolved
@@ -21,19 +21,17 @@
   to .pyc files
   {pr}`3253`
 
-<<<<<<< HEAD
+- Added `pyodide create-zipfile` CLI command that creates a zip file of a directory.
+  This command is hidden by default since it is not intended for use by end users.
+  {pr}`3411`
+
 - {{ Enhancement }} Added `package/tag` key to the `meta.yaml` spec to group
   packages.
   {pr}`3444`
-=======
-- Added `pyodide create-zipfile` CLI command that creates a zip file of a directory.
-  This command is hidden by default since it is not intended for use by end users.
-  {pr}`3411`
 
 - {{ Fix }} Fixed a bug where `pyodide build` would fail on package that use CMake,
   when run multiple times.
   {pr}`3445`
->>>>>>> 9e01fada
 
 ## Version 0.22.0
 
