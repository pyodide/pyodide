--- conflicted
+++ resolved
@@ -108,11 +108,7 @@
   deprecation {pr}`3635`, cachetools {pr}`3635`, xyzservices {pr}`3786`,
   simplejson {pr}`3801`, protobuf {pr}`3813`, peewee {pr}`3897`,
   Cartopy {pr}`3909`, pyshp {pr}`3909`, netCDF4 {pr}`3910`, igraph {pr}`3991`,
-<<<<<<< HEAD
-  CoolProp {pr}`4028`, awkward-cpp {pr}`4101`.
-=======
-  CoolProp {pr}`4028`, contourpy {pr}`4102`.
->>>>>>> c58be1b4
+  CoolProp {pr}`4028`, contourpy {pr}`4102`, awkward-cpp {pr}`4101`.
 - Upgraded libmpfr to 4.2.0 {pr}`3756`.
 - Upgraded scipy to 1.11.1 {pr}`3794`, {pr}`3996`
 - Upgraded scikit-image to 0.21 {pr}`3874`
