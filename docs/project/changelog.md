---
myst:
  substitutions:
    API: "<span class='badge badge-warning'>API Change</span>"
    Enhancement: "<span class='badge badge-info'>Enhancement</span>"
    Performance: "<span class='badge badge-info'>Performance</span>"
    Feature: "<span class='badge badge-success'>Feature</span>"
    Fix: "<span class='badge badge-danger'>Fix</span>"
    Update: "<span class='badge badge-success'>Update</span>"
    Breaking: "<span class='badge badge-danger'>BREAKING CHANGE</span>"
---

(changelog)=

# Change Log

## Unreleased

- {{ Enhancement }} Add unix-timezones module, which installs Unix compatible
  timezone data in /usr/share/zoneinfo, for use with C/C++ libraries which do
  timezone handling.
  {pr}`4889`

- {{ Enhancement }} `HttpStatusError` now store their the corresponding request
  `status`, `status_message` and `url`
  {pr}`4974`.

- {{ Breaking }} Shared libraries are now loaded locally. This means that packages that
  depend on shared libraries link to the shared libraries explicitly.
  {pr}`4876`

- {{ Enhancement }} Added implementation to abort `pyfetch` and `FetchResponse`
  manually or automatically.
  {pr}`4846`

- {{ Enhancement }} Unvendored stdlibs are now packaged in a wheel format
  {pr}`4902`

- {{ Breaking }} Prebuilt third-party libraries like `openblas`, `openssl`, `zlib` are
  not included in the cross-build env anymore.
  {pr}`4995`

- {{ Enhancement }} Added `JsProxy.as_py_json` method to adapt from JavaScript
  JSON (Arrays and Objects). to Python JSON (lists and dicts).
  {pr}`4666`

- {{ Enhancement }} `pyodide.loadPackage` will now install data files inside the wheel.
  {pr}`5034`

- {{ Enhancement }} `find_imports("import pkg.module.submodule")` will now
  return `["pkg", "pkg.module", "pkg.module.submodule"]`. This improves support
  for namespace packages.
  {pr}`5039`

- {{ Breaking }} Removed `webworker.js` from the distribution files. It was a
  pretty small file, if someone is using it for something they can just copy it into
  their own code.
  {pr}`5114`

- {{ Enhancement }} Enabled `pyodide.FS.trackingDelegate` which can be used to track
  file system operations. See
  [Emscripten docs](https://emscripten.org/docs/api_reference/Filesystem-API.html#FS.trackingDelegate[callback%20name])
  for more information.

### Packages

<<<<<<< HEAD
- Upgraded `crc32c` to 2.7.1 {pr}`5169`
=======
- Upgraded `rebound` to 4.4.3 {pr}`5163`
- Upgraded `reboundx` to 4.3.0 {pr}`5163`
>>>>>>> ecf3f163
- Upgraded `msprime` to 1.3.3 {pr}`5159`
- Upgraded `tskit` to 0.6.0 {pr}`5157`
- Upgraded `pydantic_core` to 2.25.1 {pr}`5151`
- Upgraded `pydantic` to 2.9.2 {pr}`5151`
- Upgraded `msgpack` to 1.1.0 {pr}`5144`
- Upgraded `protobuf` to 5.28.3 {pr}`5136`
- Upgraded `scikit-learn` to 1.5.2 {pr}`4823`, {pr}`5016`, {pr}`5072`
- Upgraded `libcst` to 1.4.0 {pr}`4856`
- Upgraded `lakers` to 0.3.3 {pr}`4885`
- Upgraded `certifi` to 2024.7.4 {pr}`5035`
- Upgraded `bokeh` to 3.6.0 {pr}`4888`, {pr}`5047`, {pr}`5118`
- Upgraded `pandas` to 2.2.2 {pr}`4893`
- Upgraded `zengl` to 2.5.0 {pr}`4894`
- Upgraded `protobuf` to 5.27.3 {pr}`4601`
- Upgraded `sourmash` to 4.8.11 {pr}`4980`
- Upgraded `scipy` to 1.14.1 {pr}`4719`, {pr}`5011`, {pr}`5012`, {pr}`5031`
- Upgraded `scikit-image` to 0.24.0 {pr}`5003`
- Upgraded `statsmodels` to 0.14.4 {pr}`5058`
- Upgraded `contourpy` to 1.3.0 {pr}`5048`
- Upgraded `boost-histogram` to 1.5.0 {pr}`5074`
- Upgraded `duckdb` to 1.1.0 {pr}`5078`
- Upgraded `sympy` to 1.13.3 {pr}`5098`
- Upgraded `tree-sitter` to 0.23.1 {pr}`5110`
- Upgraded `altair` to 5.4.1 {pr}`5124`
- Upgraded `PyYAML` to 6.0.2 {pr}`5137`
- Upgraded `duckdb` to 1.1.2 {pr}`5142`
- Added `soxr` 0.5.0.post1 {pr}`5150`
- Added `tiktoken` v0.8.0 in {pr}`5147`
- Added `casadi` 3.6.6 {pr}`4936`, {pr}`5057`
- Added `pyarrow` 17.0.0 {pr}`4950`
- Added `rasterio` 1.13.10, `affine` 2.4.0 {pr}`4983`
- Added `iminuit` 2.29.1 {pr}`4767`, {pr}`5072`
- Added `arro3-core`, `arro3-io`, and `arro3-compute` 0.3.0, 0.4.0, 0.4.1 {pr}`5020`, {pr}`5095`, {pr}`5104`
- Added `tree-sitter` 0.23.0 {pr}`5099`
- Added `tree-sitter-go` 0.23.1 {pr}`5102`
- Added `tree-sitter-java` 0.23.2 {pr}`5102`
- Added `tree-sitter-python` 0.23.2 {pr}`5102`
- Added `Narwhals` 1.9.4 {pr}`5121`

## Version 0.26.3

_October 19, 2024_

- {{ Performance }} Attribute lookup on a `JsProxy` is now about 40% faster.
  {pr}`4961`

- {{ Performance }} Method calls on a `JsProxy` are now much faster. If the
  method has no arguments and no return value, it is about 80% faster. The
  speedup for methods with arguments is less drastic but still quite a lot.
  {pr}`4963`

- {{ Enhancement }} Updated stack switching support to handle new JSPI.
  {pr}`4982`

- {{ Fix }} `pyimport("a.b")` won't fail when `a` is removed by `del sys.modules["a"]`
  {pr}`4993`

- {{ Fix }} It now works to convert a 0d Python buffer to JavaScript.
  {pr}`5092`

- {{ Fix }} It now works to convert buffers of 64 bit signed or unsigned integers to JavaScript.
  {pr}`5092`

## Version 0.26.2

_July 26, 2024_

- {{ Fix }} Don't leak the values in a dictionary when applying `to_js` to it.
  {pr}`4853`

- {{ Fix }} Loading of dynamic libraries now works slightly better in the cli
  runner. Resolved {issue}`3865`.
  {pr}`4871`

- {{ Fix }} Restored the pre-0.26.0 behavior of calling `exit()` or raising
  `SystemExit`. In 0.26.0 and 0.26.1, `exit()` shuts down the Python
  interpreter. In all other versions of Pyodide it does not.
  {pr}`4867`

- {{ Fix }} Fixed a weird regression occurring in difficult to describe
  circumstances introduced by {pr}`4837`. See {issue}`4861`.
  {pr}`4861`

- {{ Fix }} Recursive fortran functions now work correctly in scipy {issue}`4818`.
  {pr}`4822`

- {{ Enhancement }} Allow setting `dont_inherit` and `optimize` for `compile`
  in `CodeRunner` and `Console`.
  {pr}`4897`

- {{ Fix }} Fixed a bug that caused `Console`'s `formatted_traceback` being truncated
  unexpectedly when `filename` is specified.
  {pr}`4905`

- {{ Fix }} Locked `PyodideConsole.runcode` to block `loadPackagesFromImports`.
  {pr}`4905`

- {{ Enhancement }} Added `checkAPIVersion` option to `loadPyodide` to allow
  bootstrapping pyodide with a different version.
  {pr}`4907`

- {{ Enhancement }} Added `can_run_sync` to test whether or not `run_sync`
  should work.
  {pr}`4913`

- {{ Fix }} Fixed a bug with the JSPI that made it interact incorrectly with
  JavaScript code that iterates a `PyProxy`.
  {pr}`4919`

- {{ Fix }} Pyodide now loads correctly when `define` and `define.amd` are
  defined in the global scope.
  {pr}`4866`

- {{ Fix }} Fixed keyboard input handling in SDL-based packages.
  {pr}`4865`

### Packages

- Added `duckdb` 1.0.0 {pr}`4684`

## Version 0.26.1

_June 7, 2024_

### Build system

- {{ Fix }} Fix `pyodide config` command printing extra output.
  {pr}`4814`

- {{ Enhancement }} Added implementation to read build settings from `pyproject.toml`.
  {pr}`4831`

- {{ Fix }} In the Pyodide virtual environment, pip sees `platform.system()` as
  "Emscripten" and not as "emscripten".
  {pr}`4812`

- {{ Fix }} Resolution of JavaScript symbols in dynamic libraries doesn't fail
  anymore in the command line runner.
  {pr}`4836`

- {{ Fix }} Pyodide virtual environments now work correctly in Fedora and other
  platforms with platlibdir not equal to "lib".
  {pr}`4844`

### Runtime / FFI

- {{ Enhancement }} Added the `enableRunUntilComplete` option to `loadPyodide`
  which makes `run_until_complete` block using stack switching, or crash if
  stack switching is disabled.
  {pr}`4817`

- {{ Fix }} Resolved an issue where string keys in `PyProxyJsonAdaptor` were
  unexpectedly cast to numbers.
  {pr}`4825`

- {{ Fix }} When a `Future` connected to a `Promise` is cancelled, don't raise
  `InvalidStateError`.
  {pr}`4837`

### Packages

- New Packages: `pytest-asyncio` {pr}`4819`

## Version 0.26.0

_May 27, 2024_

### General

- {{ Update }} Upgraded Python to v3.12.1
  {pr}`4431` {pr}`4435`

- {{ Update }} The wheel tag for Pyodide wheels has changed to pyodide_2024_0_wasm32.
  {pr}`4777`, {pr}`4780`

- {{ Enhancement }} ABI Break: Updated Emscripten to version 3.1.58
  {pr}`4399` {pr}`4715`

- {{ Breaking }} Pyodide will not fallback to `node-fetch` anymore when `fetch`
  is not available in the Node.js < 18 environment.
  {pr}`4417`

- {{ Enhancement }} Improved support for stack switching.
  {pr}`4532`, {pr}`4547`, {pr}`4615`, {pr}`4639`

- {{ Breaking }} The experimental `callSyncifying` method was renamed to
  `callPromising`.
  {pr}`4608`

- {{ Fix }} `dup` now works correctly in the Node filesystem.
  {pr}`4554`

- {{ Enhancement }} `asyncio.sleep(0)` now runs the next task a lot faster.
  {pr}`4590`

### JavaScript APIs

- {{ Enhancement }} `pyodide.loadPackage` now checks if the cache directory
  exists and calls `mkdir` only when it doesn't to avoid an error on read-only
  file systems in Node.js environment.
  {pr}`4738`

- {{ Fix }} `pyodide.mountNativeFS` will no longer silently overwrite an
  existing nonempty directory. Also it throws much clearer error messages when
  it fails.
  {pr}`4559`

- {{ Enhancement }} Added a new API `pyodide.mountNodeFS` which mounts a host
  directory into the Pyodide file system when running in node.
  {pr}`4561`

- {{ Enhancement }} Updated `pyimport` to support `pyimport("module.attribute")`.
  {pr}`4395`

### FFI

- {{ Enhancement }} `str(jsproxy)` has been adjusted to not raise an error if
  `jsproxy.toString` is undefined. Instead, it will use
  `Object.prototype.toString` in this case. If `jsproxy.toString` is defined and
  throws or is not defined but `jsproxy[Symbol.toStringTag]` is defined and
  throws, then `str` will still raise.
  {pr}`4574`

- {{ Enhancement }} Fixed a memory leak when iterating over a PyProxy.
  {pr}`4546`

- {{ Enhancement }} When a dictionary is converted to JavaScript with `toJs` the
  result is now a `LiteralMap`. String keys are accessible via direct property
  access unless they match a function on the `Map` prototype.
  {pr}`4576`

- {{ Fix }} `toJs` now works as expected on subclasses of `dict`.
  {pr}`4637`

- {{ Enhancement }} Added `PyProxy.asJsJson` method to adapt between Python JSON
  (lists and dicts) and JavaScript JSON (Arrays and Objects).
  {pr}`4666`

- {{ Enhancement }} Added a new `callRelaxed` to PyProxies of callables that
  discards extra arguments rather than raising a `TypeError``.
{pr}`4392`

- {{ Enhancement }} A new `callWithOptions` method was added to PyProxies of
  callables.
  {pr}`4608`

### Build

- {{ Fix }} pyodide-build now use response file when passing list of exported symbols to `emcc`.
  This fixes "Argument list too long" error.
  {pr}`4717``

- {{ Fix }} Pass through `-E` (command mode) arguments in CMake wrapper
  {pr}`4705`.

- {{ Fix }} Fix exception handling in dynamic linking of int64 functions
  {pr}`4698`.

- {{ Breaking }} `pyodide-build` entrypoint is removed in favor of `pyodide`.
  This entrypoint was deprecated since 0.22.0.
  {pr}`4368`

- {{ Breaking }} The `--no-deps` option to `pyodide build-recipes` has been
  replaced with a separate subcommand `pyodide build-recipes-no-deps`.
  {pr}`4443`

- {{ Enhancement }} The `build/post` script now runs under the directory
  where the built wheel is unpacked.
  {pr}`4481`

### Packages

- New Packages: `cysignals`, `ppl`, `pplpy` {pr}`4407`, `flint`, `python-flint` {pr}`4410`,
  `memory_allocator` {pr}`4393`, `primesieve`, `primecount`, `primecountpy` {pr}`4477`,
  `pyxirr` {pr}`4513`, `ipython`, `asttokens`, `executing`, `prompt_toolkit`,
  `pure_eval`, `stack_data`, `traitlets`, `wcwidth` {pr}`4452`, `altair` {pr}`4580`,
  `cvxpy` {pr}`4587`, `clarabel` {pr}`4587`, `matplotlib-inline` {pr}`4626`,
  `pygame-ce` {pr}`4602`, `libcst` {pr}`4665`, `mmh3`, `pyiceberg` {pr}`4648`,
  `lakers-python` {pr}`4763`, `crc32c` {pr}`4789`, `zstandard` {pr}`4792`

- Upgraded `contourpy` to 1.2.1 {pr}`4680`
- Upgraded `sourmash` to 4.8.8 {pr}`4683`

## Version 0.25.1

_March 31, 2024_

- {{ Fix }} Fixed pyodide-build to work with pypa/build>=1.2.
  {pr}`4653`

- {{ Fix }} Fixed a bug that pyodide-build setting `MESON` env variable,
  which overwrites the binary path of meson.
  {pr}`4502`

## Version 0.25.0

_January 18, 2024_

### General

- {{ Enhancement }} ABI Break: Updated Emscripten to version 3.1.46
  {pr}`4359`

- {{ Breaking }} Node.js < 18 is no longer officially supported. Older versions
  of Node.js might still work, but they are not tested or guaranteed to work.
  {pr}`4269`

- {{ Enhancement }} Added experimental support for stack switching.
  {pr}`3957`, {pr}`3964`, {pr}`3987`, {pr}`3990`, {pr}`3210`

### JavaScript API

- {{ Fix }} `pyodide.setStdin` now does not consider an empty string as EOF.
  {pr}`4327`

- {{ Breaking }} `loadPyodide` does not accept `homedir` option anymore, use
  `env: {HOME: "/the/home/directory"}` instead. This have been deprecated since
  Pyodide 0.24.
  {pr}`4342`

- {{ Enhancement }} `pyodide.loadPackage` now returns an object with metadata
  about the loaded packages.
  {pr}`4306`

- {{ Fix }} Fixed default indexURL calculation in Node.js environment.
  {pr}`4288`

### Python API

- {{ Enhancement }} The `pyodide-py` package on `pypi` now includes `py.typed`
  markers so mypy will use the types.
  {pr}`4321`

- {{ Fix }} Fixed a bug that micropip would fail to install packages from
  pyodide-lock.json if the package's name differs from its normalized name.
  {pr}`4319`

- {{ Enhancement }} Added a no-op `WebLoop.close` method so that attempts to
  close the event loop will not raise an exception.
  {pr}`4329`

### Python / JavaScript Foreign Function Interface

- {{ Fix }} `jsarray.pop` now works correctly. It previously returned the wrong
  value and leaked memory.
  {pr}`4236`

- {{ Breaking }} `PyProxy.toString` now calls `str` instead of `repr`. For now
  you can opt into the old behavior by passing `pyproxyToStringRepr: true` to
  `loadPyodide`, but this may be removed in the future.
  {pr}`4247`

- {{ Fix }} when accessing a `JsProxy` attribute invokes a getter and the getter
  throws an error, that error is propagated instead of being turned into an
  `AttributeError`.
  {pr}`4254`

- {{ Fix }} `import type { PyProxy } from "pyodide/ffi"` now works with the
  `NodeNext` typescript target.
  {pr}`4256`

- {{ Fix }} Fixed a bug that occurs when using `toJs` with both `dictConverter`
  and `defaultConverter` arguments.
  {pr}`4263`

- {{ Enhancement }} Added `JsArray.remove` and `JsArray.insert` methods.
  {pr}`4326`

- {{ Breaking }} Type exports of `PyProxy` subtypes have been moved from
  `pyodide` to `pyodide/ffi` and many of them have changed names.
  {pr}`4342`

- {{ Breaking }} The methods for checking `PyProxy` capabilities (e.g.,
  `supportsHas`, `isCallable`) are now removed. Use e.g.,
  `instanceof pyodide.ffi.PyCallable` instead.
  {pr}`4342`

### Pyodide CLI

- {{ Enhancement }} `pyodide config` command now show additional config
  variables: `rustflags`, `cmake_toolchain_file`, `pyo3_config_file`,
  `rust_toolchain`, `cflags` `cxxflags`, `ldflags`, `meson_cross_file`. These
  variables can be used in out-of-tree build to set the same variables as
  in-tree build.
  {pr}`4241`

- {{ Enhancement }} `pyodide build` command now accepts `--config-setting`
  (`-C`) option to pass flags to the build backend, just like `python -m build`
  command.
  {pr}`4308`

### Load time & size optimizations

- {{ Performance }} Do not use `importlib.metadata` when identifying installed
  packages, which reduces the time to load Pyodide.
  {pr}`4147`

### Build system

- {{ Fix }} Fixed `Emscripten.cmake` not vendored in pyodide-build since 0.24.0.
  {pr}`4223`

- {{ Fix }} pyodide-build now does not override `CMAKE_CONFIG_FILE` and
  `PYO3_CONFIG_FILE` env variables if provided by user.
  {pr}`4223`

- {{ Fix }} Fixed a bug that webpack messes up dynamic import of `pyodide.asm.js`.
  {pr}`4294`

### Packages

- New Packages: `river` {pr}`4197`, `sisl` {pr}`4210`, `frozenlist` {pr}`4231`,
  `zengl` {pr}`4208`, `msgspec` {pr}`4265`, `aiohttp` {pr}`4282`, `pysam` {pr}`4268`,
  `requests`, `urllib3` {pr}`4332`, `nh3` {pr}`4387`
- Upgraded zengl to 2.2.0 {pr}`4364`

## Version 0.24.1

_September 25, 2023_

- {{ Fix }} Fixed `LONG_BIT definition appears wrong for platform` error happened in out-of-tree build.
  {pr}`4136`

- {{ Fix }} Fixed an Emscripten bug that broke some matplotlib functionality.
  {pr}`4163`

- {{ Fix }} `pyodide.checkInterrupt` works when there is no interrupt buffer and
  the gil is not held.
  {pr}`4164`

### Packages

- Upgraded scipy to 1.11.2 {pr}`4156`
- Upgraded sourmash to 4.8.4 {pr}`4154`
- Upgraded scikit-learn to 1.3.1 {pr}`4161`
- Upgraded micropip to 0.5.0 {pr}`4167`

## Version 0.24.0

_September 13, 2023_

### General

- {{ Update }} Pyodide now runs Python 3.11.3.
  {pr}`3741`

- {{ Enhancement }} ABI Break: Updated Emscripten to version 3.1.45 {pr}`3665`,
  {pr}`3659`, {pr}`3822`, {pr}`3889`, {pr}`3890`, {pr}`3888`, {pr}`4055`,
  {pr}`4056`, {pr}`4073`, {pr}`4094`

### JavaScript API

- {{ Performance }} Added a `packages` optional argument to `loadPyodide`.
  Passing packages here saves time by downloading them during the Pyodide
  bootstrap.
  {pr}`4100`

- {{ Enhancement }} `runPython` and `runPythonAsync` now accept a `filename`
  optional argument which is passed as the `filename` argument to `eval_code`
  (resp. `eval_code_async`). Also, if a `filename` is passed to `eval_code`
  which does not start with `<` and end with `>`, Pyodide now uses the
  `linecache` module to ensure that source lines can appear in tracebacks.
  {pr}`3993`

- {{ Performance }} For performance reasons, don't render extra information in
  PyProxy destroyed message by default. By using `pyodide.setDebug(true)`, you
  can opt into worse performance and better error messages.
  {pr}`4027`

- {{ Enhancement }} It is now possible to pass environment variables to
  `loadPyodide` via the `env` argument. `homedir` is deprecated in favor of
  `{env: {HOME: whatever_directory}}`.
  {pr}`3870`

- {{ Enhancement }} The `setStdin`, `setStdout` and `setStderr` APIs have been
  improved with extra control and better performance.
  {pr}`4035`

### Python API

- {{ Enhancement }} Added `headers` property to `pyodide.http.FetchResponse`.
  {pr}`2078`

- {{ Enhancement }} Added `FetchResponse.text()` as a synonym to
  `FetchResponse.string()` for better compatibility with other requests APIs.
  {pr}`4052`

- {{ Breaking }} Changed the `FetchResponse` body getter methods to no longer
  throw an `OSError` exception for 400 and above response status codes. Added
  `FetchResponse.raise_for_status` to raise an `OSError` for error status codes.
  {pr}`3986` {pr}`4053`

### Python / JavaScript Foreign Function Interface

- {{ Performance }} Improved performance of PyProxy creation.
  {pr}`4096`

- {{ Fix }} Fixed adding getters/setters to a `PyProxy` with
  `Object.defineProperty` and improved compliance with JavaScript rules around
  Proxy traps.
  {pr}`4033`

- {{ Enhancement }} The promise methods `then`, `catch` and `finally_` are now
  present also on `Task`s as well as `Future`s.
  {pr}`3748`

- {{ Enhancement }} Added methods to a `PyProxy` of a `list` to make these work
  as drop-in replacements for JavaScript Arrays.
  {pr}`3853`

- {{ Enhancement }} When a `JsProxy` of an array is passed to Python builtin
  functions that use the `PySequence_*` APIs, it now works as expected. Also
  `jsarray * n` repeats the array `n` times and `jsarray + iterable` returns a
  new array with the result values from the iterable appended.
  {pr}`3904`

### Deployment

- {{ API }} Changed the name of the default lockfile from `repodata.json` to
  `pyodide-lock.json`
  {pr}`3824`

### Build System

- {{ Update }} The docker image now has node v20 instead of node v14.
  {pr}`3819`

- {{ Enhancement }} Added `check_wasm_magic_number` function to validate `.so`
  files for WebAssembly (WASM) compatibility.
  {pr}`4018`

- {{ Enhancement }} In pyodide build, automatically skip building package
  dependencies that are already included in the pyodide distribution.
  {pr}`4058`

### Packages

- New packages: sourmash {pr}`3635`, screed {pr}`3635`, bitstring {pr}`3635`,
  deprecation {pr}`3635`, cachetools {pr}`3635`, xyzservices {pr}`3786`,
  simplejson {pr}`3801`, protobuf {pr}`3813`, peewee {pr}`3897`, Cartopy
  {pr}`3909`, pyshp {pr}`3909`, netCDF4 {pr}`3910`, igraph {pr}`3991`, CoolProp
  {pr}`4028`, contourpy {pr}`4102`, awkward-cpp {pr}`4101`, orjson {pr}`4036`.

- Upgraded numpy to 1.25.2 {pr}`4125`

- Upgraded scipy to 1.11.1 {pr}`3794`, {pr}`3996`

- OpenBLAS has been added and scipy now uses OpenBLAS rather than CLAPACK
  {pr}`3331`.

### Pyodide CLI

- {{ Enhancement }} `pyodide build-recipes` now accepts a `--metadata-files`
  option to install `*.whl.metadata` files as specified in
  [PEP 658](https://peps.python.org/pep-0658/).
  {pr}`3981`

### Misc

- {{ Enhancement }} Add an example for `loadPyodide` and `pyodide.runPython
{pr}`4012`, {pr}`4011`

## Version 0.23.4

_July 6, 2023_

- {{ Enhancement }} The environment variable `PYODIDE_BUILD_EXPORTS` can now be
  used instead of the `--exports` argument to `pyodide build` to specify `.so`
  file exports of packages.
  {pr}`3973`

- {{ Fix }} Pin `pydantic` to `<2`.
  {pr}`3971`

- {{ Enhancement }} Allow customizing cache location for packages when running in Node
  {pr}`3967`

- {{ Enhancement }} Re-enabled sparseqr, freesasa, lightgbm, opencv-python, and wordcloud
  {pr}`3783`, {pr}`3970`

- {{ Fix }} A `JSProxy` of a `DOMException` will now inherit from exception so
  it can be raised in Python.
  {pr}`3868`

- {{ Fix }} The feature detection for `JSProxy` has been improved so that it
  should never fail even when handling strange or ill-behaved JavaScript proxy
  objects.
  {pr}`3740`, {pr}`3750`

- {{ Fix }} A `PyProxy` of a callable is now an `instanceof Function`. (If you
  are trying to feature detect whether something is callable or not in
  JavaScript, the correct way is to use `typeof o === "function"`. But you may
  have dependencies that don't do this correctly.)
  {pr}`3925`

- {{ Fix }} `from jsmodule import *` now works.
  {pr}`3903`

## Version 0.23.3

_June 17, 2023_

- {{ Fix }} `getattr(jsproxy, 'python_reserved_word')` works as expected again
  (as well as `hasattr` and `setattr`). This fixes a regression introduced in
  {pr}`3617`.
  {pr}`3926`

- {{ Fix }} `pyodide build` now replaces native `.so` slugs with Emscripten
  slugs. Usually `.so`s in the generated wheels are actually Emscripten `.so`s
  so this is good. If they are actually native `.so`s then there is a problem
  either way.
  {pr}`3903`

## Version 0.23.2

_May 2, 2023_

- {{ Enhancement }} Changed the name of the `--output-directory` argument to
  `pyodide build` to `--outdir` to match pypa/build. `--output-directory` is
  still accepted for backwards compatibility.
  {pr}`3811`

## Version 0.23.1

_April 13, 2023_

### Deployment

- {{ Fix }} Export `python_stdlib.zip` in `package.json`.
  {pr}`3723`

### CLI

- {{ Enhancement }} `pyodide build` now accepts an `--output-directory` argument.
  {pr}`3746`

- {{ Fix }} Fix `pyodide py-compile` not to ignore the `--compression-level`
  option when applied on a single file.
  {pr}`3727`

- {{ Fix }} Fix an issue where the `pyodide venv` command did not work correctly in pyodide-build
  version 0.23.0 because of missing `python_stdlib.zip`.
  {pr}`3760`

- {{ Fix }} `python -m pip` works correctly in the Pyodide venv now.
  {pr}`3761`

- {{ Fix }} Executables installed in a Pyodide virtual environment now run in
  Pyodide not in the host Python.
  {pr}`3752`

### Build System

- {{ Fix }} Fix `PYODIDE_ROOT` to point the correct directory when running out-of-tree build.
  {pr}`3751`

## Version 0.23.0

_March 30, 2023_

### General

- {{ Update }} Pyodide now runs Python 3.11.2 which officially supports
  WebAssembly as a [PEP11 Tier 3](https://peps.python.org/pep-0011/#tier-3) platform.
  {pr}`3252`, {pr}`3614`

- {{ Update }} We now build libpyodide.a so the Pyodide foreign function
  interface can be experimentally linked into other Emscripten builds of Python.
  {pr}`3335`

- {{ Enhancement }} Updated Emscripten to version 3.1.32
  {pr}`3471`, {pr}`3517`, {pr}`3599`

### JavaScript API

- {{ Breaking }} Type exports of `PyProxy` subtypes have been moved from
  `pyodide` to `pyodide/ffi` and many of them have changed names. The original
  exports are still available but they are deprecated.
  {pr}`3523`

- {{ Breaking }} The methods for checking `PyProxy` capabilities (e.g.,
  `supportsHas`, `isCallable`) are now deprecated. Use e.g.,
  `instanceof pyodide.ffi.PyCallable` instead.
  {pr}`3523`

- {{ Enhancement }} Added subclasses of `PyProxy` for each mixin. These can be
  used to check whether a `PyProxy` supports a given set of methods with
  `instanceof` e.g., `x instanceof pyodide.ffi.PyDict`.
  {pr}`3523`

- {{ Enhancement }} Added `stdLibURL` parameter to `loadPyodide` allowing to customize
  the URL from which the Python standard library is loaded.
  {pr}`3670`

- {{ Enhancement }} Checking whether an object is an instance of a `PyProxy` now
  only recognizes a `PyProxy` generated from the same Python interpreter. This
  means that creating multiple interpreters and importing a `PyProxy` from one
  into another no longer causes a fatal error.
  {pr}`3545`

- {{ Enhancement }} `as_object_map` now accepts a keyword argument `hereditary`.
  If set to `True` and indexing the object returns a plain-old-object, then the
  return value will be automatically mapped in `as_object_map` as well.
  {pr}`3638`

- {{ Enhancement }} A `JsProxy` of a JavaScript error object can be directly
  thrown as Python exceptions. Previously Pyodide automatically wrapped them in
  a `JsException` but that is no longer needed -- now `JsException` inherits
  from both `JsProxy` and `Exception`.
  {pr}`3455`

- {{ Enhancement }} `runPython` and `runPythonAsync` now accept a `locals`
  argument.
  {pr}`3618`

- {{ Fix }} Calling `loadPyodide` repeatedly in Node no longer results in
  `MaxListenersExceededWarning`. Also, calling `loadPyodide` in Node v14 no
  longer changes unhandled rejections in promises.
  {pr}`3542`

- {{ Fix }} If the `locals` argument to `eval_code` or `eval_code_async` is
  `None` it now uses `locals=globals` as the documentation says.
  {pr}`3580`

### Python standard library

- {{ Breaking }} Unvendored `_pydecimal` and `pydoc_data` from the standard
  library. Now these modules need to be loaded with `pyodide.loadPackage` or
  `micropip.install`, or auto-loaded via imports in `pyodide.runPythonAsync`
  {pr}`3525`

- {{ Breaking }} Test files of stdlib `ctypes` and `unittest` are now moved to
  `test/ctypes` and `test/unittest` respectively. This change is adapted from
  [CPython 3.12](https://github.com/python/cpython/issues/93839).
  {pr}`3507`

### Deployment

- {{ Breaking }} Pyodide no longer uses Emscripten preload plugin, hence
  `pyodide.asm.data` is removed, in favor of `python_stdlib.zip`. This change
  normally shouldn't affect users, but if you were using this file in a
  bundler, you will need to remove it. {pr}`3584`

- {{ Breaking }} `pyodide_py.tar` file is removed. This change normally
  shouldn't affect users, but if you were using this file in a bundler,
  you will need to remove it.
  {pr}`3621`

- {{ Breaking }} Python standard libraries are now vendored in a zipfile:
  `/lib/python{version}.zip` in the in-browser MEMFS file system. If you need
  to access the standard library source code, you need to unpack the zip file.
  For example:
  `import shutil; shutil.unpack_archive('/lib/python311.zip', '/lib/python3.11', 'zip)`
  {pr}`3584`

- {{ Fix }} Improves the compression of wheel files with the JsDelivr CDN. For
  browsers that support the Brotli compression (most modern ones) this should
  result in a size reduction of 20-30%. Also most many `pyodide` CLI
  sub-commands now support `--compression-level` as an optional parameter.
  {pr}`3655`

- {{ Breaking }} Following libraries are now not linked to the Pyodide main module:
  `libgl`, `libal`, `libhtml5`. This normally shouldn't affect users, but if you
  are using these libraries in a package that are built out-of-tree, you will
  need to link them to the package manually.
  {pr}`3505`

### Python / JavaScript Foreign Function Interface

- {{ Fix }} PyProxies of Async iterators are now async iterable JavaScript
  objects. The code:

  ```javascript
  for await (let x of async_iterator_pyproxy) {
    // ...
  }
  ```

  would previously fail with `TypeError: async_iterator_pyproxy is not async
iterable`. (Python async _iterables_ that were not also iterators were already
  async iterable, the problem was only with Python objects that are both async
  _iterable_ and an async iterator.)
  {pr}`3708`

- {{ Enhancement }} A py-compiled build which has smaller and faster-to-load
  packages is now deployed under
  `https://cdn.jsdelivr.net/pyodide/v0.23.0/pyc/` (also for future
  versions). The exceptions obtained with this builds will not include code
  snippets however. {pr}`3701`

- {{ Breaking }} Removed support for calling functions from the root of `pyodide` package
  directly. This has been deprecated since v0.21.0. Now all functions are only available
  under submodules.
  {pr}`3677`

- {{ Breaking }} Removed support for passing the "message" argument to `PyProxy.destroy`
  in a positional argument. This has been deprecated since v0.22.0.
  {pr}`3677`

- {{ Enhancement }} Python does not allow reserved words to be used as attributes.
  For instance, `Array.from` is a `SyntaxError`. (JavaScript has a more robust
  parser which can handle this.) To handle this, if an attribute to a `JsProxy`
  consists of a Python reserved word followed by one or more underscores, we remove
  a single underscore from the end of the attribute. For instance, `Array.from_`
  would access `from` on the underlying JavaScript object, whereas `o.from__`
  accesses the `from_` attribute.
  {pr}`3617`

### Build System

- {{ Breaking }} When building meta-packages (`core` and `min-scipy-stack`),
  you must prefix `tag:` to the meta-package name. For example, to build the
  `core` meta-package, you must run `pyodide build-recipes tag:core`, or
  `PYODIDE_PACKAGES="tag:core" make`.
  {pr}`3444`

- {{ Enhancement}} Add `--build-dependencies` to `pyodide build` command
  to fetch and build dependencies of a package being built.
  Also adds `--skip-dependency` to ignore selected dependencies.
  {pr}`3310`

- {{ Enhancement}} Added `pyodide build` support for building a list of packages
  from a requirements.txt file with `pyodide build -r <requirements.txt>`. Also
  can output a list of chosen dependencies in the same format when building a
  package and dependencies using the `--output-lockfile <lockfile.txt>`
  argument. This enables repeatable builds of packages.
  {pr}`3469`

- {{ Enhancement }} Added `package/tag` key to the `meta.yaml` spec to group
  packages.
  {pr}`3444`

- {{ Enhancement }} `pyodide build-recipes` now autodetects the number of
  CPU cores in the system and uses them for parallel builds.
  {pr}`3559` {pr}`3598`

- {{ Fix }} Fixed pip install error when installing cross build environment.
  {pr}`3562`

- {{ Enhancement }} Response files are now correctly handled when
  calculating exported symbols.
  {pr}`3645`

- {{ Fix }} Fix occasional build failure when building rust packages.
  {pr}`3607`

- {{ Enhancement }} Improved logging in `pyodide-build` with rich.
  {pr}`3442`

- {{ Enhancement }} `pyodide build-recipes` now accepts `--no-deps` parameter, which skips
  building dependencies of the package. This replaces `pyodide-build buildpkg`.
  {pr}`3520`

- {{ Enhancement }} `pyodide build-recipes` now works out-of-tree.

### Pyodide CLI

- {{ Breaking }} Removed deprecated CLI entrypoints `pyodide-build buildall` which is
  replaced by `pyodide build-recipes`, and `pyodide-build mkpkg` which is
  replaced by `pyodide skeleton pypi` {pr}`3668`.

- {{ Feature }} Added `pyodide py-compile` CLI command that py compiles a wheel or a zip
  file, converting .py files to .pyc files. It can also be applied to a folder
  with wheels / zip files. If the input folder contains the
  `repodata.json` the paths and checksums it contains will also be updated
  {pr}`3253` {pr}`3700`

- {{ Feature }} Added `pyodide create-zipfile` CLI command that creates a zip file of a
  directory. This command is hidden by default since it is not intended for use
  by end users.
  {pr}`3411` {pr}`3463`

### REPL

- {{ Fix }} Non-breaking space characters are now automatically converted to
  regular spaces in pyodide REPL.
  {pr}`3558`

- {{ Enhancement }} Allow changing the build type used in the REPL by passing the
  `build` argument to the REPL URL. For instance,
  `https://pyodide.org/en/latest/console.html?build=debug` will load debug dev build.
  {pr}`3671`

### Packages

- New packages: fastparquet {pr}`3590`, cramjam {pr}`3590`, pynacl {pr}`3500`,
  pyxel {pr}`3508`.
  mypy {pr}`3504`, multidict {pr}`3581`, yarl {pr}`3702`, idna {pr}`3702`,
  cbor-diag {pr}`3581`.

- Upgraded to micropip 0.3.0 (see
  [changelog](https://github.com/pyodide/micropip/blob/main/CHANGELOG.md)
  {pr}`3709`

- Added experimental [support for SDL based packages](using-sdl) {pr}`3508`

- Upgraded packages: see the list of packages versions in this release in
  {ref}`packages-in-pyodide`.

### List of Contributors

Alexey Ignatiev, Andrea Giammarchi, Arpit, Christian Clauss, Deepak Cherian,
Eli Lamb, Feodor Fitsner, Gyeongjae Choi, Hood Chatham, Jeff Glass, Jo Bovy,
Joe Marshall, josephrocca, Loïc Estève, martinRenou, messense, Nicholas
Bollweg, Roman Yurchak, TheOnlyWayUp, Victor Blomqvist, Ye Joo Park

## Version 0.22.1

_January 25, 2023_

- {{ Breaking }} `setStdin` now accepts an extra `autoEOF` parameter. If `true`,
  it will insert an EOF automatically after each string or buffer. Defaults to
  `true`. This also affects the behavior of the `stdin` argument to
  `loadPyodide`.
  {pr}`3488`

- {{ Fix }} `from pyodide.ffi import *` doesn't raise an `ImportError` anymore.
  {pr}`3484`

- {{ Enhancement }} Pyodide displays a better message when someone calls posix
  `exit` or `os._exit`.
  {pr}`3496`

### Package Loading

- {{ Fix }} Fix incorrect error message when loading a package
  include in Pyodide fails.
  {pr}`3435`

### Build system

- {{ Fix }} Emscripten is no longer required to create a Pyodide virtual
  environment.
  {pr}`3485`

- {{ Fix }} Fixed a bug where `pyodide build` would fail on package that use
  CMake, when run multiple times.
  {pr}`3445`

- {{ Fix }} pyodide build: Don't pass the directory to the build backend args,
  only pass the arguments.
  {pr}`3490`

- {{ Fix }} `pyodide config` won't print extra messages anymore.
  {pr}`3483`

- {{ Fix }} Pass the same environment variables for out of tree builds as for in
  tree builds.
  {pr}`3495`

## Version 0.22.0

_January 3, 2023_

[See the release notes for a summary.](https://blog.pyodide.org/posts/0.22-release/)

### Deployment and testing

- {{ Breaking }} `pyodide-cdn2.iodide.io` is not available anymore. Please use
  `https://cdn.jsdelivr.net/pyodide` instead.
  {pr}`3150`.

- {{ Breaking }} We don't publish pre-built Pyodide docker images anymore. Note
  that `./run_docker --pre-built` was not working for a while and it was
  actually equivalent to `./run_docker`. If you need to build a single Python
  wheel out of tree, you can use the `pyodide build` command instead. See
  [our blog post](https://blog.pyodide.org/posts/0.21-release/#building-binary-wheels-for-pyodide)
  for more information.
  {pr}`3342`.

- {{ Enhancement }} The releases are now called `pyodide-{version}.tar.gz`
  rather than `pyodide-build-{version}.tar.gz`
  {pr}`2996`

- {{ Enhancement }} Added a new release file called
  `pyodide-core-{version}.tar.gz` intended for use in Node. It contains the
  files needed to start Pyodide and no additional packages.
  {pr}`2999`

- {{ Enhancement }} The full test suite is now run in Safari
  {pr}`2578`, {pr}`3095`.

- {{ Enhancement }} Added Gitpod configuration to the repository.
  {pr}`3201`

### Foreign function interface

#### JsProxy / JavaScript from Python

- {{ Enhancement }} Implemented `reverse`, `__reversed__`, `count`, `index`,
  `append`, and `pop` for `JsProxy` of Javascript arrays so that they implement
  the `collections.abc.MutableSequence` API.
  {pr}`2970`

- {{ Enhancement }} Implemented methods `keys`, `items`, `values`, `get`, `pop`,
  `setdefault`, `popitem`, `update`, and `clear` for `JsProxy` of map-like
  objects so that they implement the `collections.abc.MutableMapping` API.
  {pr}`3275`

- {{ Enhancement }} It's now possible to destructure a JavaScript array, map, or
  object returned by `as_object_map` with a `match` statement.
  {pr}`2906`

- {{ Enhancement }} Added `then`, `catch`, and `finally_` methods to the
  `Future`s used by Pyodide's event loop so they can be used like `Promise`s.
  {pr}`2997`

- {{ Enhancement }} `create_proxy` now takes an optional `roundtrip` parameter.
  If this is set to `True`, then when the proxy is converted back to Python, it
  is converted back to the same double proxy. This allows the proxy to be
  destroyed from Python even if no reference is retained.
  {pr}`3163`, {pr}`3369`

- {{ Enhancement }} A `JsProxy` of a function now has a `__get__` descriptor
  method, so it's possible to use a JavaScript function as a Python method. When
  the method is called, `this` will be a `PyProxy` pointing to the Python object
  the method is called on.
  {pr}`3130`

- {{ Enhancement }} A `JsProxy` now has an `as_object_map` method. This will
  treat the object as a mapping over its `ownKeys` so for instance:
  `run_js("({a:2, b:3})").as_object_map()["a"]` will return 2. These implement
  `collections.abc.MutableMapping`.
  {pr}`3273`, {pr}`3295`, {pr}`3297`

- {{ Enhancement }} Split up the `JsProxy` documentation class into several
  classes, e.g., `JsBuffer`, `JsPromise`, etc. Implemented `issubclass` and
  `isinstance` on the various synthetic and real `JsProxy` classes so that they
  behave the way one might naively expect them to (or at least closer to that
  than it was before).
  {pr}`3277`

- {{ Enhancement }} Added type parameters to many of the `JsProxy` subtypes.
  {pr}`3387`

- {{ Enhancement }} Added `JsGenerator` and `JsIterator` types to `pyodide.ffi`.
  Added `send` method to `JsIterator`s and `throw`, and `close` methods to
  `JsGenerator`s.
  {pr}`3294`

- {{ Enhancement }} It is now possible to use asynchronous JavaScript iterables,
  iterators and generators from Python. This includes support for `aiter` for
  async interables, `anext` and `asend` for async iterators, and `athrow` and
  `aclose` for async generators.
  {pr}`3285`, {pr}`3299`, {pr}`3339`

- {{ Enhancement }} JavaScript generators and async generators that are created
  from Python now are wrapped so that Python objects sent to them as arguments
  or from `.send` / `.asend` are kept alive until the generator is exhausted or
  `.close`d. This makes generators significantly more ergonomic to use, at the
  cost of making memory leaks more likely if the generator is never finalized.
  {pr}`3317`

- {{ Enhancement }} Added a mypy typeshed for some common functionality for the
  `js` module.
  {pr}`3298`

- {{ Enhancement }} mypy understands the types of more things now.
  {pr}`3385`

- {{ Fix }} Fixed bug in `split` argument of `pyodide.console.repr_shorten`.
  Added `shorten` function.
  {pr}`3178`

#### PyProxy / Using Python from JavaScript

- {{ Enhancement }} Added a type field to `PythonError` (e.g., a StopIteration
  error would have `e.type === "StopIteration"`)
  {pr}`3289`

- {{ Enhancement }} It is now possible to use asynchronous Python generators
  from JavaScript.
  {pr}`3290`

- {{ Enhancement }} PyProxies of synchronous and asynchronous Python generators
  now support `return` and `throw` APIs that behave like the ones on JavaScript
  generators.
  {pr}`3346`

- {{ Enhancement }} It is possible to make a `PyProxy` that takes `this` as the
  first argument using the `PyProxy.captureThis` method. The `create_proxy`
  method also has a `capture_this` argument which causes the `PyProxy` to
  receive `this` as the first argument if set to `True`
  {pr}`3103`, {pr}`3145`

### JavaScript API

- {{ Enhancement }} Users can do a static import of `pyodide/pyodide.asm.js` to
  avoid issues with dynamic imports. This allows the use of Pyodide with
  module-type service workers.
  {pr}`3070`

- {{ Enhancement }} Added a new API `pyodide.mountNativeFS` which mounts a
  {js:class}`FileSystemDirectoryHandle` into the Pyodide file system.
  {pr}`2987`

- {{ Enhancement }} `loadPyodide` has a new option called `args`. This list will
  be passed as command line arguments to the Python interpreter at start up.
  {pr}`3021`, {pr}`3282`

- Removed "Python initialization complete" message printed when loading is
  finished.
  {pr}`3247

- {{ Breaking }} The messageCallback and errorCallback argument to `loadPackage`
  and `loadPackagesFromImports` is now passed as named arguments. The old usage
  still works with a deprecation warning.
  {pr}`3149`

- {{ Enhancement }} `loadPackage` and `loadPackagesFromImports` now accepts a
  new option `checkIntegrity`. If set to False, integrity check for Python
  Packages will be disabled.

- {{ Enhancement }} Added APIs `pyodide.setStdin`, `pyodide.setStdout`,
  `pyodide.setStderr` for changing the stream handlers after loading Pyodide.
  Also added more careful control over whether `isatty` returns true or false on
  stdin, stdout, and stderr.
  {pr}`3268`

### Package Loading

- {{ Enhancement }} Pyodide now shows more helpful error messages when importing
  packages that are included in Pyodide fails.
  {pr}`3137`, {pr}`3263`

- {{ Fix }} Shared libraries with version suffixes are now handled correctly.
  {pr}`3154`

- {{ Breaking }} Unvendored the sqlite3 module from the standard library. Before
  `sqlite3` was included by default. Now it needs to be loaded with
  `pyodide.loadPackage` or `micropip.install`.
  {pr}`2946`

- {{ Breaking }} The Pyodide Python package is installed into `/lib/python3.10`
  rather than `/lib/python3.10/site-packages`.
  {pr}`3022`

- {{ Breaking }} The matplotlib HTML5 backends are now available as part of the
  [`matplotlib-pyodide`](https://github.com/pyodide/matplotlib-pyodide) package.
  If you use the default backend from Pyodide, no changes are necessary.
  However, if you previously specified the backend with `matplotlib.use`, the
  URL is now different. See [package
  readme](https://github.com/pyodide/matplotlib-pyodide) for more details.
  {pr}`3061`

- {{ Breaking }} The micropip package was moved to a separate repository
  [pyodide/micropip](https://github.com/pyodide/micropip). In addion to
  installing the version shipped with a given Pyodide release, you can also
  install a different micropip version from
  [PyPi](https://pypi.org/project/micropip/) with,

  ```
  await pyodide.loadPackage('packaging')
  await pyodide.loadPackage('<URL of the micropip wheel on PyPI>')
  ```

  from Javascript. From Python you can import the Javascript Pyodide package,

  ```
  import pyodide_js
  ```

  and call the same functions as above.
  {pr}`3122`

- {{ Enhancement }} The parsing and validation of `meta.yaml` according to the
  specification is now done more rigorously with Pydantic.
  {pr}`3079`

- {{ Breaking }} The `source/md5` checksum field is not longer supported in
  `meta.yaml` files, use `source/sha256` instead
  {pr}`3079`

- {{ Breaking }} `pyodide_build.io.parse_package_config` function is removed in
  favor of `pyodide_build.MetaConfig.from_yaml`
  {pr}`3079`

- {{ Fix }} `ctypes.util.find_library` will now search WASM modules from
  LD_LIBRARY_PATH.
  {pr}`3353`

### Build System

- {{ Enhancement }} Updated Emscripten to version 3.1.27
  {pr}`2958`, {pr}`2950`, {pr}`3027`, {pr}`3107`, {pr}`3148`, {pr}`3236`,
  {pr}`3239`, {pr}`3280`, {pr}`3314`

- {{ Enhancement }} Added `requirements/host` key to the `meta.yaml` spec to
  allow host dependencies that are required for building packages.
  {pr}`2132`

- {{ Enhancement }} Added `package/top-level` key to the `meta.yaml` spec to
  calculate top-level import names for the package. Previously `test/imports`
  key was used for this purpose.
  {pr}`3006`

- {{ Enhancement }} Added `build/vendor-sharedlib` key to the `meta.yaml` spec
  which vendors shared libraries into the wheel after building.
  {pr}`3234` {pr}`3264`

- {{ Enhancement }} Added `build/type` key to the `meta.yaml` spec which
  specifies the type of the package.
  {pr}`3238`

- {{ Enhancement }} Added `requirements/executable` key to the `meta.yaml` spec
  which specifies the list of executables required for building a package.
  {pr}`3300`

- {{ Breaking }} `build/library` and `build/sharedlibrary` key in the
  `meta.yaml` spec are removed. Use `build/type` instead.
  {pr}`3238`

- {{ Fix }} Fixed a bug that `backend-flags` propagated to dependencies.
  {pr}`3153`

- {{ Fix }} Fixed a bug that shared libraries are not copied into distribution
  directory when it is already built.
  {pr}`3212`

- {{ Enhancement }} Added a system for making Pyodide virtual environments. This
  is for testing out of tree builds. For more information, see [the
  documentation](building-and-testing-packages-out-of-tree).
  {pr}`2976`, {pr}`3039`, {pr}`3040`, {pr}`3044`, {pr}`3096`, {pr}`3098`,
  {pr}`3108`, {pr}`3109`, {pr}`3241`

- Added a new CLI command `pyodide skeleton` which creates a package build recipe.
  `pyodide-build mkpkg` will be replaced by `pyodide skeleton pypi`.
  {pr}`3175`

- Added a new CLI command `pyodide build-recipes` which build packages from
  recipe folder. It replaces `pyodide-build buildall`.
  {pr}`3196` {pr}`3279`

- Added a new CLI command `pyodide config` which shows config variables used in
  Pyodide.
  {pr}`3376`

- Added subcommands for `pyodide build` which builds packages from various sources.
  | command | result |
  |------------------------|-----------------------------------------|
  | `pyodide build pypi` | build or fetch a single package from pypi |
  | `pyodide build source` | build the current source folder (same as pyodide build) |
  | `pyodide build url` | build or fetch a package from a url either tgz, tar.gz zip or wheel |
  {pr}`3196`

### Packages

- New packages: pycryptodome {pr}`2965`, coverage-py {pr}`3053`, bcrypt
  {pr}`3125`, lightgbm {pr}`3138`, pyheif, pillow_heif, libheif, libde265
  {pr}`3161`, wordcloud {pr}`3173`, gdal, fiona, geopandas {pr}`3213`, the
  standard library \_hashlib module {pr}`3206` , pyinstrument {pr}`3258`, gensim
  {pr}`3326`, smart_open {pr}`3326`, pyodide-http {pr}`3355`.

- {{ Fix }} Scipy CSR data is now handled correctly in XGBoost.
  {pr}`3194`

- {{ Update }} Upgraded packages: SciPy 1.9.1 {pr}`3043`, pandas 1.5.0
  {pr}`3134`, numpy 1.23.3 {pr}`3284`, scikit-learn 1.1.3 {pr}`3324` as well as
  most of the other packages {pr}`3348` {pr}`3365`. See
  {ref}`packages-in-pyodide` for more details.

- {{ Fix }} Fix scipy handling of exceptions that are raised from C++ code.
  {pr}`3384`.

### List of Contributors

Aierie, dataxerik, David Lechner, Deepak Cherian, Filipe, Gyeongjae Choi, Hood
Chatham, H.Yamada, Jacques Boscq, Jeremy Tuloup, Joe Marshall, John Wason,
Loïc Estève, partev, Patrick Arminio, Péter Ferenc Gyarmati, Prete, Qijia
Liu, Roman Yurchak, ryanking13, skelsec, Starz0r, Will Lachance, YeonWoo, Yizhi
Liu

## Version 0.21.3

_September 15, 2022_

- {{ Fix }} When loading `sqlite3`, `loadPackage` no longer also loads `nltk`
  and `regex`.
  {issue}`3001`

- {{ Fix }} Packages are now loaded in a topologically sorted order regarding
  their dependencies.
  {pr}`3020`

- {{ Breaking }} Loading the `soupsieve` package will not automatically load
  `beautifulsoup4` together.
  {pr}`3020`

- {{ Fix }} Fix the incorrect package name `ruamel` to `ruamel.yaml`.
  {pr}`3036`

- {{ Fix }} `loadPyodide` will now raise error when the version of
  JavaScript and Python Pyodide package does not match.
  {pr}`3074`

- {{ Enhancement }} Pyodide now works with a content security policy that
  doesn't include `unsafe-eval`. It is still necessary to include
  `wasm-unsafe-eval` (and probably always will be). Since current Safari
  versions have no support for `wasm-unsafe-eval`, it is necessary to include
  `unsafe-eval` in order to work in Safari. This will likely be fixed in the
  next Safari release: https://bugs.webkit.org/show_bug.cgi?id=235408
  {pr}`3075`

- {{ Fix }} It works again to use `loadPyodide` with a relative URL as
  `indexURL` (this was a regression in v0.21.2).
  {pr}`3077`

- {{ Fix }} Add `url` to list of pollyfilled packages for webpack compatibility.
  {pr}`3080`

- {{ Fix }} Fixed warnings like
  `Critical dependency: the request of a dependency is an expression.`
  when using Pyodide with webpack.
  {pr}`3080`

- {{ Enhancement }} Add binary files to exports in JavaScript package
  {pr}`3085`.

- {{ Fix }} Source maps are included in the distribution again (reverting
  {pr}`3015` included in 0.21.2) and if there is a variable in top level scope
  called `__dirname` we use that for the `indexURL`.
  {pr}`3088`

- {{ Fix }} `PyProxy.apply` now correctly handles the case when something
  unexpected is passed as the second argument.
  {pr}`3101`

## Version 0.21.2

_August 29, 2022_

- {{ Fix }} The standard library packages `ssl` and `lzma` can now be installed
  with `pyodide.loadPackage("ssl")` or `micropip.install("ssl")` (previously
  they had a leading underscore and it was only possible to load them with
  `pyodide.loadPackage`).
  {issue}`3003`

- {{ Fix }} If a wheel path is passed to `pyodide.loadPackage`, it will now be
  resolved relative to `document.location` (in browser) or relative to the
  current working directory (in Node) rather than relative to `indexURL`.
  {pr}`3013`, {issue}`3011`

- {{ Fix }} Fixed a bug in Emscripten that caused Pyodide to fail in Jest.
  {pr}`3014`

- {{ Fix }} It now works to pass a relative url to `indexURL`. Also, the
  calculated index URL now works even if `node` is run with
  `--enable-source-maps`.
  {pr}`3015`

## Version 0.21.1

_August 22, 2022_

- New packages: the standard library lzma module {pr}`2939`

- {{ Enhancement }} Pyodide now shows more helpful error messages when importing
  unvendored or removed stdlib modules fails.
  {pr}`2973`

- {{ Breaking }} The default value of `fullStdLib` in `loadPyodide` has been
  changed to `false`. This means Pyodide now will not load some stdlib modules
  like distutils, ssl, and sqlite3 by default. See [Pyodide Python
  compatibility](https://pyodide.org/en/stable/usage/wasm-constraints.html) for
  detail. If `fullStdLib` is set to `true`, it will load all unvendored stdlib
  modules. However, setting `fullStdLib` to true will increase the initial
  Pyodide load time. So it is preferable to explicitly load the required module.
  {pr}`2998`

- {{ Enhancement }} `pyodide build` now checks that the correct version of the
  Emscripten compiler is used.
  {pr}`2975`, {pr}`2990`

- {{ Fix }} Pyodide works in Safari v14 again. It was broken in v0.21.0
  {pr}`2994`

## Version 0.21.0

_August 9, 2022_

[See the release notes for a summary.](https://blog.pyodide.org/posts/0.21-release/)

### Build system

- {{ Enhancement }} Emscripten was updated to Version 3.1.14
  {pr}`2775`, {pr}`2679`, {pr}`2672`

- {{ Fix }} Fix building on macOS {issue}`2360` {pr}`2554`

- {{ Enhancement }} Update Typescript target to ES2017 to generate more modern
  Javascript code.
  {pr}`2471`

- {{ Enhancement }} We now put our built files into the `dist` directory rather
  than the `build` directory. {pr}`2387`

- {{ Fix }} The build will error out earlier if `cmake` or `libtool` are not
  installed.
  {pr}`2423`

- {{ Enhancement }} The platform tags of wheels now include the Emscripten
  version in them. This should help ensure ABI compatibility if Emscripten
  wheels are distributed outside of the main Pyodide distribution.
  {pr}`2610`

- {{ Enhancement }} The build system now uses the sysconfigdata from the target
  Python rather than the host Python.
  {pr}`2516`

- {{ Enhancement }} Pyodide now builds with `-sWASM_BIGINT`.
  {pr}`2643`

- {{ Enhancement }} Added `cross-script` key to the `meta.yaml` spec to allow
  executing custom logic in the cross build environment.
  {pr}`2734`

### Pyodide Module and type conversions

- {{ API }} All functions were moved out of the root `pyodide` package into
  various submodules. For backwards compatibility, they will be available from
  the root package (raising a `FutureWarning`) until v0.23.0.
  {pr}`2787`, {pr}`2790`

- {{ Enhancement }} `loadPyodide` no longer uses any global state, so it can be
  used more than once in the same thread. This is recommended if a network
  request causes a loading failure, if there is a fatal error, if you damage the
  state of the runtime so badly that it is no longer usable, or for certain
  testing purposes. It is not recommended for creating multiple execution
  environments, for which you should use
  `pyodide.runPython(code, { globals : some_dict})`;
  {pr}`2391`

- {{ Enhancement }} `pyodide.unpackArchive` now accepts any `ArrayBufferView` or
  `ArrayBuffer` as first argument, rather than only a `Uint8Array`.
  {pr}`2451`

- {{ Feature }} Added `pyodide.code.run_js` API.
  {pr}`2426`

- {{ Fix }} BigInt's between 2^{32\*n - 1} and 2^{32\*n} no longer get
  translated to negative Python ints.
  {pr}`2484`

- {{ Fix }} Pyodide now correctly handles JavaScript objects with `null`
  constructor.
  {pr}`2520`

- {{ Fix }} Fix garbage collection of `once_callable` {pr}`2401`

- {{ Enhancement }} Added the `js_id` attribute to `JsProxy` to allow using
  JavaScript object identity as a dictionary key.
  {pr}`2515`

- {{ Fix }} Fixed a bug with `toJs` when used with recursive structures and the
  `dictConverter` argument.
  {pr}`2533`

- {{ Enhancement }} Added Python wrappers `set_timeout`, `clear_timeout`,
  `set_interval`, `clear_interval`, `add_event_listener` and
  `remove_event_listener` for the corresponding JavaScript functions.
  {pr}`2456`

- {{ Fix }} If a request fails due to CORS, `pyfetch` now raises an `OSError`
  not a `JSException`.
  {pr}`2598`

- {{ Enhancement }} Pyodide now directly exposes the Emscripten `PATH` and
  `ERRNO_CODES` APIs.
  {pr}`2582`

- {{ Fix }} The `bool` operator on a `JsProxy` now behaves more consistently: it
  returns `False` if JavaScript would say that `!!x` is `false`, or if `x` is an
  empty container. Otherwise it returns `True`.
  {pr}`2803`

- {{ Fix }} Fix `loadPyodide` errors for the Windows Node environment.
  {pr}`2888`

- {{ Enhancement }} Implemented slice subscripting, `+=`, and `extend` for
  `JsProxy` of Javascript arrays.
  {pr}`2907`

### REPL

- {{ Enhancement }} Add a spinner while the REPL is loading
  {pr}`2635`

- {{ Enhancement }} Cursor blinking in the REPL can be disabled by setting
  `noblink` in URL search params.
  {pr}`2666`

- {{ Fix }} Fix a REPL error in printing high-dimensional lists.
  {pr}`2517` {pr}`2919`

- {{ Fix }} Fix output bug with using `input()` on online console
  {pr}`2509`

### micropip and package loading

- {{ API }} `packages.json` which contains the dependency graph for packages
  was renamed to `repodata.json` to avoid confusion with `package.json` used
  in JavaScript packages.

- {{ Enhancement }} Added SHA-256 hash of package to entries in `repodata.json`
  {pr}`2455`

- {{ Enhancement }} Integrity of Pyodide packages is now verified before
  loading them. This is for now limited to browser environments.
  {pr}`2513`

- {{ Enhancement }} `micropip` supports loading wheels from the Emscripten file
  system using the `emfs:` protocol now.
  {pr}`2767`

- {{ Enhancement }} It is now possible to use an alternate `repodata.json`
  lockfile by passing the `lockFileURL` option to `loadPyodide`. This is
  particularly intended to be used with `micropip.freeze`.
  {pr}`2645`

- {{ Fix }} micropip now correctly handles package names that include dashes
  {pr}`2414`

- {{ Enhancement }} Allow passing `credentials` to `micropip.install()`
  {pr}`2458`

- {{ Enhancement }} {func}`micropip.install` now accepts a `deps` parameter.
  If set to `False`, micropip will not install dependencies of the package.
  {pr}`2433`

- {{ Fix }} micropip now correctly compares packages with prerelease version
  {pr}`2532`

- {{ Enhancement }} {func}`micropip.install` now accepts a `pre` parameter.
  If set to `True`, micropip will include pre-release and development versions.
  {pr}`2542`

- {{ Enhancement }} `micropip` was refactored to improve readability and ease of
  maintenance.
  {pr}`2561`, {pr}`2563`, {pr}`2564`, {pr}`2565`, {pr}`2568`

- {{ Enhancement }} Various error messages were fine tuned and improved.
  {pr}`2562`, {pr}`2558`

- {{ Enhancement }} `micropip` was adjusted to keep its state in the wheel
  `.dist-info` directories which improves consistenency with the Python standard
  library and other tools used to install packages.
  {pr}`2572`

- {{ Enhancement }} `micropip` can now be used to install Emscripten binary wheels.
  {pr}`2591`

- {{ Enhancement }} Added `micropip.freeze` to record the current set of loaded
  packages into a `repodata.json` file.
  {pr}`2581`

- {{ Fix }} `micropip.list` now works correctly when there are packages
  that are installed via `pyodide.loadPackage` from a custom URL.
  {pr}`2743`

- {{ Fix }} micropip now skips package versions which do not follow PEP440.
  {pr}`2754`

- {{ Fix }} `micropip` supports extra markers in packages correctly now.
  {pr}`2584`

### Packages

- {{ Enhancement }} Update sqlite version to latest stable release
  {pr}`2477` and {pr}`2518`

- {{ Enhancement }} Pillow now supports WEBP image format {pr}`2407`.

- {{ Enhancement }} Pillow and opencv-python now support the TIFF image format.
  {pr}`2762`

- Pandas is now compiled with `-Oz`, which significantly speeds up loading the library
  on Chrome {pr}`2457`

- New packages: opencv-python {pr}`2305`, ffmpeg {pr}`2305`, libwebp {pr}`2305`,
  h5py, pkgconfig and libhdf5 {pr}`2411`, bitarray {pr}`2459`, gsw {pr}`2511`,
  cftime {pr}`2504`, svgwrite, jsonschema, tskit {pr}`2506`, xarray {pr}`2538`,
  demes, libgsl, newick, ruamel, msprime {pr}`2548`, gmpy2 {pr}`2665`,
  xgboost {pr}`2537`, galpy {pr}`2676`, shapely, geos {pr}`2725`, suitesparse,
  sparseqr {pr}`2685`, libtiff {pr}`2762`, pytest-benchmark {pr}`2799`,
  termcolor {pr}`2809`, sqlite3, libproj, pyproj, certifi {pr}`2555`,
  rebound {pr}`2868`, reboundx {pr}`2909`, pyclipper {pr}`2886`,
  brotli {pr}`2925`, python-magic {pr}`2941`

### Miscellaneous

- {{ Fix }} We now tell packagers (e.g., Webpack) to ignore npm-specific imports
  when packing files for the browser.
  {pr}`2468`

- {{ Enhancement }} `run_in_pyodide` now has support for pytest assertion
  rewriting and decorators such as `pytest.mark.parametrize` and hypothesis.
  {pr}`2510`, {pr}`2541`

- {{ Breaking }} `pyodide_build.testing` is removed. `run_in_pyodide`
  decorator can now be accessed through
  [`pytest-pyodide`](https://github.com/pyodide/pytest-pyodide) package.
  {pr}`2418`

### List of contributors

Alexey Ignatiev, Andrey Smelter, andrzej, Antonio Cuni, Ben Jeffery, Brian
Benjamin Maranville, David Lechner, dragoncoder047, echorand (Amit Saha),
Filipe, Frank, Gyeongjae Choi, Hanno Rein, haoran1062, Henry Schreiner, Hood
Chatham, Jason Grout, jmdyck, Jo Bovy, John Wason, josephrocca, Kyle Cutler,
Lester Fan, Liumeo, lukemarsden, Mario Gersbach, Matt Toad, Michael Droettboom,
Michael Gilbert, Michael Neil, Mu-Tsun Tsai, Nicholas Bollweg, pysathq, Ricardo
Prins, Rob Gries, Roman Yurchak, Ryan May, Ryan Russell, stonebig, Szymswiat,
Tobias Megies, Vic Kumar, Victor, Wei Ji, Will Lachance

## Version 0.20.0

_April 9th, 2022_

[See the release notes for a summary.](https://blog.pyodide.org/posts/0.20-release/)

### CPython and stdlib

- {{ Update }} Pyodide now runs Python 3.10.2.
  {pr}`2225`

- {{ Enhancement }} All `ctypes` tests pass now except for
  `test_callback_too_many_args` (and we have a plan to fix
  `test_callback_too_many_args` upstream). `libffi-emscripten` now also passes
  all libffi tests.
  {pr}`2350`

### Packages

- {{Fix}} matplotlib now loads multiple fonts correctly {pr}`2271`

- New packages: boost-histogram {pr}`2174`, cryptography v3.3.2 {pr}`2263`, the
  standard library ssl module {pr}`2263`, python-solvespace v3.0.7,
  lazy-object-proxy {pr}`2320`.

- Many more scipy linking errors were fixed, mostly related to the Fortran f2c
  ABI for string arguments. There are still some fatal errors in the Scipy test
  suite, but none seem to be simple linker errors.
  {pr}`2289`

- Removed pyodide-interrupts. If you were using this for some reason, use
  `pyodide.setInterruptBuffer` instead.
  {pr}`2309`

- Most included packages were updated to the latest version. See
  {ref}`packages-in-pyodide` for a full list.

### Type translations

- {{Fix}} Python tracebacks now include Javascript frames when Python calls a
  Javascript function.
  {pr}`2123`

- {{Enhancement}} Added a `default_converter` argument to `JsProxy.to_py`
  and `pyodide.toPy` which is used to process any object that doesn't have
  a built-in conversion to Python. Also added a `default_converter` argument to
  `PyProxy.toJs` and `pyodide.ffi.to_js` to convert.
  {pr}`2170` and {pr}`2208`

- {{ Enhancement }} Async Python functions called from Javascript now have the
  resulting coroutine automatically scheduled. For instance, this makes it
  possible to use an async Python function as a Javascript event handler.
  {pr}`2319`

### Javascript package

- {{Enhancement}} It is no longer necessary to provide `indexURL` to
  `loadPyodide`.
  {pr}`2292`

- {{ Breaking }} The `globals` argument to `pyodide.runPython` and
  `pyodide.runPythonAsync` is now passed as a named argument. The old usage
  still works with a deprecation warning.
  {pr}`2300`

- {{Enhancement}} The Javascript package was migrated to Typescript.
  {pr}`2130` and {pr}`2133`

- {{Fix}} Fix importing pyodide with ESM syntax in a module type web worker.
  {pr}`2220`

- {{Enhancement}} When Pyodide is loaded as an ES6 module, no global
  `loadPyodide` variable is created (instead, it should be accessed as an
  attribute on the module).
  {pr}`2249`

- {{Fix}} The type `Py2JsResult` has been replaced with `any` which is more
  accurate. For backwards compatibility, we still export `Py2JsResult` as an
  alias for `any`.
  {pr}`2277`

- {{Fix}} Pyodide now loads correctly even if requirejs is included.
  {pr}`2283`

- {{ Enhancement }} Added robust handling for non-`Error` objects thrown by
  Javascript code. This mostly should never happen since well behaved Javascript
  code ought to throw errors. But it's better not to completely crash if it
  throws something else.
  {pr}`2294`

### pyodide_build

- {{Enhancement}} Pyodide now uses Python wheel files to distribute packages
  rather than the emscripten `file_packager.py` format.
  {pr}`2027`

- {{Enhancement}} Pyodide now uses `pypa/build` to build packages. We (mostly)
  use build isolation, so we can build packages that require conflicting
  versions of setuptools or alternative build backends.
  {pr}`2272`

- {{Enhancement}} Most pure Python packages were switched to use the wheels
  directly from PyPI rather than rebuilding them.
  {pr}`2126`

- {{Enhancement}} Added support for C++ exceptions in packages. Now C++
  extensions compiled and linked with `-fexceptions` can catch C++ exceptions.
  Furthermore, uncaught C++ exceptions will be formatted in a human-readable
  way.
  {pr}`2178`

- {{Breaking}} Removed the `skip-host` key from the `meta.yaml` format. If
  needed, install a host copy of the package with pip instead.
  {pr}`2256`

### Uncategorized

- {{ Enhancement }} The interrupt buffer can be used to raise all 64 signals
  now, not just `SIGINT`. Write a number between `1<= signum <= 64` into the
  interrupt buffer to trigger the corresponding signal. By default everything
  but `SIGINT` will be ignored. Any value written into the interrupt buffer
  outside of the range from 1 to 64 will be silently discarded.
  {pr}`2301`

- {{ Enhancement }} Updated to Emscripten 2.0.27.
  {pr}`2295`

- {{ Breaking }} The `extractDir` argument to `pyodide.unpackArchive` is now
  passed as a named argument. The old usage still works with a deprecation
  warning.
  {pr}`2300`

- {{ Enhancement }} Support ANSI escape codes in the Pyodide console.
  {pr}`2345`

- {{ Fix }} `pyodide_build` can now be installed in non-editable ways.
  {pr}`2351`

### List of contributors

Boris Feld, Christian Staudt, Gabriel Fougeron, Gyeongjae Choi, Henry Schreiner,
Hood Chatham, Jo Bovy, Karthikeyan Singaravelan, Leo Psidom, Liumeo, Luka
Mamukashvili, Madhur Tandon, Paul Korzhyk, Roman Yurchak, Seungmin Kim, Thorsten
Beier, Tom White, and Will Lachance

## Version 0.19.1

_February 19, 2022_

### Packages

- New packages: sqlalchemy {pr}`2112`, pydantic {pr}`2117`, wrapt {pr}`2165`

- {{ Update }} Upgraded packages: pyb2d (0.7.2), {pr}`2117`

- {{Fix}} A fatal error in `scipy.stats.binom.ppf` has been fixed.
  {pr}`2109`

- {{Fix}} Type signature mismatches in some numpy comparators have been fixed.
  {pr}`2110`

### Type translations

- {{Fix}} The "PyProxy has already been destroyed" error message has been
  improved with some context information.
  {pr}`2121`

### REPL

- {{Enhancement}} Pressing TAB in REPL no longer triggers completion when input
  is whitespace. {pr}`2125`

### List of contributors

Christian Staudt, Gyeongjae Choi, Hood Chatham, Liumeo, Paul Korzhyk, Roman
Yurchak, Seungmin Kim, Thorsten Beier

## Version 0.19.0

_January 10, 2021_

[See the release notes for a summary.](https://blog.pyodide.org/posts/0.19-release/)

### Python package

- {{Enhancement}} If `find_imports` is used on code that contains a syntax
  error, it will return an empty list instead of raising a `SyntaxError`.
  {pr}`1819`

- {{Enhancement}} Added the `pyodide.http.pyfetch` API which provides a
  convenience wrapper for the Javascript `fetch` API. The API returns a response
  object with various methods that convert the data into various types while
  minimizing the number of times the data is copied.
  {pr}`1865`

- {{Enhancement}} Added the `unpack_archive` API to the `pyodide.http.FetchResponse`
  object which treats the response body as an archive and uses `shutil` to
  unpack it. {pr}`1935`

- {{Fix}} The Pyodide event loop now works correctly with cancelled handles. In
  particular, `asyncio.wait_for` now functions as expected.
  {pr}`2022`

### JavaScript package

- {{Fix}} `loadPyodide` no longer fails in the
  presence of a user-defined global named `process`.
  {pr}`1849`

- {{Fix}} Various webpack buildtime and runtime compatibility issues were fixed.
  {pr}`1900`

- {{Enhancement}} Added the `pyodide.pyimport` API to import a Python module and
  return it as a `PyProxy`. Warning: this is different from the original
  `pyimport` API which was removed in this version.
  {pr}`1944`

- {{Enhancement}} Added the `pyodide.unpackArchive` API which unpacks an archive
  represented as an ArrayBuffer into the working directory. This is intended as
  a way to install packages from a local application.
  {pr}`1944`

- {{API}} `loadPyodide` now accepts a `homedir` parameter which sets home
  directory of Pyodide virtual file system.
  {pr}`1936`

- {{Breaking}} The default working directory(home directory) inside the Pyodide
  virtual file system has been changed from `/` to `/home/pyodide`. To get the
  previous behavior, you can
  - call `os.chdir("/")` in Python to change working directory or
  - call `loadPyodide` with the `homedir="/"`
    argument
    {pr}`1936`

### Python / JavaScript type conversions

- {{Breaking}} Updated the calling convention when a JavaScript function is
  called from Python to improve memory management of PyProxies. PyProxy
  arguments and return values are automatically destroyed when the function is
  finished.
  {pr}`1573`

- {{Enhancement}} Added `JsProxy.to_string`, `JsProxy.to_bytes`, and
  `JsProxy.to_memoryview` to allow for conversion of `TypedArray` to standard
  Python types without unneeded copies.
  {pr}`1864`

- {{Enhancement}} Added `JsProxy.to_file` and `JsProxy.from_file` to allow
  reading and writing Javascript buffers to files as a byte stream without
  unneeded copies.
  {pr}`1864`

- {{Fix}} It is now possible to destroy a borrowed attribute `PyProxy` of a
  `PyProxy` (as introduced by {pr}`1636`) before destroying the root `PyProxy`.
  {pr}`1854`

- {{Fix}} If `__iter__()` raises an error, it is now handled correctly by the
  `PyProxy[Symbol.iterator()]` method.
  {pr}`1871`

- {{Fix}} Borrowed attribute `PyProxy`s are no longer destroyed when the root
  `PyProxy` is garbage collected (because it was leaked). Doing so has no
  benefit to nonleaky code and turns some leaky code into broken code (see
  {issue}`1855` for an example).
  {pr}`1870`

- {{Fix}} Improved the way that `pyodide.globals.get("builtin_name")` works.
  Before we used `__main__.__dict__.update(builtins.__dict__)` which led to
  several undesirable effects such as `__name__` being equal to `"builtins"`.
  Now we use a proxy wrapper to replace `pyodide.globals.get` with a function
  that looks up the name on `builtins` if lookup on `globals` fails.
  {pr}`1905`

- {{Enhancement}} Coroutines have their memory managed in a more convenient way.
  In particular, now it is only necessary to either `await` the coroutine or
  call one of `.then`, `.except` or `.finally` to prevent a leak. It is no
  longer necessary to manually destroy the coroutine. Example: before:

```js
async function runPythonAsync(code, globals) {
  let coroutine = Module.pyodide_py.eval_code_async(code, globals);
  try {
    return await coroutine;
  } finally {
    coroutine.destroy();
  }
}
```

After:

```js
async function runPythonAsync(code, globals) {
  return await Module.pyodide_py.eval_code_async(code, globals);
}
```

{pr}`2030`

### pyodide-build

- {{API}} By default only a minimal set of packages is built. To build all
  packages set `PYODIDE_PACKAGES='*'` In addition, `make minimal` was removed,
  since it is now equivalent to `make` without extra arguments.
  {pr}`1801`

- {{Enhancement}} It is now possible to use `pyodide-build buildall` and
  `pyodide-build buildpkg` directly.
  {pr}`2063`

- {{Enhancement}} Added a `--force-rebuild` flag to `buildall` and `buildpkg`
  which rebuilds the package even if it looks like it doesn't need to be
  rebuilt. Added a `--continue` flag which keeps the same source tree for the
  package and can continue from the middle of a build.
  {pr}`2069`

- {{Enhancement}} Changes to environment variables in the build script are now
  seen in the compile and post build scripts.
  {pr}`1706`

- {{Fix}} Fix usability issues with `pyodide-build mkpkg` CLI.
  {pr}`1828`

- {{ Enhancement }} Better support for ccache when building Pyodide
  {pr}`1805`

- {{Fix}} Fix compile error `wasm-ld: error: unknown argument: --sort-common`
  and `wasm-ld: error: unknown argument: --as-needed` in ArchLinux.
  {pr}`1965`

### micropip

- {{Fix}} micropip now raises an error when installing a non-pure python wheel
  directly from a url.
  {pr}`1859`

- {{Enhancement}} {func}`micropip.install` now accepts a `keep_going` parameter.
  If set to `True`, micropip reports all identifiable dependencies that don't
  have pure Python wheels, instead of failing after processing the first one.
  {pr}`1976`

- {{Enhancement}} Added a new API {func}`micropip.list` which returns the list
  of installed packages by micropip.
  {pr}`2012`

### Packages

- {{ Enhancement }} Unit tests are now unvendored from Python packages and
  included in a separate package `<package name>-tests`. This results in a
  20% size reduction on average for packages that vendor tests (e.g. numpy,
  pandas, scipy).
  {pr}`1832`

- {{ Update }} Upgraded SciPy to 1.7.3. There are known issues with some SciPy
  components, the current status of the scipy test suite is
  [here](https://github.com/pyodide/pyodide/pull/2065#issuecomment-1004243045)
  {pr}`2065`

- {{ Fix }} The built-in pwd module of Python, which provides a Unix specific
  feature, is now unvendored.
  {pr}`1883`

- {{Fix}} pillow and imageio now correctly encode/decode grayscale and
  black-and-white JPEG images.
  {pr}`2028`

- {{Fix}} The numpy fft module now works correctly.
  {pr}`2028`

- New packages: logbook {pr}`1920`, pyb2d {pr}`1968`, and threadpoolctl (a
  dependency of scikit-learn) {pr}`2065`

- Upgraded packages: numpy (1.21.4) {pr}`1934`, scikit-learn (1.0.2) {pr}`2065`,
  scikit-image (0.19.1) {pr}`2005`, msgpack (1.0.3) {pr}`2071`, astropy (5.0.3)
  {pr}`2086`, statsmodels (0.13.1) {pr}`2073`, pillow (9.0.0) {pr}`2085`. This
  list is not exhaustive, refer to `packages.json` for the full list.

### Uncategorized

- {{ Enhancement }} `PyErr_CheckSignals` now works with the keyboard interrupt
  system so that cooperative C extensions can be interrupted. Also, added the
  `pyodide.checkInterrupt` function so Javascript code can opt to be
  interrupted.
  {pr}`1294`

- {{Fix}} The `_` variable is now set by the Pyodide repl just like it is set in
  the native Python repl.
  {pr}`1904`

- {{ Enhancement }} `pyodide-env` and `pyodide` Docker images are now available from both
  the [Docker Hub](https://hub.docker.com/repository/docker/pyodide/pyodide-env) and
  from the [Github Package registry](https://github.com/orgs/pyodide/packages). {pr}`1995`

- {{Fix}} The console now correctly handles it when an object's `__repr__` function raises an exception.
  {pr}`2021`

- {{ Enhancement }} Removed the `-s EMULATE_FUNCTION_POINTER_CASTS` flag,
  yielding large benefits in speed, stack usage, and code size.
  {pr}`2019`

### List of contributors

Alexey Ignatiev, Alex Hall, Bart Broere, Cyrille Bogaert, etienne, Grimmer,
Grimmer Kang, Gyeongjae Choi, Hao Zhang, Hood Chatham, Ian Clester, Jan Max
Meyer, LeoPsidom, Liumeo, Michael Christensen, Owen Ou, Roman Yurchak, Seungmin
Kim, Sylvain, Thorsten Beier, Wei Ouyang, Will Lachance

## Version 0.18.1

_September 16, 2021_

### Console

- {{Fix}} Ctrl+C handling in console now works correctly with multiline input.
  New behavior more closely approximates the behavior of the native Python
  console.
  {pr}`1790`

- {{Fix}} Fix the repr of Python objects (including lists and dicts) in console {pr}`1780`

- {{Fix}} The "long output truncated" message now appears on a separate line as intended.
  {pr}`1814`

- {{Fix}} The streams that are used to redirect stdin and stdout in the console now define
  `isatty` to return `True`. This fixes pytest.
  {pr}`1822`

### Python package

- {{Fix}} Avoid circular references when runsource raises SyntaxError
  {pr}`1758`

### JavaScript package

- {{Fix}} The `pyodide.setInterruptBuffer` command is now publicly exposed
  again, as it was in v0.17.0. {pr}`1797`

### Python / JavaScript type conversions

- {{Fix}} Conversion of very large strings from JavaScript to Python works
  again. {pr}`1806`

- {{Fix}} Fixed a use after free bug in the error handling code.
  {pr}`1816`

### Packages

- {{Fix}} pillow now correctly encodes/decodes RGB JPEG image format. {pr}`1818`

### Micellaneous

- {{Fix}} Patched emscripten to make the system calls to duplicate file
  descriptors closer to posix-compliant. In particular, this fixes the use of
  `dup` on pipes and temporary files, as needed by `pytest`.
  {pr}`1823`

## Version 0.18.0

_August 3rd, 2021_

### General

- {{ Update }} Pyodide now runs Python 3.9.5.
  {pr}`1637`

- {{ Enhancement }} Pyodide can experimentally be used in Node.js {pr}`1689`

- {{ Enhancement }} Pyodide now directly exposes the [Emscripten filesystem
  API](https://emscripten.org/docs/api_reference/Filesystem-API.html), allowing
  for direct manipulation of the in-memory filesystem
  {pr}`1692`

- {{ Enhancement }} Pyodide's support of [emscripten file
  systems](https://emscripten.org/docs/api_reference/Filesystem-API.html#file-systems)
  is expanded from the default `MEMFS` to include `IDBFS`, `NODEFS`, `PROXYFS`,
  and `WORKERFS`, allowing for custom persistence strategies depending on
  execution environment {pr}`1596`

- {{ API }} The `packages.json` schema for Pyodide was redesigned for better
  compatibility with conda. {pr}`1700`

- {{ API }} `run_docker` no longer binds any port to the docker image by default.
  {pr}`1750`

### Standard library

- {{ API }} The following standard library modules are now available as standalone packages

  - distlib

  They are loaded by default in `loadPyodide`, however this behavior
  can be disabled with the `fullStdLib` parameter set to `false`.
  All optional stdlib modules can then be loaded as needed with
  `pyodide.loadPackage`. {pr}`1543`

- {{ Enhancement }} The standard library module `audioop` is now included, making the `wave`,
  `sndhdr`, `aifc`, and `sunau` modules usable. {pr}`1623`

- {{ Enhancement }} Added support for `ctypes`.
  {pr}`1656`

### JavaScript package

- {{ Enhancement }} The Pyodide JavaScript package is released to npm under [npmjs.com/package/pyodide](https://www.npmjs.com/package/pyodide)
  {pr}`1762`
- {{ API }} `loadPyodide` no longer automatically
  stores the API into a global variable called `pyodide`. To get old behavior,
  say `globalThis.pyodide = await loadPyodide({...})`.
  {pr}`1597`
- {{ Enhancement }} `loadPyodide` now accepts callback functions for
  `stdin`, `stdout` and `stderr`
  {pr}`1728`
- {{ Enhancement }} Pyodide now ships with first party typescript types for the entire
  JavaScript API (though no typings are available for `PyProxy` fields).
  {pr}`1601`

- {{ Enhancement }} It is now possible to import `Comlink` objects into Pyodide after
  using `pyodide.registerComlink`
  {pr}`1642`

- {{ Enhancement }} If a Python error occurs in a reentrant `runPython` call, the error
  will be propagated into the outer `runPython` context as the original error
  type. This is particularly important if the error is a `KeyboardInterrupt`.
  {pr}`1447`

### Python package

- {{ Enhancement }} Added a new `pyodide.code.CodeRunner` API for finer control than
  `eval_code` and `eval_code_async`. Designed with
  the needs of REPL implementations in mind.
  {pr}`1563`

- {{ Enhancement }} Added `pyodide.console.Console` class closely based on the Python standard
  library `code.InteractiveConsole` but with support for top level await and
  stream redirection. Also added the subclass `pyodide.console.PyodideConsole` which
  automatically uses `pyodide.loadPackagesFromImports` on the code before running
  it.
  {pr}`1125`, {pr}`1155`, {pr}`1635`

- {{ Fix }} `pyodide.code.eval_code_async` no longer automatically awaits a returned
  coroutine or attempts to await a returned generator object (which triggered an
  error).
  {pr}`1563`

### Python / JavaScript type conversions

- {{ API }} `pyodide.runPythonAsync` no longer automatically calls
  `pyodide.loadPackagesFromImports`.
  {pr}`1538`.
- {{ Enhancement }} Added the `PyProxy.callKwargs` method to allow using
  Python functions with keyword arguments from JavaScript.
  {pr}`1539`
- {{ Enhancement }} Added the `PyProxy.copy` method.
  {pr}`1549` {pr}`1630`
- {{ API }} Updated the method resolution order on `PyProxy`. Performing a
  lookup on a `PyProxy` will prefer to pick a method from the `PyProxy` api, if
  no such method is found, it will use `getattr` on the proxied object.
  Prefixing a name with `$` forces `getattr`. For instance, `PyProxy.destroy`
  now always refers to the method that destroys the proxy, whereas
  `PyProxy.$destroy` refers to an attribute or method called `destroy` on the
  proxied object.
  {pr}`1604`
- {{ API }} It is now possible to use `Symbol` keys with PyProxies. These
  `Symbol` keys put markers on the PyProxy that can be used by external code.
  They will not currently be copied by `PyProxy.copy`.
  {pr}`1696`
- {{ Enhancement }} Memory management of `PyProxy` fields has been changed so
  that fields looked up on a `PyProxy` are "borrowed" and have their lifetime
  attached to the base `PyProxy`. This is intended to allow for more idiomatic
  usage.
  (See {issue}`1617`.) {pr}`1636`
- {{ API }} The depth argument to `toJs` is now passed as an option, so
  `toJs(n)` in v0.17 changed to `toJs({depth : n})`. Similarly, `pyodide.toPy`
  now takes `depth` as a named argument. Also `to_js` and `to_py` only take
  depth as a keyword argument.
  {pr}`1721`
- {{ API }} `PyProxy.toJs` and `pyodide.ffi.to_js` now
  take an option `pyproxies`, if a JavaScript Array is passed for this, then
  any proxies created during conversion will be placed into this array. This
  allows easy cleanup later. The `create_pyproxies` option can be used to
  disable creation of pyproxies during conversion (instead a `ConversionError`
  is raised). {pr}`1726`
- {{ API }} `toJs` and `to_js` now take an option `dict_converter` which will be
  called on a JavaScript iterable of two-element Arrays as the final step of
  converting dictionaries. For instance, pass `Object.fromEntries` to convert to
  an object or `Array.from` to convert to an array of pairs.
  {pr}`1742`

### pyodide-build

- {{ API }} pyodide-build is now an installable Python package, with an
  identically named CLI entrypoint that replaces `bin/pyodide` which is removed
  {pr}`1566`

### micropip

- {{ Fix }} micropip now correctly handles packages that have mixed case names.
  (See {issue}`1614`).
  {pr}`1615`
- {{ Enhancement }} micropip now resolves dependencies correctly for old
  versions of packages (it used to always use the dependencies from the most
  recent version, see {issue}`1619` and {issue}`1745`). micropip also will
  resolve dependencies for wheels loaded from custom urls.
  {pr}`1753`

### Packages

- {{ Enhancement }} matplotlib now comes with a new renderer based on the html5 canvas element. {pr}`1579`
  It is optional and the current default backend is still the agg backend compiled to wasm.
- {{ Enhancement }} Updated a number of packages included in Pyodide.

### List of contributors

Albertas Gimbutas, Andreas Klostermann, Arfy Slowy, daoxian,
Devin Neal, fuyutarow, Grimmer, Guido Zuidhof, Gyeongjae Choi, Hood
Chatham, Ian Clester, Itay Dafna, Jeremy Tuloup, jmsmdy, LinasNas, Madhur
Tandon, Michael Christensen, Nicholas Bollweg, Ondřej Staněk, Paul m. p. P,
Piet Brömmel, Roman Yurchak, stefnotch, Syrus Akbary, Teon L Brooks, Waldir

## Version 0.17.0

_April 21, 2021_

See the {ref}`0-17-0-release-notes` for more information.

### Improvements to package loading and dynamic linking

- {{ Enhancement }} Uses the emscripten preload plugin system to preload .so files in packages
- {{ Enhancement }} Support for shared library packages. This is used for CLAPACK which makes scipy a lot smaller.
  {pr}`1236`
- {{ Fix }} Pyodide and included packages can now be used with Safari v14+.
  Safari v13 has also been observed to work on some (but not all) devices.

### Python / JS type conversions

- {{ Feature }} A `JsProxy` of a JavaScript `Promise` or other awaitable object is now a
  Python awaitable.
  {pr}`880`
- {{ API }} Instead of automatically converting Python lists and dicts into
  JavaScript, they are now wrapped in `PyProxy`. Added a new `PyProxy.toJs`
  API to request the conversion behavior that used to be implicit.
  {pr}`1167`
- {{ API }} Added `JsProxy.to_py` API to convert a JavaScript object to Python.
  {pr}`1244`
- {{ Feature }} Flexible jsimports: it now possible to add custom Python
  "packages" backed by JavaScript code, like the `js` package. The `js` package
  is now implemented using this system.
  {pr}`1146`
- {{ Feature }} A `PyProxy` of a Python coroutine or awaitable is now an
  awaitable JavaScript object. Awaiting a coroutine will schedule it to run on
  the Python event loop using `asyncio.ensure_future`.
  {pr}`1170`
- {{ Enhancement }} Made `PyProxy` of an iterable Python object an iterable Js
  object: defined the `[Symbol.iterator]` method, can be used like `for(let x of proxy)`.
  Made a `PyProxy` of a Python iterator an iterator: `proxy.next()` is
  translated to `next(it)`. Made a `PyProxy` of a Python generator into a
  JavaScript generator: `proxy.next(val)` is translated to `gen.send(val)`.
  {pr}`1180`
- {{ API }} Updated `PyProxy` so that if the wrapped Python object supports `__getitem__`
  access, then the wrapper has `get`, `set`, `has`, and `delete` methods which do
  `obj[key]`, `obj[key] = val`, `key in obj` and `del obj[key]` respectively.
  {pr}`1175`
- {{ API }} The `pyodide.pyimport` function is deprecated in favor of using
  `pyodide.globals.get('key')`. {pr}`1367`
- {{ API }} Added `PyProxy.getBuffer` API to allow direct access to Python
  buffers as JavaScript TypedArrays.
  {pr}`1215`
- {{ API }} The innermost level of a buffer converted to JavaScript used to be a
  TypedArray if the buffer was contiguous and otherwise an Array. Now the
  innermost level will be a TypedArray unless the buffer format code is a '?' in
  which case it will be an Array of booleans, or if the format code is a "s" in
  which case the innermost level will be converted to a string.
  {pr}`1376`
- {{ Enhancement }} JavaScript `BigInt`s are converted into Python `int` and
  Python `int`s larger than 2^53 are converted into `BigInt`.
  {pr}`1407`
- {{ API }} Added `pyodide.isPyProxy` to test if an object is a `PyProxy`.
  {pr}`1456`
- {{ Enhancement }} `PyProxy` and `PyBuffer` objects are now garbage collected
  if the browser supports `FinalizationRegistry`.
  {pr}`1306`
- {{ Enhancement }} Automatic conversion of JavaScript functions to CPython
  calling conventions.
  {pr}`1051`, {pr}`1080`
- {{ Enhancement }} Automatic detection of fatal errors. In this case Pyodide
  will produce both a JavaScript and a Python stack trace with explicit
  instruction to open a bug report.
  pr`{1151}`, pr`{1390}`, pr`{1478}`.
- {{ Enhancement }} Systematic memory leak detection in the test suite and a
  large number of fixed to memory leaks.
  pr`{1340}`
- {{ Fix }} getattr and dir on JsProxy now report consistent results and include all
  names defined on the Python dictionary backing JsProxy.
  {pr}`1017`
- {{ Fix }} `JsProxy.__bool__` now produces more consistent results: both
  `bool(window)` and `bool(zero-arg-callback)` were `False` but now are `True`.
  Conversely, `bool(empty_js_set)` and `bool(empty_js_map)` were `True` but now
  are `False`.
  {pr}`1061`
- {{ Fix }} When calling a JavaScript function from Python without keyword
  arguments, Pyodide no longer passes a `PyProxy`-wrapped `NULL` pointer as the
  last argument. {pr}`1033`
- {{ Fix }} JsBoundMethod is now a subclass of JsProxy, which fixes nested
  attribute access and various other strange bugs.
  {pr}`1124`
- {{ Fix }} JavaScript functions imported like `from js import fetch` no longer
  trigger "invalid invocation" errors (issue {issue}`461`) and
  `js.fetch("some_url")` also works now (issue {issue}`768`).
  {pr}`1126`
- {{ Fix }} JavaScript bound method calls now work correctly with keyword arguments.
  {pr}`1138`
- {{ Fix }} JavaScript constructor calls now work correctly with keyword
  arguments.
  {pr}`1433`

### pyodide-py package

- {{ Feature }} Added a Python event loop to support asyncio by scheduling
  coroutines to run as jobs on the browser event loop. This event loop is
  available by default and automatically enabled by any relevant asyncio API,
  so for instance `asyncio.ensure_future` works without any configuration.
  {pr}`1158`
- {{ API }} Removed `as_nested_list` API in favor of `JsProxy.to_py`.
  {pr}`1345`

### pyodide-js

- {{ API }} Removed iodide-specific code in `pyodide.js`. This breaks compatibility with
  iodide.
  {pr}`878`, {pr}`981`
- {{ API }} Removed the `pyodide.autocomplete` API, use Jedi directly instead.
  {pr}`1066`
- {{ API }} Removed `pyodide.repr` API.
  {pr}`1067`
- {{ Fix }} If `messageCallback` and `errorCallback` are supplied to
  `pyodide.loadPackage`, `pyodide.runPythonAsync` and
  `pyodide.loadPackagesFromImport`, then the messages are no longer
  automatically logged to the console.
- {{ Feature }} `runPythonAsync` now runs the code with `eval_code_async`. In
  particular, it is possible to use top-level await inside of `runPythonAsync`.
- `eval_code` now accepts separate `globals` and `locals` parameters.
  {pr}`1083`
- Added the `pyodide.setInterruptBuffer` API. This can be used to set a
  `SharedArrayBuffer` to be the keyboard interrupt buffer. If Pyodide is running
  on a webworker, the main thread can signal to the webworker that it should
  raise a `KeyboardInterrupt` by writing to the interrupt buffer.
  {pr}`1148` and {pr}`1173`
- Changed the loading method: added an async function `loadPyodide` to load
  Pyodide to use instead of `languagePluginURL` and `languagePluginLoader`. The
  change is currently backwards compatible, but the old approach is deprecated.
  {pr}`1363`
- `runPythonAsync` now accepts `globals` parameter.
  {pr}`1914`

### micropip

- {{ Feature }} `micropip` now supports installing wheels from relative URLs.
  {pr}`872`
- {{ API }} `micropip.install` now returns a Python `Future` instead of a JavaScript `Promise`.
  {pr}`1324`
- {{ Fix }} `micropip.install` now interacts correctly with
  {js:func}`pyodide.loadPackage`.
  {pr}`1457`
- {{ Fix }} `micropip.install` now handles version constraints correctly
  even if there is a version of the package available from the Pyodide `indexURL`.

### Build system

- {{ Enhancement }} Updated to latest emscripten 2.0.13 with the upstream LLVM backend
  {pr}`1102`
- {{ API }} Use upstream `file_packager.py`, and stop checking package abi versions.
  The `PYODIDE_PACKAGE_ABI` environment variable is no longer used, but is
  still set as some packages use it to detect whether it is being built for
  Pyodide. This usage is deprecated, and a new environment variable `PYODIDE`
  is introduced for this purpose.

  As part of the change, Module.checkABI is no longer present.
  {pr}`991`

- uglifyjs and lessc no longer need to be installed in the system during build
  {pr}`878`.
- {{ Enhancement }} Reduce the size of the core Pyodide package
  {pr}`987`.
- {{ Enhancement }} Optionally to disable docker port binding
  {pr}`1423`.
- {{ Enhancement }} Run arbitrary command in docker
  {pr}`1424`
- Docker images for Pyodide are now accessible at
  [pyodide/pyodide-env](https://hub.docker.com/repository/docker/pyodide/pyodide-env)
  and
  [pyodide/pyodide](https://hub.docker.com/repository/docker/pyodide/pyodide).
- {{ Enhancement }} Option to run docker in non-interactive mode
  {pr}`1641`

### REPL

- {{ Fix }} In console.html: sync behavior, full stdout/stderr support, clean namespace,
  bigger font, correct result representation, clean traceback
  {pr}`1125` and {pr}`1141`
- {{ Fix }} Switched from ̀Jedi to rlcompleter for completion in
  `pyodide.console.InteractiveConsole` and so in `console.html`. This fixes
  some completion issues (see {issue}`821` and {issue}`1160`)
- {{ Enhancement }} Support top-level await in the console
  {pr}`1459`

### Packages

- six, jedi and parso are no longer vendored in the main Pyodide package, and
  need to be loaded explicitly
  {pr}`1010`, {pr}`987`.
- Updated packages {pr}`1021`, {pr}`1338`, {pr}`1460`.
- Added Plotly version 4.14.3 and retrying dependency
  {pr}`1419`

### List of contributors

(in alphabetic order)

Aditya Shankar, casatir, Dexter Chua, dmondev, Frederik Braun, Hood Chatham,
Jan Max Meyer, Jeremy Tuloup, joemarshall, leafjolt, Michael Greminger,
Mireille Raad, Ondřej Staněk, Paul m. p. P, rdb, Roman Yurchak, Rudolfs

## Version 0.16.1

_December 25, 2020_

Note: due to a CI deployment issue the 0.16.0 release was skipped and replaced
by 0.16.1 with identical contents.

- Pyodide files are distributed by [JsDelivr](https://www.jsdelivr.com/),
  `https://cdn.jsdelivr.net/pyodide/v0.16.1/full/pyodide.js`
  The previous CDN `pyodide-cdn2.iodide.io` still works and there
  are no plans for deprecating it. However please use
  JsDelivr as a more sustainable solution, including for earlier Pyodide
  versions.

### Python and the standard library

- Pyodide includes CPython 3.8.2
  {pr}`712`
- ENH Patches for the threading module were removed in all packages. Importing
  the module, and a subset of functionality (e.g. locks) works, while starting
  a new thread will produce an exception, as expected.
  {pr}`796`.
  See {issue}`237` for the current status of the threading support.
- ENH The multiprocessing module is now included, and will not fail at import,
  thus avoiding the necessity to patch included packages. Starting a new
  process will produce an exception due to the limitation of the WebAssembly VM
  with the following message: `Resource temporarily unavailable`
  {pr}`796`.

### Python / JS type conversions

- FIX Only call `Py_INCREF()` once when proxied by PyProxy
  {pr}`708`
- JavaScript exceptions can now be raised and caught in Python. They are
  wrapped in pyodide.JsException.
  {pr}`891`

### pyodide-py package and micropip

- The `pyodide.py` file was transformed to a pyodide-py package. The imports
  remain the same so this change is transparent to the users
  {pr}`909`.
- FIX Get last version from PyPI when installing a module via micropip
  {pr}`846`.
- Suppress REPL results returned by `pyodide.eval_code` by adding a semicolon
  {pr}`876`.
- Enable monkey patching of `eval_code` and `find_imports` to customize
  behavior of `runPython` and `runPythonAsync`
  {pr}`941`.

### Build system

- Updated docker image to Debian buster, resulting in smaller images.
  {pr}`815`
- Pre-built docker images are now available as
  [`iodide-project/pyodide`](https://hub.docker.com/r/iodide/pyodide)
  {pr}`787`
- Host Python is no longer compiled, reducing compilation time. This also
  implies that Python 3.8 is now required to build Pyodide. It can for instance
  be installed with conda.
  {pr}`830`
- FIX Infer package tarball directory from source URL
  {pr}`687`
- Updated to emscripten 1.38.44 and binaryen v86 (see related
  [commits](https://github.com/pyodide/pyodide/search?q=emscripten&type=commits))
- Updated default `--ldflags` argument to `pyodide_build` scripts to equal what
  Pyodide actually uses.
  {pr}`817`
- Replace C lz4 implementation with the (upstream) JavaScript implementation.
  {pr}`851`
- Pyodide deployment URL can now be specified with the `PYODIDE_BASE_URL`
  environment variable during build. The `pyodide_dev.js` is no longer
  distributed. To get an equivalent behavior with `pyodide.js`, set
  ```javascript
  window.languagePluginUrl = "./";
  ```
  before loading it.
  {pr}`855`
- Build runtime C libraries (e.g. libxml) via package build system with correct
  dependency resolution
  {pr}`927`
- Pyodide can now be built in a conda virtual environment
  {pr}`835`

### Other improvements

- Modify MEMFS timestamp handling to support better caching. This in
  particular allows to import newly created Python modules without invalidating
  import caches {pr}`893`

### Packages

- New packages: freesasa, lxml, python-sat, traits, astropy, pillow,
  scikit-image, imageio, numcodecs, msgpack, asciitree, zarr

  Note that due to the large size and the experimental state of the scipy
  package, packages that depend on scipy (including scikit-image, scikit-learn)
  will take longer to load, use a lot of memory and may experience failures.

- Updated packages: numpy 1.15.4, pandas 1.0.5, matplotlib 3.3.3 among others.
- New package
  [pyodide-interrupt](https://pypi.org/project/pyodide-interrupts/), useful for
  handling interrupts in Pyodide (see project description for details).

### Backward incompatible changes

- Dropped support for loading .wasm files with incorrect MIME type, following
  {pr}`851`

### List of contributors

abolger, Aditya Shankar, Akshay Philar, Alexey Ignatiev, Aray Karjauv, casatir,
chigozienri, Christian glacet, Dexter Chua, Frithjof, Hood Chatham, Jan Max
Meyer, Jay Harris, jcaesar, Joseph D. Long, Matthew Turk, Michael Greminger,
Michael Panchenko, mojighahar, Nicolas Ollinger, Ram Rachum, Roman Yurchak,
Sergio, Seungmin Kim, Shyam Saladi, smkm, Wei Ouyang

## Version 0.15.0

_May 19, 2020_

- Upgrades Pyodide to CPython 3.7.4.
- micropip no longer uses a CORS proxy to install pure Python packages from
  PyPI. Packages are now installed from PyPI directly.
- micropip can now be used from web workers.
- Adds support for installing pure Python wheels from arbitrary URLs with
  micropip.
- The CDN URL for Pyodide changed to
  https://pyodide-cdn2.iodide.io/v0.15.0/full/pyodide.js
  It now supports versioning and should provide faster downloads.
  The latest release can be accessed via
  https://pyodide-cdn2.iodide.io/latest/full/
- Adds `messageCallback` and `errorCallback` to
  `pyodide.loadPackage`.
- Reduces the initial memory footprint (`TOTAL_MEMORY`) from 1 GiB to 5 MiB.
  More memory will be allocated as needed.
- When building from source, only a subset of packages can be built by setting
  the `PYODIDE_PACKAGES` environment variable. See
  {ref}`partial builds documentation <partial-builds>` for more details.
- New packages: future, autograd

## Version 0.14.3

_Dec 11, 2019_

- Convert JavaScript numbers containing integers, e.g. `3.0`, to a real Python
  long (e.g. `3`).
- Adds `__bool__` method to for `JsProxy` objects.
- Adds a JavaScript-side auto completion function for Iodide that uses jedi.
- New packages: nltk, jeudi, statsmodels, regex, cytoolz, xlrd, uncertainties

## Version 0.14.0

_Aug 14, 2019_

- The built-in `sqlite` and `bz2` modules of Python are now enabled.
- Adds support for auto-completion based on jedi when used in iodide

## Version 0.13.0

_May 31, 2019_

- Tagged versions of Pyodide are now deployed to Netlify.

## Version 0.12.0

_May 3, 2019_

**User improvements:**

- Packages with pure Python wheels can now be loaded directly from PyPI. See
  `micropip` for more information.

- Thanks to PEP 562, you can now `import js` from Python and use it to access
  anything in the global JavaScript namespace.

- Passing a Python object to JavaScript always creates the same object in
  JavaScript. This makes APIs like `removeEventListener` usable.

- Calling `dir()` in Python on a JavaScript proxy now works.

- Passing an `ArrayBuffer` from JavaScript to Python now correctly creates a
  `memoryview` object.

- Pyodide now works on Safari.

## Version 0.11.0

_Apr 12, 2019_

**User improvements:**

- Support for built-in modules:

  - `sqlite`, `crypt`

- New packages: `mne`

**Developer improvements:**

- The `mkpkg` command will now select an appropriate archive to use, rather
  than just using the first.

- The included version of emscripten has been upgraded to 1.38.30 (plus a
  bugfix).

- New packages: `jinja2`, `MarkupSafe`

## Version 0.10.0

_Mar 21, 2019_

**User improvements:**

- New packages: `html5lib`, `pygments`, `beautifulsoup4`, `soupsieve`,
  `docutils`, `bleach`, `mne`

**Developer improvements:**

- `console.html` provides a simple text-only interactive console to test local
  changes to Pyodide. The existing notebooks based on legacy versions of Iodide
  have been removed.

- The `run_docker` script can now be configured with environment variables.

```{eval-rst}
.. toctree::
   :hidden:

   deprecation-timeline.md
```<|MERGE_RESOLUTION|>--- conflicted
+++ resolved
@@ -64,12 +64,9 @@
 
 ### Packages
 
-<<<<<<< HEAD
 - Upgraded `crc32c` to 2.7.1 {pr}`5169`
-=======
 - Upgraded `rebound` to 4.4.3 {pr}`5163`
 - Upgraded `reboundx` to 4.3.0 {pr}`5163`
->>>>>>> ecf3f163
 - Upgraded `msprime` to 1.3.3 {pr}`5159`
 - Upgraded `tskit` to 0.6.0 {pr}`5157`
 - Upgraded `pydantic_core` to 2.25.1 {pr}`5151`
