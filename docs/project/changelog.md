---
substitutions:
  API: "<span class='badge badge-warning'>API Change</span>"
  Enhancement: "<span class='badge badge-info'>Enhancement</span>"
  Feature: "<span class='badge badge-success'>Feature</span>"
  Fix: "<span class='badge badge-danger'>Fix</span>"
  Update: "<span class='badge badge-success'>Update</span>"
  Breaking: "<span class='badge badge-danger'>BREAKING CHANGE</span>"
---

(changelog)=

# Change Log

## Unreleased

### Packages

- New packages: sqlalchemy {pr}`2112`

- Upgraded packages: distlib (0.3.4)

### Uncategorized

- {{Fix}} A fatal error in `scipy.stats.binom.ppf` has been fixed.
  {pr}`2109`

- {{Fix}} Type signature mismatches in some numpy comparators have been fixed.
  {pr}`2110`

- {{Enhancement}} Pyodide now uses Python wheel files to distribute packages
  rather than the emscripten `file_packager.py` format.
  {pr}`2027`

- {{Fix}} The "PyProxy has already been destroyed" error message has been
  improved with some context information.
  {pr}`2121`

<<<<<<< HEAD
- {{Fix}} Python tracebacks now include Javascript frames when Python calls a Javascript function.
  {pr}`2123`
=======
- {{Enhancement}} Pressing TAB in REPL no longer triggers completion when input
  is whitespace. {pr}`2125`
>>>>>>> 50938f37

## Version 0.19.0

_January 10, 2021_

### Python package

- {{Enhancement}} If `find_imports` is used on code that contains a syntax
  error, it will return an empty list instead of raising a `SyntaxError`.
  {pr}`1819`

- {{Enhancement}} Added the {any}`pyodide.http.pyfetch` API which provides a
  convenience wrapper for the Javascript `fetch` API. The API returns a response
  object with various methods that convert the data into various types while
  minimizing the number of times the data is copied.
  {pr}`1865`

- {{Enhancement}} Added the {any}`unpack_archive` API to the {any}`FetchResponse`
  object which treats the response body as an archive and uses `shutil` to
  unpack it. {pr}`1935`

- {{Fix}} The Pyodide event loop now works correctly with cancelled handles. In
  particular, `asyncio.wait_for` now functions as expected.
  {pr}`2022`

### JavaScript package

- {{Fix}} {any}`loadPyodide <globalThis.loadPyodide>` no longer fails in the
  presence of a user-defined global named `process`.
  {pr}`1849`

- {{Fix}} Various webpack buildtime and runtime compatibility issues were fixed.
  {pr}`1900`

- {{Enhancement}} Added the {any}`pyodide.pyimport` API to import a Python module
  and return it as a `PyProxy`. Warning: this is different from the
  original `pyimport` API which was removed in this version.
  {pr}`1944`

- {{Enhancement}} Added the {any}`pyodide.unpackArchive` API which unpacks an
  archive represented as an ArrayBuffer into the working directory. This is
  intended as a way to install packages from a local application.
  {pr}`1944`

- {{API}} {any}`loadPyodide <globalThis.loadPyodide>` now accepts a `homedir`
  parameter which sets home directory of Pyodide virtual file system.
  {pr}`1936`

- {{Breaking}} The default working directory(home directory) inside the Pyodide
  virtual file system has been changed from `/` to `/home/pyodide`. To get the
  previous behavior, you can
  - call `os.chdir("/")` in Python to change working directory or
  - call {any}`loadPyodide <globalThis.loadPyodide>` with the `homedir="/"`
    argument
    {pr}`1936`

### Python / JavaScript type conversions

- {{Breaking}} Updated the calling convention when a JavaScript function is
  called from Python to improve memory management of PyProxies. PyProxy
  arguments and return values are automatically destroyed when the function is
  finished.
  {pr}`1573`

- {{Enhancement}} Added {any}`JsProxy.to_string`, {any}`JsProxy.to_bytes`, and
  {any}`JsProxy.to_memoryview` to allow for conversion of `TypedArray` to
  standard Python types without unneeded copies. {pr}`1864`

- {{Enhancement}} Added {any}`JsProxy.to_file` and {any}`JsProxy.from_file` to
  allow reading and writing Javascript buffers to files as a byte stream without
  unneeded copies.
  {pr}`1864`

- {{Fix}} It is now possible to destroy a borrowed attribute `PyProxy` of a
  `PyProxy` (as introduced by {pr}`1636`) before destroying the root `PyProxy`.
  {pr}`1854`

- {{Fix}} If `__iter__()` raises an error, it is now handled correctly by the
  `PyProxy[Symbol.iterator()]` method.
  {pr}`1871`

- {{Fix}} Borrowed attribute `PyProxy`s are no longer destroyed when the root
  `PyProxy` is garbage collected (because it was leaked). Doing so has no
  benefit to nonleaky code and turns some leaky code into broken code (see
  {issue}`1855` for an example).
  {pr}`1870`

- {{Fix}} Improved the way that `pyodide.globals.get("builtin_name")` works.
  Before we used `__main__.__dict__.update(builtins.__dict__)` which led to
  several undesirable effects such as `__name__` being equal to `"builtins"`.
  Now we use a proxy wrapper to replace `pyodide.globals.get` with a function
  that looks up the name on `builtins` if lookup on `globals` fails.
  {pr}`1905`

- {{Enhancement}} Coroutines have their memory managed in a more convenient way.
  In particular, now it is only necessary to either `await` the coroutine or
  call one of `.then`, `.except` or `.finally` to prevent a leak. It is no
  longer necessary to manually destroy the coroutine. Example: before:

```js
async function runPythonAsync(code, globals) {
  let coroutine = Module.pyodide_py.eval_code_async(code, globals);
  try {
    return await coroutine;
  } finally {
    coroutine.destroy();
  }
}
```

After:

```js
async function runPythonAsync(code, globals) {
  return await Module.pyodide_py.eval_code_async(code, globals);
}
```

{pr}`2030`

### pyodide-build

- {{API}} By default only a minimal set of packages is built. To build all
  packages set `PYODIDE_PACKAGES='*'` In addition, `make minimal` was removed,
  since it is now equivalent to `make` without extra arguments.
  {pr}`1801`

- {{Enhancement}} It is now possible to use `pyodide-build buildall` and
  `pyodide-build buildpkg` directly.
  {pr}`2063`

- {{Enhancement}} Added a `--force-rebuild` flag to `buildall` and `buildpkg`
  which rebuilds the package even if it looks like it doesn't need to be
  rebuilt. Added a `--continue` flag which keeps the same source tree for the
  package and can continue from the middle of a build.
  {pr}`2069`

- {{Enhancement}} Changes to environment variables in the build script are now
  seen in the compile and post build scripts.
  {pr}`1706`

- {{Fix}} Fix usability issues with `pyodide-build mkpkg` CLI.
  {pr}`1828`

- {{ Enhancement }} Better support for ccache when building Pyodide
  {pr}`1805`

- {{Fix}} Fix compile error `wasm-ld: error: unknown argument: --sort-common`
  and `wasm-ld: error: unknown argument: --as-needed` in ArchLinux.
  {pr}`1965`

### micropip

- {{Fix}} micropip now raises an error when installing a non-pure python wheel
  directly from a url.
  {pr}`1859`

- {{Enhancement}} {func}`micropip.install` now accepts a `keep_going` parameter.
  If set to `True`, micropip reports all identifiable dependencies that don't
  have pure Python wheels, instead of failing after processing the first one.
  {pr}`1976`

- {{Enhancement}} Added a new API {func}`micropip.list` which returns the list
  of installed packages by micropip.
  {pr}`2012`

### Packages

- {{ Enhancement }} Unit tests are now unvendored from Python packages and
  included in a separate package `<package name>-tests`. This results in a
  20% size reduction on average for packages that vendor tests (e.g. numpy,
  pandas, scipy).
  {pr}`1832`

- {{ Update }} Upgraded SciPy to 1.7.3. There are known issues with some SciPy
  components, the current status of the scipy test suite is
  [here](https://github.com/pyodide/pyodide/pull/2065#issuecomment-1004243045)
  {pr}`2065`

- {{ Fix }} The built-in pwd module of Python, which provides a Unix specific
  feature, is now unvendored.
  {pr}`1883`

- {{Fix}} pillow and imageio now correctly encode/decode grayscale and
  black-and-white JPEG images.
  {pr}`2028`

- {{Fix}} The numpy fft module now works correctly.
  {pr}`2028`

- New packages: logbook {pr}`1920`, pyb2d {pr}`1968`, and threadpoolctl (a
  dependency of scikit-learn) {pr}`2065`

- Upgraded packages: numpy (1.21.4) {pr}`1934`, scikit-learn (1.0.2) {pr}`2065`,
  scikit-image (0.19.1) {pr}`2005`, msgpack (1.0.3) {pr}`2071`, astropy (5.0.3)
  {pr}`2086`, statsmodels (0.13.1) {pr}`2073`, pillow (9.0.0) {pr}`2085`. This
  list is not exhaustive, refer to `packages.json` for the full list.

### Uncategorized

- {{ Enhancement }} `PyErr_CheckSignals` now works with the keyboard interrupt
  system so that cooperative C extensions can be interrupted. Also, added the
  `pyodide.checkInterrupt` function so Javascript code can opt to be
  interrupted.
  {pr}`1294`

- {{Fix}} The `_` variable is now set by the Pyodide repl just like it is set in
  the native Python repl.
  {pr}`1904`

- {{ Enhancement }} `pyodide-env` and `pyodide` Docker images are now available from both
  the [Docker Hub](https://hub.docker.com/repository/docker/pyodide/pyodide-env) and
  from the [Github Package registry](https://github.com/orgs/pyodide/packages). {pr}`1995`

- {{Fix}} The console now correctly handles it when an object's `__repr__` function raises an exception.
  {pr}`2021`

- {{ Enhancement }} Removed the `-s EMULATE_FUNCTION_POINTER_CASTS` flag,
  yielding large benefits in speed, stack usage, and code size.
  {pr}`2019`

### List of contributors

Alexey Ignatiev, Alex Hall, Bart Broere, Cyrille Bogaert, etienne, Grimmer,
Grimmer Kang, Gyeongjae Choi, Hao Zhang, Hood Chatham, Ian Clester, Jan Max
Meyer, LeoPsidom, Liumeo, Michael Christensen, Owen Ou, Roman Yurchak, Seungmin
Kim, Sylvain, Thorsten Beier, Wei Ouyang, Will Lachance

## Version 0.18.1

_September 16, 2021_

### Console

- {{Fix}} Ctrl+C handling in console now works correctly with multiline input.
  New behavior more closely approximates the behavior of the native Python
  console.
  {pr}`1790`

- {{Fix}} Fix the repr of Python objects (including lists and dicts) in console {pr}`1780`

- {{Fix}} The "long output truncated" message now appears on a separate line as intended.
  {pr}`1814`

- {{Fix}} The streams that are used to redirect stdin and stdout in the console now define
  `isatty` to return `True`. This fixes pytest.
  {pr}`1822`

### Python package

- {{Fix}} Avoid circular references when runsource raises SyntaxError
  {pr}`1758`

### JavaScript package

- {{Fix}} The {any}`pyodide.setInterruptBuffer` command is now publicly exposed
  again, as it was in v0.17.0. {pr}`1797`

### Python / JavaScript type conversions

- {{Fix}} Conversion of very large strings from JavaScript to Python works
  again. {pr}`1806`

- {{Fix}} Fixed a use after free bug in the error handling code.
  {pr}`1816`

### Packages

- {{Fix}} pillow now correctly encodes/decodes RGB JPEG image format. {pr}`1818`

### Micellaneous

- {{Fix}} Patched emscripten to make the system calls to duplicate file
  descriptors closer to posix-compliant. In particular, this fixes the use of
  `dup` on pipes and temporary files, as needed by `pytest`.
  {pr}`1823`

## Version 0.18.0

_August 3rd, 2021_

### General

- {{ Update }} Pyodide now runs Python 3.9.5.
  {pr}`1637`

- {{ Enhancement }} Pyodide can experimentally be used in Node.js {pr}`1689`

- {{ Enhancement }} Pyodide now directly exposes the [Emscripten filesystem
  API](https://emscripten.org/docs/api_reference/Filesystem-API.html), allowing
  for direct manipulation of the in-memory filesystem
  {pr}`1692`

- {{ Enhancement }} Pyodide's support of [emscripten file
  systems](https://emscripten.org/docs/api_reference/Filesystem-API.html#file-systems)
  is expanded from the default `MEMFS` to include `IDBFS`, `NODEFS`, `PROXYFS`,
  and `WORKERFS`, allowing for custom persistence strategies depending on
  execution environment {pr}`1596`

- {{ API }} The `packages.json` schema for Pyodide was redesigned for better
  compatibility with conda. {pr}`1700`

- {{ API }} `run_docker` no longer binds any port to the docker image by default.
  {pr}`1750`

### Standard library

- {{ API }} The following standard library modules are now available as standalone packages

  - distlib

  They are loaded by default in {any}`loadPyodide <globalThis.loadPyodide>`, however this behavior
  can be disabled with the `fullStdLib` parameter set to `false`.
  All optional stdlib modules can then be loaded as needed with
  {any}`pyodide.loadPackage`. {pr}`1543`

- {{ Enhancement }} The standard library module `audioop` is now included, making the `wave`,
  `sndhdr`, `aifc`, and `sunau` modules usable. {pr}`1623`

- {{ Enhancement }} Added support for `ctypes`.
  {pr}`1656`

### JavaScript package

- {{ Enhancement }} The Pyodide JavaScript package is released to npm under [npmjs.com/package/pyodide](https://www.npmjs.com/package/pyodide)
  {pr}`1762`
- {{ API }} {any}`loadPyodide <globalThis.loadPyodide>` no longer automatically
  stores the API into a global variable called `pyodide`. To get old behavior,
  say `globalThis.pyodide = await loadPyodide({...})`.
  {pr}`1597`
- {{ Enhancement }} {any}`loadPyodide <globalThis.loadPyodide>` now accepts callback functions for
  `stdin`, `stdout` and `stderr`
  {pr}`1728`
- {{ Enhancement }} Pyodide now ships with first party typescript types for the entire
  JavaScript API (though no typings are available for `PyProxy` fields).
  {pr}`1601`

- {{ Enhancement }} It is now possible to import `Comlink` objects into Pyodide after
  using {any}`pyodide.registerComlink`
  {pr}`1642`

- {{ Enhancement }} If a Python error occurs in a reentrant `runPython` call, the error
  will be propagated into the outer `runPython` context as the original error
  type. This is particularly important if the error is a `KeyboardInterrupt`.
  {pr}`1447`

### Python package

- {{ Enhancement }} Added a new {any}`CodeRunner` API for finer control than
  {any}`eval_code` and {any}`eval_code_async`. Designed with
  the needs of REPL implementations in mind.
  {pr}`1563`

- {{ Enhancement }} Added {any}`Console` class closely based on the Python standard
  library `code.InteractiveConsole` but with support for top level await and
  stream redirection. Also added the subclass {any}`PyodideConsole` which
  automatically uses {any}`pyodide.loadPackagesFromImports` on the code before running
  it.
  {pr}`1125`, {pr}`1155`, {pr}`1635`

- {{ Fix }} {any}`eval_code_async` no longer automatically awaits a returned
  coroutine or attempts to await a returned generator object (which triggered an
  error).
  {pr}`1563`

### Python / JavaScript type conversions

- {{ API }} {any}`pyodide.runPythonAsync` no longer automatically calls
  {any}`pyodide.loadPackagesFromImports`.
  {pr}`1538`.
- {{ Enhancement }} Added the {any}`PyProxy.callKwargs` method to allow using
  Python functions with keyword arguments from JavaScript.
  {pr}`1539`
- {{ Enhancement }} Added the {any}`PyProxy.copy` method.
  {pr}`1549` {pr}`1630`
- {{ API }} Updated the method resolution order on `PyProxy`. Performing a
  lookup on a `PyProxy` will prefer to pick a method from the `PyProxy` api, if
  no such method is found, it will use `getattr` on the proxied object.
  Prefixing a name with `$` forces `getattr`. For instance, {any}`PyProxy.destroy`
  now always refers to the method that destroys the proxy, whereas
  `PyProxy.$destroy` refers to an attribute or method called `destroy` on the
  proxied object.
  {pr}`1604`
- {{ API }} It is now possible to use `Symbol` keys with PyProxies. These
  `Symbol` keys put markers on the PyProxy that can be used by external code.
  They will not currently be copied by {any}`PyProxy.copy`.
  {pr}`1696`
- {{ Enhancement }} Memory management of `PyProxy` fields has been changed so
  that fields looked up on a `PyProxy` are "borrowed" and have their lifetime
  attached to the base `PyProxy`. This is intended to allow for more idiomatic
  usage.
  (See {issue}`1617`.) {pr}`1636`
- {{ API }} The depth argument to `toJs` is now passed as an option, so
  `toJs(n)` in v0.17 changed to `toJs({depth : n})`. Similarly, `pyodide.toPy`
  now takes `depth` as a named argument. Also `to_js` and `to_py` only take
  depth as a keyword argument.
  {pr}`1721`
- {{ API }} {any}`toJs <PyProxy.toJs>` and {any}`to_js <pyodide.to_js>` now
  take an option `pyproxies`, if a JavaScript Array is passed for this, then
  any proxies created during conversion will be placed into this array. This
  allows easy cleanup later. The `create_pyproxies` option can be used to
  disable creation of pyproxies during conversion (instead a `ConversionError`
  is raised). {pr}`1726`
- {{ API }} `toJs` and `to_js` now take an option `dict_converter` which will be
  called on a JavaScript iterable of two-element Arrays as the final step of
  converting dictionaries. For instance, pass `Object.fromEntries` to convert to
  an object or `Array.from` to convert to an array of pairs.
  {pr}`1742`

### pyodide-build

- {{ API }} pyodide-build is now an installable Python package, with an
  identically named CLI entrypoint that replaces `bin/pyodide` which is removed
  {pr}`1566`

### micropip

- {{ Fix }} micropip now correctly handles packages that have mixed case names.
  (See {issue}`1614`).
  {pr}`1615`
- {{ Enhancement }} micropip now resolves dependencies correctly for old
  versions of packages (it used to always use the dependencies from the most
  recent version, see {issue}`1619` and {issue}`1745`). micropip also will
  resolve dependencies for wheels loaded from custom urls.
  {pr}`1753`

### Packages

- {{ Enhancement }} matplotlib now comes with a new renderer based on the html5 canvas element. {pr}`1579`
  It is optional and the current default backend is still the agg backend compiled to wasm.
- {{ Enhancement }} Updated a number of packages included in Pyodide.

### List of contributors

Albertas Gimbutas, Andreas Klostermann, arfy slowy, daoxian,
Devin Neal, fuyutarow, Grimmer, Guido Zuidhof, Gyeongjae Choi, Hood
Chatham, Ian Clester, Itay Dafna, Jeremy Tuloup, jmsmdy, LinasNas, Madhur
Tandon, Michael Christensen, Nicholas Bollweg, Ondřej Staněk, Paul m. p. P,
Piet Brömmel, Roman Yurchak, stefnotch, Syrus Akbary, Teon L Brooks, Waldir

## Version 0.17.0

_April 21, 2021_

See the {ref}`0-17-0-release-notes` for more information.

### Improvements to package loading and dynamic linking

- {{ Enhancement }} Uses the emscripten preload plugin system to preload .so files in packages
- {{ Enhancement }} Support for shared library packages. This is used for CLAPACK which makes scipy a lot smaller.
  {pr}`1236`
- {{ Fix }} Pyodide and included packages can now be used with Safari v14+.
  Safari v13 has also been observed to work on some (but not all) devices.

### Python / JS type conversions

- {{ Feature }} A `JsProxy` of a JavaScript `Promise` or other awaitable object is now a
  Python awaitable.
  {pr}`880`
- {{ API }} Instead of automatically converting Python lists and dicts into
  JavaScript, they are now wrapped in `PyProxy`. Added a new {any}`PyProxy.toJs`
  API to request the conversion behavior that used to be implicit.
  {pr}`1167`
- {{ API }} Added {any}`JsProxy.to_py` API to convert a JavaScript object to Python.
  {pr}`1244`
- {{ Feature }} Flexible jsimports: it now possible to add custom Python
  "packages" backed by JavaScript code, like the `js` package. The `js` package
  is now implemented using this system.
  {pr}`1146`
- {{ Feature }} A `PyProxy` of a Python coroutine or awaitable is now an
  awaitable JavaScript object. Awaiting a coroutine will schedule it to run on
  the Python event loop using `asyncio.ensure_future`.
  {pr}`1170`
- {{ Enhancement }} Made `PyProxy` of an iterable Python object an iterable Js
  object: defined the `[Symbol.iterator]` method, can be used like `for(let x of proxy)`. Made a `PyProxy` of a Python iterator an iterator: `proxy.next()` is
  translated to `next(it)`. Made a `PyProxy` of a Python generator into a
  JavaScript generator: `proxy.next(val)` is translated to `gen.send(val)`.
  {pr}`1180`
- {{ API }} Updated `PyProxy` so that if the wrapped Python object supports `__getitem__`
  access, then the wrapper has `get`, `set`, `has`, and `delete` methods which do
  `obj[key]`, `obj[key] = val`, `key in obj` and `del obj[key]` respectively.
  {pr}`1175`
- {{ API }} The `pyodide.pyimport` function is deprecated in favor of using
  `pyodide.globals.get('key')`. {pr}`1367`
- {{ API }} Added {any}`PyProxy.getBuffer` API to allow direct access to Python
  buffers as JavaScript TypedArrays.
  {pr}`1215`
- {{ API }} The innermost level of a buffer converted to JavaScript used to be a
  TypedArray if the buffer was contiguous and otherwise an Array. Now the
  innermost level will be a TypedArray unless the buffer format code is a '?' in
  which case it will be an Array of booleans, or if the format code is a "s" in
  which case the innermost level will be converted to a string.
  {pr}`1376`
- {{ Enhancement }} JavaScript `BigInt`s are converted into Python `int` and
  Python `int`s larger than 2^53 are converted into `BigInt`.
  {pr}`1407`
- {{ API }} Added {any}`pyodide.isPyProxy` to test if an object is a `PyProxy`.
  {pr}`1456`
- {{ Enhancement }} `PyProxy` and `PyBuffer` objects are now garbage collected
  if the browser supports `FinalizationRegistry`.
  {pr}`1306`
- {{ Enhancement }} Automatic conversion of JavaScript functions to CPython
  calling conventions.
  {pr}`1051`, {pr}`1080`
- {{ Enhancement }} Automatic detection of fatal errors. In this case Pyodide
  will produce both a JavaScript and a Python stack trace with explicit
  instruction to open a bug report.
  pr`{1151}`, pr`{1390}`, pr`{1478}`.
- {{ Enhancement }} Systematic memory leak detection in the test suite and a
  large number of fixed to memory leaks.
  pr`{1340}`
- {{ Fix }} getattr and dir on JsProxy now report consistent results and include all
  names defined on the Python dictionary backing JsProxy.
  {pr}`1017`
- {{ Fix }} `JsProxy.__bool__` now produces more consistent results: both
  `bool(window)` and `bool(zero-arg-callback)` were `False` but now are `True`.
  Conversely, `bool(empty_js_set)` and `bool(empty_js_map)` were `True` but now
  are `False`.
  {pr}`1061`
- {{ Fix }} When calling a JavaScript function from Python without keyword
  arguments, Pyodide no longer passes a `PyProxy`-wrapped `NULL` pointer as the
  last argument. {pr}`1033`
- {{ Fix }} JsBoundMethod is now a subclass of JsProxy, which fixes nested
  attribute access and various other strange bugs.
  {pr}`1124`
- {{ Fix }} JavaScript functions imported like `from js import fetch` no longer
  trigger "invalid invocation" errors (issue {issue}`461`) and
  `js.fetch("some_url")` also works now (issue {issue}`768`).
  {pr}`1126`
- {{ Fix }} JavaScript bound method calls now work correctly with keyword arguments.
  {pr}`1138`
- {{ Fix }} JavaScript constructor calls now work correctly with keyword
  arguments.
  {pr}`1433`

### pyodide-py package

- {{ Feature }} Added a Python event loop to support asyncio by scheduling
  coroutines to run as jobs on the browser event loop. This event loop is
  available by default and automatically enabled by any relevant asyncio API,
  so for instance `asyncio.ensure_future` works without any configuration.
  {pr}`1158`
- {{ API }} Removed `as_nested_list` API in favor of `JsProxy.to_py`.
  {pr}`1345`

### pyodide-js

- {{ API }} Removed iodide-specific code in `pyodide.js`. This breaks compatibility with
  iodide.
  {pr}`878`, {pr}`981`
- {{ API }} Removed the `pyodide.autocomplete` API, use Jedi directly instead.
  {pr}`1066`
- {{ API }} Removed `pyodide.repr` API.
  {pr}`1067`
- {{ Fix }} If `messageCallback` and `errorCallback` are supplied to
  `pyodide.loadPackage`, `pyodide.runPythonAsync` and
  `pyodide.loadPackagesFromImport`, then the messages are no longer
  automatically logged to the console.
- {{ Feature }} `runPythonAsync` now runs the code with `eval_code_async`. In
  particular, it is possible to use top-level await inside of `runPythonAsync`.
- `eval_code` now accepts separate `globals` and `locals` parameters.
  {pr}`1083`
- Added the `pyodide.setInterruptBuffer` API. This can be used to set a
  `SharedArrayBuffer` to be the keyboard interupt buffer. If Pyodide is running
  on a webworker, the main thread can signal to the webworker that it should
  raise a `KeyboardInterrupt` by writing to the interrupt buffer.
  {pr}`1148` and {pr}`1173`
- Changed the loading method: added an async function `loadPyodide` to load
  Pyodide to use instead of `languagePluginURL` and `languagePluginLoader`. The
  change is currently backwards compatible, but the old approach is deprecated.
  {pr}`1363`
- `runPythonAsync` now accepts `globals` parameter.
  {pr}`1914`

### micropip

- {{ Feature }} `micropip` now supports installing wheels from relative URLs.
  {pr}`872`
- {{ API }} `micropip.install` now returns a Python `Future` instead of a JavaScript `Promise`.
  {pr}`1324`
- {{ Fix }} {any}`micropip.install` now interacts correctly with
  {any}`pyodide.loadPackage`.
  {pr}`1457`
- {{ Fix }} {any}`micropip.install` now handles version constraints correctly
  even if there is a version of the package available from the Pyodide `indexURL`.

### Build system

- {{ Enhancement }} Updated to latest emscripten 2.0.13 with the updstream LLVM backend
  {pr}`1102`
- {{ API }} Use upstream `file_packager.py`, and stop checking package abi versions.
  The `PYODIDE_PACKAGE_ABI` environment variable is no longer used, but is
  still set as some packages use it to detect whether it is being built for
  Pyodide. This usage is deprecated, and a new environment variable `PYODIDE`
  is introduced for this purpose.

  As part of the change, Module.checkABI is no longer present.
  {pr}`991`

- uglifyjs and lessc no longer need to be installed in the system during build
  {pr}`878`.
- {{ Enhancement }} Reduce the size of the core Pyodide package
  {pr}`987`.
- {{ Enhancement }} Optionally to disable docker port binding
  {pr}`1423`.
- {{ Enhancement }} Run arbitrary command in docker
  {pr}`1424`
- Docker images for Pyodide are now accessible at
  [pyodide/pyodide-env](https://hub.docker.com/repository/docker/pyodide/pyodide-env)
  and
  [pyodide/pyodide](https://hub.docker.com/repository/docker/pyodide/pyodide).
- {{ Enhancement }} Option to run docker in non-interactive mode
  {pr}`1641`

### REPL

- {{ Fix }} In console.html: sync behavior, full stdout/stderr support, clean namespace,
  bigger font, correct result representation, clean traceback
  {pr}`1125` and {pr}`1141`
- {{ Fix }} Switched from ̀Jedi to rlcompleter for completion in
  `pyodide.console.InteractiveConsole` and so in `console.html`. This fixes
  some completion issues (see {issue}`821` and {issue}`1160`)
- {{ Enhancement }} Support top-level await in the console
  {pr}`1459`

### Packages

- six, jedi and parso are no longer vendored in the main Pyodide package, and
  need to be loaded explicitly
  {pr}`1010`, {pr}`987`.
- Updated packages {pr}`1021`, {pr}`1338`, {pr}`1460`.
- Added Plotly version 4.14.3 and retrying dependency
  {pr}`1419`

### List of contributors

(in alphabetic order)

Aditya Shankar, casatir, Dexter Chua, dmondev, Frederik Braun, Hood Chatham,
Jan Max Meyer, Jeremy Tuloup, joemarshall, leafjolt, Michael Greminger,
Mireille Raad, Ondřej Staněk, Paul m. p. P, rdb, Roman Yurchak, Rudolfs

## Version 0.16.1

_December 25, 2020_

Note: due to a CI deployment issue the 0.16.0 release was skipped and replaced
by 0.16.1 with identical contents.

- Pyodide files are distributed by [JsDelivr](https://www.jsdelivr.com/),
  `https://cdn.jsdelivr.net/pyodide/v0.16.1/full/pyodide.js`
  The previous CDN `pyodide-cdn2.iodide.io` still works and there
  are no plans for deprecating it. However please use
  JsDelivr as a more sustainable solution, including for earlier Pyodide
  versions.

### Python and the standard library

- Pyodide includes CPython 3.8.2
  {pr}`712`
- ENH Patches for the threading module were removed in all packages. Importing
  the module, and a subset of functionality (e.g. locks) works, while starting
  a new thread will produce an exception, as expected.
  {pr}`796`.
  See {issue}`237` for the current status of the threading support.
- ENH The multiprocessing module is now included, and will not fail at import,
  thus avoiding the necessity to patch included packages. Starting a new
  process will produce an exception due to the limitation of the WebAssembly VM
  with the following message: `Resource temporarily unavailable`
  {pr}`796`.

### Python / JS type conversions

- FIX Only call `Py_INCREF()` once when proxied by PyProxy
  {pr}`708`
- JavaScript exceptions can now be raised and caught in Python. They are
  wrapped in pyodide.JsException.
  {pr}`891`

### pyodide-py package and micropip

- The `pyodide.py` file was transformed to a pyodide-py package. The imports
  remain the same so this change is transparent to the users
  {pr}`909`.
- FIX Get last version from PyPI when installing a module via micropip
  {pr}`846`.
- Suppress REPL results returned by `pyodide.eval_code` by adding a semicolon
  {pr}`876`.
- Enable monkey patching of `eval_code` and `find_imports` to customize
  behavior of `runPython` and `runPythonAsync`
  {pr}`941`.

### Build system

- Updated docker image to Debian buster, resulting in smaller images.
  {pr}`815`
- Pre-built docker images are now available as
  [`iodide-project/pyodide`](https://hub.docker.com/r/iodide/pyodide)
  {pr}`787`
- Host Python is no longer compiled, reducing compilation time. This also
  implies that Python 3.8 is now required to build Pyodide. It can for instance
  be installed with conda.
  {pr}`830`
- FIX Infer package tarball directory from source URL
  {pr}`687`
- Updated to emscripten 1.38.44 and binaryen v86 (see related
  [commits](https://github.com/pyodide/pyodide/search?q=emscripten&type=commits))
- Updated default `--ldflags` argument to `pyodide_build` scripts to equal what
  Pyodide actually uses.
  {pr}`817`
- Replace C lz4 implementation with the (upstream) JavaScript implementation.
  {pr}`851`
- Pyodide deployment URL can now be specified with the `PYODIDE_BASE_URL`
  environment variable during build. The `pyodide_dev.js` is no longer
  distributed. To get an equivalent behavior with `pyodide.js`, set
  ```javascript
  window.languagePluginUrl = "./";
  ```
  before loading it.
  {pr}`855`
- Build runtime C libraries (e.g. libxml) via package build system with correct
  dependency resolution
  {pr}`927`
- Pyodide can now be built in a conda virtual environment
  {pr}`835`

### Other improvements

- Modifiy MEMFS timestamp handling to support better caching. This in
  particular allows to import newly created Python modules without invalidating
  import caches {pr}`893`

### Packages

- New packages: freesasa, lxml, python-sat, traits, astropy, pillow,
  scikit-image, imageio, numcodecs, msgpack, asciitree, zarr

  Note that due to the large size and the experimental state of the scipy
  package, packages that depend on scipy (including scikit-image, scikit-learn)
  will take longer to load, use a lot of memory and may experience failures.

- Updated packages: numpy 1.15.4, pandas 1.0.5, matplotlib 3.3.3 among others.
- New package
  [pyodide-interrupt](https://pypi.org/project/pyodide-interrupts/), useful for
  handling interrupts in Pyodide (see project description for details).

### Backward incompatible changes

- Dropped support for loading .wasm files with incorrect MIME type, following
  {pr}`851`

### List of contributors

abolger, Aditya Shankar, Akshay Philar, Alexey Ignatiev, Aray Karjauv, casatir,
chigozienri, Christian glacet, Dexter Chua, Frithjof, Hood Chatham, Jan Max
Meyer, Jay Harris, jcaesar, Joseph D. Long, Matthew Turk, Michael Greminger,
Michael Panchenko, mojighahar, Nicolas Ollinger, Ram Rachum, Roman Yurchak,
Sergio, Seungmin Kim, Shyam Saladi, smkm, Wei Ouyang

## Version 0.15.0

_May 19, 2020_

- Upgrades Pyodide to CPython 3.7.4.
- micropip no longer uses a CORS proxy to install pure Python packages from
  PyPI. Packages are now installed from PyPI directly.
- micropip can now be used from web workers.
- Adds support for installing pure Python wheels from arbitrary URLs with
  micropip.
- The CDN URL for Pyodide changed to
  https://pyodide-cdn2.iodide.io/v0.15.0/full/pyodide.js
  It now supports versioning and should provide faster downloads.
  The latest release can be accessed via
  https://pyodide-cdn2.iodide.io/latest/full/
- Adds `messageCallback` and `errorCallback` to
  {any}`pyodide.loadPackage`.
- Reduces the initial memory footprint (`TOTAL_MEMORY`) from 1 GiB to 5 MiB.
  More memory will be allocated as needed.
- When building from source, only a subset of packages can be built by setting
  the `PYODIDE_PACKAGES` environment variable. See
  {ref}`partial builds documentation <partial-builds>` for more details.
- New packages: future, autograd

## Version 0.14.3

_Dec 11, 2019_

- Convert JavaScript numbers containing integers, e.g. `3.0`, to a real Python
  long (e.g. `3`).
- Adds `__bool__` method to for `JsProxy` objects.
- Adds a JavaScript-side auto completion function for Iodide that uses jedi.
- New packages: nltk, jeudi, statsmodels, regex, cytoolz, xlrd, uncertainties

## Version 0.14.0

_Aug 14, 2019_

- The built-in `sqlite` and `bz2` modules of Python are now enabled.
- Adds support for auto-completion based on jedi when used in iodide

## Version 0.13.0

_May 31, 2019_

- Tagged versions of Pyodide are now deployed to Netlify.

## Version 0.12.0

_May 3, 2019_

**User improvements:**

- Packages with pure Python wheels can now be loaded directly from PyPI. See
  {ref}`micropip` for more information.

- Thanks to PEP 562, you can now `import js` from Python and use it to access
  anything in the global JavaScript namespace.

- Passing a Python object to JavaScript always creates the same object in
  JavaScript. This makes APIs like `removeEventListener` usable.

- Calling `dir()` in Python on a JavaScript proxy now works.

- Passing an `ArrayBuffer` from JavaScript to Python now correctly creates a
  `memoryview` object.

- Pyodide now works on Safari.

## Version 0.11.0

_Apr 12, 2019_

**User improvements:**

- Support for built-in modules:

  - `sqlite`, `crypt`

- New packages: `mne`

**Developer improvements:**

- The `mkpkg` command will now select an appropriate archive to use, rather
  than just using the first.

- The included version of emscripten has been upgraded to 1.38.30 (plus a
  bugfix).

- New packages: `jinja2`, `MarkupSafe`

## Version 0.10.0

_Mar 21, 2019_

**User improvements:**

- New packages: `html5lib`, `pygments`, `beautifulsoup4`, `soupsieve`,
  `docutils`, `bleach`, `mne`

**Developer improvements:**

- `console.html` provides a simple text-only interactive console to test local
  changes to Pyodide. The existing notebooks based on legacy versions of Iodide
  have been removed.

- The `run_docker` script can now be configured with environment variables.<|MERGE_RESOLUTION|>--- conflicted
+++ resolved
@@ -36,13 +36,8 @@
   improved with some context information.
   {pr}`2121`
 
-<<<<<<< HEAD
 - {{Fix}} Python tracebacks now include Javascript frames when Python calls a Javascript function.
   {pr}`2123`
-=======
-- {{Enhancement}} Pressing TAB in REPL no longer triggers completion when input
-  is whitespace. {pr}`2125`
->>>>>>> 50938f37
 
 ## Version 0.19.0
 
