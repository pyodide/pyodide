--- conflicted
+++ resolved
@@ -44,12 +44,9 @@
 ### Packages
 
 - Upgraded `rateslib` to 1.7.0 {pr}`5400`
-<<<<<<< HEAD
-- Added `bilby_cython` 0.5.3 {pr}`5502`
-=======
 - Upgraded `fsspec` to 2025.3.2 {pr}`5604`
 - Upgraded `narwhals` to 1.38.2 {pr}`5623`
->>>>>>> e10812dd
+- Added `bilby_cython` 0.5.3 {pr}`5502`
 
 - {{ Breaking }} `matplotlib-pyodide` is not a default backend for matplotlib anymore.
   Users who want to use `matplotlib-pyodide` need to explicitly call
