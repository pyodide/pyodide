---
substitutions:
  API: "<span class='badge badge-warning'>API Change</span>"
  Enhancement: "<span class='badge badge-info'>Enhancement</span>"
  Feature: "<span class='badge badge-success'>Feature</span>"
  Fix: "<span class='badge badge-danger'>Fix</span>"
  Update: "<span class='badge badge-success'>Update</span>"
  Breaking: "<span class='badge badge-danger'>BREAKING CHANGE</span>"
---

(changelog)=

# Change Log

## Unreleased

- {{ Enhancement }} Emscripten was updated to Version 3.1.18
  {pr}`2958`, {pr}`2950`

- New packages: the standard library lzma module {pr}`2939`,
  pycryptodomex {pr}`2966`, pycryptodome {pr}`2965`

- {{ Enhancement }} Implemented `reverse`, `__reversed__`, `count`, `index`,
  `append`, and `pop` for `JsProxy` of Javascript arrays.
  {pr}`2970`

- {{ Breaking }} Unvendored the sqlite3 module from the standard library.
  Before `sqlite3` was included by default. Now it needs to be loaded with
  {any}`pyodide.loadPackage` or {any}`micropip.install`.
  {pr}`2946`

- {{ Enhancement }} Pyodide now shows more helpful error messages when
  importing unvendored or removed stdlib modules fails.
  {pr}`2973`

- {{ Fix }} Pyodide works in Safari v14 again. It was broken in v0.21.0
  {pr}`2994`

<<<<<<< HEAD
### Build System

- {{ Enhancement }} Added `requirements/host` key to the `meta.yaml` spec to allow
  host dependencies that are required for building packages.
  {pr}`2132`
=======
- {{ Enhancement }} The releases are now called `pyodide-{version}.tar.gz`
  rather than `pyodide-build-{version}.tar.gz`
  {pr}`2996`
>>>>>>> 34513107

## Version 0.21.0

_August 9, 2022_

[See the release notes for a summary.](https://blog.pyodide.org/posts/0.21-release/)

### Build system

- {{ Enhancement }} Emscripten was updated to Version 3.1.14
  {pr}`2775`, {pr}`2679`, {pr}`2672`

- {{ Fix }} Fix building on macOS {issue}`2360` {pr}`2554`

- {{ Enhancement }} Update Typescript target to ES2017 to generate more modern
  Javascript code.
  {pr}`2471`

- {{ Enhancement }} We now put our built files into the `dist` directory rather
  than the `build` directory. {pr}`2387`

- {{ Fix }} The build will error out earlier if `cmake` or `libtool` are not
  installed.
  {pr}`2423`

- {{ Enhancement }} The platform tags of wheels now include the Emscripten
  version in them. This should help ensure ABI compatibility if Emscripten
  wheels are distributed outside of the main Pyodide distribution.
  {pr}`2610`

- {{ Enhancement }} The build system now uses the sysconfigdata from the target
  Python rather than the host Python.
  {pr}`2516`

- {{ Enhancement }} Pyodide now builds with `-sWASM_BIGINT`.
  {pr}`2643`

- {{ Enhancement }} Added `cross-script` key to the `meta.yaml` spec to allow
  executing custom logic in the cross build environment.
  {pr}`2734`

### Pyodide Module and type conversions

- {{ API }} All functions were moved out of the root `pyodide` package into
  various submodules. For backwards compatibility, they will be available from
  the root package (raising a `FutureWarning`) until v0.23.0.
  {pr}`2787`, {pr}`2790`

- {{ Enhancement }} `loadPyodide` no longer uses any global state, so it can be
  used more than once in the same thread. This is recommended if a network
  request causes a loading failure, if there is a fatal error, if you damage the
  state of the runtime so badly that it is no longer usable, or for certain
  testing purposes. It is not recommended for creating multiple execution
  environments, for which you should use
  `pyodide.runPython(code, { globals : some_dict})`;
  {pr}`2391`

- {{ Enhancement }} `pyodide.unpackArchive` now accepts any `ArrayBufferView` or
  `ArrayBuffer` as first argument, rather than only a `Uint8Array`.
  {pr}`2451`

- {{ Feature }} Added `pyodide.code.run_js` API.
  {pr}`2426`

- {{ Fix }} BigInt's between 2^{32\*n - 1} and 2^{32\*n} no longer get
  translated to negative Python ints.
  {pr}`2484`

- {{ Fix }} Pyodide now correctly handles JavaScript objects with `null`
  constructor.
  {pr}`2520`

- {{ Fix }} Fix garbage collection of `once_callable` {pr}`2401`

- {{ Enhancement }} Added the `js_id` attribute to `JsProxy` to allow using
  JavaScript object identity as a dictionary key.
  {pr}`2515`

- {{ Fix }} Fixed a bug with `toJs` when used with recursive structures and the
  `dictConverter` argument.
  {pr}`2533`

- {{ Enhancement }} Added Python wrappers `set_timeout`, `clear_timeout`,
  `set_interval`, `clear_interval`, `add_event_listener` and
  `remove_event_listener` for the corresponding JavaScript functions.
  {pr}`2456`

- {{ Fix }} If a request fails due to CORS, `pyfetch` now raises an `OSError`
  not a `JSException`.
  {pr}`2598`

- {{ Enhancement }} Pyodide now directly exposes the Emscripten `PATH` and
  `ERRNO_CODES` APIs.
  {pr}`2582`

- {{ Fix }} The `bool` operator on a `JsProxy` now behaves more consistently: it
  returns `False` if JavaScript would say that `!!x` is `false`, or if `x` is an
  empty container. Otherwise it returns `True`.
  {pr}`2803`

- {{ Fix }} Fix `loadPyodide` errors for the Windows Node environment.
  {pr}`2888`

- {{ Enhancement }} Implemented slice subscripting, `+=`, and `extend` for
  `JsProxy` of Javascript arrays.
  {pr}`2907`

### REPL

- {{ Enhancement }} Add a spinner while the REPL is loading
  {pr}`2635`

- {{ Enhancement }} Cursor blinking in the REPL can be disabled by setting
  `noblink` in URL search params.
  {pr}`2666`

- {{ Fix }} Fix a REPL error in printing high-dimensional lists.
  {pr}`2517` {pr}`2919`

- {{ Fix }} Fix output bug with using `input()` on online console
  {pr}`2509`

### micropip and package loading

- {{ API }} `packages.json` which contains the dependency graph for packages
  was renamed to `repodata.json` to avoid confusion with `package.json` used
  in JavaScript packages.

- {{ Enhancement }} Added SHA-256 hash of package to entries in `repodata.json`
  {pr}`2455`

- {{ Enhancement }} Integrity of Pyodide packages is now verified before
  loading them. This is for now limited to browser environments.
  {pr}`2513`

- {{ Enhancement }} `micropip` supports loading wheels from the Emscripten file
  system using the `emfs:` protocol now.
  {pr}`2767`

- {{ Enhancement }} It is now possible to use an alternate `repodata.json`
  lockfile by passing the `lockFileURL` option to {any}`loadPyodide <globalThis.loadPyodide>`. This is
  particularly intended to be used with {any}`micropip.freeze`.
  {pr}`2645`

- {{ Fix }} micropip now correctly handles package names that include dashes
  {pr}`2414`

- {{ Enhancement }} Allow passing `credentials` to `micropip.install()`
  {pr}`2458`

- {{ Enhancement }} {func}`micropip.install` now accepts a `deps` parameter.
  If set to `False`, micropip will not install dependencies of the package.
  {pr}`2433`

- {{ Fix }} micropip now correctly compares packages with prerelease version
  {pr}`2532`

- {{ Enhancement }} {func}`micropip.install` now accepts a `pre` parameter.
  If set to `True`, micropip will include pre-release and development versions.
  {pr}`2542`

- {{ Enhancement }} `micropip` was refactored to improve readability and ease of
  maintenance.
  {pr}`2561`, {pr}`2563`, {pr}`2564`, {pr}`2565`, {pr}`2568`

- {{ Enhancement }} Various error messages were fine tuned and improved.
  {pr}`2562`, {pr}`2558`

- {{ Enhancement }} `micropip` was adjusted to keep its state in the wheel
  `.dist-info` directories which improves consistenency with the Python standard
  library and other tools used to install packages.
  {pr}`2572`

- {{ Enhancement }} `micropip` can now be used to install Emscripten binary wheels.
  {pr}`2591`

- {{ Enhancement }} Added `micropip.freeze` to record the current set of loaded
  packages into a `repodata.json` file.
  {pr}`2581`

- {{ Fix }} `micropip.list` now works correctly when there are packages
  that are installed via `pyodide.loadPackage` from a custom URL.
  {pr}`2743`

- {{ Fix }} micropip now skips package versions which do not follow PEP440.
  {pr}`2754`

- {{ Fix }} `micropip` supports extra markers in packages correctly now.
  {pr}`2584`

### Packages

- {{ Enhancement }} Update sqlite version to latest stable release
  {pr}`2477` and {pr}`2518`

- {{ Enhancement }} Pillow now supports WEBP image format {pr}`2407`.

- {{ Enhancement }} Pillow and opencv-python now support the TIFF image format.
  {pr}`2762`

- Pandas is now compiled with `-Oz`, which significantly speeds up loading the library
  on Chrome {pr}`2457`

- New packages: opencv-python {pr}`2305`, ffmpeg {pr}`2305`, libwebp {pr}`2305`,
  h5py, pkgconfig and libhdf5 {pr}`2411`, bitarray {pr}`2459`, gsw {pr}`2511`,
  cftime {pr}`2504`, svgwrite, jsonschema, tskit {pr}`2506`, xarray {pr}`2538`,
  demes, libgsl, newick, ruamel, msprime {pr}`2548`, gmpy2 {pr}`2665`,
  xgboost {pr}`2537`, galpy {pr}`2676`, shapely, geos {pr}`2725`, suitesparse,
  sparseqr {pr}`2685`, libtiff {pr}`2762`, pytest-benchmark {pr}`2799`,
  termcolor {pr}`2809`, sqlite3, libproj, pyproj, certifi {pr}`2555`,
  rebound {pr}`2868`, reboundx {pr}`2909`, pyclipper {pr}`2886`,
  brotli {pr}`2925`, python-magic {pr}`2941`

### Miscellaneous

- {{ Fix }} We now tell packagers (e.g., Webpack) to ignore npm-specific imports
  when packing files for the browser.
  {pr}`2468`

- {{ Enhancement }} `run_in_pyodide` now has support for pytest assertion
  rewriting and decorators such as `pytest.mark.parametrize` and hypothesis.
  {pr}`2510`, {pr}`2541`

- {{ Breaking }} `pyodide_build.testing` is removed. `run_in_pyodide`
  decorator can now be accessed through
  [`pytest-pyodide`](https://github.com/pyodide/pytest-pyodide) package.
  {pr}`2418`

### List of contributors

Alexey Ignatiev, Andrey Smelter, andrzej, Antonio Cuni, Ben Jeffery, Brian
Benjamin Maranville, David Lechner, dragoncoder047, echorand (Amit Saha),
Filipe, Frank, Gyeongjae Choi, Hanno Rein, haoran1062, Henry Schreiner, Hood
Chatham, Jason Grout, jmdyck, Jo Bovy, John Wason, josephrocca, Kyle Cutler,
Lester Fan, Liumeo, lukemarsden, Mario Gersbach, Matt Toad, Michael Droettboom,
Michael Gilbert, Michael Neil, Mu-Tsun Tsai, Nicholas Bollweg, pysathq, Ricardo
Prins, Rob Gries, Roman Yurchak, Ryan May, Ryan Russell, stonebig, Szymswiat,
Tobias Megies, Vic Kumar, Victor, Wei Ji, Will Lachance

## Version 0.20.0

[See the release notes for a summary.](https://blog.pyodide.org/posts/0.20-release/)

### CPython and stdlib

- {{ Update }} Pyodide now runs Python 3.10.2.
  {pr}`2225`

- {{ Enhancement }} All
  `ctypes` tests pass now except for `test_callback_too_many_args` (and we have
  a plan to fix `test_callback_too_many_args` upstream). `libffi-emscripten`
  now also passes all libffi tests.
  {pr}`2350`

### Packages

- {{Fix}} matplotlib now loads multiple fonts correctly {pr}`2271`

- New packages: boost-histogram {pr}`2174`, cryptography v3.3.2 {pr}`2263`, the
  standard library ssl module {pr}`2263`, python-solvespace v3.0.7,
  lazy-object-proxy {pr}`2320`.

- Many more scipy linking errors were fixed, mostly related to the Fortran f2c
  ABI for string arguments. There are still some fatal errors in the Scipy test
  suite, but none seem to be simple linker errors.
  {pr}`2289`

- Removed pyodide-interrupts. If you were using this for some reason, use
  {any}`setInterruptBuffer <pyodide.setInterruptBuffer>` instead.
  {pr}`2309`

- Most included packages were updated to the latest version. See
  {ref}`packages-in-pyodide` for a full list.

### Type translations

- {{Fix}} Python tracebacks now include Javascript frames when Python calls a
  Javascript function.
  {pr}`2123`

- {{Enhancement}} Added a `default_converter` argument to {any}`JsProxy.to_py`
  and {any}`pyodide.toPy` which is used to process any object that doesn't have
  a built-in conversion to Python. Also added a `default_converter` argument to
  {any}`PyProxy.toJs` and {any}`pyodide.ffi.to_js` to convert.
  {pr}`2170` and {pr}`2208`

- {{ Enhancement }} Async Python functions called from Javascript now have the
  resulting coroutine automatically scheduled. For instance, this makes it
  possible to use an async Python function as a Javascript event handler.
  {pr}`2319`

### Javascript package

- {{Enhancement}} It is no longer necessary to provide `indexURL` to
  {any}`loadPyodide <globalThis.loadPyodide>`.
  {pr}`2292`

- {{ Breaking }} The `globals` argument to {any}`runPython <pyodide.runPython>`
  and {any}`runPythonAsync <pyodide.runPythonAsync>` is now passed as a named
  argument. The old usage still works with a deprecation warning.
  {pr}`2300`

- {{Enhancement}} The Javascript package was migrated to Typescript.
  {pr}`2130` and {pr}`2133`

- {{Fix}} Fix importing pyodide with ESM syntax in a module type web worker.
  {pr}`2220`

- {{Enhancement}} When Pyodide is loaded as an ES6 module, no global
  {any}`loadPyodide <globalThis.loadPyodide>` variable is created (instead, it
  should be accessed as an attribute on the module).
  {pr}`2249`

- {{Fix}} The type `Py2JsResult` has been replaced with `any` which is more
  accurate. For backwards compatibility, we still export `Py2JsResult` as an
  alias for `any`.
  {pr}`2277`

- {{Fix}} Pyodide now loads correctly even if requirejs is included.
  {pr}`2283`

- {{ Enhancement }} Added robust handling for non-`Error` objects thrown by
  Javascript code. This mostly should never happen since well behaved Javascript
  code ought to throw errors. But it's better not to completely crash if it
  throws something else.
  {pr}`2294`

### pyodide_build

- {{Enhancement}} Pyodide now uses Python wheel files to distribute packages
  rather than the emscripten `file_packager.py` format.
  {pr}`2027`

- {{Enhancement}} Pyodide now uses `pypa/build` to build packages. We (mostly)
  use build isolation, so we can build packages that require conflicting
  versions of setuptools or alternative build backends.
  {pr}`2272`

- {{Enhancement}} Most pure Python packages were switched to use the wheels
  directly from PyPI rather than rebuilding them.
  {pr}`2126`

- {{Enhancement}} Added support for C++ exceptions in packages. Now C++
  extensions compiled and linked with `-fexceptions` can catch C++ exceptions.
  Furthermore, uncaught C++ exceptions will be formatted in a human-readable
  way.
  {pr}`2178`

- {{Breaking}} Removed the `skip-host` key from the `meta.yaml` format. If
  needed, install a host copy of the package with pip instead.
  {pr}`2256`

### Uncategorized

- {{ Enhancement }} The interrupt buffer can be used to raise all 64 signals
  now, not just `SIGINT`. Write a number between `1<= signum <= 64` into the
  interrupt buffer to trigger the corresponding signal. By default everything
  but `SIGINT` will be ignored. Any value written into the interrupt buffer
  outside of the range from 1 to 64 will be silently discarded.
  {pr}`2301`

- {{ Enhancement }} Updated to Emscripten 2.0.27.
  {pr}`2295`

- {{ Breaking }} The `extractDir` argument to
  {any}`unpackArchive <pyodide.unpackArchive>` is now passed as a named argument.
  The old usage still works with a deprecation warning.
  {pr}`2300`

- {{ Enhancement }} Support ANSI escape codes in the Pyodide console.
  {pr}`2345`

- {{ Fix }} `pyodide_build` can now be installed in non-editable ways.
  {pr}`2351`

### List of contributors

Boris Feld, Christian Staudt, Gabriel Fougeron, Gyeongjae Choi, Henry Schreiner,
Hood Chatham, Jo Bovy, Karthikeyan Singaravelan, Leo Psidom, Liumeo, Luka
Mamukashvili, Madhur Tandon, Paul Korzhyk, Roman Yurchak, Seungmin Kim, Thorsten
Beier, Tom White, and Will Lachance

## Version 0.19.1

_February 19, 2022_

### Packages

- New packages: sqlalchemy {pr}`2112`, pydantic {pr}`2117`, wrapt {pr}`2165`

- {{ Update }} Upgraded packages: pyb2d (0.7.2), {pr}`2117`

- {{Fix}} A fatal error in `scipy.stats.binom.ppf` has been fixed.
  {pr}`2109`

- {{Fix}} Type signature mismatches in some numpy comparators have been fixed.
  {pr}`2110`

### Type translations

- {{Fix}} The "PyProxy has already been destroyed" error message has been
  improved with some context information.
  {pr}`2121`

### REPL

- {{Enhancement}} Pressing TAB in REPL no longer triggers completion when input
  is whitespace. {pr}`2125`

### List of contributors

Christian Staudt, Gyeongjae Choi, Hood Chatham, Liumeo, Paul Korzhyk, Roman
Yurchak, Seungmin Kim, Thorsten Beier

## Version 0.19.0

_January 10, 2021_

[See the release notes for a summary.](https://blog.pyodide.org/posts/0.19-release/)

### Python package

- {{Enhancement}} If `find_imports` is used on code that contains a syntax
  error, it will return an empty list instead of raising a `SyntaxError`.
  {pr}`1819`

- {{Enhancement}} Added the {any}`pyodide.http.pyfetch` API which provides a
  convenience wrapper for the Javascript `fetch` API. The API returns a response
  object with various methods that convert the data into various types while
  minimizing the number of times the data is copied.
  {pr}`1865`

- {{Enhancement}} Added the {any}`unpack_archive` API to the {any}`FetchResponse`
  object which treats the response body as an archive and uses `shutil` to
  unpack it. {pr}`1935`

- {{Fix}} The Pyodide event loop now works correctly with cancelled handles. In
  particular, `asyncio.wait_for` now functions as expected.
  {pr}`2022`

### JavaScript package

- {{Fix}} {any}`loadPyodide <globalThis.loadPyodide>` no longer fails in the
  presence of a user-defined global named `process`.
  {pr}`1849`

- {{Fix}} Various webpack buildtime and runtime compatibility issues were fixed.
  {pr}`1900`

- {{Enhancement}} Added the {any}`pyodide.pyimport` API to import a Python module
  and return it as a `PyProxy`. Warning: this is different from the
  original `pyimport` API which was removed in this version.
  {pr}`1944`

- {{Enhancement}} Added the {any}`pyodide.unpackArchive` API which unpacks an
  archive represented as an ArrayBuffer into the working directory. This is
  intended as a way to install packages from a local application.
  {pr}`1944`

- {{API}} {any}`loadPyodide <globalThis.loadPyodide>` now accepts a `homedir`
  parameter which sets home directory of Pyodide virtual file system.
  {pr}`1936`

- {{Breaking}} The default working directory(home directory) inside the Pyodide
  virtual file system has been changed from `/` to `/home/pyodide`. To get the
  previous behavior, you can
  - call `os.chdir("/")` in Python to change working directory or
  - call {any}`loadPyodide <globalThis.loadPyodide>` with the `homedir="/"`
    argument
    {pr}`1936`

### Python / JavaScript type conversions

- {{Breaking}} Updated the calling convention when a JavaScript function is
  called from Python to improve memory management of PyProxies. PyProxy
  arguments and return values are automatically destroyed when the function is
  finished.
  {pr}`1573`

- {{Enhancement}} Added {any}`JsProxy.to_string`, {any}`JsProxy.to_bytes`, and
  {any}`JsProxy.to_memoryview` to allow for conversion of `TypedArray` to
  standard Python types without unneeded copies. {pr}`1864`

- {{Enhancement}} Added {any}`JsProxy.to_file` and {any}`JsProxy.from_file` to
  allow reading and writing Javascript buffers to files as a byte stream without
  unneeded copies.
  {pr}`1864`

- {{Fix}} It is now possible to destroy a borrowed attribute `PyProxy` of a
  `PyProxy` (as introduced by {pr}`1636`) before destroying the root `PyProxy`.
  {pr}`1854`

- {{Fix}} If `__iter__()` raises an error, it is now handled correctly by the
  `PyProxy[Symbol.iterator()]` method.
  {pr}`1871`

- {{Fix}} Borrowed attribute `PyProxy`s are no longer destroyed when the root
  `PyProxy` is garbage collected (because it was leaked). Doing so has no
  benefit to nonleaky code and turns some leaky code into broken code (see
  {issue}`1855` for an example).
  {pr}`1870`

- {{Fix}} Improved the way that `pyodide.globals.get("builtin_name")` works.
  Before we used `__main__.__dict__.update(builtins.__dict__)` which led to
  several undesirable effects such as `__name__` being equal to `"builtins"`.
  Now we use a proxy wrapper to replace `pyodide.globals.get` with a function
  that looks up the name on `builtins` if lookup on `globals` fails.
  {pr}`1905`

- {{Enhancement}} Coroutines have their memory managed in a more convenient way.
  In particular, now it is only necessary to either `await` the coroutine or
  call one of `.then`, `.except` or `.finally` to prevent a leak. It is no
  longer necessary to manually destroy the coroutine. Example: before:

```js
async function runPythonAsync(code, globals) {
  let coroutine = Module.pyodide_py.eval_code_async(code, globals);
  try {
    return await coroutine;
  } finally {
    coroutine.destroy();
  }
}
```

After:

```js
async function runPythonAsync(code, globals) {
  return await Module.pyodide_py.eval_code_async(code, globals);
}
```

{pr}`2030`

### pyodide-build

- {{API}} By default only a minimal set of packages is built. To build all
  packages set `PYODIDE_PACKAGES='*'` In addition, `make minimal` was removed,
  since it is now equivalent to `make` without extra arguments.
  {pr}`1801`

- {{Enhancement}} It is now possible to use `pyodide-build buildall` and
  `pyodide-build buildpkg` directly.
  {pr}`2063`

- {{Enhancement}} Added a `--force-rebuild` flag to `buildall` and `buildpkg`
  which rebuilds the package even if it looks like it doesn't need to be
  rebuilt. Added a `--continue` flag which keeps the same source tree for the
  package and can continue from the middle of a build.
  {pr}`2069`

- {{Enhancement}} Changes to environment variables in the build script are now
  seen in the compile and post build scripts.
  {pr}`1706`

- {{Fix}} Fix usability issues with `pyodide-build mkpkg` CLI.
  {pr}`1828`

- {{ Enhancement }} Better support for ccache when building Pyodide
  {pr}`1805`

- {{Fix}} Fix compile error `wasm-ld: error: unknown argument: --sort-common`
  and `wasm-ld: error: unknown argument: --as-needed` in ArchLinux.
  {pr}`1965`

### micropip

- {{Fix}} micropip now raises an error when installing a non-pure python wheel
  directly from a url.
  {pr}`1859`

- {{Enhancement}} {func}`micropip.install` now accepts a `keep_going` parameter.
  If set to `True`, micropip reports all identifiable dependencies that don't
  have pure Python wheels, instead of failing after processing the first one.
  {pr}`1976`

- {{Enhancement}} Added a new API {func}`micropip.list` which returns the list
  of installed packages by micropip.
  {pr}`2012`

### Packages

- {{ Enhancement }} Unit tests are now unvendored from Python packages and
  included in a separate package `<package name>-tests`. This results in a
  20% size reduction on average for packages that vendor tests (e.g. numpy,
  pandas, scipy).
  {pr}`1832`

- {{ Update }} Upgraded SciPy to 1.7.3. There are known issues with some SciPy
  components, the current status of the scipy test suite is
  [here](https://github.com/pyodide/pyodide/pull/2065#issuecomment-1004243045)
  {pr}`2065`

- {{ Fix }} The built-in pwd module of Python, which provides a Unix specific
  feature, is now unvendored.
  {pr}`1883`

- {{Fix}} pillow and imageio now correctly encode/decode grayscale and
  black-and-white JPEG images.
  {pr}`2028`

- {{Fix}} The numpy fft module now works correctly.
  {pr}`2028`

- New packages: logbook {pr}`1920`, pyb2d {pr}`1968`, and threadpoolctl (a
  dependency of scikit-learn) {pr}`2065`

- Upgraded packages: numpy (1.21.4) {pr}`1934`, scikit-learn (1.0.2) {pr}`2065`,
  scikit-image (0.19.1) {pr}`2005`, msgpack (1.0.3) {pr}`2071`, astropy (5.0.3)
  {pr}`2086`, statsmodels (0.13.1) {pr}`2073`, pillow (9.0.0) {pr}`2085`. This
  list is not exhaustive, refer to `packages.json` for the full list.

### Uncategorized

- {{ Enhancement }} `PyErr_CheckSignals` now works with the keyboard interrupt
  system so that cooperative C extensions can be interrupted. Also, added the
  `pyodide.checkInterrupt` function so Javascript code can opt to be
  interrupted.
  {pr}`1294`

- {{Fix}} The `_` variable is now set by the Pyodide repl just like it is set in
  the native Python repl.
  {pr}`1904`

- {{ Enhancement }} `pyodide-env` and `pyodide` Docker images are now available from both
  the [Docker Hub](https://hub.docker.com/repository/docker/pyodide/pyodide-env) and
  from the [Github Package registry](https://github.com/orgs/pyodide/packages). {pr}`1995`

- {{Fix}} The console now correctly handles it when an object's `__repr__` function raises an exception.
  {pr}`2021`

- {{ Enhancement }} Removed the `-s EMULATE_FUNCTION_POINTER_CASTS` flag,
  yielding large benefits in speed, stack usage, and code size.
  {pr}`2019`

### List of contributors

Alexey Ignatiev, Alex Hall, Bart Broere, Cyrille Bogaert, etienne, Grimmer,
Grimmer Kang, Gyeongjae Choi, Hao Zhang, Hood Chatham, Ian Clester, Jan Max
Meyer, LeoPsidom, Liumeo, Michael Christensen, Owen Ou, Roman Yurchak, Seungmin
Kim, Sylvain, Thorsten Beier, Wei Ouyang, Will Lachance

## Version 0.18.1

_September 16, 2021_

### Console

- {{Fix}} Ctrl+C handling in console now works correctly with multiline input.
  New behavior more closely approximates the behavior of the native Python
  console.
  {pr}`1790`

- {{Fix}} Fix the repr of Python objects (including lists and dicts) in console {pr}`1780`

- {{Fix}} The "long output truncated" message now appears on a separate line as intended.
  {pr}`1814`

- {{Fix}} The streams that are used to redirect stdin and stdout in the console now define
  `isatty` to return `True`. This fixes pytest.
  {pr}`1822`

### Python package

- {{Fix}} Avoid circular references when runsource raises SyntaxError
  {pr}`1758`

### JavaScript package

- {{Fix}} The {any}`pyodide.setInterruptBuffer` command is now publicly exposed
  again, as it was in v0.17.0. {pr}`1797`

### Python / JavaScript type conversions

- {{Fix}} Conversion of very large strings from JavaScript to Python works
  again. {pr}`1806`

- {{Fix}} Fixed a use after free bug in the error handling code.
  {pr}`1816`

### Packages

- {{Fix}} pillow now correctly encodes/decodes RGB JPEG image format. {pr}`1818`

### Micellaneous

- {{Fix}} Patched emscripten to make the system calls to duplicate file
  descriptors closer to posix-compliant. In particular, this fixes the use of
  `dup` on pipes and temporary files, as needed by `pytest`.
  {pr}`1823`

## Version 0.18.0

_August 3rd, 2021_

### General

- {{ Update }} Pyodide now runs Python 3.9.5.
  {pr}`1637`

- {{ Enhancement }} Pyodide can experimentally be used in Node.js {pr}`1689`

- {{ Enhancement }} Pyodide now directly exposes the [Emscripten filesystem
  API](https://emscripten.org/docs/api_reference/Filesystem-API.html), allowing
  for direct manipulation of the in-memory filesystem
  {pr}`1692`

- {{ Enhancement }} Pyodide's support of [emscripten file
  systems](https://emscripten.org/docs/api_reference/Filesystem-API.html#file-systems)
  is expanded from the default `MEMFS` to include `IDBFS`, `NODEFS`, `PROXYFS`,
  and `WORKERFS`, allowing for custom persistence strategies depending on
  execution environment {pr}`1596`

- {{ API }} The `packages.json` schema for Pyodide was redesigned for better
  compatibility with conda. {pr}`1700`

- {{ API }} `run_docker` no longer binds any port to the docker image by default.
  {pr}`1750`

### Standard library

- {{ API }} The following standard library modules are now available as standalone packages

  - distlib

  They are loaded by default in {any}`loadPyodide <globalThis.loadPyodide>`, however this behavior
  can be disabled with the `fullStdLib` parameter set to `false`.
  All optional stdlib modules can then be loaded as needed with
  {any}`pyodide.loadPackage`. {pr}`1543`

- {{ Enhancement }} The standard library module `audioop` is now included, making the `wave`,
  `sndhdr`, `aifc`, and `sunau` modules usable. {pr}`1623`

- {{ Enhancement }} Added support for `ctypes`.
  {pr}`1656`

### JavaScript package

- {{ Enhancement }} The Pyodide JavaScript package is released to npm under [npmjs.com/package/pyodide](https://www.npmjs.com/package/pyodide)
  {pr}`1762`
- {{ API }} {any}`loadPyodide <globalThis.loadPyodide>` no longer automatically
  stores the API into a global variable called `pyodide`. To get old behavior,
  say `globalThis.pyodide = await loadPyodide({...})`.
  {pr}`1597`
- {{ Enhancement }} {any}`loadPyodide <globalThis.loadPyodide>` now accepts callback functions for
  `stdin`, `stdout` and `stderr`
  {pr}`1728`
- {{ Enhancement }} Pyodide now ships with first party typescript types for the entire
  JavaScript API (though no typings are available for `PyProxy` fields).
  {pr}`1601`

- {{ Enhancement }} It is now possible to import `Comlink` objects into Pyodide after
  using {any}`pyodide.registerComlink`
  {pr}`1642`

- {{ Enhancement }} If a Python error occurs in a reentrant `runPython` call, the error
  will be propagated into the outer `runPython` context as the original error
  type. This is particularly important if the error is a `KeyboardInterrupt`.
  {pr}`1447`

### Python package

- {{ Enhancement }} Added a new {any}`CodeRunner <pyodide.code.CodeRunner>` API for finer control than
  {any}`eval_code` and {any}`eval_code_async`. Designed with
  the needs of REPL implementations in mind.
  {pr}`1563`

- {{ Enhancement }} Added {any}`Console` class closely based on the Python standard
  library `code.InteractiveConsole` but with support for top level await and
  stream redirection. Also added the subclass {any}`PyodideConsole` which
  automatically uses {any}`pyodide.loadPackagesFromImports` on the code before running
  it.
  {pr}`1125`, {pr}`1155`, {pr}`1635`

- {{ Fix }} {any}`eval_code_async` no longer automatically awaits a returned
  coroutine or attempts to await a returned generator object (which triggered an
  error).
  {pr}`1563`

### Python / JavaScript type conversions

- {{ API }} {any}`pyodide.runPythonAsync` no longer automatically calls
  {any}`pyodide.loadPackagesFromImports`.
  {pr}`1538`.
- {{ Enhancement }} Added the {any}`PyProxy.callKwargs` method to allow using
  Python functions with keyword arguments from JavaScript.
  {pr}`1539`
- {{ Enhancement }} Added the {any}`PyProxy.copy` method.
  {pr}`1549` {pr}`1630`
- {{ API }} Updated the method resolution order on `PyProxy`. Performing a
  lookup on a `PyProxy` will prefer to pick a method from the `PyProxy` api, if
  no such method is found, it will use `getattr` on the proxied object.
  Prefixing a name with `$` forces `getattr`. For instance, {any}`PyProxy.destroy`
  now always refers to the method that destroys the proxy, whereas
  `PyProxy.$destroy` refers to an attribute or method called `destroy` on the
  proxied object.
  {pr}`1604`
- {{ API }} It is now possible to use `Symbol` keys with PyProxies. These
  `Symbol` keys put markers on the PyProxy that can be used by external code.
  They will not currently be copied by {any}`PyProxy.copy`.
  {pr}`1696`
- {{ Enhancement }} Memory management of `PyProxy` fields has been changed so
  that fields looked up on a `PyProxy` are "borrowed" and have their lifetime
  attached to the base `PyProxy`. This is intended to allow for more idiomatic
  usage.
  (See {issue}`1617`.) {pr}`1636`
- {{ API }} The depth argument to `toJs` is now passed as an option, so
  `toJs(n)` in v0.17 changed to `toJs({depth : n})`. Similarly, `pyodide.toPy`
  now takes `depth` as a named argument. Also `to_js` and `to_py` only take
  depth as a keyword argument.
  {pr}`1721`
- {{ API }} {any}`PyProxy.toJs` and {any}`to_js <pyodide.ffi.to_js>` now
  take an option `pyproxies`, if a JavaScript Array is passed for this, then
  any proxies created during conversion will be placed into this array. This
  allows easy cleanup later. The `create_pyproxies` option can be used to
  disable creation of pyproxies during conversion (instead a `ConversionError`
  is raised). {pr}`1726`
- {{ API }} `toJs` and `to_js` now take an option `dict_converter` which will be
  called on a JavaScript iterable of two-element Arrays as the final step of
  converting dictionaries. For instance, pass `Object.fromEntries` to convert to
  an object or `Array.from` to convert to an array of pairs.
  {pr}`1742`

### pyodide-build

- {{ API }} pyodide-build is now an installable Python package, with an
  identically named CLI entrypoint that replaces `bin/pyodide` which is removed
  {pr}`1566`

### micropip

- {{ Fix }} micropip now correctly handles packages that have mixed case names.
  (See {issue}`1614`).
  {pr}`1615`
- {{ Enhancement }} micropip now resolves dependencies correctly for old
  versions of packages (it used to always use the dependencies from the most
  recent version, see {issue}`1619` and {issue}`1745`). micropip also will
  resolve dependencies for wheels loaded from custom urls.
  {pr}`1753`

### Packages

- {{ Enhancement }} matplotlib now comes with a new renderer based on the html5 canvas element. {pr}`1579`
  It is optional and the current default backend is still the agg backend compiled to wasm.
- {{ Enhancement }} Updated a number of packages included in Pyodide.

### List of contributors

Albertas Gimbutas, Andreas Klostermann, Arfy Slowy, daoxian,
Devin Neal, fuyutarow, Grimmer, Guido Zuidhof, Gyeongjae Choi, Hood
Chatham, Ian Clester, Itay Dafna, Jeremy Tuloup, jmsmdy, LinasNas, Madhur
Tandon, Michael Christensen, Nicholas Bollweg, Ondřej Staněk, Paul m. p. P,
Piet Brömmel, Roman Yurchak, stefnotch, Syrus Akbary, Teon L Brooks, Waldir

## Version 0.17.0

_April 21, 2021_

See the {ref}`0-17-0-release-notes` for more information.

### Improvements to package loading and dynamic linking

- {{ Enhancement }} Uses the emscripten preload plugin system to preload .so files in packages
- {{ Enhancement }} Support for shared library packages. This is used for CLAPACK which makes scipy a lot smaller.
  {pr}`1236`
- {{ Fix }} Pyodide and included packages can now be used with Safari v14+.
  Safari v13 has also been observed to work on some (but not all) devices.

### Python / JS type conversions

- {{ Feature }} A `JsProxy` of a JavaScript `Promise` or other awaitable object is now a
  Python awaitable.
  {pr}`880`
- {{ API }} Instead of automatically converting Python lists and dicts into
  JavaScript, they are now wrapped in `PyProxy`. Added a new {any}`PyProxy.toJs`
  API to request the conversion behavior that used to be implicit.
  {pr}`1167`
- {{ API }} Added {any}`JsProxy.to_py` API to convert a JavaScript object to Python.
  {pr}`1244`
- {{ Feature }} Flexible jsimports: it now possible to add custom Python
  "packages" backed by JavaScript code, like the `js` package. The `js` package
  is now implemented using this system.
  {pr}`1146`
- {{ Feature }} A `PyProxy` of a Python coroutine or awaitable is now an
  awaitable JavaScript object. Awaiting a coroutine will schedule it to run on
  the Python event loop using `asyncio.ensure_future`.
  {pr}`1170`
- {{ Enhancement }} Made `PyProxy` of an iterable Python object an iterable Js
  object: defined the `[Symbol.iterator]` method, can be used like `for(let x of proxy)`. Made a `PyProxy` of a Python iterator an iterator: `proxy.next()` is
  translated to `next(it)`. Made a `PyProxy` of a Python generator into a
  JavaScript generator: `proxy.next(val)` is translated to `gen.send(val)`.
  {pr}`1180`
- {{ API }} Updated `PyProxy` so that if the wrapped Python object supports `__getitem__`
  access, then the wrapper has `get`, `set`, `has`, and `delete` methods which do
  `obj[key]`, `obj[key] = val`, `key in obj` and `del obj[key]` respectively.
  {pr}`1175`
- {{ API }} The `pyodide.pyimport` function is deprecated in favor of using
  `pyodide.globals.get('key')`. {pr}`1367`
- {{ API }} Added {any}`PyProxy.getBuffer` API to allow direct access to Python
  buffers as JavaScript TypedArrays.
  {pr}`1215`
- {{ API }} The innermost level of a buffer converted to JavaScript used to be a
  TypedArray if the buffer was contiguous and otherwise an Array. Now the
  innermost level will be a TypedArray unless the buffer format code is a '?' in
  which case it will be an Array of booleans, or if the format code is a "s" in
  which case the innermost level will be converted to a string.
  {pr}`1376`
- {{ Enhancement }} JavaScript `BigInt`s are converted into Python `int` and
  Python `int`s larger than 2^53 are converted into `BigInt`.
  {pr}`1407`
- {{ API }} Added {any}`pyodide.isPyProxy` to test if an object is a `PyProxy`.
  {pr}`1456`
- {{ Enhancement }} `PyProxy` and `PyBuffer` objects are now garbage collected
  if the browser supports `FinalizationRegistry`.
  {pr}`1306`
- {{ Enhancement }} Automatic conversion of JavaScript functions to CPython
  calling conventions.
  {pr}`1051`, {pr}`1080`
- {{ Enhancement }} Automatic detection of fatal errors. In this case Pyodide
  will produce both a JavaScript and a Python stack trace with explicit
  instruction to open a bug report.
  pr`{1151}`, pr`{1390}`, pr`{1478}`.
- {{ Enhancement }} Systematic memory leak detection in the test suite and a
  large number of fixed to memory leaks.
  pr`{1340}`
- {{ Fix }} getattr and dir on JsProxy now report consistent results and include all
  names defined on the Python dictionary backing JsProxy.
  {pr}`1017`
- {{ Fix }} `JsProxy.__bool__` now produces more consistent results: both
  `bool(window)` and `bool(zero-arg-callback)` were `False` but now are `True`.
  Conversely, `bool(empty_js_set)` and `bool(empty_js_map)` were `True` but now
  are `False`.
  {pr}`1061`
- {{ Fix }} When calling a JavaScript function from Python without keyword
  arguments, Pyodide no longer passes a `PyProxy`-wrapped `NULL` pointer as the
  last argument. {pr}`1033`
- {{ Fix }} JsBoundMethod is now a subclass of JsProxy, which fixes nested
  attribute access and various other strange bugs.
  {pr}`1124`
- {{ Fix }} JavaScript functions imported like `from js import fetch` no longer
  trigger "invalid invocation" errors (issue {issue}`461`) and
  `js.fetch("some_url")` also works now (issue {issue}`768`).
  {pr}`1126`
- {{ Fix }} JavaScript bound method calls now work correctly with keyword arguments.
  {pr}`1138`
- {{ Fix }} JavaScript constructor calls now work correctly with keyword
  arguments.
  {pr}`1433`

### pyodide-py package

- {{ Feature }} Added a Python event loop to support asyncio by scheduling
  coroutines to run as jobs on the browser event loop. This event loop is
  available by default and automatically enabled by any relevant asyncio API,
  so for instance `asyncio.ensure_future` works without any configuration.
  {pr}`1158`
- {{ API }} Removed `as_nested_list` API in favor of `JsProxy.to_py`.
  {pr}`1345`

### pyodide-js

- {{ API }} Removed iodide-specific code in `pyodide.js`. This breaks compatibility with
  iodide.
  {pr}`878`, {pr}`981`
- {{ API }} Removed the `pyodide.autocomplete` API, use Jedi directly instead.
  {pr}`1066`
- {{ API }} Removed `pyodide.repr` API.
  {pr}`1067`
- {{ Fix }} If `messageCallback` and `errorCallback` are supplied to
  `pyodide.loadPackage`, `pyodide.runPythonAsync` and
  `pyodide.loadPackagesFromImport`, then the messages are no longer
  automatically logged to the console.
- {{ Feature }} `runPythonAsync` now runs the code with `eval_code_async`. In
  particular, it is possible to use top-level await inside of `runPythonAsync`.
- `eval_code` now accepts separate `globals` and `locals` parameters.
  {pr}`1083`
- Added the `pyodide.setInterruptBuffer` API. This can be used to set a
  `SharedArrayBuffer` to be the keyboard interrupt buffer. If Pyodide is running
  on a webworker, the main thread can signal to the webworker that it should
  raise a `KeyboardInterrupt` by writing to the interrupt buffer.
  {pr}`1148` and {pr}`1173`
- Changed the loading method: added an async function `loadPyodide` to load
  Pyodide to use instead of `languagePluginURL` and `languagePluginLoader`. The
  change is currently backwards compatible, but the old approach is deprecated.
  {pr}`1363`
- `runPythonAsync` now accepts `globals` parameter.
  {pr}`1914`

### micropip

- {{ Feature }} `micropip` now supports installing wheels from relative URLs.
  {pr}`872`
- {{ API }} `micropip.install` now returns a Python `Future` instead of a JavaScript `Promise`.
  {pr}`1324`
- {{ Fix }} {any}`micropip.install` now interacts correctly with
  {any}`pyodide.loadPackage`.
  {pr}`1457`
- {{ Fix }} {any}`micropip.install` now handles version constraints correctly
  even if there is a version of the package available from the Pyodide `indexURL`.

### Build system

- {{ Enhancement }} Updated to latest emscripten 2.0.13 with the upstream LLVM backend
  {pr}`1102`
- {{ API }} Use upstream `file_packager.py`, and stop checking package abi versions.
  The `PYODIDE_PACKAGE_ABI` environment variable is no longer used, but is
  still set as some packages use it to detect whether it is being built for
  Pyodide. This usage is deprecated, and a new environment variable `PYODIDE`
  is introduced for this purpose.

  As part of the change, Module.checkABI is no longer present.
  {pr}`991`

- uglifyjs and lessc no longer need to be installed in the system during build
  {pr}`878`.
- {{ Enhancement }} Reduce the size of the core Pyodide package
  {pr}`987`.
- {{ Enhancement }} Optionally to disable docker port binding
  {pr}`1423`.
- {{ Enhancement }} Run arbitrary command in docker
  {pr}`1424`
- Docker images for Pyodide are now accessible at
  [pyodide/pyodide-env](https://hub.docker.com/repository/docker/pyodide/pyodide-env)
  and
  [pyodide/pyodide](https://hub.docker.com/repository/docker/pyodide/pyodide).
- {{ Enhancement }} Option to run docker in non-interactive mode
  {pr}`1641`

### REPL

- {{ Fix }} In console.html: sync behavior, full stdout/stderr support, clean namespace,
  bigger font, correct result representation, clean traceback
  {pr}`1125` and {pr}`1141`
- {{ Fix }} Switched from ̀Jedi to rlcompleter for completion in
  `pyodide.console.InteractiveConsole` and so in `console.html`. This fixes
  some completion issues (see {issue}`821` and {issue}`1160`)
- {{ Enhancement }} Support top-level await in the console
  {pr}`1459`

### Packages

- six, jedi and parso are no longer vendored in the main Pyodide package, and
  need to be loaded explicitly
  {pr}`1010`, {pr}`987`.
- Updated packages {pr}`1021`, {pr}`1338`, {pr}`1460`.
- Added Plotly version 4.14.3 and retrying dependency
  {pr}`1419`

### List of contributors

(in alphabetic order)

Aditya Shankar, casatir, Dexter Chua, dmondev, Frederik Braun, Hood Chatham,
Jan Max Meyer, Jeremy Tuloup, joemarshall, leafjolt, Michael Greminger,
Mireille Raad, Ondřej Staněk, Paul m. p. P, rdb, Roman Yurchak, Rudolfs

## Version 0.16.1

_December 25, 2020_

Note: due to a CI deployment issue the 0.16.0 release was skipped and replaced
by 0.16.1 with identical contents.

- Pyodide files are distributed by [JsDelivr](https://www.jsdelivr.com/),
  `https://cdn.jsdelivr.net/pyodide/v0.16.1/full/pyodide.js`
  The previous CDN `pyodide-cdn2.iodide.io` still works and there
  are no plans for deprecating it. However please use
  JsDelivr as a more sustainable solution, including for earlier Pyodide
  versions.

### Python and the standard library

- Pyodide includes CPython 3.8.2
  {pr}`712`
- ENH Patches for the threading module were removed in all packages. Importing
  the module, and a subset of functionality (e.g. locks) works, while starting
  a new thread will produce an exception, as expected.
  {pr}`796`.
  See {issue}`237` for the current status of the threading support.
- ENH The multiprocessing module is now included, and will not fail at import,
  thus avoiding the necessity to patch included packages. Starting a new
  process will produce an exception due to the limitation of the WebAssembly VM
  with the following message: `Resource temporarily unavailable`
  {pr}`796`.

### Python / JS type conversions

- FIX Only call `Py_INCREF()` once when proxied by PyProxy
  {pr}`708`
- JavaScript exceptions can now be raised and caught in Python. They are
  wrapped in pyodide.JsException.
  {pr}`891`

### pyodide-py package and micropip

- The `pyodide.py` file was transformed to a pyodide-py package. The imports
  remain the same so this change is transparent to the users
  {pr}`909`.
- FIX Get last version from PyPI when installing a module via micropip
  {pr}`846`.
- Suppress REPL results returned by `pyodide.eval_code` by adding a semicolon
  {pr}`876`.
- Enable monkey patching of `eval_code` and `find_imports` to customize
  behavior of `runPython` and `runPythonAsync`
  {pr}`941`.

### Build system

- Updated docker image to Debian buster, resulting in smaller images.
  {pr}`815`
- Pre-built docker images are now available as
  [`iodide-project/pyodide`](https://hub.docker.com/r/iodide/pyodide)
  {pr}`787`
- Host Python is no longer compiled, reducing compilation time. This also
  implies that Python 3.8 is now required to build Pyodide. It can for instance
  be installed with conda.
  {pr}`830`
- FIX Infer package tarball directory from source URL
  {pr}`687`
- Updated to emscripten 1.38.44 and binaryen v86 (see related
  [commits](https://github.com/pyodide/pyodide/search?q=emscripten&type=commits))
- Updated default `--ldflags` argument to `pyodide_build` scripts to equal what
  Pyodide actually uses.
  {pr}`817`
- Replace C lz4 implementation with the (upstream) JavaScript implementation.
  {pr}`851`
- Pyodide deployment URL can now be specified with the `PYODIDE_BASE_URL`
  environment variable during build. The `pyodide_dev.js` is no longer
  distributed. To get an equivalent behavior with `pyodide.js`, set
  ```javascript
  window.languagePluginUrl = "./";
  ```
  before loading it.
  {pr}`855`
- Build runtime C libraries (e.g. libxml) via package build system with correct
  dependency resolution
  {pr}`927`
- Pyodide can now be built in a conda virtual environment
  {pr}`835`

### Other improvements

- Modify MEMFS timestamp handling to support better caching. This in
  particular allows to import newly created Python modules without invalidating
  import caches {pr}`893`

### Packages

- New packages: freesasa, lxml, python-sat, traits, astropy, pillow,
  scikit-image, imageio, numcodecs, msgpack, asciitree, zarr

  Note that due to the large size and the experimental state of the scipy
  package, packages that depend on scipy (including scikit-image, scikit-learn)
  will take longer to load, use a lot of memory and may experience failures.

- Updated packages: numpy 1.15.4, pandas 1.0.5, matplotlib 3.3.3 among others.
- New package
  [pyodide-interrupt](https://pypi.org/project/pyodide-interrupts/), useful for
  handling interrupts in Pyodide (see project description for details).

### Backward incompatible changes

- Dropped support for loading .wasm files with incorrect MIME type, following
  {pr}`851`

### List of contributors

abolger, Aditya Shankar, Akshay Philar, Alexey Ignatiev, Aray Karjauv, casatir,
chigozienri, Christian glacet, Dexter Chua, Frithjof, Hood Chatham, Jan Max
Meyer, Jay Harris, jcaesar, Joseph D. Long, Matthew Turk, Michael Greminger,
Michael Panchenko, mojighahar, Nicolas Ollinger, Ram Rachum, Roman Yurchak,
Sergio, Seungmin Kim, Shyam Saladi, smkm, Wei Ouyang

## Version 0.15.0

_May 19, 2020_

- Upgrades Pyodide to CPython 3.7.4.
- micropip no longer uses a CORS proxy to install pure Python packages from
  PyPI. Packages are now installed from PyPI directly.
- micropip can now be used from web workers.
- Adds support for installing pure Python wheels from arbitrary URLs with
  micropip.
- The CDN URL for Pyodide changed to
  https://pyodide-cdn2.iodide.io/v0.15.0/full/pyodide.js
  It now supports versioning and should provide faster downloads.
  The latest release can be accessed via
  https://pyodide-cdn2.iodide.io/latest/full/
- Adds `messageCallback` and `errorCallback` to
  {any}`pyodide.loadPackage`.
- Reduces the initial memory footprint (`TOTAL_MEMORY`) from 1 GiB to 5 MiB.
  More memory will be allocated as needed.
- When building from source, only a subset of packages can be built by setting
  the `PYODIDE_PACKAGES` environment variable. See
  {ref}`partial builds documentation <partial-builds>` for more details.
- New packages: future, autograd

## Version 0.14.3

_Dec 11, 2019_

- Convert JavaScript numbers containing integers, e.g. `3.0`, to a real Python
  long (e.g. `3`).
- Adds `__bool__` method to for `JsProxy` objects.
- Adds a JavaScript-side auto completion function for Iodide that uses jedi.
- New packages: nltk, jeudi, statsmodels, regex, cytoolz, xlrd, uncertainties

## Version 0.14.0

_Aug 14, 2019_

- The built-in `sqlite` and `bz2` modules of Python are now enabled.
- Adds support for auto-completion based on jedi when used in iodide

## Version 0.13.0

_May 31, 2019_

- Tagged versions of Pyodide are now deployed to Netlify.

## Version 0.12.0

_May 3, 2019_

**User improvements:**

- Packages with pure Python wheels can now be loaded directly from PyPI. See
  {ref}`micropip` for more information.

- Thanks to PEP 562, you can now `import js` from Python and use it to access
  anything in the global JavaScript namespace.

- Passing a Python object to JavaScript always creates the same object in
  JavaScript. This makes APIs like `removeEventListener` usable.

- Calling `dir()` in Python on a JavaScript proxy now works.

- Passing an `ArrayBuffer` from JavaScript to Python now correctly creates a
  `memoryview` object.

- Pyodide now works on Safari.

## Version 0.11.0

_Apr 12, 2019_

**User improvements:**

- Support for built-in modules:

  - `sqlite`, `crypt`

- New packages: `mne`

**Developer improvements:**

- The `mkpkg` command will now select an appropriate archive to use, rather
  than just using the first.

- The included version of emscripten has been upgraded to 1.38.30 (plus a
  bugfix).

- New packages: `jinja2`, `MarkupSafe`

## Version 0.10.0

_Mar 21, 2019_

**User improvements:**

- New packages: `html5lib`, `pygments`, `beautifulsoup4`, `soupsieve`,
  `docutils`, `bleach`, `mne`

**Developer improvements:**

- `console.html` provides a simple text-only interactive console to test local
  changes to Pyodide. The existing notebooks based on legacy versions of Iodide
  have been removed.

- The `run_docker` script can now be configured with environment variables.

```{eval-rst}
.. toctree::
   :hidden:

   deprecation-timeline.md
```<|MERGE_RESOLUTION|>--- conflicted
+++ resolved
@@ -36,17 +36,15 @@
 - {{ Fix }} Pyodide works in Safari v14 again. It was broken in v0.21.0
   {pr}`2994`
 
-<<<<<<< HEAD
+- {{ Enhancement }} The releases are now called `pyodide-{version}.tar.gz`
+  rather than `pyodide-build-{version}.tar.gz`
+  {pr}`2996`
+
 ### Build System
 
 - {{ Enhancement }} Added `requirements/host` key to the `meta.yaml` spec to allow
   host dependencies that are required for building packages.
   {pr}`2132`
-=======
-- {{ Enhancement }} The releases are now called `pyodide-{version}.tar.gz`
-  rather than `pyodide-build-{version}.tar.gz`
-  {pr}`2996`
->>>>>>> 34513107
 
 ## Version 0.21.0
 
