---
myst:
  substitutions:
    API: "<span class='badge badge-warning'>API Change</span>"
    Enhancement: "<span class='badge badge-info'>Enhancement</span>"
    Performance: "<span class='badge badge-info'>Performance</span>"
    Feature: "<span class='badge badge-success'>Feature</span>"
    Fix: "<span class='badge badge-danger'>Fix</span>"
    Update: "<span class='badge badge-success'>Update</span>"
    Breaking: "<span class='badge badge-danger'>BREAKING CHANGE</span>"
---

(changelog)=

# Change Log

## Unreleased

- ABI break: Upgraded Emscripten to 4.0.8 {pr}`5343` {pr}`5350` {pr}`5357`
  {pr}`5334` {pr}`5363` {pr}`5360` {pr}`5379` {pr}`5382` {pr}`5333` {pr}`5391`
  {pr}`5397` {pr}`5337` {pr}`5399` {pr}`5401` {pr}`5403` {pr}`5332` {pr}`5557`
  {pr}`5560` {pr}`5595` {pr}`5616`
- ABI break: Switched to using WebAssembly exception handling for C++ errors,
  Rust panics, and setjmp/longjmp. Projects and build system helpers that have
  previously set the `-fexceptions` compilation flag **must** switch to using
  `-fwasm-exceptions`. Furthermore, if a project uses `setjmp`/`longjmp`, they
  must now pass `-fwasm-exceptions` or `-sSUPPORT_LONGJMP=wasm` or both at
  compile time and link time.
  {pr}`5320`
- {{ Enhancement }} Upgraded to Python 3.13.1. {pr}`5498`

- {{ Fix }} Importing matplotlib should now be significantly faster. {pr}`5569`
<<<<<<< HEAD
- {{ Enhancement }} Added an `eager_converter` argument to `to_js` which allows
  overriding the default conversion behavior. {pr}`5613`
- {{ Fix }} Add the current working directory to the path instead of `$HOME`.
  {pr}`5630`
=======
>>>>>>> 1786d6eb

### `python` CLI entrypoint

- {{ Fix }} The `python` CLI now mounts the `/tmp` directory. In
  old versions of Emscripten this would crash but was fixed over a year ago.
  {pr}`5477`

### Packages

- Upgraded `narwhals` to 1.39.1 {pr}`5640`
- Upgraded `rateslib` to 1.7.0 {pr}`5400`

- {{ Breaking }} `matplotlib-pyodide` is not a default backend for matplotlib anymore.
  Users who want to use `matplotlib-pyodide` need to explicitly call
  `matplotlib.use("module://matplotlib_pyodide.wasm_backend")`.
  {pr}`5374`

## Version 0.27.6

_May 15, 2025_

- {{ Enhancement }} Added an `eager_converter` argument to `to_js` which allows
  overriding the default conversion behavior. {pr}`5613`

### `python` CLI entrypoint

- {{ Enhancement }} Stack switching and `asyncio.run()` now work in the `python`
  CLI. {pr}`5544`

### Packages

- Upgraded `fsspec` to 2025.3.2 {pr}`5604`

## Version 0.27.5

_April 04, 2025_

- {{ Enhancement }} Added `fsInit` argument to `loadPyodide()` to schedule a
  hook to run to setup the file system. {pr}`5539`

- {{ Fix }} It's now possible to call JavaScript callables that do not inherit
  from `Function` from the JS FFI.
  {pr}`5555`

### `python` CLI entrypoint

- {{ Enhancement }} The `python` CLI is now included in `pyodide-core-{version}.tar.gz`.
  {pr}`5566`

### Packages

- Added `jiter` 0.8.2 {pr}`5388`
- Added `openai` 1.68.2 {pr}`5536`
- Added `osqp` 1.0.0 {pr}`5510`

## Version 0.27.4

_March 17, 2025_

- {{ Fix }} Uncaught exceptions that occur in Python tasks with no
  `done_callback` will now log a message to the console. {pr}`5479`
- {{ Fix }} Replaced uses of the deprecated `File.lastModifiedDate` property. {pr}`5426`
- {{ Fix }} Correct use of `console.log` to `this.logStdout` in `load-package.ts` {pr}`5514`

### `python` CLI entrypoint

- {{ Enhancement }} The `python` CLI will pass the contents of the `NODEFLAGS`
  environment variable as flags to node when starting. {pr}`5478`
- {{ Fix }} For a Pyodide virtual environment, `.venv-pyodide/bin/python -m pip`
  now works even if the virtual environment has not been sourced.
  {pr}`5448`

### Packages

- Upgraded `PyWavelets` to 1.8.0 {pr}`5387`. Optional runtime requirements SciPy and Matplotlib have been removed, please install them separately.
- {{ Fix }} Removed debug prints from `httpx` {pr}`5385`

## Version 0.27.3

_February 26, 2025_

- Added the `context` parameter to `WebLoop.create_task()` {pr}`5431`

- {{ Fix }} `mountNativeFS` API now correctly propagates the error. {pr}`5434`
- {{ Fix }} `registerJsModule()` now works with non-extensible JS objects, such
  as ES6 modules. {pr}`5452`
- {{ Fix }} The Pyodide CLI runner now works correctly on macs when stdout is
  not a tty. {pr}`5430`
- {{ Fix }} Since 0.27.1, Pyodide has been broken in iOS because iOS ships
  broken wasm-gc support. Pyodide feature detects whether the runtime supports
  wasm-gc and uses it if it is present. Unfortunately, iOS passes the feature
  detection but wasm-gc doesn't work as expected. {pr}`5445`
- Upgraded `micropip` to 0.9.0 {pr}`5461`

### Packages

- Added `h3` 4.2.1 {pr}`5436`
- Added `pcodec` 0.3.3 {pr}`5432`
- Upgraded `narwhals` to 1.24.1 {pr}`5386`
- Upgraded `awkward-cpp` to 44 {pr}`5376`

## Version 0.27.2

_January 23, 2025_

### Packages

- Added `httpx` 0.28.1 {pr}`5302`
- Added `apsw` 3.47.2.0 {pr}`5251`
- Upgraded `scikit-learn` to 1.6.1 {pr}`5342`
- Upgraded `pydantic` to 2.10.5 and fixed a version mismatch with
  `pydantic_core` {pr}`5368`
- Upgraded `packaging` to 24.2 {pr}`5370`

## Version 0.27.1

_January 15, 2025_

- {{ Enhancement }} Improve stack switching performance by using a wasm-gc based
  function signature adaptor when it is available. {pr}`5310`

### Packages

- {{ Fix }} PyArrow was accidentally missing from 0.27.0. Now it's really
  available. {pr}`5300`
- Upgraded `protobuf` to 5.29.2 {pr}`5298`
- Added `css_inline` 0.14.6 {pr}`5304`
- Upgraded `nlopt` to 2.9.1 {pr}`5305`
- Upgraded `zengl` to 2.7.1 {pr}`5258`

## Version 0.27.0

_January 1, 2025_

- {{ Enhancement }} Upgrade to Python 3.12.7.
  {pr}`5149`

- {{ Enhancement }} Add unix-timezones module, which installs Unix compatible
  timezone data in /usr/share/zoneinfo, for use with C/C++ libraries which do
  timezone handling.
  {pr}`4889`

- {{ Enhancement }} `HttpStatusError` now store their the corresponding request
  `status`, `status_message` and `url`
  {pr}`4974`.

- {{ Breaking }} Shared libraries are now loaded locally. This means that packages that
  depend on shared libraries link to the shared libraries explicitly.
  {pr}`4876`

- {{ Enhancement }} Added implementation to abort `pyfetch` and `FetchResponse`
  manually or automatically.
  {pr}`4846`

- {{ Enhancement }} Unvendored stdlibs are now packaged in a wheel format
  {pr}`4902`

- {{ Breaking }} Prebuilt third-party libraries like `openblas`, `openssl`, `zlib` are
  not included in the cross-build env anymore.
  {pr}`4995`

- {{ Enhancement }} Added `JsProxy.as_py_json` method to adapt from JavaScript
  JSON (Arrays and Objects). to Python JSON (lists and dicts).
  {pr}`4666`

- {{ Enhancement }} `pyodide.loadPackage` will now install data files inside the wheel.
  {pr}`5034`

- {{ Enhancement }} `find_imports("import pkg.module.submodule")` will now
  return `["pkg", "pkg.module", "pkg.module.submodule"]`. This improves support
  for namespace packages.
  {pr}`5039`

- {{ Breaking }} Removed `webworker.js` from the distribution files. It was a
  pretty small file, if someone is using it for something they can just copy it into
  their own code.
  {pr}`5114`

- {{ Enhancement }} Enabled `pyodide.FS.trackingDelegate` which can be used to track
  file system operations. See
  [Emscripten docs](https://emscripten.org/docs/api_reference/Filesystem-API.html#FS.trackingDelegate[callback%20name])
  for more information.
  {pr}`5100`

- {{ Enhancement }} When using the Pyodide console, the standard streams inherit
  `TextIOBase` and behave more like normal IO streams. In particular, they have
  methods like `writelines()` and `readlines()`. They still don't have file
  descriptors though.
  {pr}`5056`

- {{ Breaking }} The WASM backend is now the default backend for `matplotlib-pyodide` and
  the HTML5 backend has been disabled, temporarily redirecting to it. Power users
  might see minor incompatibilities and subtle differences. Please see
  https://github.com/pyodide/matplotlib-pyodide/issues/64 and
  https://github.com/pyodide/matplotlib-pyodide/issues/65
  for more information and if you wish to contribute to the discussion.
  {pr}`4510`

### Packages

- Upgraded `numpy` to 2.0.2 {pr}`4925`
- Upgraded `RobotRaconteur` to 1.2.2 {pr}`4925`
- Upgraded `gsw` to 3.6.19 {pr}`4925`
- Upgraded `opencv-python` to 4.10.0.84 {pr}`4925`
- Upgraded `yt` to 4.3.1 {pr}`4925`
- Upgraded `xgboost` to 2.1.2 {pr}`4925`
- Upgraded `autograd` to 1.7.0 {pr}`4925`
- Upgraded `sisl` to 0.15.1 {pr}`4925`
- Upgraded `cartopy` to 0.24.1 {pr}`4925`
- Upgraded `astropy` to 7.0.0 {pr}`4925`
- Upgraded `biopython` to 1.84 {pr}`4925`
- Upgraded `fastparquet` to 2024.5.0 {pr}`4925`
- Upgraded `geopandas` to 1.0.1 {pr}`4925`
- Upgraded `imageio` to 2.36.0 {pr}`4925`
- Upgraded `lightgbm` to 4.5.0 {pr}`4925`
- Upgraded `netcdf4` to 1.7.2 {pr}`4925`
- Upgraded `networkx` to 3.4.2 {pr}`4925`
- Upgraded `numcodecs` to 0.13.1 {pr}`4925`
- Upgraded `pandas` to 2.2.3 {pr}`4893`, {pr}`4925`
- Upgraded `pywavelets` to 1.7.0 {pr}`4925`
- Upgraded `shapely` to 2.0.6 {pr}`4925`
- Upgraded `threadpoolctl` to 3.5.0 {pr}`4925`
- Upgraded `unyt` to 3.0.3 {pr}`4925`
- Upgraded `xarray` to 2024.10.0 {pr}`4925`
- Upgraded `zarr` to 2.18.3 {pr}`4925`
- Upgraded `h5py` to 3.12.1 {pr}`4925`
- Upgraded `cftime` to 1.6.4.post1 {pr}`4925`
- Upgraded `clarabel` to 0.9.0 {pr}`4925`
- Upgraded `ewah_bool_utils` to 1.2.2 {pr}`4925`
- Upgraded `galpy` to 1.10.1 {pr}`4925`
- Upgraded `mne-python` to 1.8.0 {pr}`4925`
- Upgraded `pyxirr` to 0.10.6 {pr}`4925`
- Upgraded `regex` to 2024.9.11 {pr}`4925`
- Upgraded `crc32c` to 2.7.1 {pr}`5169`
- Upgraded `rebound` to 4.4.3 {pr}`5163`
- Upgraded `reboundx` to 4.3.0 {pr}`5163`
- Upgraded `msprime` to 1.3.3 {pr}`5159`
- Upgraded `tskit` to 0.6.0 {pr}`5157`
- Upgraded `pydantic_core` to 2.25.1 {pr}`5151`
- Upgraded `pydantic` to 2.9.2 {pr}`5151`
- Upgraded `msgpack` to 1.1.0 {pr}`5144`
- Upgraded `protobuf` to 5.28.3 {pr}`5136`
- Upgraded `scikit-learn` to 1.5.2 {pr}`4823`, {pr}`5016`, {pr}`5072`
- Upgraded `libcst` to 1.4.0 {pr}`4856`
- Upgraded `lakers` to 0.3.3 {pr}`4885`
- Upgraded `certifi` to 2024.12.14 {pr}`5257`
- Upgraded `bokeh` to 3.6.0 {pr}`4888`, {pr}`5047`, {pr}`5118`
- Upgraded `awkward-cpp` to 43 {pr}`5214`, {pr}`5247`
- Upgraded `zengl` to 2.7.1 {pr}`5258`
- Upgraded `protobuf` to 5.29.1 {pr}`5257`
- Upgraded `sourmash` to 4.8.11 {pr}`4980`
- Upgraded `scipy` to 1.14.1 {pr}`4719`, {pr}`5011`, {pr}`5012`, {pr}`5031`
- Upgraded `scikit-image` to 0.24.0 {pr}`5003`
- Upgraded `statsmodels` to 0.14.4 {pr}`5058`
- Upgraded `contourpy` to 1.3.0 {pr}`5048`
- Upgraded `boost-histogram` to 1.5.0 {pr}`5074`
- Upgraded `duckdb` to 1.1.0 {pr}`5078`
- Upgraded `sympy` to 1.13.3 {pr}`5098`
- Upgraded `tree-sitter` to 0.23.1 {pr}`5110`
- Upgraded `altair` to 5.4.1 {pr}`5124`
- Upgraded `PyYAML` to 6.0.2 {pr}`5137`
- Upgraded `duckdb` to 1.1.2 {pr}`5142`
- Upgraded `matplotlib` to 3.8.4 {pr}`4510`
- Upgraded `matplotlib-pyodide` to 0.2.3 {pr}`4510`
- Upgraded `cysignals` to 1.12.2 {pr}`5267`
- Added `soxr` 0.5.0.post1 {pr}`5150`
- Added `tiktoken` v0.8.0 in {pr}`5147`
- Added `casadi` 3.6.7 {pr}`4936`, {pr}`5057`, {pr}`4925`
- Added `pyarrow` 18.1.0 {pr}`4950`, {pr}`5266`
- Added `polars` 1.18.0 {pr}`5282`
- Added `rasterio` 1.4.2, `affine` 2.4.0 {pr}`4983`, {pr}`4925`
- Added `iminuit` 2.30.1 {pr}`4767`, {pr}`5072`, {pr}`4925`
- Added `rateslib` 1.6.0 {pr}`5146`, {pr}`5235`
- Added `arro3-core`, `arro3-io`, and `arro3-compute` 0.3.0, 0.4.0, 0.4.1 {pr}`5020`, {pr}`5095`, {pr}`5104`
- Added `tree-sitter` 0.23.0 {pr}`5099`
- Added `tree-sitter-go` 0.23.1 {pr}`5102`
- Added `tree-sitter-java` 0.23.2 {pr}`5102`
- Added `tree-sitter-python` 0.23.2 {pr}`5102`
- Added `Narwhals` 1.9.4 {pr}`5121`
- Added `libzfp` and `zfpy` 1.0.1 {pr}`5172`
- Added `vega-datasets` 0.9.0 {pr}`5183`
- Added `clingo` 5.7.1 {pr}`5184`
- Added `argon2-cffi` `argon2-cffi-bindings` 23.1.0 {pr}`5281`
- Upgraded `tree-sitter` to 0.23.2 {pr}`5185`
- Upgraded `tree-sitter-go` to 0.23.3 {pr}`5185`
- Upgraded `tree-sitter-java` to 0.23.4 {pr}`5185`
- Upgraded `tree-sitter-python` to 0.23.4 {pr}`5185`
- Upgraded `xarray` to 2024.11.0 {pr}`5224`
- Upgraded `lakers-python` to 0.4.1 {pr}`5225`
- Upgraded `pure-eval` to 0.2.3 {pr}`5086`, {pr}`5244`
- Upgraded `cffi` to 1.17.1 {pr}`5261`
- Upgraded `pillow-heif` to 0.20.0 and `pyheif` 0.8.0 {pr}`5178`

## Version 0.26.4

_November 15, 2024_

- {{ Fix }} JSPI support now works with support for new JSPI and no WebAssembly type reflection.
  {pr}`5129`

- {{ Fix }} Fix sessionStorage-related crash when running in sandboxed iframe.
  {pr}`5186`

- {{ Fix }} `JsFinder.find_spec()` no longer crashes when called during pytest test collection.
  {pr}`5170`

## Version 0.26.3

_October 19, 2024_

- {{ Performance }} Attribute lookup on a `JsProxy` is now about 40% faster.
  {pr}`4961`

- {{ Performance }} Method calls on a `JsProxy` are now much faster. If the
  method has no arguments and no return value, it is about 80% faster. The
  speedup for methods with arguments is less drastic but still quite a lot.
  {pr}`4963`

- {{ Enhancement }} Updated stack switching support to handle new JSPI.
  {pr}`4982`

- {{ Fix }} `pyimport("a.b")` won't fail when `a` is removed by `del sys.modules["a"]`
  {pr}`4993`

- {{ Fix }} It now works to convert a 0d Python buffer to JavaScript.
  {pr}`5092`

- {{ Fix }} It now works to convert buffers of 64 bit signed or unsigned integers to JavaScript.
  {pr}`5092`

## Version 0.26.2

_July 26, 2024_

- {{ Fix }} Don't leak the values in a dictionary when applying `to_js` to it.
  {pr}`4853`

- {{ Fix }} Loading of dynamic libraries now works slightly better in the cli
  runner. Resolved {issue}`3865`.
  {pr}`4871`

- {{ Fix }} Restored the pre-0.26.0 behavior of calling `exit()` or raising
  `SystemExit`. In 0.26.0 and 0.26.1, `exit()` shuts down the Python
  interpreter. In all other versions of Pyodide it does not.
  {pr}`4867`

- {{ Fix }} Fixed a weird regression occurring in difficult to describe
  circumstances introduced by {pr}`4837`. See {issue}`4861`.
  {pr}`4861`

- {{ Fix }} Recursive fortran functions now work correctly in scipy {issue}`4818`.
  {pr}`4822`

- {{ Enhancement }} Allow setting `dont_inherit` and `optimize` for `compile`
  in `CodeRunner` and `Console`.
  {pr}`4897`

- {{ Fix }} Fixed a bug that caused `Console`'s `formatted_traceback` being truncated
  unexpectedly when `filename` is specified.
  {pr}`4905`

- {{ Fix }} Locked `PyodideConsole.runcode` to block `loadPackagesFromImports`.
  {pr}`4905`

- {{ Enhancement }} Added `checkAPIVersion` option to `loadPyodide` to allow
  bootstrapping pyodide with a different version.
  {pr}`4907`

- {{ Enhancement }} Added `can_run_sync` to test whether or not `run_sync`
  should work.
  {pr}`4913`

- {{ Fix }} Fixed a bug with the JSPI that made it interact incorrectly with
  JavaScript code that iterates a `PyProxy`.
  {pr}`4919`

- {{ Fix }} Pyodide now loads correctly when `define` and `define.amd` are
  defined in the global scope.
  {pr}`4866`

- {{ Fix }} Fixed keyboard input handling in SDL-based packages.
  {pr}`4865`

### Packages

- Added `duckdb` 1.0.0 {pr}`4684`

## Version 0.26.1

_June 7, 2024_

### Build system

- {{ Fix }} Fix `pyodide config` command printing extra output.
  {pr}`4814`

- {{ Enhancement }} Added implementation to read build settings from `pyproject.toml`.
  {pr}`4831`

- {{ Fix }} In the Pyodide virtual environment, pip sees `platform.system()` as
  "Emscripten" and not as "emscripten".
  {pr}`4812`

- {{ Fix }} Resolution of JavaScript symbols in dynamic libraries doesn't fail
  anymore in the command line runner.
  {pr}`4836`

- {{ Fix }} Pyodide virtual environments now work correctly in Fedora and other
  platforms with platlibdir not equal to "lib".
  {pr}`4844`

### Runtime / FFI

- {{ Enhancement }} Added the `enableRunUntilComplete` option to `loadPyodide`
  which makes `run_until_complete` block using stack switching, or crash if
  stack switching is disabled.
  {pr}`4817`

- {{ Fix }} Resolved an issue where string keys in `PyProxyJsonAdaptor` were
  unexpectedly cast to numbers.
  {pr}`4825`

- {{ Fix }} When a `Future` connected to a `Promise` is cancelled, don't raise
  `InvalidStateError`.
  {pr}`4837`

### Packages

- New Packages: `pytest-asyncio` {pr}`4819`

## Version 0.26.0

_May 27, 2024_

### General

- {{ Update }} Upgraded Python to v3.12.1
  {pr}`4431` {pr}`4435`

- {{ Update }} The wheel tag for Pyodide wheels has changed to pyodide_2024_0_wasm32.
  {pr}`4777`, {pr}`4780`

- {{ Enhancement }} ABI Break: Updated Emscripten to version 3.1.58
  {pr}`4399` {pr}`4715`

- {{ Breaking }} Pyodide will not fallback to `node-fetch` anymore when `fetch`
  is not available in the Node.js < 18 environment.
  {pr}`4417`

- {{ Enhancement }} Improved support for stack switching.
  {pr}`4532`, {pr}`4547`, {pr}`4615`, {pr}`4639`

- {{ Breaking }} The experimental `callSyncifying` method was renamed to
  `callPromising`.
  {pr}`4608`

- {{ Fix }} `dup` now works correctly in the Node filesystem.
  {pr}`4554`

- {{ Enhancement }} `asyncio.sleep(0)` now runs the next task a lot faster.
  {pr}`4590`

### JavaScript APIs

- {{ Enhancement }} `pyodide.loadPackage` now checks if the cache directory
  exists and calls `mkdir` only when it doesn't to avoid an error on read-only
  file systems in Node.js environment.
  {pr}`4738`

- {{ Fix }} `pyodide.mountNativeFS` will no longer silently overwrite an
  existing nonempty directory. Also it throws much clearer error messages when
  it fails.
  {pr}`4559`

- {{ Enhancement }} Added a new API `pyodide.mountNodeFS` which mounts a host
  directory into the Pyodide file system when running in node.
  {pr}`4561`

- {{ Enhancement }} Updated `pyimport` to support `pyimport("module.attribute")`.
  {pr}`4395`

### FFI

- {{ Enhancement }} `str(jsproxy)` has been adjusted to not raise an error if
  `jsproxy.toString` is undefined. Instead, it will use
  `Object.prototype.toString` in this case. If `jsproxy.toString` is defined and
  throws or is not defined but `jsproxy[Symbol.toStringTag]` is defined and
  throws, then `str` will still raise.
  {pr}`4574`

- {{ Enhancement }} Fixed a memory leak when iterating over a PyProxy.
  {pr}`4546`

- {{ Enhancement }} When a dictionary is converted to JavaScript with `toJs` the
  result is now a `LiteralMap`. String keys are accessible via direct property
  access unless they match a function on the `Map` prototype.
  {pr}`4576`

- {{ Fix }} `toJs` now works as expected on subclasses of `dict`.
  {pr}`4637`

- {{ Enhancement }} Added `PyProxy.asJsJson` method to adapt between Python JSON
  (lists and dicts) and JavaScript JSON (Arrays and Objects).
  {pr}`4666`

- {{ Enhancement }} Added a new `callRelaxed` to PyProxies of callables that
  discards extra arguments rather than raising a `TypeError``.
{pr}`4392`

- {{ Enhancement }} A new `callWithOptions` method was added to PyProxies of
  callables.
  {pr}`4608`

### Build

- {{ Fix }} pyodide-build now use response file when passing list of exported symbols to `emcc`.
  This fixes "Argument list too long" error.
  {pr}`4717``

- {{ Fix }} Pass through `-E` (command mode) arguments in CMake wrapper
  {pr}`4705`.

- {{ Fix }} Fix exception handling in dynamic linking of int64 functions
  {pr}`4698`.

- {{ Breaking }} `pyodide-build` entrypoint is removed in favor of `pyodide`.
  This entrypoint was deprecated since 0.22.0.
  {pr}`4368`

- {{ Breaking }} The `--no-deps` option to `pyodide build-recipes` has been
  replaced with a separate subcommand `pyodide build-recipes-no-deps`.
  {pr}`4443`

- {{ Enhancement }} The `build/post` script now runs under the directory
  where the built wheel is unpacked.
  {pr}`4481`

### Packages

- New Packages: `cysignals`, `ppl`, `pplpy` {pr}`4407`, `flint`, `python-flint` {pr}`4410`,
  `memory_allocator` {pr}`4393`, `primesieve`, `primecount`, `primecountpy` {pr}`4477`,
  `pyxirr` {pr}`4513`, `ipython`, `asttokens`, `executing`, `prompt_toolkit`,
  `pure_eval`, `stack_data`, `traitlets`, `wcwidth` {pr}`4452`, `altair` {pr}`4580`,
  `cvxpy` {pr}`4587`, `clarabel` {pr}`4587`, `matplotlib-inline` {pr}`4626`,
  `pygame-ce` {pr}`4602`, `libcst` {pr}`4665`, `mmh3`, `pyiceberg` {pr}`4648`,
  `lakers-python` {pr}`4763`, `crc32c` {pr}`4789`, `zstandard` {pr}`4792`

- Upgraded `contourpy` to 1.2.1 {pr}`4680`
- Upgraded `sourmash` to 4.8.8 {pr}`4683`

## Version 0.25.1

_March 31, 2024_

- {{ Fix }} Fixed pyodide-build to work with pypa/build>=1.2.
  {pr}`4653`

- {{ Fix }} Fixed a bug that pyodide-build setting `MESON` env variable,
  which overwrites the binary path of meson.
  {pr}`4502`

## Version 0.25.0

_January 18, 2024_

### General

- {{ Enhancement }} ABI Break: Updated Emscripten to version 3.1.46
  {pr}`4359`

- {{ Breaking }} Node.js < 18 is no longer officially supported. Older versions
  of Node.js might still work, but they are not tested or guaranteed to work.
  {pr}`4269`

- {{ Enhancement }} Added experimental support for stack switching.
  {pr}`3957`, {pr}`3964`, {pr}`3987`, {pr}`3990`, {pr}`3210`

### JavaScript API

- {{ Fix }} `pyodide.setStdin` now does not consider an empty string as EOF.
  {pr}`4327`

- {{ Breaking }} `loadPyodide` does not accept `homedir` option anymore, use
  `env: {HOME: "/the/home/directory"}` instead. This have been deprecated since
  Pyodide 0.24.
  {pr}`4342`

- {{ Enhancement }} `pyodide.loadPackage` now returns an object with metadata
  about the loaded packages.
  {pr}`4306`

- {{ Fix }} Fixed default indexURL calculation in Node.js environment.
  {pr}`4288`

### Python API

- {{ Enhancement }} The `pyodide-py` package on `pypi` now includes `py.typed`
  markers so mypy will use the types.
  {pr}`4321`

- {{ Fix }} Fixed a bug that micropip would fail to install packages from
  pyodide-lock.json if the package's name differs from its normalized name.
  {pr}`4319`

- {{ Enhancement }} Added a no-op `WebLoop.close` method so that attempts to
  close the event loop will not raise an exception.
  {pr}`4329`

### Python / JavaScript Foreign Function Interface

- {{ Fix }} `jsarray.pop` now works correctly. It previously returned the wrong
  value and leaked memory.
  {pr}`4236`

- {{ Breaking }} `PyProxy.toString` now calls `str` instead of `repr`. For now
  you can opt into the old behavior by passing `pyproxyToStringRepr: true` to
  `loadPyodide`, but this may be removed in the future.
  {pr}`4247`

- {{ Fix }} when accessing a `JsProxy` attribute invokes a getter and the getter
  throws an error, that error is propagated instead of being turned into an
  `AttributeError`.
  {pr}`4254`

- {{ Fix }} `import type { PyProxy } from "pyodide/ffi"` now works with the
  `NodeNext` typescript target.
  {pr}`4256`

- {{ Fix }} Fixed a bug that occurs when using `toJs` with both `dictConverter`
  and `defaultConverter` arguments.
  {pr}`4263`

- {{ Enhancement }} Added `JsArray.remove` and `JsArray.insert` methods.
  {pr}`4326`

- {{ Breaking }} Type exports of `PyProxy` subtypes have been moved from
  `pyodide` to `pyodide/ffi` and many of them have changed names.
  {pr}`4342`

- {{ Breaking }} The methods for checking `PyProxy` capabilities (e.g.,
  `supportsHas`, `isCallable`) are now removed. Use e.g.,
  `instanceof pyodide.ffi.PyCallable` instead.
  {pr}`4342`

### Pyodide CLI

- {{ Enhancement }} `pyodide config` command now show additional config
  variables: `rustflags`, `cmake_toolchain_file`, `pyo3_config_file`,
  `rust_toolchain`, `cflags` `cxxflags`, `ldflags`, `meson_cross_file`. These
  variables can be used in out-of-tree build to set the same variables as
  in-tree build.
  {pr}`4241`

- {{ Enhancement }} `pyodide build` command now accepts `--config-setting`
  (`-C`) option to pass flags to the build backend, just like `python -m build`
  command.
  {pr}`4308`

### Load time & size optimizations

- {{ Performance }} Do not use `importlib.metadata` when identifying installed
  packages, which reduces the time to load Pyodide.
  {pr}`4147`

### Build system

- {{ Fix }} Fixed `Emscripten.cmake` not vendored in pyodide-build since 0.24.0.
  {pr}`4223`

- {{ Fix }} pyodide-build now does not override `CMAKE_CONFIG_FILE` and
  `PYO3_CONFIG_FILE` env variables if provided by user.
  {pr}`4223`

- {{ Fix }} Fixed a bug that webpack messes up dynamic import of `pyodide.asm.js`.
  {pr}`4294`

### Packages

- New Packages: `river` {pr}`4197`, `sisl` {pr}`4210`, `frozenlist` {pr}`4231`,
  `zengl` {pr}`4208`, `msgspec` {pr}`4265`, `aiohttp` {pr}`4282`, `pysam` {pr}`4268`,
  `requests`, `urllib3` {pr}`4332`, `nh3` {pr}`4387`
- Upgraded zengl to 2.2.0 {pr}`4364`

## Version 0.24.1

_September 25, 2023_

- {{ Fix }} Fixed `LONG_BIT definition appears wrong for platform` error happened in out-of-tree build.
  {pr}`4136`

- {{ Fix }} Fixed an Emscripten bug that broke some matplotlib functionality.
  {pr}`4163`

- {{ Fix }} `pyodide.checkInterrupt` works when there is no interrupt buffer and
  the gil is not held.
  {pr}`4164`

### Packages

- Upgraded scipy to 1.11.2 {pr}`4156`
- Upgraded sourmash to 4.8.4 {pr}`4154`
- Upgraded scikit-learn to 1.3.1 {pr}`4161`
- Upgraded micropip to 0.5.0 {pr}`4167`

## Version 0.24.0

_September 13, 2023_

### General

- {{ Update }} Pyodide now runs Python 3.11.3.
  {pr}`3741`

- {{ Enhancement }} ABI Break: Updated Emscripten to version 3.1.45 {pr}`3665`,
  {pr}`3659`, {pr}`3822`, {pr}`3889`, {pr}`3890`, {pr}`3888`, {pr}`4055`,
  {pr}`4056`, {pr}`4073`, {pr}`4094`

### JavaScript API

- {{ Performance }} Added a `packages` optional argument to `loadPyodide`.
  Passing packages here saves time by downloading them during the Pyodide
  bootstrap.
  {pr}`4100`

- {{ Enhancement }} `runPython` and `runPythonAsync` now accept a `filename`
  optional argument which is passed as the `filename` argument to `eval_code`
  (resp. `eval_code_async`). Also, if a `filename` is passed to `eval_code`
  which does not start with `<` and end with `>`, Pyodide now uses the
  `linecache` module to ensure that source lines can appear in tracebacks.
  {pr}`3993`

- {{ Performance }} For performance reasons, don't render extra information in
  PyProxy destroyed message by default. By using `pyodide.setDebug(true)`, you
  can opt into worse performance and better error messages.
  {pr}`4027`

- {{ Enhancement }} It is now possible to pass environment variables to
  `loadPyodide` via the `env` argument. `homedir` is deprecated in favor of
  `{env: {HOME: whatever_directory}}`.
  {pr}`3870`

- {{ Enhancement }} The `setStdin`, `setStdout` and `setStderr` APIs have been
  improved with extra control and better performance.
  {pr}`4035`

### Python API

- {{ Enhancement }} Added `headers` property to `pyodide.http.FetchResponse`.
  {pr}`2078`

- {{ Enhancement }} Added `FetchResponse.text()` as a synonym to
  `FetchResponse.string()` for better compatibility with other requests APIs.
  {pr}`4052`

- {{ Breaking }} Changed the `FetchResponse` body getter methods to no longer
  throw an `OSError` exception for 400 and above response status codes. Added
  `FetchResponse.raise_for_status` to raise an `OSError` for error status codes.
  {pr}`3986` {pr}`4053`

### Python / JavaScript Foreign Function Interface

- {{ Performance }} Improved performance of PyProxy creation.
  {pr}`4096`

- {{ Fix }} Fixed adding getters/setters to a `PyProxy` with
  `Object.defineProperty` and improved compliance with JavaScript rules around
  Proxy traps.
  {pr}`4033`

- {{ Enhancement }} The promise methods `then`, `catch` and `finally_` are now
  present also on `Task`s as well as `Future`s.
  {pr}`3748`

- {{ Enhancement }} Added methods to a `PyProxy` of a `list` to make these work
  as drop-in replacements for JavaScript Arrays.
  {pr}`3853`

- {{ Enhancement }} When a `JsProxy` of an array is passed to Python builtin
  functions that use the `PySequence_*` APIs, it now works as expected. Also
  `jsarray * n` repeats the array `n` times and `jsarray + iterable` returns a
  new array with the result values from the iterable appended.
  {pr}`3904`

### Deployment

- {{ API }} Changed the name of the default lockfile from `repodata.json` to
  `pyodide-lock.json`
  {pr}`3824`

### Build System

- {{ Update }} The docker image now has node v20 instead of node v14.
  {pr}`3819`

- {{ Enhancement }} Added `check_wasm_magic_number` function to validate `.so`
  files for WebAssembly (WASM) compatibility.
  {pr}`4018`

- {{ Enhancement }} In pyodide build, automatically skip building package
  dependencies that are already included in the pyodide distribution.
  {pr}`4058`

### Packages

- New packages: sourmash {pr}`3635`, screed {pr}`3635`, bitstring {pr}`3635`,
  deprecation {pr}`3635`, cachetools {pr}`3635`, xyzservices {pr}`3786`,
  simplejson {pr}`3801`, protobuf {pr}`3813`, peewee {pr}`3897`, Cartopy
  {pr}`3909`, pyshp {pr}`3909`, netCDF4 {pr}`3910`, igraph {pr}`3991`, CoolProp
  {pr}`4028`, contourpy {pr}`4102`, awkward-cpp {pr}`4101`, orjson {pr}`4036`.

- Upgraded numpy to 1.25.2 {pr}`4125`

- Upgraded scipy to 1.11.1 {pr}`3794`, {pr}`3996`

- OpenBLAS has been added and scipy now uses OpenBLAS rather than CLAPACK
  {pr}`3331`.

### Pyodide CLI

- {{ Enhancement }} `pyodide build-recipes` now accepts a `--metadata-files`
  option to install `*.whl.metadata` files as specified in
  [PEP 658](https://peps.python.org/pep-0658/).
  {pr}`3981`

### Misc

- {{ Enhancement }} Add an example for `loadPyodide` and `pyodide.runPython
{pr}`4012`, {pr}`4011`

## Version 0.23.4

_July 6, 2023_

- {{ Enhancement }} The environment variable `PYODIDE_BUILD_EXPORTS` can now be
  used instead of the `--exports` argument to `pyodide build` to specify `.so`
  file exports of packages.
  {pr}`3973`

- {{ Fix }} Pin `pydantic` to `<2`.
  {pr}`3971`

- {{ Enhancement }} Allow customizing cache location for packages when running in Node
  {pr}`3967`

- {{ Enhancement }} Re-enabled sparseqr, freesasa, lightgbm, opencv-python, and wordcloud
  {pr}`3783`, {pr}`3970`

- {{ Fix }} A `JSProxy` of a `DOMException` will now inherit from exception so
  it can be raised in Python.
  {pr}`3868`

- {{ Fix }} The feature detection for `JSProxy` has been improved so that it
  should never fail even when handling strange or ill-behaved JavaScript proxy
  objects.
  {pr}`3740`, {pr}`3750`

- {{ Fix }} A `PyProxy` of a callable is now an `instanceof Function`. (If you
  are trying to feature detect whether something is callable or not in
  JavaScript, the correct way is to use `typeof o === "function"`. But you may
  have dependencies that don't do this correctly.)
  {pr}`3925`

- {{ Fix }} `from jsmodule import *` now works.
  {pr}`3903`

## Version 0.23.3

_June 17, 2023_

- {{ Fix }} `getattr(jsproxy, 'python_reserved_word')` works as expected again
  (as well as `hasattr` and `setattr`). This fixes a regression introduced in
  {pr}`3617`.
  {pr}`3926`

- {{ Fix }} `pyodide build` now replaces native `.so` slugs with Emscripten
  slugs. Usually `.so`s in the generated wheels are actually Emscripten `.so`s
  so this is good. If they are actually native `.so`s then there is a problem
  either way.
  {pr}`3903`

## Version 0.23.2

_May 2, 2023_

- {{ Enhancement }} Changed the name of the `--output-directory` argument to
  `pyodide build` to `--outdir` to match pypa/build. `--output-directory` is
  still accepted for backwards compatibility.
  {pr}`3811`

## Version 0.23.1

_April 13, 2023_

### Deployment

- {{ Fix }} Export `python_stdlib.zip` in `package.json`.
  {pr}`3723`

### CLI

- {{ Enhancement }} `pyodide build` now accepts an `--output-directory` argument.
  {pr}`3746`

- {{ Fix }} Fix `pyodide py-compile` not to ignore the `--compression-level`
  option when applied on a single file.
  {pr}`3727`

- {{ Fix }} Fix an issue where the `pyodide venv` command did not work correctly in pyodide-build
  version 0.23.0 because of missing `python_stdlib.zip`.
  {pr}`3760`

- {{ Fix }} `python -m pip` works correctly in the Pyodide venv now.
  {pr}`3761`

- {{ Fix }} Executables installed in a Pyodide virtual environment now run in
  Pyodide not in the host Python.
  {pr}`3752`

### Build System

- {{ Fix }} Fix `PYODIDE_ROOT` to point the correct directory when running out-of-tree build.
  {pr}`3751`

## Version 0.23.0

_March 30, 2023_

### General

- {{ Update }} Pyodide now runs Python 3.11.2 which officially supports
  WebAssembly as a [PEP11 Tier 3](https://peps.python.org/pep-0011/#tier-3) platform.
  {pr}`3252`, {pr}`3614`

- {{ Update }} We now build libpyodide.a so the Pyodide foreign function
  interface can be experimentally linked into other Emscripten builds of Python.
  {pr}`3335`

- {{ Enhancement }} Updated Emscripten to version 3.1.32
  {pr}`3471`, {pr}`3517`, {pr}`3599`

### JavaScript API

- {{ Breaking }} Type exports of `PyProxy` subtypes have been moved from
  `pyodide` to `pyodide/ffi` and many of them have changed names. The original
  exports are still available but they are deprecated.
  {pr}`3523`

- {{ Breaking }} The methods for checking `PyProxy` capabilities (e.g.,
  `supportsHas`, `isCallable`) are now deprecated. Use e.g.,
  `instanceof pyodide.ffi.PyCallable` instead.
  {pr}`3523`

- {{ Enhancement }} Added subclasses of `PyProxy` for each mixin. These can be
  used to check whether a `PyProxy` supports a given set of methods with
  `instanceof` e.g., `x instanceof pyodide.ffi.PyDict`.
  {pr}`3523`

- {{ Enhancement }} Added `stdLibURL` parameter to `loadPyodide` allowing to customize
  the URL from which the Python standard library is loaded.
  {pr}`3670`

- {{ Enhancement }} Checking whether an object is an instance of a `PyProxy` now
  only recognizes a `PyProxy` generated from the same Python interpreter. This
  means that creating multiple interpreters and importing a `PyProxy` from one
  into another no longer causes a fatal error.
  {pr}`3545`

- {{ Enhancement }} `as_object_map` now accepts a keyword argument `hereditary`.
  If set to `True` and indexing the object returns a plain-old-object, then the
  return value will be automatically mapped in `as_object_map` as well.
  {pr}`3638`

- {{ Enhancement }} A `JsProxy` of a JavaScript error object can be directly
  thrown as Python exceptions. Previously Pyodide automatically wrapped them in
  a `JsException` but that is no longer needed -- now `JsException` inherits
  from both `JsProxy` and `Exception`.
  {pr}`3455`

- {{ Enhancement }} `runPython` and `runPythonAsync` now accept a `locals`
  argument.
  {pr}`3618`

- {{ Fix }} Calling `loadPyodide` repeatedly in Node no longer results in
  `MaxListenersExceededWarning`. Also, calling `loadPyodide` in Node v14 no
  longer changes unhandled rejections in promises.
  {pr}`3542`

- {{ Fix }} If the `locals` argument to `eval_code` or `eval_code_async` is
  `None` it now uses `locals=globals` as the documentation says.
  {pr}`3580`

### Python standard library

- {{ Breaking }} Unvendored `_pydecimal` and `pydoc_data` from the standard
  library. Now these modules need to be loaded with `pyodide.loadPackage` or
  `micropip.install`, or auto-loaded via imports in `pyodide.runPythonAsync`
  {pr}`3525`

- {{ Breaking }} Test files of stdlib `ctypes` and `unittest` are now moved to
  `test/ctypes` and `test/unittest` respectively. This change is adapted from
  [CPython 3.12](https://github.com/python/cpython/issues/93839).
  {pr}`3507`

### Deployment

- {{ Breaking }} Pyodide no longer uses Emscripten preload plugin, hence
  `pyodide.asm.data` is removed, in favor of `python_stdlib.zip`. This change
  normally shouldn't affect users, but if you were using this file in a
  bundler, you will need to remove it. {pr}`3584`

- {{ Breaking }} `pyodide_py.tar` file is removed. This change normally
  shouldn't affect users, but if you were using this file in a bundler,
  you will need to remove it.
  {pr}`3621`

- {{ Breaking }} Python standard libraries are now vendored in a zipfile:
  `/lib/python{version}.zip` in the in-browser MEMFS file system. If you need
  to access the standard library source code, you need to unpack the zip file.
  For example:
  `import shutil; shutil.unpack_archive('/lib/python311.zip', '/lib/python3.11', 'zip)`
  {pr}`3584`

- {{ Fix }} Improves the compression of wheel files with the JsDelivr CDN. For
  browsers that support the Brotli compression (most modern ones) this should
  result in a size reduction of 20-30%. Also most many `pyodide` CLI
  sub-commands now support `--compression-level` as an optional parameter.
  {pr}`3655`

- {{ Breaking }} Following libraries are now not linked to the Pyodide main module:
  `libgl`, `libal`, `libhtml5`. This normally shouldn't affect users, but if you
  are using these libraries in a package that are built out-of-tree, you will
  need to link them to the package manually.
  {pr}`3505`

### Python / JavaScript Foreign Function Interface

- {{ Fix }} PyProxies of Async iterators are now async iterable JavaScript
  objects. The code:

  ```javascript
  for await (let x of async_iterator_pyproxy) {
    // ...
  }
  ```

  would previously fail with `TypeError: async_iterator_pyproxy is not async
iterable`. (Python async _iterables_ that were not also iterators were already
  async iterable, the problem was only with Python objects that are both async
  _iterable_ and an async iterator.)
  {pr}`3708`

- {{ Enhancement }} A py-compiled build which has smaller and faster-to-load
  packages is now deployed under
  `https://cdn.jsdelivr.net/pyodide/v0.23.0/pyc/` (also for future
  versions). The exceptions obtained with this builds will not include code
  snippets however. {pr}`3701`

- {{ Breaking }} Removed support for calling functions from the root of `pyodide` package
  directly. This has been deprecated since v0.21.0. Now all functions are only available
  under submodules.
  {pr}`3677`

- {{ Breaking }} Removed support for passing the "message" argument to `PyProxy.destroy`
  in a positional argument. This has been deprecated since v0.22.0.
  {pr}`3677`

- {{ Enhancement }} Python does not allow reserved words to be used as attributes.
  For instance, `Array.from` is a `SyntaxError`. (JavaScript has a more robust
  parser which can handle this.) To handle this, if an attribute to a `JsProxy`
  consists of a Python reserved word followed by one or more underscores, we remove
  a single underscore from the end of the attribute. For instance, `Array.from_`
  would access `from` on the underlying JavaScript object, whereas `o.from__`
  accesses the `from_` attribute.
  {pr}`3617`

### Build System

- {{ Breaking }} When building meta-packages (`core` and `min-scipy-stack`),
  you must prefix `tag:` to the meta-package name. For example, to build the
  `core` meta-package, you must run `pyodide build-recipes tag:core`, or
  `PYODIDE_PACKAGES="tag:core" make`.
  {pr}`3444`

- {{ Enhancement}} Add `--build-dependencies` to `pyodide build` command
  to fetch and build dependencies of a package being built.
  Also adds `--skip-dependency` to ignore selected dependencies.
  {pr}`3310`

- {{ Enhancement}} Added `pyodide build` support for building a list of packages
  from a requirements.txt file with `pyodide build -r <requirements.txt>`. Also
  can output a list of chosen dependencies in the same format when building a
  package and dependencies using the `--output-lockfile <lockfile.txt>`
  argument. This enables repeatable builds of packages.
  {pr}`3469`

- {{ Enhancement }} Added `package/tag` key to the `meta.yaml` spec to group
  packages.
  {pr}`3444`

- {{ Enhancement }} `pyodide build-recipes` now autodetects the number of
  CPU cores in the system and uses them for parallel builds.
  {pr}`3559` {pr}`3598`

- {{ Fix }} Fixed pip install error when installing cross build environment.
  {pr}`3562`

- {{ Enhancement }} Response files are now correctly handled when
  calculating exported symbols.
  {pr}`3645`

- {{ Fix }} Fix occasional build failure when building rust packages.
  {pr}`3607`

- {{ Enhancement }} Improved logging in `pyodide-build` with rich.
  {pr}`3442`

- {{ Enhancement }} `pyodide build-recipes` now accepts `--no-deps` parameter, which skips
  building dependencies of the package. This replaces `pyodide-build buildpkg`.
  {pr}`3520`

- {{ Enhancement }} `pyodide build-recipes` now works out-of-tree.

### Pyodide CLI

- {{ Breaking }} Removed deprecated CLI entrypoints `pyodide-build buildall` which is
  replaced by `pyodide build-recipes`, and `pyodide-build mkpkg` which is
  replaced by `pyodide skeleton pypi` {pr}`3668`.

- {{ Feature }} Added `pyodide py-compile` CLI command that py compiles a wheel or a zip
  file, converting .py files to .pyc files. It can also be applied to a folder
  with wheels / zip files. If the input folder contains the
  `repodata.json` the paths and checksums it contains will also be updated
  {pr}`3253` {pr}`3700`

- {{ Feature }} Added `pyodide create-zipfile` CLI command that creates a zip file of a
  directory. This command is hidden by default since it is not intended for use
  by end users.
  {pr}`3411` {pr}`3463`

### REPL

- {{ Fix }} Non-breaking space characters are now automatically converted to
  regular spaces in pyodide REPL.
  {pr}`3558`

- {{ Enhancement }} Allow changing the build type used in the REPL by passing the
  `build` argument to the REPL URL. For instance,
  `https://pyodide.org/en/latest/console.html?build=debug` will load debug dev build.
  {pr}`3671`

### Packages

- New packages: fastparquet {pr}`3590`, cramjam {pr}`3590`, pynacl {pr}`3500`,
  pyxel {pr}`3508`.
  mypy {pr}`3504`, multidict {pr}`3581`, yarl {pr}`3702`, idna {pr}`3702`,
  cbor-diag {pr}`3581`.

- Upgraded to micropip 0.3.0 (see
  [changelog](https://github.com/pyodide/micropip/blob/main/CHANGELOG.md)
  {pr}`3709`

- Added experimental [support for SDL based packages](using-sdl) {pr}`3508`

- Upgraded packages: see the list of packages versions in this release in
  {ref}`packages-in-pyodide`.

### List of Contributors

Alexey Ignatiev, Andrea Giammarchi, Arpit, Christian Clauss, Deepak Cherian,
Eli Lamb, Feodor Fitsner, Gyeongjae Choi, Hood Chatham, Jeff Glass, Jo Bovy,
Joe Marshall, josephrocca, Loïc Estève, martinRenou, messense, Nicholas
Bollweg, Roman Yurchak, TheOnlyWayUp, Victor Blomqvist, Ye Joo Park

## Version 0.22.1

_January 25, 2023_

- {{ Breaking }} `setStdin` now accepts an extra `autoEOF` parameter. If `true`,
  it will insert an EOF automatically after each string or buffer. Defaults to
  `true`. This also affects the behavior of the `stdin` argument to
  `loadPyodide`.
  {pr}`3488`

- {{ Fix }} `from pyodide.ffi import *` doesn't raise an `ImportError` anymore.
  {pr}`3484`

- {{ Enhancement }} Pyodide displays a better message when someone calls posix
  `exit` or `os._exit`.
  {pr}`3496`

### Package Loading

- {{ Fix }} Fix incorrect error message when loading a package
  include in Pyodide fails.
  {pr}`3435`

### Build system

- {{ Fix }} Emscripten is no longer required to create a Pyodide virtual
  environment.
  {pr}`3485`

- {{ Fix }} Fixed a bug where `pyodide build` would fail on package that use
  CMake, when run multiple times.
  {pr}`3445`

- {{ Fix }} pyodide build: Don't pass the directory to the build backend args,
  only pass the arguments.
  {pr}`3490`

- {{ Fix }} `pyodide config` won't print extra messages anymore.
  {pr}`3483`

- {{ Fix }} Pass the same environment variables for out of tree builds as for in
  tree builds.
  {pr}`3495`

## Version 0.22.0

_January 3, 2023_

[See the release notes for a summary.](https://blog.pyodide.org/posts/0.22-release/)

### Deployment and testing

- {{ Breaking }} `pyodide-cdn2.iodide.io` is not available anymore. Please use
  `https://cdn.jsdelivr.net/pyodide` instead.
  {pr}`3150`.

- {{ Breaking }} We don't publish pre-built Pyodide docker images anymore. Note
  that `./run_docker --pre-built` was not working for a while and it was
  actually equivalent to `./run_docker`. If you need to build a single Python
  wheel out of tree, you can use the `pyodide build` command instead. See
  [our blog post](https://blog.pyodide.org/posts/0.21-release/#building-binary-wheels-for-pyodide)
  for more information.
  {pr}`3342`.

- {{ Enhancement }} The releases are now called `pyodide-{version}.tar.gz`
  rather than `pyodide-build-{version}.tar.gz`
  {pr}`2996`

- {{ Enhancement }} Added a new release file called
  `pyodide-core-{version}.tar.gz` intended for use in Node. It contains the
  files needed to start Pyodide and no additional packages.
  {pr}`2999`

- {{ Enhancement }} The full test suite is now run in Safari
  {pr}`2578`, {pr}`3095`.

- {{ Enhancement }} Added Gitpod configuration to the repository.
  {pr}`3201`

### Foreign function interface

#### JsProxy / JavaScript from Python

- {{ Enhancement }} Implemented `reverse`, `__reversed__`, `count`, `index`,
  `append`, and `pop` for `JsProxy` of Javascript arrays so that they implement
  the `collections.abc.MutableSequence` API.
  {pr}`2970`

- {{ Enhancement }} Implemented methods `keys`, `items`, `values`, `get`, `pop`,
  `setdefault`, `popitem`, `update`, and `clear` for `JsProxy` of map-like
  objects so that they implement the `collections.abc.MutableMapping` API.
  {pr}`3275`

- {{ Enhancement }} It's now possible to destructure a JavaScript array, map, or
  object returned by `as_object_map` with a `match` statement.
  {pr}`2906`

- {{ Enhancement }} Added `then`, `catch`, and `finally_` methods to the
  `Future`s used by Pyodide's event loop so they can be used like `Promise`s.
  {pr}`2997`

- {{ Enhancement }} `create_proxy` now takes an optional `roundtrip` parameter.
  If this is set to `True`, then when the proxy is converted back to Python, it
  is converted back to the same double proxy. This allows the proxy to be
  destroyed from Python even if no reference is retained.
  {pr}`3163`, {pr}`3369`

- {{ Enhancement }} A `JsProxy` of a function now has a `__get__` descriptor
  method, so it's possible to use a JavaScript function as a Python method. When
  the method is called, `this` will be a `PyProxy` pointing to the Python object
  the method is called on.
  {pr}`3130`

- {{ Enhancement }} A `JsProxy` now has an `as_object_map` method. This will
  treat the object as a mapping over its `ownKeys` so for instance:
  `run_js("({a:2, b:3})").as_object_map()["a"]` will return 2. These implement
  `collections.abc.MutableMapping`.
  {pr}`3273`, {pr}`3295`, {pr}`3297`

- {{ Enhancement }} Split up the `JsProxy` documentation class into several
  classes, e.g., `JsBuffer`, `JsPromise`, etc. Implemented `issubclass` and
  `isinstance` on the various synthetic and real `JsProxy` classes so that they
  behave the way one might naively expect them to (or at least closer to that
  than it was before).
  {pr}`3277`

- {{ Enhancement }} Added type parameters to many of the `JsProxy` subtypes.
  {pr}`3387`

- {{ Enhancement }} Added `JsGenerator` and `JsIterator` types to `pyodide.ffi`.
  Added `send` method to `JsIterator`s and `throw`, and `close` methods to
  `JsGenerator`s.
  {pr}`3294`

- {{ Enhancement }} It is now possible to use asynchronous JavaScript iterables,
  iterators and generators from Python. This includes support for `aiter` for
  async interables, `anext` and `asend` for async iterators, and `athrow` and
  `aclose` for async generators.
  {pr}`3285`, {pr}`3299`, {pr}`3339`

- {{ Enhancement }} JavaScript generators and async generators that are created
  from Python now are wrapped so that Python objects sent to them as arguments
  or from `.send` / `.asend` are kept alive until the generator is exhausted or
  `.close`d. This makes generators significantly more ergonomic to use, at the
  cost of making memory leaks more likely if the generator is never finalized.
  {pr}`3317`

- {{ Enhancement }} Added a mypy typeshed for some common functionality for the
  `js` module.
  {pr}`3298`

- {{ Enhancement }} mypy understands the types of more things now.
  {pr}`3385`

- {{ Fix }} Fixed bug in `split` argument of `pyodide.console.repr_shorten`.
  Added `shorten` function.
  {pr}`3178`

#### PyProxy / Using Python from JavaScript

- {{ Enhancement }} Added a type field to `PythonError` (e.g., a StopIteration
  error would have `e.type === "StopIteration"`)
  {pr}`3289`

- {{ Enhancement }} It is now possible to use asynchronous Python generators
  from JavaScript.
  {pr}`3290`

- {{ Enhancement }} PyProxies of synchronous and asynchronous Python generators
  now support `return` and `throw` APIs that behave like the ones on JavaScript
  generators.
  {pr}`3346`

- {{ Enhancement }} It is possible to make a `PyProxy` that takes `this` as the
  first argument using the `PyProxy.captureThis` method. The `create_proxy`
  method also has a `capture_this` argument which causes the `PyProxy` to
  receive `this` as the first argument if set to `True`
  {pr}`3103`, {pr}`3145`

### JavaScript API

- {{ Enhancement }} Users can do a static import of `pyodide/pyodide.asm.js` to
  avoid issues with dynamic imports. This allows the use of Pyodide with
  module-type service workers.
  {pr}`3070`

- {{ Enhancement }} Added a new API `pyodide.mountNativeFS` which mounts a
  {js:class}`FileSystemDirectoryHandle` into the Pyodide file system.
  {pr}`2987`

- {{ Enhancement }} `loadPyodide` has a new option called `args`. This list will
  be passed as command line arguments to the Python interpreter at start up.
  {pr}`3021`, {pr}`3282`

- Removed "Python initialization complete" message printed when loading is
  finished.
  {pr}`3247

- {{ Breaking }} The messageCallback and errorCallback argument to `loadPackage`
  and `loadPackagesFromImports` is now passed as named arguments. The old usage
  still works with a deprecation warning.
  {pr}`3149`

- {{ Enhancement }} `loadPackage` and `loadPackagesFromImports` now accepts a
  new option `checkIntegrity`. If set to False, integrity check for Python
  Packages will be disabled.

- {{ Enhancement }} Added APIs `pyodide.setStdin`, `pyodide.setStdout`,
  `pyodide.setStderr` for changing the stream handlers after loading Pyodide.
  Also added more careful control over whether `isatty` returns true or false on
  stdin, stdout, and stderr.
  {pr}`3268`

### Package Loading

- {{ Enhancement }} Pyodide now shows more helpful error messages when importing
  packages that are included in Pyodide fails.
  {pr}`3137`, {pr}`3263`

- {{ Fix }} Shared libraries with version suffixes are now handled correctly.
  {pr}`3154`

- {{ Breaking }} Unvendored the sqlite3 module from the standard library. Before
  `sqlite3` was included by default. Now it needs to be loaded with
  `pyodide.loadPackage` or `micropip.install`.
  {pr}`2946`

- {{ Breaking }} The Pyodide Python package is installed into `/lib/python3.10`
  rather than `/lib/python3.10/site-packages`.
  {pr}`3022`

- {{ Breaking }} The matplotlib HTML5 backends are now available as part of the
  [`matplotlib-pyodide`](https://github.com/pyodide/matplotlib-pyodide) package.
  If you use the default backend from Pyodide, no changes are necessary.
  However, if you previously specified the backend with `matplotlib.use`, the
  URL is now different. See [package
  readme](https://github.com/pyodide/matplotlib-pyodide) for more details.
  {pr}`3061`

- {{ Breaking }} The micropip package was moved to a separate repository
  [pyodide/micropip](https://github.com/pyodide/micropip). In addion to
  installing the version shipped with a given Pyodide release, you can also
  install a different micropip version from
  [PyPi](https://pypi.org/project/micropip/) with,

  ```
  await pyodide.loadPackage('packaging')
  await pyodide.loadPackage('<URL of the micropip wheel on PyPI>')
  ```

  from Javascript. From Python you can import the Javascript Pyodide package,

  ```
  import pyodide_js
  ```

  and call the same functions as above.
  {pr}`3122`

- {{ Enhancement }} The parsing and validation of `meta.yaml` according to the
  specification is now done more rigorously with Pydantic.
  {pr}`3079`

- {{ Breaking }} The `source/md5` checksum field is not longer supported in
  `meta.yaml` files, use `source/sha256` instead
  {pr}`3079`

- {{ Breaking }} `pyodide_build.io.parse_package_config` function is removed in
  favor of `pyodide_build.MetaConfig.from_yaml`
  {pr}`3079`

- {{ Fix }} `ctypes.util.find_library` will now search WASM modules from
  LD_LIBRARY_PATH.
  {pr}`3353`

### Build System

- {{ Enhancement }} Updated Emscripten to version 3.1.27
  {pr}`2958`, {pr}`2950`, {pr}`3027`, {pr}`3107`, {pr}`3148`, {pr}`3236`,
  {pr}`3239`, {pr}`3280`, {pr}`3314`

- {{ Enhancement }} Added `requirements/host` key to the `meta.yaml` spec to
  allow host dependencies that are required for building packages.
  {pr}`2132`

- {{ Enhancement }} Added `package/top-level` key to the `meta.yaml` spec to
  calculate top-level import names for the package. Previously `test/imports`
  key was used for this purpose.
  {pr}`3006`

- {{ Enhancement }} Added `build/vendor-sharedlib` key to the `meta.yaml` spec
  which vendors shared libraries into the wheel after building.
  {pr}`3234` {pr}`3264`

- {{ Enhancement }} Added `build/type` key to the `meta.yaml` spec which
  specifies the type of the package.
  {pr}`3238`

- {{ Enhancement }} Added `requirements/executable` key to the `meta.yaml` spec
  which specifies the list of executables required for building a package.
  {pr}`3300`

- {{ Breaking }} `build/library` and `build/sharedlibrary` key in the
  `meta.yaml` spec are removed. Use `build/type` instead.
  {pr}`3238`

- {{ Fix }} Fixed a bug that `backend-flags` propagated to dependencies.
  {pr}`3153`

- {{ Fix }} Fixed a bug that shared libraries are not copied into distribution
  directory when it is already built.
  {pr}`3212`

- {{ Enhancement }} Added a system for making Pyodide virtual environments. This
  is for testing out of tree builds. For more information, see [the
  documentation](building-and-testing-packages-out-of-tree).
  {pr}`2976`, {pr}`3039`, {pr}`3040`, {pr}`3044`, {pr}`3096`, {pr}`3098`,
  {pr}`3108`, {pr}`3109`, {pr}`3241`

- Added a new CLI command `pyodide skeleton` which creates a package build recipe.
  `pyodide-build mkpkg` will be replaced by `pyodide skeleton pypi`.
  {pr}`3175`

- Added a new CLI command `pyodide build-recipes` which build packages from
  recipe folder. It replaces `pyodide-build buildall`.
  {pr}`3196` {pr}`3279`

- Added a new CLI command `pyodide config` which shows config variables used in
  Pyodide.
  {pr}`3376`

- Added subcommands for `pyodide build` which builds packages from various sources.
  | command | result |
  |------------------------|-----------------------------------------|
  | `pyodide build pypi` | build or fetch a single package from pypi |
  | `pyodide build source` | build the current source folder (same as pyodide build) |
  | `pyodide build url` | build or fetch a package from a url either tgz, tar.gz zip or wheel |
  {pr}`3196`

### Packages

- New packages: pycryptodome {pr}`2965`, coverage-py {pr}`3053`, bcrypt
  {pr}`3125`, lightgbm {pr}`3138`, pyheif, pillow_heif, libheif, libde265
  {pr}`3161`, wordcloud {pr}`3173`, gdal, fiona, geopandas {pr}`3213`, the
  standard library \_hashlib module {pr}`3206` , pyinstrument {pr}`3258`, gensim
  {pr}`3326`, smart_open {pr}`3326`, pyodide-http {pr}`3355`.

- {{ Fix }} Scipy CSR data is now handled correctly in XGBoost.
  {pr}`3194`

- {{ Update }} Upgraded packages: SciPy 1.9.1 {pr}`3043`, pandas 1.5.0
  {pr}`3134`, numpy 1.23.3 {pr}`3284`, scikit-learn 1.1.3 {pr}`3324` as well as
  most of the other packages {pr}`3348` {pr}`3365`. See
  {ref}`packages-in-pyodide` for more details.

- {{ Fix }} Fix scipy handling of exceptions that are raised from C++ code.
  {pr}`3384`.

### List of Contributors

Aierie, dataxerik, David Lechner, Deepak Cherian, Filipe, Gyeongjae Choi, Hood
Chatham, H.Yamada, Jacques Boscq, Jeremy Tuloup, Joe Marshall, John Wason,
Loïc Estève, partev, Patrick Arminio, Péter Ferenc Gyarmati, Prete, Qijia
Liu, Roman Yurchak, ryanking13, skelsec, Starz0r, Will Lachance, YeonWoo, Yizhi
Liu

## Version 0.21.3

_September 15, 2022_

- {{ Fix }} When loading `sqlite3`, `loadPackage` no longer also loads `nltk`
  and `regex`.
  {issue}`3001`

- {{ Fix }} Packages are now loaded in a topologically sorted order regarding
  their dependencies.
  {pr}`3020`

- {{ Breaking }} Loading the `soupsieve` package will not automatically load
  `beautifulsoup4` together.
  {pr}`3020`

- {{ Fix }} Fix the incorrect package name `ruamel` to `ruamel.yaml`.
  {pr}`3036`

- {{ Fix }} `loadPyodide` will now raise error when the version of
  JavaScript and Python Pyodide package does not match.
  {pr}`3074`

- {{ Enhancement }} Pyodide now works with a content security policy that
  doesn't include `unsafe-eval`. It is still necessary to include
  `wasm-unsafe-eval` (and probably always will be). Since current Safari
  versions have no support for `wasm-unsafe-eval`, it is necessary to include
  `unsafe-eval` in order to work in Safari. This will likely be fixed in the
  next Safari release: https://bugs.webkit.org/show_bug.cgi?id=235408
  {pr}`3075`

- {{ Fix }} It works again to use `loadPyodide` with a relative URL as
  `indexURL` (this was a regression in v0.21.2).
  {pr}`3077`

- {{ Fix }} Add `url` to list of pollyfilled packages for webpack compatibility.
  {pr}`3080`

- {{ Fix }} Fixed warnings like
  `Critical dependency: the request of a dependency is an expression.`
  when using Pyodide with webpack.
  {pr}`3080`

- {{ Enhancement }} Add binary files to exports in JavaScript package
  {pr}`3085`.

- {{ Fix }} Source maps are included in the distribution again (reverting
  {pr}`3015` included in 0.21.2) and if there is a variable in top level scope
  called `__dirname` we use that for the `indexURL`.
  {pr}`3088`

- {{ Fix }} `PyProxy.apply` now correctly handles the case when something
  unexpected is passed as the second argument.
  {pr}`3101`

## Version 0.21.2

_August 29, 2022_

- {{ Fix }} The standard library packages `ssl` and `lzma` can now be installed
  with `pyodide.loadPackage("ssl")` or `micropip.install("ssl")` (previously
  they had a leading underscore and it was only possible to load them with
  `pyodide.loadPackage`).
  {issue}`3003`

- {{ Fix }} If a wheel path is passed to `pyodide.loadPackage`, it will now be
  resolved relative to `document.location` (in browser) or relative to the
  current working directory (in Node) rather than relative to `indexURL`.
  {pr}`3013`, {issue}`3011`

- {{ Fix }} Fixed a bug in Emscripten that caused Pyodide to fail in Jest.
  {pr}`3014`

- {{ Fix }} It now works to pass a relative url to `indexURL`. Also, the
  calculated index URL now works even if `node` is run with
  `--enable-source-maps`.
  {pr}`3015`

## Version 0.21.1

_August 22, 2022_

- New packages: the standard library lzma module {pr}`2939`

- {{ Enhancement }} Pyodide now shows more helpful error messages when importing
  unvendored or removed stdlib modules fails.
  {pr}`2973`

- {{ Breaking }} The default value of `fullStdLib` in `loadPyodide` has been
  changed to `false`. This means Pyodide now will not load some stdlib modules
  like distutils, ssl, and sqlite3 by default. See [Pyodide Python
  compatibility](https://pyodide.org/en/stable/usage/wasm-constraints.html) for
  detail. If `fullStdLib` is set to `true`, it will load all unvendored stdlib
  modules. However, setting `fullStdLib` to true will increase the initial
  Pyodide load time. So it is preferable to explicitly load the required module.
  {pr}`2998`

- {{ Enhancement }} `pyodide build` now checks that the correct version of the
  Emscripten compiler is used.
  {pr}`2975`, {pr}`2990`

- {{ Fix }} Pyodide works in Safari v14 again. It was broken in v0.21.0
  {pr}`2994`

## Version 0.21.0

_August 9, 2022_

[See the release notes for a summary.](https://blog.pyodide.org/posts/0.21-release/)

### Build system

- {{ Enhancement }} Emscripten was updated to Version 3.1.14
  {pr}`2775`, {pr}`2679`, {pr}`2672`

- {{ Fix }} Fix building on macOS {issue}`2360` {pr}`2554`

- {{ Enhancement }} Update Typescript target to ES2017 to generate more modern
  Javascript code.
  {pr}`2471`

- {{ Enhancement }} We now put our built files into the `dist` directory rather
  than the `build` directory. {pr}`2387`

- {{ Fix }} The build will error out earlier if `cmake` or `libtool` are not
  installed.
  {pr}`2423`

- {{ Enhancement }} The platform tags of wheels now include the Emscripten
  version in them. This should help ensure ABI compatibility if Emscripten
  wheels are distributed outside of the main Pyodide distribution.
  {pr}`2610`

- {{ Enhancement }} The build system now uses the sysconfigdata from the target
  Python rather than the host Python.
  {pr}`2516`

- {{ Enhancement }} Pyodide now builds with `-sWASM_BIGINT`.
  {pr}`2643`

- {{ Enhancement }} Added `cross-script` key to the `meta.yaml` spec to allow
  executing custom logic in the cross build environment.
  {pr}`2734`

### Pyodide Module and type conversions

- {{ API }} All functions were moved out of the root `pyodide` package into
  various submodules. For backwards compatibility, they will be available from
  the root package (raising a `FutureWarning`) until v0.23.0.
  {pr}`2787`, {pr}`2790`

- {{ Enhancement }} `loadPyodide` no longer uses any global state, so it can be
  used more than once in the same thread. This is recommended if a network
  request causes a loading failure, if there is a fatal error, if you damage the
  state of the runtime so badly that it is no longer usable, or for certain
  testing purposes. It is not recommended for creating multiple execution
  environments, for which you should use
  `pyodide.runPython(code, { globals : some_dict})`;
  {pr}`2391`

- {{ Enhancement }} `pyodide.unpackArchive` now accepts any `ArrayBufferView` or
  `ArrayBuffer` as first argument, rather than only a `Uint8Array`.
  {pr}`2451`

- {{ Feature }} Added `pyodide.code.run_js` API.
  {pr}`2426`

- {{ Fix }} BigInt's between 2^{32\*n - 1} and 2^{32\*n} no longer get
  translated to negative Python ints.
  {pr}`2484`

- {{ Fix }} Pyodide now correctly handles JavaScript objects with `null`
  constructor.
  {pr}`2520`

- {{ Fix }} Fix garbage collection of `once_callable` {pr}`2401`

- {{ Enhancement }} Added the `js_id` attribute to `JsProxy` to allow using
  JavaScript object identity as a dictionary key.
  {pr}`2515`

- {{ Fix }} Fixed a bug with `toJs` when used with recursive structures and the
  `dictConverter` argument.
  {pr}`2533`

- {{ Enhancement }} Added Python wrappers `set_timeout`, `clear_timeout`,
  `set_interval`, `clear_interval`, `add_event_listener` and
  `remove_event_listener` for the corresponding JavaScript functions.
  {pr}`2456`

- {{ Fix }} If a request fails due to CORS, `pyfetch` now raises an `OSError`
  not a `JSException`.
  {pr}`2598`

- {{ Enhancement }} Pyodide now directly exposes the Emscripten `PATH` and
  `ERRNO_CODES` APIs.
  {pr}`2582`

- {{ Fix }} The `bool` operator on a `JsProxy` now behaves more consistently: it
  returns `False` if JavaScript would say that `!!x` is `false`, or if `x` is an
  empty container. Otherwise it returns `True`.
  {pr}`2803`

- {{ Fix }} Fix `loadPyodide` errors for the Windows Node environment.
  {pr}`2888`

- {{ Enhancement }} Implemented slice subscripting, `+=`, and `extend` for
  `JsProxy` of Javascript arrays.
  {pr}`2907`

### REPL

- {{ Enhancement }} Add a spinner while the REPL is loading
  {pr}`2635`

- {{ Enhancement }} Cursor blinking in the REPL can be disabled by setting
  `noblink` in URL search params.
  {pr}`2666`

- {{ Fix }} Fix a REPL error in printing high-dimensional lists.
  {pr}`2517` {pr}`2919`

- {{ Fix }} Fix output bug with using `input()` on online console
  {pr}`2509`

### micropip and package loading

- {{ API }} `packages.json` which contains the dependency graph for packages
  was renamed to `repodata.json` to avoid confusion with `package.json` used
  in JavaScript packages.

- {{ Enhancement }} Added SHA-256 hash of package to entries in `repodata.json`
  {pr}`2455`

- {{ Enhancement }} Integrity of Pyodide packages is now verified before
  loading them. This is for now limited to browser environments.
  {pr}`2513`

- {{ Enhancement }} `micropip` supports loading wheels from the Emscripten file
  system using the `emfs:` protocol now.
  {pr}`2767`

- {{ Enhancement }} It is now possible to use an alternate `repodata.json`
  lockfile by passing the `lockFileURL` option to `loadPyodide`. This is
  particularly intended to be used with `micropip.freeze`.
  {pr}`2645`

- {{ Fix }} micropip now correctly handles package names that include dashes
  {pr}`2414`

- {{ Enhancement }} Allow passing `credentials` to `micropip.install()`
  {pr}`2458`

- {{ Enhancement }} {func}`micropip.install` now accepts a `deps` parameter.
  If set to `False`, micropip will not install dependencies of the package.
  {pr}`2433`

- {{ Fix }} micropip now correctly compares packages with prerelease version
  {pr}`2532`

- {{ Enhancement }} {func}`micropip.install` now accepts a `pre` parameter.
  If set to `True`, micropip will include pre-release and development versions.
  {pr}`2542`

- {{ Enhancement }} `micropip` was refactored to improve readability and ease of
  maintenance.
  {pr}`2561`, {pr}`2563`, {pr}`2564`, {pr}`2565`, {pr}`2568`

- {{ Enhancement }} Various error messages were fine tuned and improved.
  {pr}`2562`, {pr}`2558`

- {{ Enhancement }} `micropip` was adjusted to keep its state in the wheel
  `.dist-info` directories which improves consistenency with the Python standard
  library and other tools used to install packages.
  {pr}`2572`

- {{ Enhancement }} `micropip` can now be used to install Emscripten binary wheels.
  {pr}`2591`

- {{ Enhancement }} Added `micropip.freeze` to record the current set of loaded
  packages into a `repodata.json` file.
  {pr}`2581`

- {{ Fix }} `micropip.list` now works correctly when there are packages
  that are installed via `pyodide.loadPackage` from a custom URL.
  {pr}`2743`

- {{ Fix }} micropip now skips package versions which do not follow PEP440.
  {pr}`2754`

- {{ Fix }} `micropip` supports extra markers in packages correctly now.
  {pr}`2584`

### Packages

- {{ Enhancement }} Update sqlite version to latest stable release
  {pr}`2477` and {pr}`2518`

- {{ Enhancement }} Pillow now supports WEBP image format {pr}`2407`.

- {{ Enhancement }} Pillow and opencv-python now support the TIFF image format.
  {pr}`2762`

- Pandas is now compiled with `-Oz`, which significantly speeds up loading the library
  on Chrome {pr}`2457`

- New packages: opencv-python {pr}`2305`, ffmpeg {pr}`2305`, libwebp {pr}`2305`,
  h5py, pkgconfig and libhdf5 {pr}`2411`, bitarray {pr}`2459`, gsw {pr}`2511`,
  cftime {pr}`2504`, svgwrite, jsonschema, tskit {pr}`2506`, xarray {pr}`2538`,
  demes, libgsl, newick, ruamel, msprime {pr}`2548`, gmpy2 {pr}`2665`,
  xgboost {pr}`2537`, galpy {pr}`2676`, shapely, geos {pr}`2725`, suitesparse,
  sparseqr {pr}`2685`, libtiff {pr}`2762`, pytest-benchmark {pr}`2799`,
  termcolor {pr}`2809`, sqlite3, libproj, pyproj, certifi {pr}`2555`,
  rebound {pr}`2868`, reboundx {pr}`2909`, pyclipper {pr}`2886`,
  brotli {pr}`2925`, python-magic {pr}`2941`

### Miscellaneous

- {{ Fix }} We now tell packagers (e.g., Webpack) to ignore npm-specific imports
  when packing files for the browser.
  {pr}`2468`

- {{ Enhancement }} `run_in_pyodide` now has support for pytest assertion
  rewriting and decorators such as `pytest.mark.parametrize` and hypothesis.
  {pr}`2510`, {pr}`2541`

- {{ Breaking }} `pyodide_build.testing` is removed. `run_in_pyodide`
  decorator can now be accessed through
  [`pytest-pyodide`](https://github.com/pyodide/pytest-pyodide) package.
  {pr}`2418`

### List of contributors

Alexey Ignatiev, Andrey Smelter, andrzej, Antonio Cuni, Ben Jeffery, Brian
Benjamin Maranville, David Lechner, dragoncoder047, echorand (Amit Saha),
Filipe, Frank, Gyeongjae Choi, Hanno Rein, haoran1062, Henry Schreiner, Hood
Chatham, Jason Grout, jmdyck, Jo Bovy, John Wason, josephrocca, Kyle Cutler,
Lester Fan, Liumeo, lukemarsden, Mario Gersbach, Matt Toad, Michael Droettboom,
Michael Gilbert, Michael Neil, Mu-Tsun Tsai, Nicholas Bollweg, pysathq, Ricardo
Prins, Rob Gries, Roman Yurchak, Ryan May, Ryan Russell, stonebig, Szymswiat,
Tobias Megies, Vic Kumar, Victor, Wei Ji, Will Lachance

## Version 0.20.0

_April 9th, 2022_

[See the release notes for a summary.](https://blog.pyodide.org/posts/0.20-release/)

### CPython and stdlib

- {{ Update }} Pyodide now runs Python 3.10.2.
  {pr}`2225`

- {{ Enhancement }} All `ctypes` tests pass now except for
  `test_callback_too_many_args` (and we have a plan to fix
  `test_callback_too_many_args` upstream). `libffi-emscripten` now also passes
  all libffi tests.
  {pr}`2350`

### Packages

- {{Fix}} matplotlib now loads multiple fonts correctly {pr}`2271`

- New packages: boost-histogram {pr}`2174`, cryptography v3.3.2 {pr}`2263`, the
  standard library ssl module {pr}`2263`, python-solvespace v3.0.7,
  lazy-object-proxy {pr}`2320`.

- Many more scipy linking errors were fixed, mostly related to the Fortran f2c
  ABI for string arguments. There are still some fatal errors in the Scipy test
  suite, but none seem to be simple linker errors.
  {pr}`2289`

- Removed pyodide-interrupts. If you were using this for some reason, use
  `pyodide.setInterruptBuffer` instead.
  {pr}`2309`

- Most included packages were updated to the latest version. See
  {ref}`packages-in-pyodide` for a full list.

### Type translations

- {{Fix}} Python tracebacks now include Javascript frames when Python calls a
  Javascript function.
  {pr}`2123`

- {{Enhancement}} Added a `default_converter` argument to `JsProxy.to_py`
  and `pyodide.toPy` which is used to process any object that doesn't have
  a built-in conversion to Python. Also added a `default_converter` argument to
  `PyProxy.toJs` and `pyodide.ffi.to_js` to convert.
  {pr}`2170` and {pr}`2208`

- {{ Enhancement }} Async Python functions called from Javascript now have the
  resulting coroutine automatically scheduled. For instance, this makes it
  possible to use an async Python function as a Javascript event handler.
  {pr}`2319`

### Javascript package

- {{Enhancement}} It is no longer necessary to provide `indexURL` to
  `loadPyodide`.
  {pr}`2292`

- {{ Breaking }} The `globals` argument to `pyodide.runPython` and
  `pyodide.runPythonAsync` is now passed as a named argument. The old usage
  still works with a deprecation warning.
  {pr}`2300`

- {{Enhancement}} The Javascript package was migrated to Typescript.
  {pr}`2130` and {pr}`2133`

- {{Fix}} Fix importing pyodide with ESM syntax in a module type web worker.
  {pr}`2220`

- {{Enhancement}} When Pyodide is loaded as an ES6 module, no global
  `loadPyodide` variable is created (instead, it should be accessed as an
  attribute on the module).
  {pr}`2249`

- {{Fix}} The type `Py2JsResult` has been replaced with `any` which is more
  accurate. For backwards compatibility, we still export `Py2JsResult` as an
  alias for `any`.
  {pr}`2277`

- {{Fix}} Pyodide now loads correctly even if requirejs is included.
  {pr}`2283`

- {{ Enhancement }} Added robust handling for non-`Error` objects thrown by
  Javascript code. This mostly should never happen since well behaved Javascript
  code ought to throw errors. But it's better not to completely crash if it
  throws something else.
  {pr}`2294`

### pyodide_build

- {{Enhancement}} Pyodide now uses Python wheel files to distribute packages
  rather than the emscripten `file_packager.py` format.
  {pr}`2027`

- {{Enhancement}} Pyodide now uses `pypa/build` to build packages. We (mostly)
  use build isolation, so we can build packages that require conflicting
  versions of setuptools or alternative build backends.
  {pr}`2272`

- {{Enhancement}} Most pure Python packages were switched to use the wheels
  directly from PyPI rather than rebuilding them.
  {pr}`2126`

- {{Enhancement}} Added support for C++ exceptions in packages. Now C++
  extensions compiled and linked with `-fexceptions` can catch C++ exceptions.
  Furthermore, uncaught C++ exceptions will be formatted in a human-readable
  way.
  {pr}`2178`

- {{Breaking}} Removed the `skip-host` key from the `meta.yaml` format. If
  needed, install a host copy of the package with pip instead.
  {pr}`2256`

### Uncategorized

- {{ Enhancement }} The interrupt buffer can be used to raise all 64 signals
  now, not just `SIGINT`. Write a number between `1<= signum <= 64` into the
  interrupt buffer to trigger the corresponding signal. By default everything
  but `SIGINT` will be ignored. Any value written into the interrupt buffer
  outside of the range from 1 to 64 will be silently discarded.
  {pr}`2301`

- {{ Enhancement }} Updated to Emscripten 2.0.27.
  {pr}`2295`

- {{ Breaking }} The `extractDir` argument to `pyodide.unpackArchive` is now
  passed as a named argument. The old usage still works with a deprecation
  warning.
  {pr}`2300`

- {{ Enhancement }} Support ANSI escape codes in the Pyodide console.
  {pr}`2345`

- {{ Fix }} `pyodide_build` can now be installed in non-editable ways.
  {pr}`2351`

### List of contributors

Boris Feld, Christian Staudt, Gabriel Fougeron, Gyeongjae Choi, Henry Schreiner,
Hood Chatham, Jo Bovy, Karthikeyan Singaravelan, Leo Psidom, Liumeo, Luka
Mamukashvili, Madhur Tandon, Paul Korzhyk, Roman Yurchak, Seungmin Kim, Thorsten
Beier, Tom White, and Will Lachance

## Version 0.19.1

_February 19, 2022_

### Packages

- New packages: sqlalchemy {pr}`2112`, pydantic {pr}`2117`, wrapt {pr}`2165`

- {{ Update }} Upgraded packages: pyb2d (0.7.2), {pr}`2117`

- {{Fix}} A fatal error in `scipy.stats.binom.ppf` has been fixed.
  {pr}`2109`

- {{Fix}} Type signature mismatches in some numpy comparators have been fixed.
  {pr}`2110`

### Type translations

- {{Fix}} The "PyProxy has already been destroyed" error message has been
  improved with some context information.
  {pr}`2121`

### REPL

- {{Enhancement}} Pressing TAB in REPL no longer triggers completion when input
  is whitespace. {pr}`2125`

### List of contributors

Christian Staudt, Gyeongjae Choi, Hood Chatham, Liumeo, Paul Korzhyk, Roman
Yurchak, Seungmin Kim, Thorsten Beier

## Version 0.19.0

_January 10, 2021_

[See the release notes for a summary.](https://blog.pyodide.org/posts/0.19-release/)

### Python package

- {{Enhancement}} If `find_imports` is used on code that contains a syntax
  error, it will return an empty list instead of raising a `SyntaxError`.
  {pr}`1819`

- {{Enhancement}} Added the `pyodide.http.pyfetch` API which provides a
  convenience wrapper for the Javascript `fetch` API. The API returns a response
  object with various methods that convert the data into various types while
  minimizing the number of times the data is copied.
  {pr}`1865`

- {{Enhancement}} Added the `unpack_archive` API to the `pyodide.http.FetchResponse`
  object which treats the response body as an archive and uses `shutil` to
  unpack it. {pr}`1935`

- {{Fix}} The Pyodide event loop now works correctly with cancelled handles. In
  particular, `asyncio.wait_for` now functions as expected.
  {pr}`2022`

### JavaScript package

- {{Fix}} `loadPyodide` no longer fails in the
  presence of a user-defined global named `process`.
  {pr}`1849`

- {{Fix}} Various webpack buildtime and runtime compatibility issues were fixed.
  {pr}`1900`

- {{Enhancement}} Added the `pyodide.pyimport` API to import a Python module and
  return it as a `PyProxy`. Warning: this is different from the original
  `pyimport` API which was removed in this version.
  {pr}`1944`

- {{Enhancement}} Added the `pyodide.unpackArchive` API which unpacks an archive
  represented as an ArrayBuffer into the working directory. This is intended as
  a way to install packages from a local application.
  {pr}`1944`

- {{API}} `loadPyodide` now accepts a `homedir` parameter which sets home
  directory of Pyodide virtual file system.
  {pr}`1936`

- {{Breaking}} The default working directory(home directory) inside the Pyodide
  virtual file system has been changed from `/` to `/home/pyodide`. To get the
  previous behavior, you can
  - call `os.chdir("/")` in Python to change working directory or
  - call `loadPyodide` with the `homedir="/"`
    argument
    {pr}`1936`

### Python / JavaScript type conversions

- {{Breaking}} Updated the calling convention when a JavaScript function is
  called from Python to improve memory management of PyProxies. PyProxy
  arguments and return values are automatically destroyed when the function is
  finished.
  {pr}`1573`

- {{Enhancement}} Added `JsProxy.to_string`, `JsProxy.to_bytes`, and
  `JsProxy.to_memoryview` to allow for conversion of `TypedArray` to standard
  Python types without unneeded copies.
  {pr}`1864`

- {{Enhancement}} Added `JsProxy.to_file` and `JsProxy.from_file` to allow
  reading and writing Javascript buffers to files as a byte stream without
  unneeded copies.
  {pr}`1864`

- {{Fix}} It is now possible to destroy a borrowed attribute `PyProxy` of a
  `PyProxy` (as introduced by {pr}`1636`) before destroying the root `PyProxy`.
  {pr}`1854`

- {{Fix}} If `__iter__()` raises an error, it is now handled correctly by the
  `PyProxy[Symbol.iterator()]` method.
  {pr}`1871`

- {{Fix}} Borrowed attribute `PyProxy`s are no longer destroyed when the root
  `PyProxy` is garbage collected (because it was leaked). Doing so has no
  benefit to nonleaky code and turns some leaky code into broken code (see
  {issue}`1855` for an example).
  {pr}`1870`

- {{Fix}} Improved the way that `pyodide.globals.get("builtin_name")` works.
  Before we used `__main__.__dict__.update(builtins.__dict__)` which led to
  several undesirable effects such as `__name__` being equal to `"builtins"`.
  Now we use a proxy wrapper to replace `pyodide.globals.get` with a function
  that looks up the name on `builtins` if lookup on `globals` fails.
  {pr}`1905`

- {{Enhancement}} Coroutines have their memory managed in a more convenient way.
  In particular, now it is only necessary to either `await` the coroutine or
  call one of `.then`, `.except` or `.finally` to prevent a leak. It is no
  longer necessary to manually destroy the coroutine. Example: before:

```js
async function runPythonAsync(code, globals) {
  let coroutine = Module.pyodide_py.eval_code_async(code, globals);
  try {
    return await coroutine;
  } finally {
    coroutine.destroy();
  }
}
```

After:

```js
async function runPythonAsync(code, globals) {
  return await Module.pyodide_py.eval_code_async(code, globals);
}
```

{pr}`2030`

### pyodide-build

- {{API}} By default only a minimal set of packages is built. To build all
  packages set `PYODIDE_PACKAGES='*'` In addition, `make minimal` was removed,
  since it is now equivalent to `make` without extra arguments.
  {pr}`1801`

- {{Enhancement}} It is now possible to use `pyodide-build buildall` and
  `pyodide-build buildpkg` directly.
  {pr}`2063`

- {{Enhancement}} Added a `--force-rebuild` flag to `buildall` and `buildpkg`
  which rebuilds the package even if it looks like it doesn't need to be
  rebuilt. Added a `--continue` flag which keeps the same source tree for the
  package and can continue from the middle of a build.
  {pr}`2069`

- {{Enhancement}} Changes to environment variables in the build script are now
  seen in the compile and post build scripts.
  {pr}`1706`

- {{Fix}} Fix usability issues with `pyodide-build mkpkg` CLI.
  {pr}`1828`

- {{ Enhancement }} Better support for ccache when building Pyodide
  {pr}`1805`

- {{Fix}} Fix compile error `wasm-ld: error: unknown argument: --sort-common`
  and `wasm-ld: error: unknown argument: --as-needed` in ArchLinux.
  {pr}`1965`

### micropip

- {{Fix}} micropip now raises an error when installing a non-pure python wheel
  directly from a url.
  {pr}`1859`

- {{Enhancement}} {func}`micropip.install` now accepts a `keep_going` parameter.
  If set to `True`, micropip reports all identifiable dependencies that don't
  have pure Python wheels, instead of failing after processing the first one.
  {pr}`1976`

- {{Enhancement}} Added a new API {func}`micropip.list` which returns the list
  of installed packages by micropip.
  {pr}`2012`

### Packages

- {{ Enhancement }} Unit tests are now unvendored from Python packages and
  included in a separate package `<package name>-tests`. This results in a
  20% size reduction on average for packages that vendor tests (e.g. numpy,
  pandas, scipy).
  {pr}`1832`

- {{ Update }} Upgraded SciPy to 1.7.3. There are known issues with some SciPy
  components, the current status of the scipy test suite is
  [here](https://github.com/pyodide/pyodide/pull/2065#issuecomment-1004243045)
  {pr}`2065`

- {{ Fix }} The built-in pwd module of Python, which provides a Unix specific
  feature, is now unvendored.
  {pr}`1883`

- {{Fix}} pillow and imageio now correctly encode/decode grayscale and
  black-and-white JPEG images.
  {pr}`2028`

- {{Fix}} The numpy fft module now works correctly.
  {pr}`2028`

- New packages: logbook {pr}`1920`, pyb2d {pr}`1968`, and threadpoolctl (a
  dependency of scikit-learn) {pr}`2065`

- Upgraded packages: numpy (1.21.4) {pr}`1934`, scikit-learn (1.0.2) {pr}`2065`,
  scikit-image (0.19.1) {pr}`2005`, msgpack (1.0.3) {pr}`2071`, astropy (5.0.3)
  {pr}`2086`, statsmodels (0.13.1) {pr}`2073`, pillow (9.0.0) {pr}`2085`. This
  list is not exhaustive, refer to `packages.json` for the full list.

### Uncategorized

- {{ Enhancement }} `PyErr_CheckSignals` now works with the keyboard interrupt
  system so that cooperative C extensions can be interrupted. Also, added the
  `pyodide.checkInterrupt` function so Javascript code can opt to be
  interrupted.
  {pr}`1294`

- {{Fix}} The `_` variable is now set by the Pyodide repl just like it is set in
  the native Python repl.
  {pr}`1904`

- {{ Enhancement }} `pyodide-env` and `pyodide` Docker images are now available from both
  the [Docker Hub](https://hub.docker.com/repository/docker/pyodide/pyodide-env) and
  from the [Github Package registry](https://github.com/orgs/pyodide/packages). {pr}`1995`

- {{Fix}} The console now correctly handles it when an object's `__repr__` function raises an exception.
  {pr}`2021`

- {{ Enhancement }} Removed the `-s EMULATE_FUNCTION_POINTER_CASTS` flag,
  yielding large benefits in speed, stack usage, and code size.
  {pr}`2019`

### List of contributors

Alexey Ignatiev, Alex Hall, Bart Broere, Cyrille Bogaert, etienne, Grimmer,
Grimmer Kang, Gyeongjae Choi, Hao Zhang, Hood Chatham, Ian Clester, Jan Max
Meyer, LeoPsidom, Liumeo, Michael Christensen, Owen Ou, Roman Yurchak, Seungmin
Kim, Sylvain, Thorsten Beier, Wei Ouyang, Will Lachance

## Version 0.18.1

_September 16, 2021_

### Console

- {{Fix}} Ctrl+C handling in console now works correctly with multiline input.
  New behavior more closely approximates the behavior of the native Python
  console.
  {pr}`1790`

- {{Fix}} Fix the repr of Python objects (including lists and dicts) in console {pr}`1780`

- {{Fix}} The "long output truncated" message now appears on a separate line as intended.
  {pr}`1814`

- {{Fix}} The streams that are used to redirect stdin and stdout in the console now define
  `isatty` to return `True`. This fixes pytest.
  {pr}`1822`

### Python package

- {{Fix}} Avoid circular references when runsource raises SyntaxError
  {pr}`1758`

### JavaScript package

- {{Fix}} The `pyodide.setInterruptBuffer` command is now publicly exposed
  again, as it was in v0.17.0. {pr}`1797`

### Python / JavaScript type conversions

- {{Fix}} Conversion of very large strings from JavaScript to Python works
  again. {pr}`1806`

- {{Fix}} Fixed a use after free bug in the error handling code.
  {pr}`1816`

### Packages

- {{Fix}} pillow now correctly encodes/decodes RGB JPEG image format. {pr}`1818`

### Micellaneous

- {{Fix}} Patched emscripten to make the system calls to duplicate file
  descriptors closer to posix-compliant. In particular, this fixes the use of
  `dup` on pipes and temporary files, as needed by `pytest`.
  {pr}`1823`

## Version 0.18.0

_August 3rd, 2021_

### General

- {{ Update }} Pyodide now runs Python 3.9.5.
  {pr}`1637`

- {{ Enhancement }} Pyodide can experimentally be used in Node.js {pr}`1689`

- {{ Enhancement }} Pyodide now directly exposes the [Emscripten filesystem
  API](https://emscripten.org/docs/api_reference/Filesystem-API.html), allowing
  for direct manipulation of the in-memory filesystem
  {pr}`1692`

- {{ Enhancement }} Pyodide's support of [emscripten file
  systems](https://emscripten.org/docs/api_reference/Filesystem-API.html#file-systems)
  is expanded from the default `MEMFS` to include `IDBFS`, `NODEFS`, `PROXYFS`,
  and `WORKERFS`, allowing for custom persistence strategies depending on
  execution environment {pr}`1596`

- {{ API }} The `packages.json` schema for Pyodide was redesigned for better
  compatibility with conda. {pr}`1700`

- {{ API }} `run_docker` no longer binds any port to the docker image by default.
  {pr}`1750`

### Standard library

- {{ API }} The following standard library modules are now available as standalone packages

  - distlib

  They are loaded by default in `loadPyodide`, however this behavior
  can be disabled with the `fullStdLib` parameter set to `false`.
  All optional stdlib modules can then be loaded as needed with
  `pyodide.loadPackage`. {pr}`1543`

- {{ Enhancement }} The standard library module `audioop` is now included, making the `wave`,
  `sndhdr`, `aifc`, and `sunau` modules usable. {pr}`1623`

- {{ Enhancement }} Added support for `ctypes`.
  {pr}`1656`

### JavaScript package

- {{ Enhancement }} The Pyodide JavaScript package is released to npm under [npmjs.com/package/pyodide](https://www.npmjs.com/package/pyodide)
  {pr}`1762`
- {{ API }} `loadPyodide` no longer automatically
  stores the API into a global variable called `pyodide`. To get old behavior,
  say `globalThis.pyodide = await loadPyodide({...})`.
  {pr}`1597`
- {{ Enhancement }} `loadPyodide` now accepts callback functions for
  `stdin`, `stdout` and `stderr`
  {pr}`1728`
- {{ Enhancement }} Pyodide now ships with first party typescript types for the entire
  JavaScript API (though no typings are available for `PyProxy` fields).
  {pr}`1601`

- {{ Enhancement }} It is now possible to import `Comlink` objects into Pyodide after
  using `pyodide.registerComlink`
  {pr}`1642`

- {{ Enhancement }} If a Python error occurs in a reentrant `runPython` call, the error
  will be propagated into the outer `runPython` context as the original error
  type. This is particularly important if the error is a `KeyboardInterrupt`.
  {pr}`1447`

### Python package

- {{ Enhancement }} Added a new `pyodide.code.CodeRunner` API for finer control than
  `eval_code` and `eval_code_async`. Designed with
  the needs of REPL implementations in mind.
  {pr}`1563`

- {{ Enhancement }} Added `pyodide.console.Console` class closely based on the Python standard
  library `code.InteractiveConsole` but with support for top level await and
  stream redirection. Also added the subclass `pyodide.console.PyodideConsole` which
  automatically uses `pyodide.loadPackagesFromImports` on the code before running
  it.
  {pr}`1125`, {pr}`1155`, {pr}`1635`

- {{ Fix }} `pyodide.code.eval_code_async` no longer automatically awaits a returned
  coroutine or attempts to await a returned generator object (which triggered an
  error).
  {pr}`1563`

### Python / JavaScript type conversions

- {{ API }} `pyodide.runPythonAsync` no longer automatically calls
  `pyodide.loadPackagesFromImports`.
  {pr}`1538`.
- {{ Enhancement }} Added the `PyProxy.callKwargs` method to allow using
  Python functions with keyword arguments from JavaScript.
  {pr}`1539`
- {{ Enhancement }} Added the `PyProxy.copy` method.
  {pr}`1549` {pr}`1630`
- {{ API }} Updated the method resolution order on `PyProxy`. Performing a
  lookup on a `PyProxy` will prefer to pick a method from the `PyProxy` api, if
  no such method is found, it will use `getattr` on the proxied object.
  Prefixing a name with `$` forces `getattr`. For instance, `PyProxy.destroy`
  now always refers to the method that destroys the proxy, whereas
  `PyProxy.$destroy` refers to an attribute or method called `destroy` on the
  proxied object.
  {pr}`1604`
- {{ API }} It is now possible to use `Symbol` keys with PyProxies. These
  `Symbol` keys put markers on the PyProxy that can be used by external code.
  They will not currently be copied by `PyProxy.copy`.
  {pr}`1696`
- {{ Enhancement }} Memory management of `PyProxy` fields has been changed so
  that fields looked up on a `PyProxy` are "borrowed" and have their lifetime
  attached to the base `PyProxy`. This is intended to allow for more idiomatic
  usage.
  (See {issue}`1617`.) {pr}`1636`
- {{ API }} The depth argument to `toJs` is now passed as an option, so
  `toJs(n)` in v0.17 changed to `toJs({depth : n})`. Similarly, `pyodide.toPy`
  now takes `depth` as a named argument. Also `to_js` and `to_py` only take
  depth as a keyword argument.
  {pr}`1721`
- {{ API }} `PyProxy.toJs` and `pyodide.ffi.to_js` now
  take an option `pyproxies`, if a JavaScript Array is passed for this, then
  any proxies created during conversion will be placed into this array. This
  allows easy cleanup later. The `create_pyproxies` option can be used to
  disable creation of pyproxies during conversion (instead a `ConversionError`
  is raised). {pr}`1726`
- {{ API }} `toJs` and `to_js` now take an option `dict_converter` which will be
  called on a JavaScript iterable of two-element Arrays as the final step of
  converting dictionaries. For instance, pass `Object.fromEntries` to convert to
  an object or `Array.from` to convert to an array of pairs.
  {pr}`1742`

### pyodide-build

- {{ API }} pyodide-build is now an installable Python package, with an
  identically named CLI entrypoint that replaces `bin/pyodide` which is removed
  {pr}`1566`

### micropip

- {{ Fix }} micropip now correctly handles packages that have mixed case names.
  (See {issue}`1614`).
  {pr}`1615`
- {{ Enhancement }} micropip now resolves dependencies correctly for old
  versions of packages (it used to always use the dependencies from the most
  recent version, see {issue}`1619` and {issue}`1745`). micropip also will
  resolve dependencies for wheels loaded from custom urls.
  {pr}`1753`

### Packages

- {{ Enhancement }} matplotlib now comes with a new renderer based on the html5 canvas element. {pr}`1579`
  It is optional and the current default backend is still the agg backend compiled to wasm.
- {{ Enhancement }} Updated a number of packages included in Pyodide.

### List of contributors

Albertas Gimbutas, Andreas Klostermann, Arfy Slowy, daoxian,
Devin Neal, fuyutarow, Grimmer, Guido Zuidhof, Gyeongjae Choi, Hood
Chatham, Ian Clester, Itay Dafna, Jeremy Tuloup, jmsmdy, LinasNas, Madhur
Tandon, Michael Christensen, Nicholas Bollweg, Ondřej Staněk, Paul m. p. P,
Piet Brömmel, Roman Yurchak, stefnotch, Syrus Akbary, Teon L Brooks, Waldir

## Version 0.17.0

_April 21, 2021_

See the {ref}`0-17-0-release-notes` for more information.

### Improvements to package loading and dynamic linking

- {{ Enhancement }} Uses the emscripten preload plugin system to preload .so files in packages
- {{ Enhancement }} Support for shared library packages. This is used for CLAPACK which makes scipy a lot smaller.
  {pr}`1236`
- {{ Fix }} Pyodide and included packages can now be used with Safari v14+.
  Safari v13 has also been observed to work on some (but not all) devices.

### Python / JS type conversions

- {{ Feature }} A `JsProxy` of a JavaScript `Promise` or other awaitable object is now a
  Python awaitable.
  {pr}`880`
- {{ API }} Instead of automatically converting Python lists and dicts into
  JavaScript, they are now wrapped in `PyProxy`. Added a new `PyProxy.toJs`
  API to request the conversion behavior that used to be implicit.
  {pr}`1167`
- {{ API }} Added `JsProxy.to_py` API to convert a JavaScript object to Python.
  {pr}`1244`
- {{ Feature }} Flexible jsimports: it now possible to add custom Python
  "packages" backed by JavaScript code, like the `js` package. The `js` package
  is now implemented using this system.
  {pr}`1146`
- {{ Feature }} A `PyProxy` of a Python coroutine or awaitable is now an
  awaitable JavaScript object. Awaiting a coroutine will schedule it to run on
  the Python event loop using `asyncio.ensure_future`.
  {pr}`1170`
- {{ Enhancement }} Made `PyProxy` of an iterable Python object an iterable Js
  object: defined the `[Symbol.iterator]` method, can be used like `for(let x of proxy)`.
  Made a `PyProxy` of a Python iterator an iterator: `proxy.next()` is
  translated to `next(it)`. Made a `PyProxy` of a Python generator into a
  JavaScript generator: `proxy.next(val)` is translated to `gen.send(val)`.
  {pr}`1180`
- {{ API }} Updated `PyProxy` so that if the wrapped Python object supports `__getitem__`
  access, then the wrapper has `get`, `set`, `has`, and `delete` methods which do
  `obj[key]`, `obj[key] = val`, `key in obj` and `del obj[key]` respectively.
  {pr}`1175`
- {{ API }} The `pyodide.pyimport` function is deprecated in favor of using
  `pyodide.globals.get('key')`. {pr}`1367`
- {{ API }} Added `PyProxy.getBuffer` API to allow direct access to Python
  buffers as JavaScript TypedArrays.
  {pr}`1215`
- {{ API }} The innermost level of a buffer converted to JavaScript used to be a
  TypedArray if the buffer was contiguous and otherwise an Array. Now the
  innermost level will be a TypedArray unless the buffer format code is a '?' in
  which case it will be an Array of booleans, or if the format code is a "s" in
  which case the innermost level will be converted to a string.
  {pr}`1376`
- {{ Enhancement }} JavaScript `BigInt`s are converted into Python `int` and
  Python `int`s larger than 2^53 are converted into `BigInt`.
  {pr}`1407`
- {{ API }} Added `pyodide.isPyProxy` to test if an object is a `PyProxy`.
  {pr}`1456`
- {{ Enhancement }} `PyProxy` and `PyBuffer` objects are now garbage collected
  if the browser supports `FinalizationRegistry`.
  {pr}`1306`
- {{ Enhancement }} Automatic conversion of JavaScript functions to CPython
  calling conventions.
  {pr}`1051`, {pr}`1080`
- {{ Enhancement }} Automatic detection of fatal errors. In this case Pyodide
  will produce both a JavaScript and a Python stack trace with explicit
  instruction to open a bug report.
  pr`{1151}`, pr`{1390}`, pr`{1478}`.
- {{ Enhancement }} Systematic memory leak detection in the test suite and a
  large number of fixed to memory leaks.
  pr`{1340}`
- {{ Fix }} getattr and dir on JsProxy now report consistent results and include all
  names defined on the Python dictionary backing JsProxy.
  {pr}`1017`
- {{ Fix }} `JsProxy.__bool__` now produces more consistent results: both
  `bool(window)` and `bool(zero-arg-callback)` were `False` but now are `True`.
  Conversely, `bool(empty_js_set)` and `bool(empty_js_map)` were `True` but now
  are `False`.
  {pr}`1061`
- {{ Fix }} When calling a JavaScript function from Python without keyword
  arguments, Pyodide no longer passes a `PyProxy`-wrapped `NULL` pointer as the
  last argument. {pr}`1033`
- {{ Fix }} JsBoundMethod is now a subclass of JsProxy, which fixes nested
  attribute access and various other strange bugs.
  {pr}`1124`
- {{ Fix }} JavaScript functions imported like `from js import fetch` no longer
  trigger "invalid invocation" errors (issue {issue}`461`) and
  `js.fetch("some_url")` also works now (issue {issue}`768`).
  {pr}`1126`
- {{ Fix }} JavaScript bound method calls now work correctly with keyword arguments.
  {pr}`1138`
- {{ Fix }} JavaScript constructor calls now work correctly with keyword
  arguments.
  {pr}`1433`

### pyodide-py package

- {{ Feature }} Added a Python event loop to support asyncio by scheduling
  coroutines to run as jobs on the browser event loop. This event loop is
  available by default and automatically enabled by any relevant asyncio API,
  so for instance `asyncio.ensure_future` works without any configuration.
  {pr}`1158`
- {{ API }} Removed `as_nested_list` API in favor of `JsProxy.to_py`.
  {pr}`1345`

### pyodide-js

- {{ API }} Removed iodide-specific code in `pyodide.js`. This breaks compatibility with
  iodide.
  {pr}`878`, {pr}`981`
- {{ API }} Removed the `pyodide.autocomplete` API, use Jedi directly instead.
  {pr}`1066`
- {{ API }} Removed `pyodide.repr` API.
  {pr}`1067`
- {{ Fix }} If `messageCallback` and `errorCallback` are supplied to
  `pyodide.loadPackage`, `pyodide.runPythonAsync` and
  `pyodide.loadPackagesFromImport`, then the messages are no longer
  automatically logged to the console.
- {{ Feature }} `runPythonAsync` now runs the code with `eval_code_async`. In
  particular, it is possible to use top-level await inside of `runPythonAsync`.
- `eval_code` now accepts separate `globals` and `locals` parameters.
  {pr}`1083`
- Added the `pyodide.setInterruptBuffer` API. This can be used to set a
  `SharedArrayBuffer` to be the keyboard interrupt buffer. If Pyodide is running
  on a webworker, the main thread can signal to the webworker that it should
  raise a `KeyboardInterrupt` by writing to the interrupt buffer.
  {pr}`1148` and {pr}`1173`
- Changed the loading method: added an async function `loadPyodide` to load
  Pyodide to use instead of `languagePluginURL` and `languagePluginLoader`. The
  change is currently backwards compatible, but the old approach is deprecated.
  {pr}`1363`
- `runPythonAsync` now accepts `globals` parameter.
  {pr}`1914`

### micropip

- {{ Feature }} `micropip` now supports installing wheels from relative URLs.
  {pr}`872`
- {{ API }} `micropip.install` now returns a Python `Future` instead of a JavaScript `Promise`.
  {pr}`1324`
- {{ Fix }} `micropip.install` now interacts correctly with
  {js:func}`pyodide.loadPackage`.
  {pr}`1457`
- {{ Fix }} `micropip.install` now handles version constraints correctly
  even if there is a version of the package available from the Pyodide `indexURL`.

### Build system

- {{ Enhancement }} Updated to latest emscripten 2.0.13 with the upstream LLVM backend
  {pr}`1102`
- {{ API }} Use upstream `file_packager.py`, and stop checking package abi versions.
  The `PYODIDE_PACKAGE_ABI` environment variable is no longer used, but is
  still set as some packages use it to detect whether it is being built for
  Pyodide. This usage is deprecated, and a new environment variable `PYODIDE`
  is introduced for this purpose.

  As part of the change, Module.checkABI is no longer present.
  {pr}`991`

- uglifyjs and lessc no longer need to be installed in the system during build
  {pr}`878`.
- {{ Enhancement }} Reduce the size of the core Pyodide package
  {pr}`987`.
- {{ Enhancement }} Optionally to disable docker port binding
  {pr}`1423`.
- {{ Enhancement }} Run arbitrary command in docker
  {pr}`1424`
- Docker images for Pyodide are now accessible at
  [pyodide/pyodide-env](https://hub.docker.com/repository/docker/pyodide/pyodide-env)
  and
  [pyodide/pyodide](https://hub.docker.com/repository/docker/pyodide/pyodide).
- {{ Enhancement }} Option to run docker in non-interactive mode
  {pr}`1641`

### REPL

- {{ Fix }} In console.html: sync behavior, full stdout/stderr support, clean namespace,
  bigger font, correct result representation, clean traceback
  {pr}`1125` and {pr}`1141`
- {{ Fix }} Switched from ̀Jedi to rlcompleter for completion in
  `pyodide.console.InteractiveConsole` and so in `console.html`. This fixes
  some completion issues (see {issue}`821` and {issue}`1160`)
- {{ Enhancement }} Support top-level await in the console
  {pr}`1459`

### Packages

- six, jedi and parso are no longer vendored in the main Pyodide package, and
  need to be loaded explicitly
  {pr}`1010`, {pr}`987`.
- Updated packages {pr}`1021`, {pr}`1338`, {pr}`1460`.
- Added Plotly version 4.14.3 and retrying dependency
  {pr}`1419`

### List of contributors

(in alphabetic order)

Aditya Shankar, casatir, Dexter Chua, dmondev, Frederik Braun, Hood Chatham,
Jan Max Meyer, Jeremy Tuloup, joemarshall, leafjolt, Michael Greminger,
Mireille Raad, Ondřej Staněk, Paul m. p. P, rdb, Roman Yurchak, Rudolfs

## Version 0.16.1

_December 25, 2020_

Note: due to a CI deployment issue the 0.16.0 release was skipped and replaced
by 0.16.1 with identical contents.

- Pyodide files are distributed by [JsDelivr](https://www.jsdelivr.com/),
  `https://cdn.jsdelivr.net/pyodide/v0.16.1/full/pyodide.js`
  The previous CDN `pyodide-cdn2.iodide.io` still works and there
  are no plans for deprecating it. However please use
  JsDelivr as a more sustainable solution, including for earlier Pyodide
  versions.

### Python and the standard library

- Pyodide includes CPython 3.8.2
  {pr}`712`
- ENH Patches for the threading module were removed in all packages. Importing
  the module, and a subset of functionality (e.g. locks) works, while starting
  a new thread will produce an exception, as expected.
  {pr}`796`.
  See {issue}`237` for the current status of the threading support.
- ENH The multiprocessing module is now included, and will not fail at import,
  thus avoiding the necessity to patch included packages. Starting a new
  process will produce an exception due to the limitation of the WebAssembly VM
  with the following message: `Resource temporarily unavailable`
  {pr}`796`.

### Python / JS type conversions

- FIX Only call `Py_INCREF()` once when proxied by PyProxy
  {pr}`708`
- JavaScript exceptions can now be raised and caught in Python. They are
  wrapped in pyodide.JsException.
  {pr}`891`

### pyodide-py package and micropip

- The `pyodide.py` file was transformed to a pyodide-py package. The imports
  remain the same so this change is transparent to the users
  {pr}`909`.
- FIX Get last version from PyPI when installing a module via micropip
  {pr}`846`.
- Suppress REPL results returned by `pyodide.eval_code` by adding a semicolon
  {pr}`876`.
- Enable monkey patching of `eval_code` and `find_imports` to customize
  behavior of `runPython` and `runPythonAsync`
  {pr}`941`.

### Build system

- Updated docker image to Debian buster, resulting in smaller images.
  {pr}`815`
- Pre-built docker images are now available as
  [`iodide-project/pyodide`](https://hub.docker.com/r/iodide/pyodide)
  {pr}`787`
- Host Python is no longer compiled, reducing compilation time. This also
  implies that Python 3.8 is now required to build Pyodide. It can for instance
  be installed with conda.
  {pr}`830`
- FIX Infer package tarball directory from source URL
  {pr}`687`
- Updated to emscripten 1.38.44 and binaryen v86 (see related
  [commits](https://github.com/pyodide/pyodide/search?q=emscripten&type=commits))
- Updated default `--ldflags` argument to `pyodide_build` scripts to equal what
  Pyodide actually uses.
  {pr}`817`
- Replace C lz4 implementation with the (upstream) JavaScript implementation.
  {pr}`851`
- Pyodide deployment URL can now be specified with the `PYODIDE_BASE_URL`
  environment variable during build. The `pyodide_dev.js` is no longer
  distributed. To get an equivalent behavior with `pyodide.js`, set
  ```javascript
  window.languagePluginUrl = "./";
  ```
  before loading it.
  {pr}`855`
- Build runtime C libraries (e.g. libxml) via package build system with correct
  dependency resolution
  {pr}`927`
- Pyodide can now be built in a conda virtual environment
  {pr}`835`

### Other improvements

- Modify MEMFS timestamp handling to support better caching. This in
  particular allows to import newly created Python modules without invalidating
  import caches {pr}`893`

### Packages

- New packages: freesasa, lxml, python-sat, traits, astropy, pillow,
  scikit-image, imageio, numcodecs, msgpack, asciitree, zarr

  Note that due to the large size and the experimental state of the scipy
  package, packages that depend on scipy (including scikit-image, scikit-learn)
  will take longer to load, use a lot of memory and may experience failures.

- Updated packages: numpy 1.15.4, pandas 1.0.5, matplotlib 3.3.3 among others.
- New package
  [pyodide-interrupt](https://pypi.org/project/pyodide-interrupts/), useful for
  handling interrupts in Pyodide (see project description for details).

### Backward incompatible changes

- Dropped support for loading .wasm files with incorrect MIME type, following
  {pr}`851`

### List of contributors

abolger, Aditya Shankar, Akshay Philar, Alexey Ignatiev, Aray Karjauv, casatir,
chigozienri, Christian glacet, Dexter Chua, Frithjof, Hood Chatham, Jan Max
Meyer, Jay Harris, jcaesar, Joseph D. Long, Matthew Turk, Michael Greminger,
Michael Panchenko, mojighahar, Nicolas Ollinger, Ram Rachum, Roman Yurchak,
Sergio, Seungmin Kim, Shyam Saladi, smkm, Wei Ouyang

## Version 0.15.0

_May 19, 2020_

- Upgrades Pyodide to CPython 3.7.4.
- micropip no longer uses a CORS proxy to install pure Python packages from
  PyPI. Packages are now installed from PyPI directly.
- micropip can now be used from web workers.
- Adds support for installing pure Python wheels from arbitrary URLs with
  micropip.
- The CDN URL for Pyodide changed to
  https://pyodide-cdn2.iodide.io/v0.15.0/full/pyodide.js
  It now supports versioning and should provide faster downloads.
  The latest release can be accessed via
  https://pyodide-cdn2.iodide.io/latest/full/
- Adds `messageCallback` and `errorCallback` to
  `pyodide.loadPackage`.
- Reduces the initial memory footprint (`TOTAL_MEMORY`) from 1 GiB to 5 MiB.
  More memory will be allocated as needed.
- When building from source, only a subset of packages can be built by setting
  the `PYODIDE_PACKAGES` environment variable. See
  {ref}`partial builds documentation <partial-builds>` for more details.
- New packages: future, autograd

## Version 0.14.3

_Dec 11, 2019_

- Convert JavaScript numbers containing integers, e.g. `3.0`, to a real Python
  long (e.g. `3`).
- Adds `__bool__` method to for `JsProxy` objects.
- Adds a JavaScript-side auto completion function for Iodide that uses jedi.
- New packages: nltk, jeudi, statsmodels, regex, cytoolz, xlrd, uncertainties

## Version 0.14.0

_Aug 14, 2019_

- The built-in `sqlite` and `bz2` modules of Python are now enabled.
- Adds support for auto-completion based on jedi when used in iodide

## Version 0.13.0

_May 31, 2019_

- Tagged versions of Pyodide are now deployed to Netlify.

## Version 0.12.0

_May 3, 2019_

**User improvements:**

- Packages with pure Python wheels can now be loaded directly from PyPI. See
  `micropip` for more information.

- Thanks to PEP 562, you can now `import js` from Python and use it to access
  anything in the global JavaScript namespace.

- Passing a Python object to JavaScript always creates the same object in
  JavaScript. This makes APIs like `removeEventListener` usable.

- Calling `dir()` in Python on a JavaScript proxy now works.

- Passing an `ArrayBuffer` from JavaScript to Python now correctly creates a
  `memoryview` object.

- Pyodide now works on Safari.

## Version 0.11.0

_Apr 12, 2019_

**User improvements:**

- Support for built-in modules:

  - `sqlite`, `crypt`

- New packages: `mne`

**Developer improvements:**

- The `mkpkg` command will now select an appropriate archive to use, rather
  than just using the first.

- The included version of emscripten has been upgraded to 1.38.30 (plus a
  bugfix).

- New packages: `jinja2`, `MarkupSafe`

## Version 0.10.0

_Mar 21, 2019_

**User improvements:**

- New packages: `html5lib`, `pygments`, `beautifulsoup4`, `soupsieve`,
  `docutils`, `bleach`, `mne`

**Developer improvements:**

- `console.html` provides a simple text-only interactive console to test local
  changes to Pyodide. The existing notebooks based on legacy versions of Iodide
  have been removed.

- The `run_docker` script can now be configured with environment variables.

```{eval-rst}
.. toctree::
   :hidden:

   deprecation-timeline.md
```<|MERGE_RESOLUTION|>--- conflicted
+++ resolved
@@ -30,13 +30,8 @@
 - {{ Enhancement }} Upgraded to Python 3.13.1. {pr}`5498`
 
 - {{ Fix }} Importing matplotlib should now be significantly faster. {pr}`5569`
-<<<<<<< HEAD
-- {{ Enhancement }} Added an `eager_converter` argument to `to_js` which allows
-  overriding the default conversion behavior. {pr}`5613`
 - {{ Fix }} Add the current working directory to the path instead of `$HOME`.
   {pr}`5630`
-=======
->>>>>>> 1786d6eb
 
 ### `python` CLI entrypoint
 
