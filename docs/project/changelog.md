---
myst:
  substitutions:
    API: "<span class='badge badge-warning'>API Change</span>"
    Enhancement: "<span class='badge badge-info'>Enhancement</span>"
    Performance: "<span class='badge badge-info'>Performance</span>"
    Feature: "<span class='badge badge-success'>Feature</span>"
    Fix: "<span class='badge badge-danger'>Fix</span>"
    Update: "<span class='badge badge-success'>Update</span>"
    Breaking: "<span class='badge badge-danger'>BREAKING CHANGE</span>"
---

(changelog)=

# Change Log

## Unreleased

- {{ Enhancement }} Add unix-timezones module, which installs Unix compatible
  timezone data in /usr/share/zoneinfo, for use with C/C++ libraries which do
  timezone handling.
  {pr}`4889`

- {{ Enhancement }} `HttpStatusError` now store their the corresponding request
  `status`, `status_message` and `url`
  {pr}`4974`.

- {{ Breaking }} Shared libraries are now loaded locally. This means that packages that
  depend on shared libraries link to the shared libraries explicitly.
  {pr}`4876`

- {{ Enhancement }} Added implementation to abort `pyfetch` and `FetchResponse`
  manually or automatically.
  {pr}`4846`

- {{ Enhancement }} Unvendored stdlibs are now packaged in a wheel format
  {pr}`4902`

- {{ Performance }} Attribute lookup on a `JsProxy` is now about 40% faster.
  {pr}`4961`

- {{ Performance }} Method calls on a `JsProxy` are now much faster. If the
  method has no arguments and no return value, it is about 80% faster. The
  speedup for methods with arguments is less drastic but still quite a lot.
  {pr}`4961`

- {{ Breaking }} Prebuilt third-party libraries like `openblas`, `openssl`, `zlib` are
  not included in the cross-build env anymore.
  {pr}`4995`

- {{ Fix }} `pyimport("a.b")` won't fail when `a` is removed by `del sys.modules["a"]`
  {pr}`4993`

### Packages

- Upgraded `scikit-learn` to 1.5.0 {pr}`4823`
- Upgraded `libcst` to 1.4.0 {pr}`4856`
- Upgraded `lakers` to 0.3.3 {pr}`4885`
- Upgraded `bokeh` to 3.4.2 {pr}`4888`
- Upgraded `pandas` to 2.2.2 {pr}`4893`
- Upgraded `zengl` to 2.5.0 {pr}`4894`
- Upgraded `sourmash` to 4.8.11 {pr}`4980`
<<<<<<< HEAD
- Upgraded `scipy` to 1.13.1 {pr}`4719`,{pr}`4925`
- Upgraded `gensim` to `4.3.3` {pr}`4719`
- Upgraded `numpy` to 2.0.1 {pr}`4925`
- Upgraded `RobotRaconteur` to 1.2.2 {pr}`4930`
=======
- Upgraded `scipy` to 1.13.1 {pr}`4719`, {pr}`5011`
>>>>>>> 6614d906
- Upgraded `scikit-image` to 0.24.0 {pr}`5003`
- Added `casadi` 3.6.5 {pr}`4936`
- Added `pyarrow` 17.0.0 {pr}`4950`
- Added `rasterio` 1.13.10, `affine` 2.4.0 {pr}`4983`
- Added `iminuit` 2.28.0 {pr}`4767`

## Version 0.26.2

_July 26, 2024_

- {{ Fix }} Don't leak the values in a dictionary when applying `to_js` to it.
  {pr}`4853`

- {{ Fix }} Loading of dynamic libraries now works slightly better in the cli
  runner. Resolved {issue}`3865`.
  {pr}`4871`

- {{ Fix }} Restored the pre-0.26.0 behavior of calling `exit()` or raising
  `SystemExit`. In 0.26.0 and 0.26.1, `exit()` shuts down the Python
  interpreter. In all other versions of Pyodide it does not.
  {pr}`4867`

- {{ Fix }} Fixed a weird regression occurring in difficult to describe
  circumstances introduced by {pr}`4837`. See {issue}`4861`.
  {pr}`4861`

- {{ Fix }} Recursive fortran functions now work correctly in scipy {issue}`4818`.
  {pr}`4822`

- {{ Enhancement }} Allow setting `dont_inherit` and `optimize` for `compile`
  in `CodeRunner` and `Console`.
  {pr}`4897`

- {{ Fix }} Fixed a bug that caused `Console`'s `formatted_traceback` being truncated
  unexpectedly when `filename` is specified.
  {pr}`4905`

- {{ Fix }} Locked `PyodideConsole.runcode` to block `loadPackagesFromImports`.
  {pr}`4905`

- {{ Enhancement }} Added `checkAPIVersion` option to `loadPyodide` to allow
  bootstrapping pyodide with a different version.
  {pr}`4907`

- {{ Enhancement }} Added `can_run_sync` to test whether or not `run_sync`
  should work.
  {pr}`4913`

- {{ Fix }} Fixed a bug with the JSPI that made it interact incorrectly with
  JavaScript code that iterates a `PyProxy`.
  {pr}`4919`

- {{ Fix }} Pyodide now loads correctly when `define` and `define.amd` are
  defined in the global scope.
  {pr}`4866`

- {{ Fix }} Fixed keyboard input handling in SDL-based packages.
  {pr}`4865`

### Packages

- Added `duckdb` 1.0.0 {pr}`4684`

## Version 0.26.1

_June 7, 2024_

### Build system

- {{ Fix }} Fix `pyodide config` command printing extra output.
  {pr}`4814`

- {{ Enhancement }} Added implementation to read build settings from `pyproject.toml`.
  {pr}`4831`

- {{ Fix }} In the Pyodide virtual environment, pip sees `platform.system()` as
  "Emscripten" and not as "emscripten".
  {pr}`4812`

- {{ Fix }} Resolution of JavaScript symbols in dynamic libraries doesn't fail
  anymore in the command line runner.
  {pr}`4836`

- {{ Fix }} Pyodide virtual environments now work correctly in Fedora and other
  platforms with platlibdir not equal to "lib".
  {pr}`4844`

### Runtime / FFI

- {{ Enhancement }} Added the `enableRunUntilComplete` option to `loadPyodide`
  which makes `run_until_complete` block using stack switching, or crash if
  stack switching is disabled.
  {pr}`4817`

- {{ Fix }} Resolved an issue where string keys in `PyProxyJsonAdaptor` were
  unexpectedly cast to numbers.
  {pr}`4825`

- {{ Fix }} When a `Future` connected to a `Promise` is cancelled, don't raise
  `InvalidStateError`.
  {pr}`4837`

### Packages

- New Packages: `pytest-asyncio` {pr}`4819`

## Version 0.26.0

_May 27, 2024_

### General

- {{ Update }} Upgraded Python to v3.12.1
  {pr}`4431` {pr}`4435`

- {{ Update }} The wheel tag for Pyodide wheels has changed to pyodide_2024_0_wasm32.
  {pr}`4777`, {pr}`4780`

- {{ Enhancement }} ABI Break: Updated Emscripten to version 3.1.58
  {pr}`4399` {pr}`4715`

- {{ Breaking }} Pyodide will not fallback to `node-fetch` anymore when `fetch`
  is not available in the Node.js < 18 environment.
  {pr}`4417`

- {{ Enhancement }} Improved support for stack switching.
  {pr}`4532`, {pr}`4547`, {pr}`4615`, {pr}`4639`

- {{ Breaking }} The experimental `callSyncifying` method was renamed to
  `callPromising`.
  {pr}`4608`

- {{ Fix }} `dup` now works correctly in the Node filesystem.
  {pr}`4554`

- {{ Enhancement }} `asyncio.sleep(0)` now runs the next task a lot faster.
  {pr}`4590`

### JavaScript APIs

- {{ Enhancement }} `pyodide.loadPackage` now checks if the cache directory
  exists and calls `mkdir` only when it doesn't to avoid an error on read-only
  file systems in Node.js environment.
  {pr}`4738`

- {{ Fix }} `pyodide.mountNativeFS` will no longer silently overwrite an
  existing nonempty directory. Also it throws much clearer error messages when
  it fails.
  {pr}`4559`

- {{ Enhancement }} Added a new API `pyodide.mountNodeFS` which mounts a host
  directory into the Pyodide file system when running in node.
  {pr}`4561`

- {{ Enhancement }} Updated `pyimport` to support `pyimport("module.attribute")`.
  {pr}`4395`

### FFI

- {{ Enhancement }} `str(jsproxy)` has been adjusted to not raise an error if
  `jsproxy.toString` is undefined. Instead, it will use
  `Object.prototype.toString` in this case. If `jsproxy.toString` is defined and
  throws or is not defined but `jsproxy[Symbol.toStringTag]` is defined and
  throws, then `str` will still raise.
  {pr}`4574`

- {{ Enhancement }} Fixed a memory leak when iterating over a PyProxy.
  {pr}`4546`

- {{ Enhancement }} When a dictionary is converted to JavaScript with `toJs` the
  result is now a `LiteralMap`. String keys are accessible via direct property
  access unless they match a function on the `Map` prototype.
  {pr}`4576`

- {{ Fix }} `toJs` now works as expected on subclasses of `dict`.
  {pr}`4637`

- {{ Enhancement }} Added `PyProxy.asJsJson` method to adapt between Python JSON
  (lists and dicts) and JavaScript JSON (Arrays and Objects).
  {pr}`4666`

- {{ Enhancement }} Added a new `callRelaxed` to PyProxies of callables that
  discards extra arguments rather than raising a `TypeError``.
{pr}`4392`

- {{ Enhancement }} A new `callWithOptions` method was added to PyProxies of
  callables.
  {pr}`4608`

### Build

- {{ Fix }} pyodide-build now use response file when passing list of exported symbols to `emcc`.
  This fixes "Argument list too long" error.
  {pr}`4717``

- {{ Fix }} Pass through `-E` (command mode) arguments in CMake wrapper
  {pr}`4705`.

- {{ Fix }} Fix exception handling in dynamic linking of int64 functions
  {pr}`4698`.

- {{ Breaking }} `pyodide-build` entrypoint is removed in favor of `pyodide`.
  This entrypoint was deprecated since 0.22.0.
  {pr}`4368`

- {{ Breaking }} The `--no-deps` option to `pyodide build-recipes` has been
  replaced with a separate subcommand `pyodide build-recipes-no-deps`.
  {pr}`4443`

- {{ Enhancement }} The `build/post` script now runs under the directory
  where the built wheel is unpacked.
  {pr}`4481`

### Packages

- New Packages: `cysignals`, `ppl`, `pplpy` {pr}`4407`, `flint`, `python-flint` {pr}`4410`,
  `memory_allocator` {pr}`4393`, `primesieve`, `primecount`, `primecountpy` {pr}`4477`,
  `pyxirr` {pr}`4513`, `ipython`, `asttokens`, `executing`, `prompt_toolkit`,
  `pure_eval`, `stack_data`, `traitlets`, `wcwidth` {pr}`4452`, `altair` {pr}`4580`,
  `cvxpy` {pr}`4587`, `clarabel` {pr}`4587`, `matplotlib-inline` {pr}`4626`,
  `pygame-ce` {pr}`4602`, `libcst` {pr}`4665`, `mmh3`, `pyiceberg` {pr}`4648`,
  `lakers-python` {pr}`4763`, `crc32c` {pr}`4789`, `zstandard` {pr}`4792`

- Upgraded `contourpy` to 1.2.1 {pr}`4680`
- Upgraded `sourmash` to 4.8.8 {pr}`4683`

## Version 0.25.1

_March 31, 2024_

- {{ Fix }} Fixed pyodide-build to work with pypa/build>=1.2.
  {pr}`4653`

- {{ Fix }} Fixed a bug that pyodide-build setting `MESON` env variable,
  which overwrites the binary path of meson.
  {pr}`4502`

## Version 0.25.0

_January 18, 2024_

### General

- {{ Enhancement }} ABI Break: Updated Emscripten to version 3.1.46
  {pr}`4359`

- {{ Breaking }} Node.js < 18 is no longer officially supported. Older versions
  of Node.js might still work, but they are not tested or guaranteed to work.
  {pr}`4269`

- {{ Enhancement }} Added experimental support for stack switching.
  {pr}`3957`, {pr}`3964`, {pr}`3987`, {pr}`3990`, {pr}`3210`

### JavaScript API

- {{ Fix }} `pyodide.setStdin` now does not consider an empty string as EOF.
  {pr}`4327`

- {{ Breaking }} `loadPyodide` does not accept `homedir` option anymore, use
  `env: {HOME: "/the/home/directory"}` instead. This have been deprecated since
  Pyodide 0.24.
  {pr}`4342`

- {{ Enhancement }} `pyodide.loadPackage` now returns an object with metadata
  about the loaded packages.
  {pr}`4306`

- {{ Fix }} Fixed default indexURL calculation in Node.js environment.
  {pr}`4288`

### Python API

- {{ Enhancement }} The `pyodide-py` package on `pypi` now includes `py.typed`
  markers so mypy will use the types.
  {pr}`4321`

- {{ Fix }} Fixed a bug that micropip would fail to install packages from
  pyodide-lock.json if the package's name differs from its normalized name.
  {pr}`4319`

- {{ Enhancement }} Added a no-op `WebLoop.close` method so that attempts to
  close the event loop will not raise an exception.
  {pr}`4329`

### Python / JavaScript Foreign Function Interface

- {{ Fix }} `jsarray.pop` now works correctly. It previously returned the wrong
  value and leaked memory.
  {pr}`4236`

- {{ Breaking }} `PyProxy.toString` now calls `str` instead of `repr`. For now
  you can opt into the old behavior by passing `pyproxyToStringRepr: true` to
  `loadPyodide`, but this may be removed in the future.
  {pr}`4247`

- {{ Fix }} when accessing a `JsProxy` attribute invokes a getter and the getter
  throws an error, that error is propagated instead of being turned into an
  `AttributeError`.
  {pr}`4254`

- {{ Fix }} `import type { PyProxy } from "pyodide/ffi"` now works with the
  `NodeNext` typescript target.
  {pr}`4256`

- {{ Fix }} Fixed a bug that occurs when using `toJs` with both `dictConverter`
  and `defaultConverter` arguments.
  {pr}`4263`

- {{ Enhancement }} Added `JsArray.remove` and `JsArray.insert` methods.
  {pr}`4326`

- {{ Breaking }} Type exports of `PyProxy` subtypes have been moved from
  `pyodide` to `pyodide/ffi` and many of them have changed names.
  {pr}`4342`

- {{ Breaking }} The methods for checking `PyProxy` capabilities (e.g.,
  `supportsHas`, `isCallable`) are now removed. Use e.g.,
  `instanceof pyodide.ffi.PyCallable` instead.
  {pr}`4342`

### Pyodide CLI

- {{ Enhancement }} `pyodide config` command now show additional config
  variables: `rustflags`, `cmake_toolchain_file`, `pyo3_config_file`,
  `rust_toolchain`, `cflags` `cxxflags`, `ldflags`, `meson_cross_file`. These
  variables can be used in out-of-tree build to set the same variables as
  in-tree build.
  {pr}`4241`

- {{ Enhancement }} `pyodide build` command now accepts `--config-setting`
  (`-C`) option to pass flags to the build backend, just like `python -m build`
  command.
  {pr}`4308`

### Load time & size optimizations

- {{ Performance }} Do not use `importlib.metadata` when identifying installed
  packages, which reduces the time to load Pyodide.
  {pr}`4147`

### Build system

- {{ Fix }} Fixed `Emscripten.cmake` not vendored in pyodide-build since 0.24.0.
  {pr}`4223`

- {{ Fix }} pyodide-build now does not override `CMAKE_CONFIG_FILE` and
  `PYO3_CONFIG_FILE` env variables if provided by user.
  {pr}`4223`

- {{ Fix }} Fixed a bug that webpack messes up dynamic import of `pyodide.asm.js`.
  {pr}`4294`

### Packages

- New Packages: `river` {pr}`4197`, `sisl` {pr}`4210`, `frozenlist` {pr}`4231`,
  `zengl` {pr}`4208`, `msgspec` {pr}`4265`, `aiohttp` {pr}`4282`, `pysam` {pr}`4268`,
  `requests`, `urllib3` {pr}`4332`, `nh3` {pr}`4387`
- Upgraded zengl to 2.2.0 {pr}`4364`

## Version 0.24.1

_September 25, 2023_

- {{ Fix }} Fixed `LONG_BIT definition appears wrong for platform` error happened in out-of-tree build.
  {pr}`4136`

- {{ Fix }} Fixed an Emscripten bug that broke some matplotlib functionality.
  {pr}`4163`

- {{ Fix }} `pyodide.checkInterrupt` works when there is no interrupt buffer and
  the gil is not held.
  {pr}`4164`

### Packages

- Upgraded scipy to 1.11.2 {pr}`4156`
- Upgraded sourmash to 4.8.4 {pr}`4154`
- Upgraded scikit-learn to 1.3.1 {pr}`4161`
- Upgraded micropip to 0.5.0 {pr}`4167`

## Version 0.24.0

_September 13, 2023_

### General

- {{ Update }} Pyodide now runs Python 3.11.3.
  {pr}`3741`

- {{ Enhancement }} ABI Break: Updated Emscripten to version 3.1.45 {pr}`3665`,
  {pr}`3659`, {pr}`3822`, {pr}`3889`, {pr}`3890`, {pr}`3888`, {pr}`4055`,
  {pr}`4056`, {pr}`4073`, {pr}`4094`

### JavaScript API

- {{ Performance }} Added a `packages` optional argument to `loadPyodide`.
  Passing packages here saves time by downloading them during the Pyodide
  bootstrap.
  {pr}`4100`

- {{ Enhancement }} `runPython` and `runPythonAsync` now accept a `filename`
  optional argument which is passed as the `filename` argument to `eval_code`
  (resp. `eval_code_async`). Also, if a `filename` is passed to `eval_code`
  which does not start with `<` and end with `>`, Pyodide now uses the
  `linecache` module to ensure that source lines can appear in tracebacks.
  {pr}`3993`

- {{ Performance }} For performance reasons, don't render extra information in
  PyProxy destroyed message by default. By using `pyodide.setDebug(true)`, you
  can opt into worse performance and better error messages.
  {pr}`4027`

- {{ Enhancement }} It is now possible to pass environment variables to
  `loadPyodide` via the `env` argument. `homedir` is deprecated in favor of
  `{env: {HOME: whatever_directory}}`.
  {pr}`3870`

- {{ Enhancement }} The `setStdin`, `setStdout` and `setStderr` APIs have been
  improved with extra control and better performance.
  {pr}`4035`

### Python API

- {{ Enhancement }} Added `headers` property to `pyodide.http.FetchResponse`.
  {pr}`2078`

- {{ Enhancement }} Added `FetchResponse.text()` as a synonym to
  `FetchResponse.string()` for better compatibility with other requests APIs.
  {pr}`4052`

- {{ Breaking }} Changed the `FetchResponse` body getter methods to no longer
  throw an `OSError` exception for 400 and above response status codes. Added
  `FetchResponse.raise_for_status` to raise an `OSError` for error status codes.
  {pr}`3986` {pr}`4053`

### Python / JavaScript Foreign Function Interface

- {{ Performance }} Improved performance of PyProxy creation.
  {pr}`4096`

- {{ Fix }} Fixed adding getters/setters to a `PyProxy` with
  `Object.defineProperty` and improved compliance with JavaScript rules around
  Proxy traps.
  {pr}`4033`

- {{ Enhancement }} The promise methods `then`, `catch` and `finally_` are now
  present also on `Task`s as well as `Future`s.
  {pr}`3748`

- {{ Enhancement }} Added methods to a `PyProxy` of a `list` to make these work
  as drop-in replacements for JavaScript Arrays.
  {pr}`3853`

- {{ Enhancement }} When a `JsProxy` of an array is passed to Python builtin
  functions that use the `PySequence_*` APIs, it now works as expected. Also
  `jsarray * n` repeats the array `n` times and `jsarray + iterable` returns a
  new array with the result values from the iterable appended.
  {pr}`3904`

### Deployment

- {{ API }} Changed the name of the default lockfile from `repodata.json` to
  `pyodide-lock.json`
  {pr}`3824`

### Build System

- {{ Update }} The docker image now has node v20 instead of node v14.
  {pr}`3819`

- {{ Enhancement }} Added `check_wasm_magic_number` function to validate `.so`
  files for WebAssembly (WASM) compatibility.
  {pr}`4018`

- {{ Enhancement }} In pyodide build, automatically skip building package
  dependencies that are already included in the pyodide distribution.
  {pr}`4058`

### Packages

- New packages: sourmash {pr}`3635`, screed {pr}`3635`, bitstring {pr}`3635`,
  deprecation {pr}`3635`, cachetools {pr}`3635`, xyzservices {pr}`3786`,
  simplejson {pr}`3801`, protobuf {pr}`3813`, peewee {pr}`3897`, Cartopy
  {pr}`3909`, pyshp {pr}`3909`, netCDF4 {pr}`3910`, igraph {pr}`3991`, CoolProp
  {pr}`4028`, contourpy {pr}`4102`, awkward-cpp {pr}`4101`, orjson {pr}`4036`.

- Upgraded numpy to 1.25.2 {pr}`4125`

- Upgraded scipy to 1.11.1 {pr}`3794`, {pr}`3996`

- OpenBLAS has been added and scipy now uses OpenBLAS rather than CLAPACK
  {pr}`3331`.

### Pyodide CLI

- {{ Enhancement }} `pyodide build-recipes` now accepts a `--metadata-files`
  option to install `*.whl.metadata` files as specified in
  [PEP 658](https://peps.python.org/pep-0658/).
  {pr}`3981`

### Misc

- {{ Enhancement }} Add an example for `loadPyodide` and `pyodide.runPython
{pr}`4012`, {pr}`4011`

## Version 0.23.4

_July 6, 2023_

- {{ Enhancement }} The environment variable `PYODIDE_BUILD_EXPORTS` can now be
  used instead of the `--exports` argument to `pyodide build` to specify `.so`
  file exports of packages.
  {pr}`3973`

- {{ Fix }} Pin `pydantic` to `<2`.
  {pr}`3971`

- {{ Enhancement }} Allow customizing cache location for packages when running in Node
  {pr}`3967`

- {{ Enhancement }} Re-enabled sparseqr, freesasa, lightgbm, opencv-python, and wordcloud
  {pr}`3783`, {pr}`3970`

- {{ Fix }} A `JSProxy` of a `DOMException` will now inherit from exception so
  it can be raised in Python.
  {pr}`3868`

- {{ Fix }} The feature detection for `JSProxy` has been improved so that it
  should never fail even when handling strange or ill-behaved JavaScript proxy
  objects.
  {pr}`3740`, {pr}`3750`

- {{ Fix }} A `PyProxy` of a callable is now an `instanceof Function`. (If you
  are trying to feature detect whether something is callable or not in
  JavaScript, the correct way is to use `typeof o === "function"`. But you may
  have dependencies that don't do this correctly.)
  {pr}`3925`

- {{ Fix }} `from jsmodule import *` now works.
  {pr}`3903`

## Version 0.23.3

_June 17, 2023_

- {{ Fix }} `getattr(jsproxy, 'python_reserved_word')` works as expected again
  (as well as `hasattr` and `setattr`). This fixes a regression introduced in
  {pr}`3617`.
  {pr}`3926`

- {{ Fix }} `pyodide build` now replaces native `.so` slugs with Emscripten
  slugs. Usually `.so`s in the generated wheels are actually Emscripten `.so`s
  so this is good. If they are actually native `.so`s then there is a problem
  either way.
  {pr}`3903`

## Version 0.23.2

_May 2, 2023_

- {{ Enhancement }} Changed the name of the `--output-directory` argument to
  `pyodide build` to `--outdir` to match pypa/build. `--output-directory` is
  still accepted for backwards compatibility.
  {pr}`3811`

## Version 0.23.1

_April 13, 2023_

### Deployment

- {{ Fix }} Export `python_stdlib.zip` in `package.json`.
  {pr}`3723`

### CLI

- {{ Enhancement }} `pyodide build` now accepts an `--output-directory` argument.
  {pr}`3746`

- {{ Fix }} Fix `pyodide py-compile` not to ignore the `--compression-level`
  option when applied on a single file.
  {pr}`3727`

- {{ Fix }} Fix an issue where the `pyodide venv` command did not work correctly in pyodide-build
  version 0.23.0 because of missing `python_stdlib.zip`.
  {pr}`3760`

- {{ Fix }} `python -m pip` works correctly in the Pyodide venv now.
  {pr}`3761`

- {{ Fix }} Executables installed in a Pyodide virtual environment now run in
  Pyodide not in the host Python.
  {pr}`3752`

### Build System

- {{ Fix }} Fix `PYODIDE_ROOT` to point the correct directory when running out-of-tree build.
  {pr}`3751`

## Version 0.23.0

_March 30, 2023_

### General

- {{ Update }} Pyodide now runs Python 3.11.2 which officially supports
  WebAssembly as a [PEP11 Tier 3](https://peps.python.org/pep-0011/#tier-3) platform.
  {pr}`3252`, {pr}`3614`

- {{ Update }} We now build libpyodide.a so the Pyodide foreign function
  interface can be experimentally linked into other Emscripten builds of Python.
  {pr}`3335`

- {{ Enhancement }} Updated Emscripten to version 3.1.32
  {pr}`3471`, {pr}`3517`, {pr}`3599`

### JavaScript API

- {{ Breaking }} Type exports of `PyProxy` subtypes have been moved from
  `pyodide` to `pyodide/ffi` and many of them have changed names. The original
  exports are still available but they are deprecated.
  {pr}`3523`

- {{ Breaking }} The methods for checking `PyProxy` capabilities (e.g.,
  `supportsHas`, `isCallable`) are now deprecated. Use e.g.,
  `instanceof pyodide.ffi.PyCallable` instead.
  {pr}`3523`

- {{ Enhancement }} Added subclasses of `PyProxy` for each mixin. These can be
  used to check whether a `PyProxy` supports a given set of methods with
  `instanceof` e.g., `x instanceof pyodide.ffi.PyDict`.
  {pr}`3523`

- {{ Enhancement }} Added `stdLibURL` parameter to `loadPyodide` allowing to customize
  the URL from which the Python standard library is loaded.
  {pr}`3670`

- {{ Enhancement }} Checking whether an object is an instance of a `PyProxy` now
  only recognizes a `PyProxy` generated from the same Python interpreter. This
  means that creating multiple interpreters and importing a `PyProxy` from one
  into another no longer causes a fatal error.
  {pr}`3545`

- {{ Enhancement }} `as_object_map` now accepts a keyword argument `hereditary`.
  If set to `True` and indexing the object returns a plain-old-object, then the
  return value will be automatically mapped in `as_object_map` as well.
  {pr}`3638`

- {{ Enhancement }} A `JsProxy` of a JavaScript error object can be directly
  thrown as Python exceptions. Previously Pyodide automatically wrapped them in
  a `JsException` but that is no longer needed -- now `JsException` inherits
  from both `JsProxy` and `Exception`.
  {pr}`3455`

- {{ Enhancement }} `runPython` and `runPythonAsync` now accept a `locals`
  argument.
  {pr}`3618`

- {{ Fix }} Calling `loadPyodide` repeatedly in Node no longer results in
  `MaxListenersExceededWarning`. Also, calling `loadPyodide` in Node v14 no
  longer changes unhandled rejections in promises.
  {pr}`3542`

- {{ Fix }} If the `locals` argument to `eval_code` or `eval_code_async` is
  `None` it now uses `locals=globals` as the documentation says.
  {pr}`3580`

### Python standard library

- {{ Breaking }} Unvendored `_pydecimal` and `pydoc_data` from the standard
  library. Now these modules need to be loaded with `pyodide.loadPackage` or
  `micropip.install`, or auto-loaded via imports in `pyodide.runPythonAsync`
  {pr}`3525`

- {{ Breaking }} Test files of stdlib `ctypes` and `unittest` are now moved to
  `test/ctypes` and `test/unittest` respectively. This change is adapted from
  [CPython 3.12](https://github.com/python/cpython/issues/93839).
  {pr}`3507`

### Deployment

- {{ Breaking }} Pyodide no longer uses Emscripten preload plugin, hence
  `pyodide.asm.data` is removed, in favor of `python_stdlib.zip`. This change
  normally shouldn't affect users, but if you were using this file in a
  bundler, you will need to remove it. {pr}`3584`

- {{ Breaking }} `pyodide_py.tar` file is removed. This change normally
  shouldn't affect users, but if you were using this file in a bundler,
  you will need to remove it.
  {pr}`3621`

- {{ Breaking }} Python standard libraries are now vendored in a zipfile:
  `/lib/python{version}.zip` in the in-browser MEMFS file system. If you need
  to access the standard library source code, you need to unpack the zip file.
  For example:
  `import shutil; shutil.unpack_archive('/lib/python311.zip', '/lib/python3.11', 'zip)`
  {pr}`3584`

- {{ Fix }} Improves the compression of wheel files with the JsDelivr CDN. For
  browsers that support the Brotli compression (most modern ones) this should
  result in a size reduction of 20-30%. Also most many `pyodide` CLI
  sub-commands now support `--compression-level` as an optional parameter.
  {pr}`3655`

- {{ Breaking }} Following libraries are now not linked to the Pyodide main module:
  `libgl`, `libal`, `libhtml5`. This normally shouldn't affect users, but if you
  are using these libraries in a package that are built out-of-tree, you will
  need to link them to the package manually.
  {pr}`3505`

### Python / JavaScript Foreign Function Interface

- {{ Fix }} PyProxies of Async iterators are now async iterable JavaScript
  objects. The code:

  ```javascript
  for await (let x of async_iterator_pyproxy) {
    // ...
  }
  ```

  would previously fail with `TypeError: async_iterator_pyproxy is not async
iterable`. (Python async _iterables_ that were not also iterators were already
  async iterable, the problem was only with Python objects that are both async
  _iterable_ and an async iterator.)
  {pr}`3708`

- {{ Enhancement }} A py-compiled build which has smaller and faster-to-load
  packages is now deployed under
  `https://cdn.jsdelivr.net/pyodide/v0.23.0/pyc/` (also for future
  versions). The exceptions obtained with this builds will not include code
  snippets however. {pr}`3701`

- {{ Breaking }} Removed support for calling functions from the root of `pyodide` package
  directly. This has been deprecated since v0.21.0. Now all functions are only available
  under submodules.
  {pr}`3677`

- {{ Breaking }} Removed support for passing the "message" argument to `PyProxy.destroy`
  in a positional argument. This has been deprecated since v0.22.0.
  {pr}`3677`

- {{ Enhancement }} Python does not allow reserved words to be used as attributes.
  For instance, `Array.from` is a `SyntaxError`. (JavaScript has a more robust
  parser which can handle this.) To handle this, if an attribute to a `JsProxy`
  consists of a Python reserved word followed by one or more underscores, we remove
  a single underscore from the end of the attribute. For instance, `Array.from_`
  would access `from` on the underlying JavaScript object, whereas `o.from__`
  accesses the `from_` attribute.
  {pr}`3617`

### Build System

- {{ Breaking }} When building meta-packages (`core` and `min-scipy-stack`),
  you must prefix `tag:` to the meta-package name. For example, to build the
  `core` meta-package, you must run `pyodide build-recipes tag:core`, or
  `PYODIDE_PACKAGES="tag:core" make`.
  {pr}`3444`

- {{ Enhancement}} Add `--build-dependencies` to `pyodide build` command
  to fetch and build dependencies of a package being built.
  Also adds `--skip-dependency` to ignore selected dependencies.
  {pr}`3310`

- {{ Enhancement}} Added `pyodide build` support for building a list of packages
  from a requirements.txt file with `pyodide build -r <requirements.txt>`. Also
  can output a list of chosen dependencies in the same format when building a
  package and dependencies using the `--output-lockfile <lockfile.txt>`
  argument. This enables repeatable builds of packages.
  {pr}`3469`

- {{ Enhancement }} Added `package/tag` key to the `meta.yaml` spec to group
  packages.
  {pr}`3444`

- {{ Enhancement }} `pyodide build-recipes` now autodetects the number of
  CPU cores in the system and uses them for parallel builds.
  {pr}`3559` {pr}`3598`

- {{ Fix }} Fixed pip install error when installing cross build environment.
  {pr}`3562`

- {{ Enhancement }} Response files are now correctly handled when
  calculating exported symbols.
  {pr}`3645`

- {{ Fix }} Fix occasional build failure when building rust packages.
  {pr}`3607`

- {{ Enhancement }} Improved logging in `pyodide-build` with rich.
  {pr}`3442`

- {{ Enhancement }} `pyodide build-recipes` now accepts `--no-deps` parameter, which skips
  building dependencies of the package. This replaces `pyodide-build buildpkg`.
  {pr}`3520`

- {{ Enhancement }} `pyodide build-recipes` now works out-of-tree.

### Pyodide CLI

- {{ Breaking }} Removed deprecated CLI entrypoints `pyodide-build buildall` which is
  replaced by `pyodide build-recipes`, and `pyodide-build mkpkg` which is
  replaced by `pyodide skeleton pypi` {pr}`3668`.

- {{ Feature }} Added `pyodide py-compile` CLI command that py compiles a wheel or a zip
  file, converting .py files to .pyc files. It can also be applied to a folder
  with wheels / zip files. If the input folder contains the
  `repodata.json` the paths and checksums it contains will also be updated
  {pr}`3253` {pr}`3700`

- {{ Feature }} Added `pyodide create-zipfile` CLI command that creates a zip file of a
  directory. This command is hidden by default since it is not intended for use
  by end users.
  {pr}`3411` {pr}`3463`

### REPL

- {{ Fix }} Non-breaking space characters are now automatically converted to
  regular spaces in pyodide REPL.
  {pr}`3558`

- {{ Enhancement }} Allow changing the build type used in the REPL by passing the
  `build` argument to the REPL URL. For instance,
  `https://pyodide.org/en/latest/console.html?build=debug` will load debug dev build.
  {pr}`3671`

### Packages

- New packages: fastparquet {pr}`3590`, cramjam {pr}`3590`, pynacl {pr}`3500`,
  pyxel {pr}`3508`.
  mypy {pr}`3504`, multidict {pr}`3581`, yarl {pr}`3702`, idna {pr}`3702`,
  cbor-diag {pr}`3581`.

- Upgraded to micropip 0.3.0 (see
  [changelog](https://github.com/pyodide/micropip/blob/main/CHANGELOG.md)
  {pr}`3709`

- Added experimental [support for SDL based packages](using-sdl) {pr}`3508`

- Upgraded packages: see the list of packages versions in this release in
  {ref}`packages-in-pyodide`.

### List of Contributors

Alexey Ignatiev, Andrea Giammarchi, Arpit, Christian Clauss, Deepak Cherian,
Eli Lamb, Feodor Fitsner, Gyeongjae Choi, Hood Chatham, Jeff Glass, Jo Bovy,
Joe Marshall, josephrocca, Loïc Estève, martinRenou, messense, Nicholas
Bollweg, Roman Yurchak, TheOnlyWayUp, Victor Blomqvist, Ye Joo Park

## Version 0.22.1

_January 25, 2023_

- {{ Breaking }} `setStdin` now accepts an extra `autoEOF` parameter. If `true`,
  it will insert an EOF automatically after each string or buffer. Defaults to
  `true`. This also affects the behavior of the `stdin` argument to
  `loadPyodide`.
  {pr}`3488`

- {{ Fix }} `from pyodide.ffi import *` doesn't raise an `ImportError` anymore.
  {pr}`3484`

- {{ Enhancement }} Pyodide displays a better message when someone calls posix
  `exit` or `os._exit`.
  {pr}`3496`

### Package Loading

- {{ Fix }} Fix incorrect error message when loading a package
  include in Pyodide fails.
  {pr}`3435`

### Build system

- {{ Fix }} Emscripten is no longer required to create a Pyodide virtual
  environment.
  {pr}`3485`

- {{ Fix }} Fixed a bug where `pyodide build` would fail on package that use
  CMake, when run multiple times.
  {pr}`3445`

- {{ Fix }} pyodide build: Don't pass the directory to the build backend args,
  only pass the arguments.
  {pr}`3490`

- {{ Fix }} `pyodide config` won't print extra messages anymore.
  {pr}`3483`

- {{ Fix }} Pass the same environment variables for out of tree builds as for in
  tree builds.
  {pr}`3495`

## Version 0.22.0

_January 3, 2023_

[See the release notes for a summary.](https://blog.pyodide.org/posts/0.22-release/)

### Deployment and testing

- {{ Breaking }} `pyodide-cdn2.iodide.io` is not available anymore. Please use
  `https://cdn.jsdelivr.net/pyodide` instead.
  {pr}`3150`.

- {{ Breaking }} We don't publish pre-built Pyodide docker images anymore. Note
  that `./run_docker --pre-built` was not working for a while and it was
  actually equivalent to `./run_docker`. If you need to build a single Python
  wheel out of tree, you can use the `pyodide build` command instead. See
  [our blog post](https://blog.pyodide.org/posts/0.21-release/#building-binary-wheels-for-pyodide)
  for more information.
  {pr}`3342`.

- {{ Enhancement }} The releases are now called `pyodide-{version}.tar.gz`
  rather than `pyodide-build-{version}.tar.gz`
  {pr}`2996`

- {{ Enhancement }} Added a new release file called
  `pyodide-core-{version}.tar.gz` intended for use in Node. It contains the
  files needed to start Pyodide and no additional packages.
  {pr}`2999`

- {{ Enhancement }} The full test suite is now run in Safari
  {pr}`2578`, {pr}`3095`.

- {{ Enhancement }} Added Gitpod configuration to the repository.
  {pr}`3201`

### Foreign function interface

#### JsProxy / JavaScript from Python

- {{ Enhancement }} Implemented `reverse`, `__reversed__`, `count`, `index`,
  `append`, and `pop` for `JsProxy` of Javascript arrays so that they implement
  the `collections.abc.MutableSequence` API.
  {pr}`2970`

- {{ Enhancement }} Implemented methods `keys`, `items`, `values`, `get`, `pop`,
  `setdefault`, `popitem`, `update`, and `clear` for `JsProxy` of map-like
  objects so that they implement the `collections.abc.MutableMapping` API.
  {pr}`3275`

- {{ Enhancement }} It's now possible to destructure a JavaScript array, map, or
  object returned by `as_object_map` with a `match` statement.
  {pr}`2906`

- {{ Enhancement }} Added `then`, `catch`, and `finally_` methods to the
  `Future`s used by Pyodide's event loop so they can be used like `Promise`s.
  {pr}`2997`

- {{ Enhancement }} `create_proxy` now takes an optional `roundtrip` parameter.
  If this is set to `True`, then when the proxy is converted back to Python, it
  is converted back to the same double proxy. This allows the proxy to be
  destroyed from Python even if no reference is retained.
  {pr}`3163`, {pr}`3369`

- {{ Enhancement }} A `JsProxy` of a function now has a `__get__` descriptor
  method, so it's possible to use a JavaScript function as a Python method. When
  the method is called, `this` will be a `PyProxy` pointing to the Python object
  the method is called on.
  {pr}`3130`

- {{ Enhancement }} A `JsProxy` now has an `as_object_map` method. This will
  treat the object as a mapping over its `ownKeys` so for instance:
  `run_js("({a:2, b:3})").as_object_map()["a"]` will return 2. These implement
  `collections.abc.MutableMapping`.
  {pr}`3273`, {pr}`3295`, {pr}`3297`

- {{ Enhancement }} Split up the `JsProxy` documentation class into several
  classes, e.g., `JsBuffer`, `JsPromise`, etc. Implemented `issubclass` and
  `isinstance` on the various synthetic and real `JsProxy` classes so that they
  behave the way one might naively expect them to (or at least closer to that
  than it was before).
  {pr}`3277`

- {{ Enhancement }} Added type parameters to many of the `JsProxy` subtypes.
  {pr}`3387`

- {{ Enhancement }} Added `JsGenerator` and `JsIterator` types to `pyodide.ffi`.
  Added `send` method to `JsIterator`s and `throw`, and `close` methods to
  `JsGenerator`s.
  {pr}`3294`

- {{ Enhancement }} It is now possible to use asynchronous JavaScript iterables,
  iterators and generators from Python. This includes support for `aiter` for
  async interables, `anext` and `asend` for async iterators, and `athrow` and
  `aclose` for async generators.
  {pr}`3285`, {pr}`3299`, {pr}`3339`

- {{ Enhancement }} JavaScript generators and async generators that are created
  from Python now are wrapped so that Python objects sent to them as arguments
  or from `.send` / `.asend` are kept alive until the generator is exhausted or
  `.close`d. This makes generators significantly more ergonomic to use, at the
  cost of making memory leaks more likely if the generator is never finalized.
  {pr}`3317`

- {{ Enhancement }} Added a mypy typeshed for some common functionality for the
  `js` module.
  {pr}`3298`

- {{ Enhancement }} mypy understands the types of more things now.
  {pr}`3385`

- {{ Fix }} Fixed bug in `split` argument of `pyodide.console.repr_shorten`.
  Added `shorten` function.
  {pr}`3178`

#### PyProxy / Using Python from JavaScript

- {{ Enhancement }} Added a type field to `PythonError` (e.g., a StopIteration
  error would have `e.type === "StopIteration"`)
  {pr}`3289`

- {{ Enhancement }} It is now possible to use asynchronous Python generators
  from JavaScript.
  {pr}`3290`

- {{ Enhancement }} PyProxies of synchronous and asynchronous Python generators
  now support `return` and `throw` APIs that behave like the ones on JavaScript
  generators.
  {pr}`3346`

- {{ Enhancement }} It is possible to make a `PyProxy` that takes `this` as the
  first argument using the `PyProxy.captureThis` method. The `create_proxy`
  method also has a `capture_this` argument which causes the `PyProxy` to
  receive `this` as the first argument if set to `True`
  {pr}`3103`, {pr}`3145`

### JavaScript API

- {{ Enhancement }} Users can do a static import of `pyodide/pyodide.asm.js` to
  avoid issues with dynamic imports. This allows the use of Pyodide with
  module-type service workers.
  {pr}`3070`

- {{ Enhancement }} Added a new API `pyodide.mountNativeFS` which mounts a
  {js:class}`FileSystemDirectoryHandle` into the Pyodide file system.
  {pr}`2987`

- {{ Enhancement }} `loadPyodide` has a new option called `args`. This list will
  be passed as command line arguments to the Python interpreter at start up.
  {pr}`3021`, {pr}`3282`

- Removed "Python initialization complete" message printed when loading is
  finished.
  {pr}`3247

- {{ Breaking }} The messageCallback and errorCallback argument to `loadPackage`
  and `loadPackagesFromImports` is now passed as named arguments. The old usage
  still works with a deprecation warning.
  {pr}`3149`

- {{ Enhancement }} `loadPackage` and `loadPackagesFromImports` now accepts a
  new option `checkIntegrity`. If set to False, integrity check for Python
  Packages will be disabled.

- {{ Enhancement }} Added APIs `pyodide.setStdin`, `pyodide.setStdout`,
  `pyodide.setStderr` for changing the stream handlers after loading Pyodide.
  Also added more careful control over whether `isatty` returns true or false on
  stdin, stdout, and stderr.
  {pr}`3268`

### Package Loading

- {{ Enhancement }} Pyodide now shows more helpful error messages when importing
  packages that are included in Pyodide fails.
  {pr}`3137`, {pr}`3263`

- {{ Fix }} Shared libraries with version suffixes are now handled correctly.
  {pr}`3154`

- {{ Breaking }} Unvendored the sqlite3 module from the standard library. Before
  `sqlite3` was included by default. Now it needs to be loaded with
  `pyodide.loadPackage` or `micropip.install`.
  {pr}`2946`

- {{ Breaking }} The Pyodide Python package is installed into `/lib/python3.10`
  rather than `/lib/python3.10/site-packages`.
  {pr}`3022`

- {{ Breaking }} The matplotlib HTML5 backends are now available as part of the
  [`matplotlib-pyodide`](https://github.com/pyodide/matplotlib-pyodide) package.
  If you use the default backend from Pyodide, no changes are necessary.
  However, if you previously specified the backend with `matplotlib.use`, the
  URL is now different. See [package
  readme](https://github.com/pyodide/matplotlib-pyodide) for more details.
  {pr}`3061`

- {{ Breaking }} The micropip package was moved to a separate repository
  [pyodide/micropip](https://github.com/pyodide/micropip). In addion to
  installing the version shipped with a given Pyodide release, you can also
  install a different micropip version from
  [PyPi](https://pypi.org/project/micropip/) with,

  ```
  await pyodide.loadPackage('packaging')
  await pyodide.loadPackage('<URL of the micropip wheel on PyPI>')
  ```

  from Javascript. From Python you can import the Javascript Pyodide package,

  ```
  import pyodide_js
  ```

  and call the same functions as above.
  {pr}`3122`

- {{ Enhancement }} The parsing and validation of `meta.yaml` according to the
  specification is now done more rigorously with Pydantic.
  {pr}`3079`

- {{ Breaking }} The `source/md5` checksum field is not longer supported in
  `meta.yaml` files, use `source/sha256` instead
  {pr}`3079`

- {{ Breaking }} `pyodide_build.io.parse_package_config` function is removed in
  favor of `pyodide_build.MetaConfig.from_yaml`
  {pr}`3079`

- {{ Fix }} `ctypes.util.find_library` will now search WASM modules from
  LD_LIBRARY_PATH.
  {pr}`3353`

### Build System

- {{ Enhancement }} Updated Emscripten to version 3.1.27
  {pr}`2958`, {pr}`2950`, {pr}`3027`, {pr}`3107`, {pr}`3148`, {pr}`3236`,
  {pr}`3239`, {pr}`3280`, {pr}`3314`

- {{ Enhancement }} Added `requirements/host` key to the `meta.yaml` spec to
  allow host dependencies that are required for building packages.
  {pr}`2132`

- {{ Enhancement }} Added `package/top-level` key to the `meta.yaml` spec to
  calculate top-level import names for the package. Previously `test/imports`
  key was used for this purpose.
  {pr}`3006`

- {{ Enhancement }} Added `build/vendor-sharedlib` key to the `meta.yaml` spec
  which vendors shared libraries into the wheel after building.
  {pr}`3234` {pr}`3264`

- {{ Enhancement }} Added `build/type` key to the `meta.yaml` spec which
  specifies the type of the package.
  {pr}`3238`

- {{ Enhancement }} Added `requirements/executable` key to the `meta.yaml` spec
  which specifies the list of executables required for building a package.
  {pr}`3300`

- {{ Breaking }} `build/library` and `build/sharedlibrary` key in the
  `meta.yaml` spec are removed. Use `build/type` instead.
  {pr}`3238`

- {{ Fix }} Fixed a bug that `backend-flags` propagated to dependencies.
  {pr}`3153`

- {{ Fix }} Fixed a bug that shared libraries are not copied into distribution
  directory when it is already built.
  {pr}`3212`

- {{ Enhancement }} Added a system for making Pyodide virtual environments. This
  is for testing out of tree builds. For more information, see [the
  documentation](building-and-testing-packages-out-of-tree).
  {pr}`2976`, {pr}`3039`, {pr}`3040`, {pr}`3044`, {pr}`3096`, {pr}`3098`,
  {pr}`3108`, {pr}`3109`, {pr}`3241`

- Added a new CLI command `pyodide skeleton` which creates a package build recipe.
  `pyodide-build mkpkg` will be replaced by `pyodide skeleton pypi`.
  {pr}`3175`

- Added a new CLI command `pyodide build-recipes` which build packages from
  recipe folder. It replaces `pyodide-build buildall`.
  {pr}`3196` {pr}`3279`

- Added a new CLI command `pyodide config` which shows config variables used in
  Pyodide.
  {pr}`3376`

- Added subcommands for `pyodide build` which builds packages from various sources.
  | command | result |
  |------------------------|-----------------------------------------|
  | `pyodide build pypi` | build or fetch a single package from pypi |
  | `pyodide build source` | build the current source folder (same as pyodide build) |
  | `pyodide build url` | build or fetch a package from a url either tgz, tar.gz zip or wheel |
  {pr}`3196`

### Packages

- New packages: pycryptodome {pr}`2965`, coverage-py {pr}`3053`, bcrypt
  {pr}`3125`, lightgbm {pr}`3138`, pyheif, pillow_heif, libheif, libde265
  {pr}`3161`, wordcloud {pr}`3173`, gdal, fiona, geopandas {pr}`3213`, the
  standard library \_hashlib module {pr}`3206` , pyinstrument {pr}`3258`, gensim
  {pr}`3326`, smart_open {pr}`3326`, pyodide-http {pr}`3355`.

- {{ Fix }} Scipy CSR data is now handled correctly in XGBoost.
  {pr}`3194`

- {{ Update }} Upgraded packages: SciPy 1.9.1 {pr}`3043`, pandas 1.5.0
  {pr}`3134`, numpy 1.23.3 {pr}`3284`, scikit-learn 1.1.3 {pr}`3324` as well as
  most of the other packages {pr}`3348` {pr}`3365`. See
  {ref}`packages-in-pyodide` for more details.

- {{ Fix }} Fix scipy handling of exceptions that are raised from C++ code.
  {pr}`3384`.

### List of Contributors

Aierie, dataxerik, David Lechner, Deepak Cherian, Filipe, Gyeongjae Choi, Hood
Chatham, H.Yamada, Jacques Boscq, Jeremy Tuloup, Joe Marshall, John Wason,
Loïc Estève, partev, Patrick Arminio, Péter Ferenc Gyarmati, Prete, Qijia
Liu, Roman Yurchak, ryanking13, skelsec, Starz0r, Will Lachance, YeonWoo, Yizhi
Liu

## Version 0.21.3

_September 15, 2022_

- {{ Fix }} When loading `sqlite3`, `loadPackage` no longer also loads `nltk`
  and `regex`.
  {issue}`3001`

- {{ Fix }} Packages are now loaded in a topologically sorted order regarding
  their dependencies.
  {pr}`3020`

- {{ Breaking }} Loading the `soupsieve` package will not automatically load
  `beautifulsoup4` together.
  {pr}`3020`

- {{ Fix }} Fix the incorrect package name `ruamel` to `ruamel.yaml`.
  {pr}`3036`

- {{ Fix }} `loadPyodide` will now raise error when the version of
  JavaScript and Python Pyodide package does not match.
  {pr}`3074`

- {{ Enhancement }} Pyodide now works with a content security policy that
  doesn't include `unsafe-eval`. It is still necessary to include
  `wasm-unsafe-eval` (and probably always will be). Since current Safari
  versions have no support for `wasm-unsafe-eval`, it is necessary to include
  `unsafe-eval` in order to work in Safari. This will likely be fixed in the
  next Safari release: https://bugs.webkit.org/show_bug.cgi?id=235408
  {pr}`3075`

- {{ Fix }} It works again to use `loadPyodide` with a relative URL as
  `indexURL` (this was a regression in v0.21.2).
  {pr}`3077`

- {{ Fix }} Add `url` to list of pollyfilled packages for webpack compatibility.
  {pr}`3080`

- {{ Fix }} Fixed warnings like
  `Critical dependency: the request of a dependency is an expression.`
  when using Pyodide with webpack.
  {pr}`3080`

- {{ Enhancement }} Add binary files to exports in JavaScript package
  {pr}`3085`.

- {{ Fix }} Source maps are included in the distribution again (reverting
  {pr}`3015` included in 0.21.2) and if there is a variable in top level scope
  called `__dirname` we use that for the `indexURL`.
  {pr}`3088`

- {{ Fix }} `PyProxy.apply` now correctly handles the case when something
  unexpected is passed as the second argument.
  {pr}`3101`

## Version 0.21.2

_August 29, 2022_

- {{ Fix }} The standard library packages `ssl` and `lzma` can now be installed
  with `pyodide.loadPackage("ssl")` or `micropip.install("ssl")` (previously
  they had a leading underscore and it was only possible to load them with
  `pyodide.loadPackage`).
  {issue}`3003`

- {{ Fix }} If a wheel path is passed to `pyodide.loadPackage`, it will now be
  resolved relative to `document.location` (in browser) or relative to the
  current working directory (in Node) rather than relative to `indexURL`.
  {pr}`3013`, {issue}`3011`

- {{ Fix }} Fixed a bug in Emscripten that caused Pyodide to fail in Jest.
  {pr}`3014`

- {{ Fix }} It now works to pass a relative url to `indexURL`. Also, the
  calculated index URL now works even if `node` is run with
  `--enable-source-maps`.
  {pr}`3015`

## Version 0.21.1

_August 22, 2022_

- New packages: the standard library lzma module {pr}`2939`

- {{ Enhancement }} Pyodide now shows more helpful error messages when importing
  unvendored or removed stdlib modules fails.
  {pr}`2973`

- {{ Breaking }} The default value of `fullStdLib` in `loadPyodide` has been
  changed to `false`. This means Pyodide now will not load some stdlib modules
  like distutils, ssl, and sqlite3 by default. See [Pyodide Python
  compatibility](https://pyodide.org/en/stable/usage/wasm-constraints.html) for
  detail. If `fullStdLib` is set to `true`, it will load all unvendored stdlib
  modules. However, setting `fullStdLib` to true will increase the initial
  Pyodide load time. So it is preferable to explicitly load the required module.
  {pr}`2998`

- {{ Enhancement }} `pyodide build` now checks that the correct version of the
  Emscripten compiler is used.
  {pr}`2975`, {pr}`2990`

- {{ Fix }} Pyodide works in Safari v14 again. It was broken in v0.21.0
  {pr}`2994`

## Version 0.21.0

_August 9, 2022_

[See the release notes for a summary.](https://blog.pyodide.org/posts/0.21-release/)

### Build system

- {{ Enhancement }} Emscripten was updated to Version 3.1.14
  {pr}`2775`, {pr}`2679`, {pr}`2672`

- {{ Fix }} Fix building on macOS {issue}`2360` {pr}`2554`

- {{ Enhancement }} Update Typescript target to ES2017 to generate more modern
  Javascript code.
  {pr}`2471`

- {{ Enhancement }} We now put our built files into the `dist` directory rather
  than the `build` directory. {pr}`2387`

- {{ Fix }} The build will error out earlier if `cmake` or `libtool` are not
  installed.
  {pr}`2423`

- {{ Enhancement }} The platform tags of wheels now include the Emscripten
  version in them. This should help ensure ABI compatibility if Emscripten
  wheels are distributed outside of the main Pyodide distribution.
  {pr}`2610`

- {{ Enhancement }} The build system now uses the sysconfigdata from the target
  Python rather than the host Python.
  {pr}`2516`

- {{ Enhancement }} Pyodide now builds with `-sWASM_BIGINT`.
  {pr}`2643`

- {{ Enhancement }} Added `cross-script` key to the `meta.yaml` spec to allow
  executing custom logic in the cross build environment.
  {pr}`2734`

### Pyodide Module and type conversions

- {{ API }} All functions were moved out of the root `pyodide` package into
  various submodules. For backwards compatibility, they will be available from
  the root package (raising a `FutureWarning`) until v0.23.0.
  {pr}`2787`, {pr}`2790`

- {{ Enhancement }} `loadPyodide` no longer uses any global state, so it can be
  used more than once in the same thread. This is recommended if a network
  request causes a loading failure, if there is a fatal error, if you damage the
  state of the runtime so badly that it is no longer usable, or for certain
  testing purposes. It is not recommended for creating multiple execution
  environments, for which you should use
  `pyodide.runPython(code, { globals : some_dict})`;
  {pr}`2391`

- {{ Enhancement }} `pyodide.unpackArchive` now accepts any `ArrayBufferView` or
  `ArrayBuffer` as first argument, rather than only a `Uint8Array`.
  {pr}`2451`

- {{ Feature }} Added `pyodide.code.run_js` API.
  {pr}`2426`

- {{ Fix }} BigInt's between 2^{32\*n - 1} and 2^{32\*n} no longer get
  translated to negative Python ints.
  {pr}`2484`

- {{ Fix }} Pyodide now correctly handles JavaScript objects with `null`
  constructor.
  {pr}`2520`

- {{ Fix }} Fix garbage collection of `once_callable` {pr}`2401`

- {{ Enhancement }} Added the `js_id` attribute to `JsProxy` to allow using
  JavaScript object identity as a dictionary key.
  {pr}`2515`

- {{ Fix }} Fixed a bug with `toJs` when used with recursive structures and the
  `dictConverter` argument.
  {pr}`2533`

- {{ Enhancement }} Added Python wrappers `set_timeout`, `clear_timeout`,
  `set_interval`, `clear_interval`, `add_event_listener` and
  `remove_event_listener` for the corresponding JavaScript functions.
  {pr}`2456`

- {{ Fix }} If a request fails due to CORS, `pyfetch` now raises an `OSError`
  not a `JSException`.
  {pr}`2598`

- {{ Enhancement }} Pyodide now directly exposes the Emscripten `PATH` and
  `ERRNO_CODES` APIs.
  {pr}`2582`

- {{ Fix }} The `bool` operator on a `JsProxy` now behaves more consistently: it
  returns `False` if JavaScript would say that `!!x` is `false`, or if `x` is an
  empty container. Otherwise it returns `True`.
  {pr}`2803`

- {{ Fix }} Fix `loadPyodide` errors for the Windows Node environment.
  {pr}`2888`

- {{ Enhancement }} Implemented slice subscripting, `+=`, and `extend` for
  `JsProxy` of Javascript arrays.
  {pr}`2907`

### REPL

- {{ Enhancement }} Add a spinner while the REPL is loading
  {pr}`2635`

- {{ Enhancement }} Cursor blinking in the REPL can be disabled by setting
  `noblink` in URL search params.
  {pr}`2666`

- {{ Fix }} Fix a REPL error in printing high-dimensional lists.
  {pr}`2517` {pr}`2919`

- {{ Fix }} Fix output bug with using `input()` on online console
  {pr}`2509`

### micropip and package loading

- {{ API }} `packages.json` which contains the dependency graph for packages
  was renamed to `repodata.json` to avoid confusion with `package.json` used
  in JavaScript packages.

- {{ Enhancement }} Added SHA-256 hash of package to entries in `repodata.json`
  {pr}`2455`

- {{ Enhancement }} Integrity of Pyodide packages is now verified before
  loading them. This is for now limited to browser environments.
  {pr}`2513`

- {{ Enhancement }} `micropip` supports loading wheels from the Emscripten file
  system using the `emfs:` protocol now.
  {pr}`2767`

- {{ Enhancement }} It is now possible to use an alternate `repodata.json`
  lockfile by passing the `lockFileURL` option to `loadPyodide`. This is
  particularly intended to be used with `micropip.freeze`.
  {pr}`2645`

- {{ Fix }} micropip now correctly handles package names that include dashes
  {pr}`2414`

- {{ Enhancement }} Allow passing `credentials` to `micropip.install()`
  {pr}`2458`

- {{ Enhancement }} {func}`micropip.install` now accepts a `deps` parameter.
  If set to `False`, micropip will not install dependencies of the package.
  {pr}`2433`

- {{ Fix }} micropip now correctly compares packages with prerelease version
  {pr}`2532`

- {{ Enhancement }} {func}`micropip.install` now accepts a `pre` parameter.
  If set to `True`, micropip will include pre-release and development versions.
  {pr}`2542`

- {{ Enhancement }} `micropip` was refactored to improve readability and ease of
  maintenance.
  {pr}`2561`, {pr}`2563`, {pr}`2564`, {pr}`2565`, {pr}`2568`

- {{ Enhancement }} Various error messages were fine tuned and improved.
  {pr}`2562`, {pr}`2558`

- {{ Enhancement }} `micropip` was adjusted to keep its state in the wheel
  `.dist-info` directories which improves consistenency with the Python standard
  library and other tools used to install packages.
  {pr}`2572`

- {{ Enhancement }} `micropip` can now be used to install Emscripten binary wheels.
  {pr}`2591`

- {{ Enhancement }} Added `micropip.freeze` to record the current set of loaded
  packages into a `repodata.json` file.
  {pr}`2581`

- {{ Fix }} `micropip.list` now works correctly when there are packages
  that are installed via `pyodide.loadPackage` from a custom URL.
  {pr}`2743`

- {{ Fix }} micropip now skips package versions which do not follow PEP440.
  {pr}`2754`

- {{ Fix }} `micropip` supports extra markers in packages correctly now.
  {pr}`2584`

### Packages

- {{ Enhancement }} Update sqlite version to latest stable release
  {pr}`2477` and {pr}`2518`

- {{ Enhancement }} Pillow now supports WEBP image format {pr}`2407`.

- {{ Enhancement }} Pillow and opencv-python now support the TIFF image format.
  {pr}`2762`

- Pandas is now compiled with `-Oz`, which significantly speeds up loading the library
  on Chrome {pr}`2457`

- New packages: opencv-python {pr}`2305`, ffmpeg {pr}`2305`, libwebp {pr}`2305`,
  h5py, pkgconfig and libhdf5 {pr}`2411`, bitarray {pr}`2459`, gsw {pr}`2511`,
  cftime {pr}`2504`, svgwrite, jsonschema, tskit {pr}`2506`, xarray {pr}`2538`,
  demes, libgsl, newick, ruamel, msprime {pr}`2548`, gmpy2 {pr}`2665`,
  xgboost {pr}`2537`, galpy {pr}`2676`, shapely, geos {pr}`2725`, suitesparse,
  sparseqr {pr}`2685`, libtiff {pr}`2762`, pytest-benchmark {pr}`2799`,
  termcolor {pr}`2809`, sqlite3, libproj, pyproj, certifi {pr}`2555`,
  rebound {pr}`2868`, reboundx {pr}`2909`, pyclipper {pr}`2886`,
  brotli {pr}`2925`, python-magic {pr}`2941`

### Miscellaneous

- {{ Fix }} We now tell packagers (e.g., Webpack) to ignore npm-specific imports
  when packing files for the browser.
  {pr}`2468`

- {{ Enhancement }} `run_in_pyodide` now has support for pytest assertion
  rewriting and decorators such as `pytest.mark.parametrize` and hypothesis.
  {pr}`2510`, {pr}`2541`

- {{ Breaking }} `pyodide_build.testing` is removed. `run_in_pyodide`
  decorator can now be accessed through
  [`pytest-pyodide`](https://github.com/pyodide/pytest-pyodide) package.
  {pr}`2418`

### List of contributors

Alexey Ignatiev, Andrey Smelter, andrzej, Antonio Cuni, Ben Jeffery, Brian
Benjamin Maranville, David Lechner, dragoncoder047, echorand (Amit Saha),
Filipe, Frank, Gyeongjae Choi, Hanno Rein, haoran1062, Henry Schreiner, Hood
Chatham, Jason Grout, jmdyck, Jo Bovy, John Wason, josephrocca, Kyle Cutler,
Lester Fan, Liumeo, lukemarsden, Mario Gersbach, Matt Toad, Michael Droettboom,
Michael Gilbert, Michael Neil, Mu-Tsun Tsai, Nicholas Bollweg, pysathq, Ricardo
Prins, Rob Gries, Roman Yurchak, Ryan May, Ryan Russell, stonebig, Szymswiat,
Tobias Megies, Vic Kumar, Victor, Wei Ji, Will Lachance

## Version 0.20.0

_April 9th, 2022_

[See the release notes for a summary.](https://blog.pyodide.org/posts/0.20-release/)

### CPython and stdlib

- {{ Update }} Pyodide now runs Python 3.10.2.
  {pr}`2225`

- {{ Enhancement }} All `ctypes` tests pass now except for
  `test_callback_too_many_args` (and we have a plan to fix
  `test_callback_too_many_args` upstream). `libffi-emscripten` now also passes
  all libffi tests.
  {pr}`2350`

### Packages

- {{Fix}} matplotlib now loads multiple fonts correctly {pr}`2271`

- New packages: boost-histogram {pr}`2174`, cryptography v3.3.2 {pr}`2263`, the
  standard library ssl module {pr}`2263`, python-solvespace v3.0.7,
  lazy-object-proxy {pr}`2320`.

- Many more scipy linking errors were fixed, mostly related to the Fortran f2c
  ABI for string arguments. There are still some fatal errors in the Scipy test
  suite, but none seem to be simple linker errors.
  {pr}`2289`

- Removed pyodide-interrupts. If you were using this for some reason, use
  `pyodide.setInterruptBuffer` instead.
  {pr}`2309`

- Most included packages were updated to the latest version. See
  {ref}`packages-in-pyodide` for a full list.

### Type translations

- {{Fix}} Python tracebacks now include Javascript frames when Python calls a
  Javascript function.
  {pr}`2123`

- {{Enhancement}} Added a `default_converter` argument to `JsProxy.to_py`
  and `pyodide.toPy` which is used to process any object that doesn't have
  a built-in conversion to Python. Also added a `default_converter` argument to
  `PyProxy.toJs` and `pyodide.ffi.to_js` to convert.
  {pr}`2170` and {pr}`2208`

- {{ Enhancement }} Async Python functions called from Javascript now have the
  resulting coroutine automatically scheduled. For instance, this makes it
  possible to use an async Python function as a Javascript event handler.
  {pr}`2319`

### Javascript package

- {{Enhancement}} It is no longer necessary to provide `indexURL` to
  `loadPyodide`.
  {pr}`2292`

- {{ Breaking }} The `globals` argument to `pyodide.runPython` and
  `pyodide.runPythonAsync` is now passed as a named argument. The old usage
  still works with a deprecation warning.
  {pr}`2300`

- {{Enhancement}} The Javascript package was migrated to Typescript.
  {pr}`2130` and {pr}`2133`

- {{Fix}} Fix importing pyodide with ESM syntax in a module type web worker.
  {pr}`2220`

- {{Enhancement}} When Pyodide is loaded as an ES6 module, no global
  `loadPyodide` variable is created (instead, it should be accessed as an
  attribute on the module).
  {pr}`2249`

- {{Fix}} The type `Py2JsResult` has been replaced with `any` which is more
  accurate. For backwards compatibility, we still export `Py2JsResult` as an
  alias for `any`.
  {pr}`2277`

- {{Fix}} Pyodide now loads correctly even if requirejs is included.
  {pr}`2283`

- {{ Enhancement }} Added robust handling for non-`Error` objects thrown by
  Javascript code. This mostly should never happen since well behaved Javascript
  code ought to throw errors. But it's better not to completely crash if it
  throws something else.
  {pr}`2294`

### pyodide_build

- {{Enhancement}} Pyodide now uses Python wheel files to distribute packages
  rather than the emscripten `file_packager.py` format.
  {pr}`2027`

- {{Enhancement}} Pyodide now uses `pypa/build` to build packages. We (mostly)
  use build isolation, so we can build packages that require conflicting
  versions of setuptools or alternative build backends.
  {pr}`2272`

- {{Enhancement}} Most pure Python packages were switched to use the wheels
  directly from PyPI rather than rebuilding them.
  {pr}`2126`

- {{Enhancement}} Added support for C++ exceptions in packages. Now C++
  extensions compiled and linked with `-fexceptions` can catch C++ exceptions.
  Furthermore, uncaught C++ exceptions will be formatted in a human-readable
  way.
  {pr}`2178`

- {{Breaking}} Removed the `skip-host` key from the `meta.yaml` format. If
  needed, install a host copy of the package with pip instead.
  {pr}`2256`

### Uncategorized

- {{ Enhancement }} The interrupt buffer can be used to raise all 64 signals
  now, not just `SIGINT`. Write a number between `1<= signum <= 64` into the
  interrupt buffer to trigger the corresponding signal. By default everything
  but `SIGINT` will be ignored. Any value written into the interrupt buffer
  outside of the range from 1 to 64 will be silently discarded.
  {pr}`2301`

- {{ Enhancement }} Updated to Emscripten 2.0.27.
  {pr}`2295`

- {{ Breaking }} The `extractDir` argument to `pyodide.unpackArchive` is now
  passed as a named argument. The old usage still works with a deprecation
  warning.
  {pr}`2300`

- {{ Enhancement }} Support ANSI escape codes in the Pyodide console.
  {pr}`2345`

- {{ Fix }} `pyodide_build` can now be installed in non-editable ways.
  {pr}`2351`

### List of contributors

Boris Feld, Christian Staudt, Gabriel Fougeron, Gyeongjae Choi, Henry Schreiner,
Hood Chatham, Jo Bovy, Karthikeyan Singaravelan, Leo Psidom, Liumeo, Luka
Mamukashvili, Madhur Tandon, Paul Korzhyk, Roman Yurchak, Seungmin Kim, Thorsten
Beier, Tom White, and Will Lachance

## Version 0.19.1

_February 19, 2022_

### Packages

- New packages: sqlalchemy {pr}`2112`, pydantic {pr}`2117`, wrapt {pr}`2165`

- {{ Update }} Upgraded packages: pyb2d (0.7.2), {pr}`2117`

- {{Fix}} A fatal error in `scipy.stats.binom.ppf` has been fixed.
  {pr}`2109`

- {{Fix}} Type signature mismatches in some numpy comparators have been fixed.
  {pr}`2110`

### Type translations

- {{Fix}} The "PyProxy has already been destroyed" error message has been
  improved with some context information.
  {pr}`2121`

### REPL

- {{Enhancement}} Pressing TAB in REPL no longer triggers completion when input
  is whitespace. {pr}`2125`

### List of contributors

Christian Staudt, Gyeongjae Choi, Hood Chatham, Liumeo, Paul Korzhyk, Roman
Yurchak, Seungmin Kim, Thorsten Beier

## Version 0.19.0

_January 10, 2021_

[See the release notes for a summary.](https://blog.pyodide.org/posts/0.19-release/)

### Python package

- {{Enhancement}} If `find_imports` is used on code that contains a syntax
  error, it will return an empty list instead of raising a `SyntaxError`.
  {pr}`1819`

- {{Enhancement}} Added the `pyodide.http.pyfetch` API which provides a
  convenience wrapper for the Javascript `fetch` API. The API returns a response
  object with various methods that convert the data into various types while
  minimizing the number of times the data is copied.
  {pr}`1865`

- {{Enhancement}} Added the `unpack_archive` API to the `pyodide.http.FetchResponse`
  object which treats the response body as an archive and uses `shutil` to
  unpack it. {pr}`1935`

- {{Fix}} The Pyodide event loop now works correctly with cancelled handles. In
  particular, `asyncio.wait_for` now functions as expected.
  {pr}`2022`

### JavaScript package

- {{Fix}} `loadPyodide` no longer fails in the
  presence of a user-defined global named `process`.
  {pr}`1849`

- {{Fix}} Various webpack buildtime and runtime compatibility issues were fixed.
  {pr}`1900`

- {{Enhancement}} Added the `pyodide.pyimport` API to import a Python module and
  return it as a `PyProxy`. Warning: this is different from the original
  `pyimport` API which was removed in this version.
  {pr}`1944`

- {{Enhancement}} Added the `pyodide.unpackArchive` API which unpacks an archive
  represented as an ArrayBuffer into the working directory. This is intended as
  a way to install packages from a local application.
  {pr}`1944`

- {{API}} `loadPyodide` now accepts a `homedir` parameter which sets home
  directory of Pyodide virtual file system.
  {pr}`1936`

- {{Breaking}} The default working directory(home directory) inside the Pyodide
  virtual file system has been changed from `/` to `/home/pyodide`. To get the
  previous behavior, you can
  - call `os.chdir("/")` in Python to change working directory or
  - call `loadPyodide` with the `homedir="/"`
    argument
    {pr}`1936`

### Python / JavaScript type conversions

- {{Breaking}} Updated the calling convention when a JavaScript function is
  called from Python to improve memory management of PyProxies. PyProxy
  arguments and return values are automatically destroyed when the function is
  finished.
  {pr}`1573`

- {{Enhancement}} Added `JsProxy.to_string`, `JsProxy.to_bytes`, and
  `JsProxy.to_memoryview` to allow for conversion of `TypedArray` to standard
  Python types without unneeded copies.
  {pr}`1864`

- {{Enhancement}} Added `JsProxy.to_file` and `JsProxy.from_file` to allow
  reading and writing Javascript buffers to files as a byte stream without
  unneeded copies.
  {pr}`1864`

- {{Fix}} It is now possible to destroy a borrowed attribute `PyProxy` of a
  `PyProxy` (as introduced by {pr}`1636`) before destroying the root `PyProxy`.
  {pr}`1854`

- {{Fix}} If `__iter__()` raises an error, it is now handled correctly by the
  `PyProxy[Symbol.iterator()]` method.
  {pr}`1871`

- {{Fix}} Borrowed attribute `PyProxy`s are no longer destroyed when the root
  `PyProxy` is garbage collected (because it was leaked). Doing so has no
  benefit to nonleaky code and turns some leaky code into broken code (see
  {issue}`1855` for an example).
  {pr}`1870`

- {{Fix}} Improved the way that `pyodide.globals.get("builtin_name")` works.
  Before we used `__main__.__dict__.update(builtins.__dict__)` which led to
  several undesirable effects such as `__name__` being equal to `"builtins"`.
  Now we use a proxy wrapper to replace `pyodide.globals.get` with a function
  that looks up the name on `builtins` if lookup on `globals` fails.
  {pr}`1905`

- {{Enhancement}} Coroutines have their memory managed in a more convenient way.
  In particular, now it is only necessary to either `await` the coroutine or
  call one of `.then`, `.except` or `.finally` to prevent a leak. It is no
  longer necessary to manually destroy the coroutine. Example: before:

```js
async function runPythonAsync(code, globals) {
  let coroutine = Module.pyodide_py.eval_code_async(code, globals);
  try {
    return await coroutine;
  } finally {
    coroutine.destroy();
  }
}
```

After:

```js
async function runPythonAsync(code, globals) {
  return await Module.pyodide_py.eval_code_async(code, globals);
}
```

{pr}`2030`

### pyodide-build

- {{API}} By default only a minimal set of packages is built. To build all
  packages set `PYODIDE_PACKAGES='*'` In addition, `make minimal` was removed,
  since it is now equivalent to `make` without extra arguments.
  {pr}`1801`

- {{Enhancement}} It is now possible to use `pyodide-build buildall` and
  `pyodide-build buildpkg` directly.
  {pr}`2063`

- {{Enhancement}} Added a `--force-rebuild` flag to `buildall` and `buildpkg`
  which rebuilds the package even if it looks like it doesn't need to be
  rebuilt. Added a `--continue` flag which keeps the same source tree for the
  package and can continue from the middle of a build.
  {pr}`2069`

- {{Enhancement}} Changes to environment variables in the build script are now
  seen in the compile and post build scripts.
  {pr}`1706`

- {{Fix}} Fix usability issues with `pyodide-build mkpkg` CLI.
  {pr}`1828`

- {{ Enhancement }} Better support for ccache when building Pyodide
  {pr}`1805`

- {{Fix}} Fix compile error `wasm-ld: error: unknown argument: --sort-common`
  and `wasm-ld: error: unknown argument: --as-needed` in ArchLinux.
  {pr}`1965`

### micropip

- {{Fix}} micropip now raises an error when installing a non-pure python wheel
  directly from a url.
  {pr}`1859`

- {{Enhancement}} {func}`micropip.install` now accepts a `keep_going` parameter.
  If set to `True`, micropip reports all identifiable dependencies that don't
  have pure Python wheels, instead of failing after processing the first one.
  {pr}`1976`

- {{Enhancement}} Added a new API {func}`micropip.list` which returns the list
  of installed packages by micropip.
  {pr}`2012`

### Packages

- {{ Enhancement }} Unit tests are now unvendored from Python packages and
  included in a separate package `<package name>-tests`. This results in a
  20% size reduction on average for packages that vendor tests (e.g. numpy,
  pandas, scipy).
  {pr}`1832`

- {{ Update }} Upgraded SciPy to 1.7.3. There are known issues with some SciPy
  components, the current status of the scipy test suite is
  [here](https://github.com/pyodide/pyodide/pull/2065#issuecomment-1004243045)
  {pr}`2065`

- {{ Fix }} The built-in pwd module of Python, which provides a Unix specific
  feature, is now unvendored.
  {pr}`1883`

- {{Fix}} pillow and imageio now correctly encode/decode grayscale and
  black-and-white JPEG images.
  {pr}`2028`

- {{Fix}} The numpy fft module now works correctly.
  {pr}`2028`

- New packages: logbook {pr}`1920`, pyb2d {pr}`1968`, and threadpoolctl (a
  dependency of scikit-learn) {pr}`2065`

- Upgraded packages: numpy (1.21.4) {pr}`1934`, scikit-learn (1.0.2) {pr}`2065`,
  scikit-image (0.19.1) {pr}`2005`, msgpack (1.0.3) {pr}`2071`, astropy (5.0.3)
  {pr}`2086`, statsmodels (0.13.1) {pr}`2073`, pillow (9.0.0) {pr}`2085`. This
  list is not exhaustive, refer to `packages.json` for the full list.

### Uncategorized

- {{ Enhancement }} `PyErr_CheckSignals` now works with the keyboard interrupt
  system so that cooperative C extensions can be interrupted. Also, added the
  `pyodide.checkInterrupt` function so Javascript code can opt to be
  interrupted.
  {pr}`1294`

- {{Fix}} The `_` variable is now set by the Pyodide repl just like it is set in
  the native Python repl.
  {pr}`1904`

- {{ Enhancement }} `pyodide-env` and `pyodide` Docker images are now available from both
  the [Docker Hub](https://hub.docker.com/repository/docker/pyodide/pyodide-env) and
  from the [Github Package registry](https://github.com/orgs/pyodide/packages). {pr}`1995`

- {{Fix}} The console now correctly handles it when an object's `__repr__` function raises an exception.
  {pr}`2021`

- {{ Enhancement }} Removed the `-s EMULATE_FUNCTION_POINTER_CASTS` flag,
  yielding large benefits in speed, stack usage, and code size.
  {pr}`2019`

### List of contributors

Alexey Ignatiev, Alex Hall, Bart Broere, Cyrille Bogaert, etienne, Grimmer,
Grimmer Kang, Gyeongjae Choi, Hao Zhang, Hood Chatham, Ian Clester, Jan Max
Meyer, LeoPsidom, Liumeo, Michael Christensen, Owen Ou, Roman Yurchak, Seungmin
Kim, Sylvain, Thorsten Beier, Wei Ouyang, Will Lachance

## Version 0.18.1

_September 16, 2021_

### Console

- {{Fix}} Ctrl+C handling in console now works correctly with multiline input.
  New behavior more closely approximates the behavior of the native Python
  console.
  {pr}`1790`

- {{Fix}} Fix the repr of Python objects (including lists and dicts) in console {pr}`1780`

- {{Fix}} The "long output truncated" message now appears on a separate line as intended.
  {pr}`1814`

- {{Fix}} The streams that are used to redirect stdin and stdout in the console now define
  `isatty` to return `True`. This fixes pytest.
  {pr}`1822`

### Python package

- {{Fix}} Avoid circular references when runsource raises SyntaxError
  {pr}`1758`

### JavaScript package

- {{Fix}} The `pyodide.setInterruptBuffer` command is now publicly exposed
  again, as it was in v0.17.0. {pr}`1797`

### Python / JavaScript type conversions

- {{Fix}} Conversion of very large strings from JavaScript to Python works
  again. {pr}`1806`

- {{Fix}} Fixed a use after free bug in the error handling code.
  {pr}`1816`

### Packages

- {{Fix}} pillow now correctly encodes/decodes RGB JPEG image format. {pr}`1818`

### Micellaneous

- {{Fix}} Patched emscripten to make the system calls to duplicate file
  descriptors closer to posix-compliant. In particular, this fixes the use of
  `dup` on pipes and temporary files, as needed by `pytest`.
  {pr}`1823`

## Version 0.18.0

_August 3rd, 2021_

### General

- {{ Update }} Pyodide now runs Python 3.9.5.
  {pr}`1637`

- {{ Enhancement }} Pyodide can experimentally be used in Node.js {pr}`1689`

- {{ Enhancement }} Pyodide now directly exposes the [Emscripten filesystem
  API](https://emscripten.org/docs/api_reference/Filesystem-API.html), allowing
  for direct manipulation of the in-memory filesystem
  {pr}`1692`

- {{ Enhancement }} Pyodide's support of [emscripten file
  systems](https://emscripten.org/docs/api_reference/Filesystem-API.html#file-systems)
  is expanded from the default `MEMFS` to include `IDBFS`, `NODEFS`, `PROXYFS`,
  and `WORKERFS`, allowing for custom persistence strategies depending on
  execution environment {pr}`1596`

- {{ API }} The `packages.json` schema for Pyodide was redesigned for better
  compatibility with conda. {pr}`1700`

- {{ API }} `run_docker` no longer binds any port to the docker image by default.
  {pr}`1750`

### Standard library

- {{ API }} The following standard library modules are now available as standalone packages

  - distlib

  They are loaded by default in `loadPyodide`, however this behavior
  can be disabled with the `fullStdLib` parameter set to `false`.
  All optional stdlib modules can then be loaded as needed with
  `pyodide.loadPackage`. {pr}`1543`

- {{ Enhancement }} The standard library module `audioop` is now included, making the `wave`,
  `sndhdr`, `aifc`, and `sunau` modules usable. {pr}`1623`

- {{ Enhancement }} Added support for `ctypes`.
  {pr}`1656`

### JavaScript package

- {{ Enhancement }} The Pyodide JavaScript package is released to npm under [npmjs.com/package/pyodide](https://www.npmjs.com/package/pyodide)
  {pr}`1762`
- {{ API }} `loadPyodide` no longer automatically
  stores the API into a global variable called `pyodide`. To get old behavior,
  say `globalThis.pyodide = await loadPyodide({...})`.
  {pr}`1597`
- {{ Enhancement }} `loadPyodide` now accepts callback functions for
  `stdin`, `stdout` and `stderr`
  {pr}`1728`
- {{ Enhancement }} Pyodide now ships with first party typescript types for the entire
  JavaScript API (though no typings are available for `PyProxy` fields).
  {pr}`1601`

- {{ Enhancement }} It is now possible to import `Comlink` objects into Pyodide after
  using `pyodide.registerComlink`
  {pr}`1642`

- {{ Enhancement }} If a Python error occurs in a reentrant `runPython` call, the error
  will be propagated into the outer `runPython` context as the original error
  type. This is particularly important if the error is a `KeyboardInterrupt`.
  {pr}`1447`

### Python package

- {{ Enhancement }} Added a new `pyodide.code.CodeRunner` API for finer control than
  `eval_code` and `eval_code_async`. Designed with
  the needs of REPL implementations in mind.
  {pr}`1563`

- {{ Enhancement }} Added `pyodide.console.Console` class closely based on the Python standard
  library `code.InteractiveConsole` but with support for top level await and
  stream redirection. Also added the subclass `pyodide.console.PyodideConsole` which
  automatically uses `pyodide.loadPackagesFromImports` on the code before running
  it.
  {pr}`1125`, {pr}`1155`, {pr}`1635`

- {{ Fix }} `pyodide.code.eval_code_async` no longer automatically awaits a returned
  coroutine or attempts to await a returned generator object (which triggered an
  error).
  {pr}`1563`

### Python / JavaScript type conversions

- {{ API }} `pyodide.runPythonAsync` no longer automatically calls
  `pyodide.loadPackagesFromImports`.
  {pr}`1538`.
- {{ Enhancement }} Added the `PyProxy.callKwargs` method to allow using
  Python functions with keyword arguments from JavaScript.
  {pr}`1539`
- {{ Enhancement }} Added the `PyProxy.copy` method.
  {pr}`1549` {pr}`1630`
- {{ API }} Updated the method resolution order on `PyProxy`. Performing a
  lookup on a `PyProxy` will prefer to pick a method from the `PyProxy` api, if
  no such method is found, it will use `getattr` on the proxied object.
  Prefixing a name with `$` forces `getattr`. For instance, `PyProxy.destroy`
  now always refers to the method that destroys the proxy, whereas
  `PyProxy.$destroy` refers to an attribute or method called `destroy` on the
  proxied object.
  {pr}`1604`
- {{ API }} It is now possible to use `Symbol` keys with PyProxies. These
  `Symbol` keys put markers on the PyProxy that can be used by external code.
  They will not currently be copied by `PyProxy.copy`.
  {pr}`1696`
- {{ Enhancement }} Memory management of `PyProxy` fields has been changed so
  that fields looked up on a `PyProxy` are "borrowed" and have their lifetime
  attached to the base `PyProxy`. This is intended to allow for more idiomatic
  usage.
  (See {issue}`1617`.) {pr}`1636`
- {{ API }} The depth argument to `toJs` is now passed as an option, so
  `toJs(n)` in v0.17 changed to `toJs({depth : n})`. Similarly, `pyodide.toPy`
  now takes `depth` as a named argument. Also `to_js` and `to_py` only take
  depth as a keyword argument.
  {pr}`1721`
- {{ API }} `PyProxy.toJs` and `pyodide.ffi.to_js` now
  take an option `pyproxies`, if a JavaScript Array is passed for this, then
  any proxies created during conversion will be placed into this array. This
  allows easy cleanup later. The `create_pyproxies` option can be used to
  disable creation of pyproxies during conversion (instead a `ConversionError`
  is raised). {pr}`1726`
- {{ API }} `toJs` and `to_js` now take an option `dict_converter` which will be
  called on a JavaScript iterable of two-element Arrays as the final step of
  converting dictionaries. For instance, pass `Object.fromEntries` to convert to
  an object or `Array.from` to convert to an array of pairs.
  {pr}`1742`

### pyodide-build

- {{ API }} pyodide-build is now an installable Python package, with an
  identically named CLI entrypoint that replaces `bin/pyodide` which is removed
  {pr}`1566`

### micropip

- {{ Fix }} micropip now correctly handles packages that have mixed case names.
  (See {issue}`1614`).
  {pr}`1615`
- {{ Enhancement }} micropip now resolves dependencies correctly for old
  versions of packages (it used to always use the dependencies from the most
  recent version, see {issue}`1619` and {issue}`1745`). micropip also will
  resolve dependencies for wheels loaded from custom urls.
  {pr}`1753`

### Packages

- {{ Enhancement }} matplotlib now comes with a new renderer based on the html5 canvas element. {pr}`1579`
  It is optional and the current default backend is still the agg backend compiled to wasm.
- {{ Enhancement }} Updated a number of packages included in Pyodide.

### List of contributors

Albertas Gimbutas, Andreas Klostermann, Arfy Slowy, daoxian,
Devin Neal, fuyutarow, Grimmer, Guido Zuidhof, Gyeongjae Choi, Hood
Chatham, Ian Clester, Itay Dafna, Jeremy Tuloup, jmsmdy, LinasNas, Madhur
Tandon, Michael Christensen, Nicholas Bollweg, Ondřej Staněk, Paul m. p. P,
Piet Brömmel, Roman Yurchak, stefnotch, Syrus Akbary, Teon L Brooks, Waldir

## Version 0.17.0

_April 21, 2021_

See the {ref}`0-17-0-release-notes` for more information.

### Improvements to package loading and dynamic linking

- {{ Enhancement }} Uses the emscripten preload plugin system to preload .so files in packages
- {{ Enhancement }} Support for shared library packages. This is used for CLAPACK which makes scipy a lot smaller.
  {pr}`1236`
- {{ Fix }} Pyodide and included packages can now be used with Safari v14+.
  Safari v13 has also been observed to work on some (but not all) devices.

### Python / JS type conversions

- {{ Feature }} A `JsProxy` of a JavaScript `Promise` or other awaitable object is now a
  Python awaitable.
  {pr}`880`
- {{ API }} Instead of automatically converting Python lists and dicts into
  JavaScript, they are now wrapped in `PyProxy`. Added a new `PyProxy.toJs`
  API to request the conversion behavior that used to be implicit.
  {pr}`1167`
- {{ API }} Added `JsProxy.to_py` API to convert a JavaScript object to Python.
  {pr}`1244`
- {{ Feature }} Flexible jsimports: it now possible to add custom Python
  "packages" backed by JavaScript code, like the `js` package. The `js` package
  is now implemented using this system.
  {pr}`1146`
- {{ Feature }} A `PyProxy` of a Python coroutine or awaitable is now an
  awaitable JavaScript object. Awaiting a coroutine will schedule it to run on
  the Python event loop using `asyncio.ensure_future`.
  {pr}`1170`
- {{ Enhancement }} Made `PyProxy` of an iterable Python object an iterable Js
  object: defined the `[Symbol.iterator]` method, can be used like `for(let x of proxy)`.
  Made a `PyProxy` of a Python iterator an iterator: `proxy.next()` is
  translated to `next(it)`. Made a `PyProxy` of a Python generator into a
  JavaScript generator: `proxy.next(val)` is translated to `gen.send(val)`.
  {pr}`1180`
- {{ API }} Updated `PyProxy` so that if the wrapped Python object supports `__getitem__`
  access, then the wrapper has `get`, `set`, `has`, and `delete` methods which do
  `obj[key]`, `obj[key] = val`, `key in obj` and `del obj[key]` respectively.
  {pr}`1175`
- {{ API }} The `pyodide.pyimport` function is deprecated in favor of using
  `pyodide.globals.get('key')`. {pr}`1367`
- {{ API }} Added `PyProxy.getBuffer` API to allow direct access to Python
  buffers as JavaScript TypedArrays.
  {pr}`1215`
- {{ API }} The innermost level of a buffer converted to JavaScript used to be a
  TypedArray if the buffer was contiguous and otherwise an Array. Now the
  innermost level will be a TypedArray unless the buffer format code is a '?' in
  which case it will be an Array of booleans, or if the format code is a "s" in
  which case the innermost level will be converted to a string.
  {pr}`1376`
- {{ Enhancement }} JavaScript `BigInt`s are converted into Python `int` and
  Python `int`s larger than 2^53 are converted into `BigInt`.
  {pr}`1407`
- {{ API }} Added `pyodide.isPyProxy` to test if an object is a `PyProxy`.
  {pr}`1456`
- {{ Enhancement }} `PyProxy` and `PyBuffer` objects are now garbage collected
  if the browser supports `FinalizationRegistry`.
  {pr}`1306`
- {{ Enhancement }} Automatic conversion of JavaScript functions to CPython
  calling conventions.
  {pr}`1051`, {pr}`1080`
- {{ Enhancement }} Automatic detection of fatal errors. In this case Pyodide
  will produce both a JavaScript and a Python stack trace with explicit
  instruction to open a bug report.
  pr`{1151}`, pr`{1390}`, pr`{1478}`.
- {{ Enhancement }} Systematic memory leak detection in the test suite and a
  large number of fixed to memory leaks.
  pr`{1340}`
- {{ Fix }} getattr and dir on JsProxy now report consistent results and include all
  names defined on the Python dictionary backing JsProxy.
  {pr}`1017`
- {{ Fix }} `JsProxy.__bool__` now produces more consistent results: both
  `bool(window)` and `bool(zero-arg-callback)` were `False` but now are `True`.
  Conversely, `bool(empty_js_set)` and `bool(empty_js_map)` were `True` but now
  are `False`.
  {pr}`1061`
- {{ Fix }} When calling a JavaScript function from Python without keyword
  arguments, Pyodide no longer passes a `PyProxy`-wrapped `NULL` pointer as the
  last argument. {pr}`1033`
- {{ Fix }} JsBoundMethod is now a subclass of JsProxy, which fixes nested
  attribute access and various other strange bugs.
  {pr}`1124`
- {{ Fix }} JavaScript functions imported like `from js import fetch` no longer
  trigger "invalid invocation" errors (issue {issue}`461`) and
  `js.fetch("some_url")` also works now (issue {issue}`768`).
  {pr}`1126`
- {{ Fix }} JavaScript bound method calls now work correctly with keyword arguments.
  {pr}`1138`
- {{ Fix }} JavaScript constructor calls now work correctly with keyword
  arguments.
  {pr}`1433`

### pyodide-py package

- {{ Feature }} Added a Python event loop to support asyncio by scheduling
  coroutines to run as jobs on the browser event loop. This event loop is
  available by default and automatically enabled by any relevant asyncio API,
  so for instance `asyncio.ensure_future` works without any configuration.
  {pr}`1158`
- {{ API }} Removed `as_nested_list` API in favor of `JsProxy.to_py`.
  {pr}`1345`

### pyodide-js

- {{ API }} Removed iodide-specific code in `pyodide.js`. This breaks compatibility with
  iodide.
  {pr}`878`, {pr}`981`
- {{ API }} Removed the `pyodide.autocomplete` API, use Jedi directly instead.
  {pr}`1066`
- {{ API }} Removed `pyodide.repr` API.
  {pr}`1067`
- {{ Fix }} If `messageCallback` and `errorCallback` are supplied to
  `pyodide.loadPackage`, `pyodide.runPythonAsync` and
  `pyodide.loadPackagesFromImport`, then the messages are no longer
  automatically logged to the console.
- {{ Feature }} `runPythonAsync` now runs the code with `eval_code_async`. In
  particular, it is possible to use top-level await inside of `runPythonAsync`.
- `eval_code` now accepts separate `globals` and `locals` parameters.
  {pr}`1083`
- Added the `pyodide.setInterruptBuffer` API. This can be used to set a
  `SharedArrayBuffer` to be the keyboard interrupt buffer. If Pyodide is running
  on a webworker, the main thread can signal to the webworker that it should
  raise a `KeyboardInterrupt` by writing to the interrupt buffer.
  {pr}`1148` and {pr}`1173`
- Changed the loading method: added an async function `loadPyodide` to load
  Pyodide to use instead of `languagePluginURL` and `languagePluginLoader`. The
  change is currently backwards compatible, but the old approach is deprecated.
  {pr}`1363`
- `runPythonAsync` now accepts `globals` parameter.
  {pr}`1914`

### micropip

- {{ Feature }} `micropip` now supports installing wheels from relative URLs.
  {pr}`872`
- {{ API }} `micropip.install` now returns a Python `Future` instead of a JavaScript `Promise`.
  {pr}`1324`
- {{ Fix }} `micropip.install` now interacts correctly with
  {js:func}`pyodide.loadPackage`.
  {pr}`1457`
- {{ Fix }} `micropip.install` now handles version constraints correctly
  even if there is a version of the package available from the Pyodide `indexURL`.

### Build system

- {{ Enhancement }} Updated to latest emscripten 2.0.13 with the upstream LLVM backend
  {pr}`1102`
- {{ API }} Use upstream `file_packager.py`, and stop checking package abi versions.
  The `PYODIDE_PACKAGE_ABI` environment variable is no longer used, but is
  still set as some packages use it to detect whether it is being built for
  Pyodide. This usage is deprecated, and a new environment variable `PYODIDE`
  is introduced for this purpose.

  As part of the change, Module.checkABI is no longer present.
  {pr}`991`

- uglifyjs and lessc no longer need to be installed in the system during build
  {pr}`878`.
- {{ Enhancement }} Reduce the size of the core Pyodide package
  {pr}`987`.
- {{ Enhancement }} Optionally to disable docker port binding
  {pr}`1423`.
- {{ Enhancement }} Run arbitrary command in docker
  {pr}`1424`
- Docker images for Pyodide are now accessible at
  [pyodide/pyodide-env](https://hub.docker.com/repository/docker/pyodide/pyodide-env)
  and
  [pyodide/pyodide](https://hub.docker.com/repository/docker/pyodide/pyodide).
- {{ Enhancement }} Option to run docker in non-interactive mode
  {pr}`1641`

### REPL

- {{ Fix }} In console.html: sync behavior, full stdout/stderr support, clean namespace,
  bigger font, correct result representation, clean traceback
  {pr}`1125` and {pr}`1141`
- {{ Fix }} Switched from ̀Jedi to rlcompleter for completion in
  `pyodide.console.InteractiveConsole` and so in `console.html`. This fixes
  some completion issues (see {issue}`821` and {issue}`1160`)
- {{ Enhancement }} Support top-level await in the console
  {pr}`1459`

### Packages

- six, jedi and parso are no longer vendored in the main Pyodide package, and
  need to be loaded explicitly
  {pr}`1010`, {pr}`987`.
- Updated packages {pr}`1021`, {pr}`1338`, {pr}`1460`.
- Added Plotly version 4.14.3 and retrying dependency
  {pr}`1419`

### List of contributors

(in alphabetic order)

Aditya Shankar, casatir, Dexter Chua, dmondev, Frederik Braun, Hood Chatham,
Jan Max Meyer, Jeremy Tuloup, joemarshall, leafjolt, Michael Greminger,
Mireille Raad, Ondřej Staněk, Paul m. p. P, rdb, Roman Yurchak, Rudolfs

## Version 0.16.1

_December 25, 2020_

Note: due to a CI deployment issue the 0.16.0 release was skipped and replaced
by 0.16.1 with identical contents.

- Pyodide files are distributed by [JsDelivr](https://www.jsdelivr.com/),
  `https://cdn.jsdelivr.net/pyodide/v0.16.1/full/pyodide.js`
  The previous CDN `pyodide-cdn2.iodide.io` still works and there
  are no plans for deprecating it. However please use
  JsDelivr as a more sustainable solution, including for earlier Pyodide
  versions.

### Python and the standard library

- Pyodide includes CPython 3.8.2
  {pr}`712`
- ENH Patches for the threading module were removed in all packages. Importing
  the module, and a subset of functionality (e.g. locks) works, while starting
  a new thread will produce an exception, as expected.
  {pr}`796`.
  See {issue}`237` for the current status of the threading support.
- ENH The multiprocessing module is now included, and will not fail at import,
  thus avoiding the necessity to patch included packages. Starting a new
  process will produce an exception due to the limitation of the WebAssembly VM
  with the following message: `Resource temporarily unavailable`
  {pr}`796`.

### Python / JS type conversions

- FIX Only call `Py_INCREF()` once when proxied by PyProxy
  {pr}`708`
- JavaScript exceptions can now be raised and caught in Python. They are
  wrapped in pyodide.JsException.
  {pr}`891`

### pyodide-py package and micropip

- The `pyodide.py` file was transformed to a pyodide-py package. The imports
  remain the same so this change is transparent to the users
  {pr}`909`.
- FIX Get last version from PyPI when installing a module via micropip
  {pr}`846`.
- Suppress REPL results returned by `pyodide.eval_code` by adding a semicolon
  {pr}`876`.
- Enable monkey patching of `eval_code` and `find_imports` to customize
  behavior of `runPython` and `runPythonAsync`
  {pr}`941`.

### Build system

- Updated docker image to Debian buster, resulting in smaller images.
  {pr}`815`
- Pre-built docker images are now available as
  [`iodide-project/pyodide`](https://hub.docker.com/r/iodide/pyodide)
  {pr}`787`
- Host Python is no longer compiled, reducing compilation time. This also
  implies that Python 3.8 is now required to build Pyodide. It can for instance
  be installed with conda.
  {pr}`830`
- FIX Infer package tarball directory from source URL
  {pr}`687`
- Updated to emscripten 1.38.44 and binaryen v86 (see related
  [commits](https://github.com/pyodide/pyodide/search?q=emscripten&type=commits))
- Updated default `--ldflags` argument to `pyodide_build` scripts to equal what
  Pyodide actually uses.
  {pr}`817`
- Replace C lz4 implementation with the (upstream) JavaScript implementation.
  {pr}`851`
- Pyodide deployment URL can now be specified with the `PYODIDE_BASE_URL`
  environment variable during build. The `pyodide_dev.js` is no longer
  distributed. To get an equivalent behavior with `pyodide.js`, set
  ```javascript
  window.languagePluginUrl = "./";
  ```
  before loading it.
  {pr}`855`
- Build runtime C libraries (e.g. libxml) via package build system with correct
  dependency resolution
  {pr}`927`
- Pyodide can now be built in a conda virtual environment
  {pr}`835`

### Other improvements

- Modify MEMFS timestamp handling to support better caching. This in
  particular allows to import newly created Python modules without invalidating
  import caches {pr}`893`

### Packages

- New packages: freesasa, lxml, python-sat, traits, astropy, pillow,
  scikit-image, imageio, numcodecs, msgpack, asciitree, zarr

  Note that due to the large size and the experimental state of the scipy
  package, packages that depend on scipy (including scikit-image, scikit-learn)
  will take longer to load, use a lot of memory and may experience failures.

- Updated packages: numpy 1.15.4, pandas 1.0.5, matplotlib 3.3.3 among others.
- New package
  [pyodide-interrupt](https://pypi.org/project/pyodide-interrupts/), useful for
  handling interrupts in Pyodide (see project description for details).

### Backward incompatible changes

- Dropped support for loading .wasm files with incorrect MIME type, following
  {pr}`851`

### List of contributors

abolger, Aditya Shankar, Akshay Philar, Alexey Ignatiev, Aray Karjauv, casatir,
chigozienri, Christian glacet, Dexter Chua, Frithjof, Hood Chatham, Jan Max
Meyer, Jay Harris, jcaesar, Joseph D. Long, Matthew Turk, Michael Greminger,
Michael Panchenko, mojighahar, Nicolas Ollinger, Ram Rachum, Roman Yurchak,
Sergio, Seungmin Kim, Shyam Saladi, smkm, Wei Ouyang

## Version 0.15.0

_May 19, 2020_

- Upgrades Pyodide to CPython 3.7.4.
- micropip no longer uses a CORS proxy to install pure Python packages from
  PyPI. Packages are now installed from PyPI directly.
- micropip can now be used from web workers.
- Adds support for installing pure Python wheels from arbitrary URLs with
  micropip.
- The CDN URL for Pyodide changed to
  https://pyodide-cdn2.iodide.io/v0.15.0/full/pyodide.js
  It now supports versioning and should provide faster downloads.
  The latest release can be accessed via
  https://pyodide-cdn2.iodide.io/latest/full/
- Adds `messageCallback` and `errorCallback` to
  `pyodide.loadPackage`.
- Reduces the initial memory footprint (`TOTAL_MEMORY`) from 1 GiB to 5 MiB.
  More memory will be allocated as needed.
- When building from source, only a subset of packages can be built by setting
  the `PYODIDE_PACKAGES` environment variable. See
  {ref}`partial builds documentation <partial-builds>` for more details.
- New packages: future, autograd

## Version 0.14.3

_Dec 11, 2019_

- Convert JavaScript numbers containing integers, e.g. `3.0`, to a real Python
  long (e.g. `3`).
- Adds `__bool__` method to for `JsProxy` objects.
- Adds a JavaScript-side auto completion function for Iodide that uses jedi.
- New packages: nltk, jeudi, statsmodels, regex, cytoolz, xlrd, uncertainties

## Version 0.14.0

_Aug 14, 2019_

- The built-in `sqlite` and `bz2` modules of Python are now enabled.
- Adds support for auto-completion based on jedi when used in iodide

## Version 0.13.0

_May 31, 2019_

- Tagged versions of Pyodide are now deployed to Netlify.

## Version 0.12.0

_May 3, 2019_

**User improvements:**

- Packages with pure Python wheels can now be loaded directly from PyPI. See
  `micropip` for more information.

- Thanks to PEP 562, you can now `import js` from Python and use it to access
  anything in the global JavaScript namespace.

- Passing a Python object to JavaScript always creates the same object in
  JavaScript. This makes APIs like `removeEventListener` usable.

- Calling `dir()` in Python on a JavaScript proxy now works.

- Passing an `ArrayBuffer` from JavaScript to Python now correctly creates a
  `memoryview` object.

- Pyodide now works on Safari.

## Version 0.11.0

_Apr 12, 2019_

**User improvements:**

- Support for built-in modules:

  - `sqlite`, `crypt`

- New packages: `mne`

**Developer improvements:**

- The `mkpkg` command will now select an appropriate archive to use, rather
  than just using the first.

- The included version of emscripten has been upgraded to 1.38.30 (plus a
  bugfix).

- New packages: `jinja2`, `MarkupSafe`

## Version 0.10.0

_Mar 21, 2019_

**User improvements:**

- New packages: `html5lib`, `pygments`, `beautifulsoup4`, `soupsieve`,
  `docutils`, `bleach`, `mne`

**Developer improvements:**

- `console.html` provides a simple text-only interactive console to test local
  changes to Pyodide. The existing notebooks based on legacy versions of Iodide
  have been removed.

- The `run_docker` script can now be configured with environment variables.

```{eval-rst}
.. toctree::
   :hidden:

   deprecation-timeline.md
```<|MERGE_RESOLUTION|>--- conflicted
+++ resolved
@@ -60,14 +60,10 @@
 - Upgraded `pandas` to 2.2.2 {pr}`4893`
 - Upgraded `zengl` to 2.5.0 {pr}`4894`
 - Upgraded `sourmash` to 4.8.11 {pr}`4980`
-<<<<<<< HEAD
-- Upgraded `scipy` to 1.13.1 {pr}`4719`,{pr}`4925`
-- Upgraded `gensim` to `4.3.3` {pr}`4719`
-- Upgraded `numpy` to 2.0.1 {pr}`4925`
-- Upgraded `RobotRaconteur` to 1.2.2 {pr}`4930`
-=======
 - Upgraded `scipy` to 1.13.1 {pr}`4719`, {pr}`5011`
->>>>>>> 6614d906
+- Upgraded `gensim` to 4.3.3 {pr}`4719`
+- Upgraded `numpy` to 2.1.0 {pr}`4925`
+- Upgraded `RobotRaconteur` to 1.2.2 {pr}`4925`
 - Upgraded `scikit-image` to 0.24.0 {pr}`5003`
 - Added `casadi` 3.6.5 {pr}`4936`
 - Added `pyarrow` 17.0.0 {pr}`4950`
