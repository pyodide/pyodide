--- conflicted
+++ resolved
@@ -14,6 +14,13 @@
 
 # Change Log
 
+## Unreleased
+
+### Packages
+
+- Added `httpx` 0.28.1 {pr}`5302`
+
+
 ## Version 0.27.1
 
 _January 15, 2025_
@@ -23,13 +30,8 @@
 
 ### Packages
 
-<<<<<<< HEAD
-- Added `httpx` 0.28.1 {pr}`5302`
-
-=======
 - {{ Fix }} PyArrow was accidentally missing from 0.27.0. Now it's really
   available. {pr}`5300`
->>>>>>> c6960c0d
 - Upgraded `protobuf` to 5.29.2 {pr}`5298`
 - Added `apsw` 3.47.2.0 {pr}`5251`
 - Added `css_inline` 0.14.6 {pr}`5304`
