---
myst:
  substitutions:
    API: "<span class='badge badge-warning'>API Change</span>"
    Enhancement: "<span class='badge badge-info'>Enhancement</span>"
    Feature: "<span class='badge badge-success'>Feature</span>"
    Fix: "<span class='badge badge-danger'>Fix</span>"
    Update: "<span class='badge badge-success'>Update</span>"
    Breaking: "<span class='badge badge-danger'>BREAKING CHANGE</span>"
---

(changelog)=

# Change Log

## Unreleased

- {{ Enhancement }} ABI Break: Updated Emscripten to version 3.1.39
  {pr}`3665`, {pr}`3659`, {pr}`3822`, {pr}`3889`, {pr}`3890`

- {{ Update }} The docker image now has node v20 instead of node v14.
  {pr}`3819`

- {{ Update }} Pyodide now runs Python 3.11.3.
  {pr}`3741`

- {{ Enhancement }} The promise methods `then`, `catch` and `finally_` are now
  present also on `Task`s as well as `Future`s.
  {pr}`3748`

- {{ Enhancement }} Added `headers` property to `pyodide.http.FetchResponse`.
  {pr}`2078`

- {{ Enhancement }} Added methods to a `PyProxy` of a `list` to make these work
  as drop-in replacements for JavaScript Arrays.
  {pr}`3853`

- {{ Fix }} A `JSProxy` of a `DOMException` will now inherit from exception so
  it can be raised in Python.
  {pr}`3868`

<<<<<<< HEAD
- {{ Fix }} `from jsmodule import *` now works.
  {pr}`3903`
=======
- {{ Enhancement }} When a `JsProxy` of an array is passed to Python builtin
  functions that use the `PySequence_*` APIs, it now works as expected. Also
  `jsarray * n` repeats the array `n` times and `jsarray + iterable` returns a
  new array with the result values from the iterable appended.
  {pr}`3904`
>>>>>>> 1c57c721

### Packages

- OpenBLAS has been added and scipy now uses OpenBLAS rather than CLAPACK
  {pr}`3331`.
- New packages: sourmash {pr}`3635`, screed {pr}`3635`, bitstring {pr}`3635`,
  deprecation {pr}`3635`, cachetools {pr}`3635`, xyzservices {pr}`3786`,
  simplejson {pr}`3801`, protobuf {pr}`3813`.
- Upgraded libmpfr to 4.2.0 {pr}`3756`.
- Upgraded scipy to 1.10.1 {pr}`3794`

## Version 0.23.2

_May 2, 2023_

- {{ Enhancement }} Changed the name of the `--output-directory` argument to
  `pyodide build` to `--outdir` to match pypa/build. `--output-directory` is
  still accepted for backwards compatibility.
  {pr}`3811`

## Version 0.23.1

_April 13, 2023_

### Deployment

- {{ Fix }} Export `python_stdlib.zip` in `package.json`.
  {pr}`3723`

### CLI

- {{ Enhancement }} `pyodide build` now accepts an `--output-directory` argument.
  {pr}`3746`

- {{ Fix }} Fix `pyodide py-compile` not to ignore the `--compression-level`
  option when applied on a single file.
  {pr}`3727`

- {{ Fix }} Fix an issue where the `pyodide venv` command did not work correctly in pyodide-build
  version 0.23.0 because of missing `python_stdlib.zip`.
  {pr}`3760`

- {{ Fix }} `python -m pip` works correctly in the Pyodide venv now.
  {pr}`3761`

- {{ Fix }} Executables installed in a Pyodide virtual environment now run in
  Pyodide not in the host Python.
  {pr}`3752`

### Build System

- {{ Fix }} Fix `PYODIDE_ROOT` to point the correct directory when running out-of-tree build.
  {pr}`3751`

## Version 0.23.0

_March 30, 2023_

### General

- {{ Update }} Pyodide now runs Python 3.11.2 which officially supports
  WebAssembly as a [PEP11 Tier 3](https://peps.python.org/pep-0011/#tier-3) platform.
  {pr}`3252`, {pr}`3614`

- {{ Update }} We now build libpyodide.a so the Pyodide foreign function
  interface can be experimentally linked into other Emscripten builds of Python.
  {pr}`3335`

- {{ Enhancement }} Updated Emscripten to version 3.1.32
  {pr}`3471`, {pr}`3517`, {pr}`3599`

### JavaScript API

- {{ Breaking }} Type exports of `PyProxy` subtypes have been moved from
  `pyodide` to `pyodide/ffi` and many of them have changed names. The original
  exports are still available but they are deprecated.
  {pr}`3523`

- {{ Breaking }} The methods for checking `PyProxy` capabilities (e.g.,
  `supportsHas`, `isCallable`) are now deprecated. Use e.g.,
  `instanceof pyodide.ffi.PyCallable` instead.
  {pr}`3523`

- {{ Enhancement }} Added subclasses of `PyProxy` for each mixin. These can be
  used to check whether a `PyProxy` supports a given set of methods with
  `instanceof` e.g., `x instanceof pyodide.ffi.PyDict`.
  {pr}`3523`

- {{ Enhancement }} Added `stdLibURL` parameter to `loadPyodide` allowing to customize
  the URL from which the Python standard library is loaded.
  {pr}`3670`

- {{ Enhancement }} Checking whether an object is an instance of a `PyProxy` now
  only recognizes a `PyProxy` generated from the same Python interpreter. This
  means that creating multiple interpreters and importing a `PyProxy` from one
  into another no longer causes a fatal error.
  {pr}`3545`

- {{ Enhancement }} `as_object_map` now accepts a keyword argument `hereditary`.
  If set to `True` and indexing the object returns a plain-old-object, then the
  return value will be automatically mapped in `as_object_map` as well.
  {pr}`3638`

- {{ Enhancement }} A `JsProxy` of a JavaScript error object can be directly
  thrown as Python exceptions. Previously Pyodide automatically wrapped them in
  a `JsException` but that is no longer needed -- now `JsException` inherits
  from both `JsProxy` and `Exception`.
  {pr}`3455`

- {{ Enhancement }} `runPython` and `runPythonAsync` now accept a `locals`
  argument.
  {pr}`3618`

- {{ Fix }} Calling `loadPyodide` repeatedly in Node no longer results in
  `MaxListenersExceededWarning`. Also, calling `loadPyodide` in Node v14 no
  longer changes unhandled rejections in promises.
  {pr}`3542`

- {{ Fix }} If the `locals` argument to `eval_code` or `eval_code_async` is
  `None` it now uses `locals=globals` as the documentation says.
  {pr}`3580`

### Python standard library

- {{ Breaking }} Unvendored `_pydecimal` and `pydoc_data` from the standard
  library. Now these modules need to be loaded with `pyodide.loadPackage` or
  `micropip.install`, or auto-loaded via imports in `pyodide.runPythonAsync`
  {pr}`3525`

- {{ Breaking }} Test files of stdlib `ctypes` and `unittest` are now moved to
  `test/ctypes` and `test/unittest` respectively. This change is adapted from
  [CPython 3.12](https://github.com/python/cpython/issues/93839).
  {pr}`3507`

### Deployment

- {{ Breaking }} Pyodide no longer uses Emscripten preload plugin, hence
  `pyodide.asm.data` is removed, in favor of `python_stdlib.zip`. This change
  normally shouldn't affect users, but if you were using this file in a
  bundler, you will need to remove it. {pr}`3584`

- {{ Breaking }} `pyodide_py.tar` file is removed. This change normally
  shouldn't affect users, but if you were using this file in a bundler,
  you will need to remove it.
  {pr}`3621`

- {{ Breaking }} Python standard libraries are now vendored in a zipfile:
  `/lib/python{version}.zip` in the in-browser MEMFS file system. If you need
  to access the standard library source code, you need to unpack the zip file.
  For example:
  `import shutil; shutil.unpack_archive('/lib/python311.zip', '/lib/python3.11', 'zip)`
  {pr}`3584`

- {{ Fix }} Improves the compression of wheel files with the JsDelivr CDN. For
  browsers that support the Brotli compression (most modern ones) this should
  result in a size reduction of 20-30%. Also most many `pyodide` CLI
  sub-commands now support `--compression-level` as an optional parameter.
  {pr}`3655`

- {{ Breaking }} Following libraries are now not linked to the Pyodide main module:
  `libgl`, `libal`, `libhtml5`. This normally shouldn't affect users, but if you
  are using these libraries in a package that are built out-of-tree, you will
  need to link them to the package manually.
  {pr}`3505`

### Python / JavaScript Foreign Function Interface

- {{ Fix }} PyProxies of Async iterators are now async iterable JavaScript
  objects. The code:

  ```javascript
  for await (let x of async_iterator_pyproxy) {
    // ...
  }
  ```

  would previously fail with `TypeError: async_iterator_pyproxy is not async
iterable`. (Python async _iterables_ that were not also iterators were already
  async iterable, the problem was only with Python objects that are both async
  _iterable_ and an async iterator.)
  {pr}`3708`

- {{ Enhancement }} A py-compiled build which has smaller and faster-to-load
  packages is now deployed under
  `https://cdn.jsdelivr.net/pyodide/v0.23.0/pyc/` (also for future
  versions). The exceptions obtained with this builds will not include code
  snippets however. {pr}`3701`

- {{ Breaking }} Removed support for calling functions from the root of `pyodide` package
  directly. This has been deprecated since v0.21.0. Now all functions are only available
  under submodules.
  {pr}`3677`

- {{ Breaking }} Removed support for passing the "message" argument to `PyProxy.destroy`
  in a positional argument. This has been deprecated since v0.22.0.
  {pr}`3677`

- {{ Enhancement }} Python does not allow reserved words to be used as attributes.
  For instance, `Array.from` is a `SyntaxError`. (JavaScript has a more robust
  parser which can handle this.) To handle this, if an attribute to a `JsProxy`
  consists of a Python reserved word followed by one or more underscores, we remove
  a single underscore from the end of the attribute. For instance, `Array.from_`
  would access `from` on the underlying JavaScript object, whereas `o.from__`
  accesses the `from_` attribute.
  {pr}`3617`

### Build System

- {{ Breaking }} When building meta-packages (`core` and `min-scipy-stack`),
  you must prefix `tag:` to the meta-package name. For example, to build the
  `core` meta-package, you must run `pyodide build-recipes tag:core`, or
  `PYODIDE_PACKAGES="tag:core" make`.
  {pr}`3444`

- {{ Enhancement}} Add `--build-dependencies` to `pyodide build` command
  to fetch and build dependencies of a package being built.
  Also adds `--skip-dependency` to ignore selected dependencies.
  {pr}`3310`

- {{ Enhancement}} Added `pyodide build` support for building a list of packages
  from a requirements.txt file with `pyodide build -r <requirements.txt>`. Also
  can output a list of chosen dependencies in the same format when building a
  package and dependencies using the `--output-lockfile <lockfile.txt>`
  argument. This enables repeatable builds of packages.
  {pr}`3469`

- {{ Enhancement }} Added `package/tag` key to the `meta.yaml` spec to group
  packages.
  {pr}`3444`

- {{ Enhancement }} `pyodide build-recipes` now autodetects the number of
  CPU cores in the system and uses them for parallel builds.
  {pr}`3559` {pr}`3598`

- {{ Fix }} Fixed pip install error when installing cross build environment.
  {pr}`3562`

- {{ Enhancement }} Response files are now correctly handled when
  calculating exported symbols.
  {pr}`3645`

- {{ Fix }} Fix occasional build failure when building rust packages.
  {pr}`3607`

- {{ Enhancement }} Improved logging in `pyodide-build` with rich.
  {pr}`3442`

- {{ Enhancement }} `pyodide build-recipes` now accepts `--no-deps` parameter, which skips
  building dependencies of the package. This replaces `pyodide-build buildpkg`.
  {pr}`3520`

- {{ Enhancement }} `pyodide build-recipes` now works out-of-tree.

### Pyodide CLI

- {{ Breaking }} Removed deprecated CLI entrypoints `pyodide-build buildall` which is
  replaced by `pyodide build-recipes`, and `pyodide-build mkpkg` which is
  replaced by `pyodide skeleton pypi` {pr}`3668`.

- {{ Feature }} Added `pyodide py-compile` CLI command that py compiles a wheel or a zip
  file, converting .py files to .pyc files. It can also be applied to a folder
  with wheels / zip files. If the input folder contains the
  `repodata.json` the paths and checksums it contains will also be updated
  {pr}`3253` {pr}`3700`

- {{ Feature }} Added `pyodide create-zipfile` CLI command that creates a zip file of a
  directory. This command is hidden by default since it is not intended for use
  by end users.
  {pr}`3411` {pr}`3463`

### REPL

- {{ Fix }} Non-breaking space characters are now automatically converted to
  regular spaces in pyodide REPL.
  {pr}`3558`

- {{ Enhancement }} Allow changing the build type used in the REPL by passing the
  `build` argument to the REPL URL. For instance,
  `https://pyodide.org/en/latest/console.html?build=debug` will load debug dev build.
  {pr}`3671`

### Packages

- New packages: fastparquet {pr}`3590`, cramjam {pr}`3590`, pynacl {pr}`3500`,
  pyxel {pr}`3508`.
  mypy {pr}`3504`, multidict {pr}`3581`, yarl {pr}`3702`, idna {pr}`3702`,
  cbor-diag {pr}`3581`.

- Upgraded to micropip 0.3.0 (see
  [changelog](https://github.com/pyodide/micropip/blob/main/CHANGELOG.md)
  {pr}`3709`

- Added experimental [support for SDL based packages](using-sdl) {pr}`3508`

- Upgraded packages: see the list of packages versions in this release in
  {ref}`packages-in-pyodide`.

### List of Contributors

Alexey Ignatiev, Andrea Giammarchi, Arpit, Christian Clauss, Deepak Cherian,
Eli Lamb, Feodor Fitsner, Gyeongjae Choi, Hood Chatham, Jeff Glass, Jo Bovy,
Joe Marshall, josephrocca, Loïc Estève, martinRenou, messense, Nicholas
Bollweg, Roman Yurchak, TheOnlyWayUp, Victor Blomqvist, Ye Joo Park

## Version 0.22.1

_January 25, 2023_

- {{ Breaking }} `setStdin` now accepts an extra `autoEOF` parameter. If `true`,
  it will insert an EOF automatically after each string or buffer. Defaults to
  `true`. This also affects the behavior of the `stdin` argument to
  `loadPyodide`.
  {pr}`3488`

- {{ Fix }} `from pyodide.ffi import *` doesn't raise an `ImportError` anymore.
  {pr}`3484`

- {{ Enhancement }} Pyodide displays a better message when someone calls posix
  `exit` or `os._exit`.
  {pr}`3496`

### Package Loading

- {{ Fix }} Fix incorrect error message when loading a package
  include in Pyodide fails.
  {pr}`3435`

### Build system

- {{ Fix }} Emscripten is no longer required to create a Pyodide virtual
  environment.
  {pr}`3485`

- {{ Fix }} Fixed a bug where `pyodide build` would fail on package that use
  CMake, when run multiple times.
  {pr}`3445`

- {{ Fix }} pyodide build: Don't pass the directory to the build backend args,
  only pass the arguments.
  {pr}`3490`

- {{ Fix }} `pyodide config` won't print extra messages anymore.
  {pr}`3483`

- {{ Fix }} Pass the same environment variables for out of tree builds as for in
  tree builds.
  {pr}`3495`

## Version 0.22.0

_January 3, 2023_

[See the release notes for a summary.](https://blog.pyodide.org/posts/0.22-release/)

### Deployment and testing

- {{ Breaking }} `pyodide-cdn2.iodide.io` is not available anymore. Please use
  `https://cdn.jsdelivr.net/pyodide` instead.
  {pr}`3150`.

- {{ Breaking }} We don't publish pre-built Pyodide docker images anymore. Note
  that `./run_docker --pre-built` was not working for a while and it was
  actually equivalent to `./run_docker`. If you need to build a single Python
  wheel out of tree, you can use the `pyodide build` command instead. See
  [our blog post](https://blog.pyodide.org/posts/0.21-release/#building-binary-wheels-for-pyodide)
  for more information.
  {pr}`3342`.

- {{ Enhancement }} The releases are now called `pyodide-{version}.tar.gz`
  rather than `pyodide-build-{version}.tar.gz`
  {pr}`2996`

- {{ Enhancement }} Added a new release file called
  `pyodide-core-{version}.tar.gz` intended for use in Node. It contains the
  files needed to start Pyodide and no additional packages.
  {pr}`2999`

- {{ Enhancement }} The full test suite is now run in Safari
  {pr}`2578`, {pr}`3095`.

- {{ Enhancement }} Added Gitpod configuration to the repository.
  {pr}`3201`

### Foreign function interface

#### JsProxy / JavaScript from Python

- {{ Enhancement }} Implemented `reverse`, `__reversed__`, `count`, `index`,
  `append`, and `pop` for `JsProxy` of Javascript arrays so that they implement
  the `collections.abc.MutableSequence` API.
  {pr}`2970`

- {{ Enhancement }} Implemented methods `keys`, `items`, `values`, `get`, `pop`,
  `setdefault`, `popitem`, `update`, and `clear` for `JsProxy` of map-like
  objects so that they implement the `collections.abc.MutableMapping` API.
  {pr}`3275`

- {{ Enhancement }} It's now possible to destructure a JavaScript array, map, or
  object returned by `as_object_map` with a `match` statement.
  {pr}`2906`

- {{ Enhancement }} Added `then`, `catch`, and `finally_` methods to the
  `Future`s used by Pyodide's event loop so they can be used like `Promise`s.
  {pr}`2997`

- {{ Enhancement }} `create_proxy` now takes an optional `roundtrip` parameter.
  If this is set to `True`, then when the proxy is converted back to Python, it
  is converted back to the same double proxy. This allows the proxy to be
  destroyed from Python even if no reference is retained.
  {pr}`3163`, {pr}`3369`

- {{ Enhancement }} A `JsProxy` of a function now has a `__get__` descriptor
  method, so it's possible to use a JavaScript function as a Python method. When
  the method is called, `this` will be a `PyProxy` pointing to the Python object
  the method is called on.
  {pr}`3130`

- {{ Enhancement }} A `JsProxy` now has an `as_object_map` method. This will
  treat the object as a mapping over its `ownKeys` so for instance:
  `run_js("({a:2, b:3})").as_object_map()["a"]` will return 2. These implement
  `collections.abc.MutableMapping`.
  {pr}`3273`, {pr}`3295`, {pr}`3297`

- {{ Enhancement }} Split up the `JsProxy` documentation class into several
  classes, e.g., `JsBuffer`, `JsPromise`, etc. Implemented `issubclass` and
  `isinstance` on the various synthetic and real `JsProxy` classes so that they
  behave the way one might naively expect them to (or at least closer to that
  than it was before).
  {pr}`3277`

- {{ Enhancement }} Added type parameters to many of the `JsProxy` subtypes.
  {pr}`3387`

- {{ Enhancement }} Added `JsGenerator` and `JsIterator` types to `pyodide.ffi`.
  Added `send` method to `JsIterator`s and `throw`, and `close` methods to
  `JsGenerator`s.
  {pr}`3294`

- {{ Enhancement }} It is now possible to use asynchronous JavaScript iterables,
  iterators and generators from Python. This includes support for `aiter` for
  async interables, `anext` and `asend` for async iterators, and `athrow` and
  `aclose` for async generators.
  {pr}`3285`, {pr}`3299`, {pr}`3339`

- {{ Enhancement }} JavaScript generators and async generators that are created
  from Python now are wrapped so that Python objects sent to them as arguments
  or from `.send` / `.asend` are kept alive until the generator is exhausted or
  `.close`d. This makes generators significantly more ergonomic to use, at the
  cost of making memory leaks more likely if the generator is never finalized.
  {pr}`3317`

- {{ Enhancement }} Added a mypy typeshed for some common functionality for the
  `js` module.
  {pr}`3298`

- {{ Enhancement }} mypy understands the types of more things now.
  {pr}`3385`

- {{ Fix }} Fixed bug in `split` argument of `pyodide.console.repr_shorten`.
  Added `shorten` function.
  {pr}`3178`

#### PyProxy / Using Python from JavaScript

- {{ Enhancement }} Added a type field to `PythonError` (e.g., a StopIteration
  error would have `e.type === "StopIteration"`)
  {pr}`3289`

- {{ Enhancement }} It is now possible to use asynchronous Python generators
  from JavaScript.
  {pr}`3290`

- {{ Enhancement }} PyProxies of synchronous and asynchronous Python generators
  now support `return` and `throw` APIs that behave like the ones on JavaScript
  generators.
  {pr}`3346`

- {{ Enhancement }} It is possible to make a `PyProxy` that takes `this` as the
  first argument using the `PyProxy.captureThis` method. The `create_proxy`
  method also has a `capture_this` argument which causes the `PyProxy` to
  receive `this` as the first argument if set to `True`
  {pr}`3103`, {pr}`3145`

### JavaScript API

- {{ Enhancement }} Users can do a static import of `pyodide/pyodide.asm.js` to
  avoid issues with dynamic imports. This allows the use of Pyodide with
  module-type service workers.
  {pr}`3070`

- {{ Enhancement }} Added a new API `pyodide.mountNativeFS` which mounts a
  {js:class}`FileSystemDirectoryHandle` into the Pyodide file system.
  {pr}`2987`

- {{ Enhancement }} `loadPyodide` has a new option called `args`. This list will
  be passed as command line arguments to the Python interpreter at start up.
  {pr}`3021`, {pr}`3282`

- Removed "Python initialization complete" message printed when loading is
  finished.
  {pr}`3247

- {{ Breaking }} The messageCallback and errorCallback argument to `loadPackage`
  and `loadPackagesFromImports` is now passed as named arguments. The old usage
  still works with a deprecation warning.
  {pr}`3149`

- {{ Enhancement }} `loadPackage` and `loadPackagesFromImports` now accepts a
  new option `checkIntegrity`. If set to False, integrity check for Python
  Packages will be disabled.

- {{ Enhancement }} Added APIs `pyodide.setStdin`, `pyodide.setStdout`,
  `pyodide.setStderr` for changing the stream handlers after loading Pyodide.
  Also added more careful control over whether `isatty` returns true or false on
  stdin, stdout, and stderr.
  {pr}`3268`

### Package Loading

- {{ Enhancement }} Pyodide now shows more helpful error messages when importing
  packages that are included in Pyodide fails.
  {pr}`3137`, {pr}`3263`

- {{ Fix }} Shared libraries with version suffixes are now handled correctly.
  {pr}`3154`

- {{ Breaking }} Unvendored the sqlite3 module from the standard library. Before
  `sqlite3` was included by default. Now it needs to be loaded with
  `pyodide.loadPackage` or `micropip.install`.
  {pr}`2946`

- {{ Breaking }} The Pyodide Python package is installed into `/lib/python3.10`
  rather than `/lib/python3.10/site-packages`.
  {pr}`3022`

- {{ Breaking }} The matplotlib HTML5 backends are now available as part of the
  [`matplotlib-pyodide`](https://github.com/pyodide/matplotlib-pyodide) package.
  If you use the default backend from Pyodide, no changes are necessary.
  However, if you previously specified the backend with `matplotlib.use`, the
  URL is now different. See [package
  readme](https://github.com/pyodide/matplotlib-pyodide) for more details.
  {pr}`3061`

- {{ Breaking }} The micropip package was moved to a separate repository
  [pyodide/micropip](https://github.com/pyodide/micropip). In addion to
  installing the version shipped with a given Pyodide release, you can also
  install a different micropip version from
  [PyPi](https://pypi.org/project/micropip/) with,

  ```
  await pyodide.loadPackage('packaging')
  await pyodide.loadPackage('<URL of the micropip wheel on PyPI>')
  ```

  from Javascript. From Python you can import the Javascript Pyodide package,

  ```
  import pyodide_js
  ```

  and call the same functions as above.
  {pr}`3122`

- {{ Enhancement }} The parsing and validation of `meta.yaml` according to the
  specification is now done more rigorously with Pydantic.
  {pr}`3079`

- {{ Breaking }} The `source/md5` checksum field is not longer supported in
  `meta.yaml` files, use `source/sha256` instead
  {pr}`3079`

- {{ Breaking }} `pyodide_build.io.parse_package_config` function is removed in
  favor of `pyodide_build.MetaConfig.from_yaml`
  {pr}`3079`

- {{ Fix }} `ctypes.util.find_library` will now search WASM modules from
  LD_LIBRARY_PATH.
  {pr}`3353`

### Build System

- {{ Enhancement }} Updated Emscripten to version 3.1.27
  {pr}`2958`, {pr}`2950`, {pr}`3027`, {pr}`3107`, {pr}`3148`, {pr}`3236`,
  {pr}`3239`, {pr}`3280`, {pr}`3314`

- {{ Enhancement }} Added `requirements/host` key to the `meta.yaml` spec to
  allow host dependencies that are required for building packages.
  {pr}`2132`

- {{ Enhancement }} Added `package/top-level` key to the `meta.yaml` spec to
  calculate top-level import names for the package. Previously `test/imports`
  key was used for this purpose.
  {pr}`3006`

- {{ Enhancement }} Added `build/vendor-sharedlib` key to the `meta.yaml` spec
  which vendors shared libraries into the wheel after building.
  {pr}`3234` {pr}`3264`

- {{ Enhancement }} Added `build/type` key to the `meta.yaml` spec which
  specifies the type of the package.
  {pr}`3238`

- {{ Enhancement }} Added `requirements/executable` key to the `meta.yaml` spec
  which specifies the list of executables required for building a package.
  {pr}`3300`

- {{ Breaking }} `build/library` and `build/sharedlibrary` key in the
  `meta.yaml` spec are removed. Use `build/type` instead.
  {pr}`3238`

- {{ Fix }} Fixed a bug that `backend-flags` propagated to dependencies.
  {pr}`3153`

- {{ Fix }} Fixed a bug that shared libraries are not copied into distribution
  directory when it is already built.
  {pr}`3212`

- {{ Enhancement }} Added a system for making Pyodide virtual environments. This
  is for testing out of tree builds. For more information, see [the
  documentation](building-and-testing-packages-out-of-tree).
  {pr}`2976`, {pr}`3039`, {pr}`3040`, {pr}`3044`, {pr}`3096`, {pr}`3098`,
  {pr}`3108`, {pr}`3109`, {pr}`3241`

- Added a new CLI command `pyodide skeleton` which creates a package build recipe.
  `pyodide-build mkpkg` will be replaced by `pyodide skeleton pypi`.
  {pr}`3175`

- Added a new CLI command `pyodide build-recipes` which build packages from
  recipe folder. It replaces `pyodide-build buildall`.
  {pr}`3196` {pr}`3279`

- Added a new CLI command `pyodide config` which shows config variables used in
  Pyodide.
  {pr}`3376`

- Added subcommands for `pyodide build` which builds packages from various sources.
  | command | result |
  |------------------------|-----------------------------------------|
  | `pyodide build pypi` | build or fetch a single package from pypi |
  | `pyodide build source` | build the current source folder (same as pyodide build) |
  | `pyodide build url` | build or fetch a package from a url either tgz, tar.gz zip or wheel |
  {pr}`3196`

### Packages

- New packages: pycryptodome {pr}`2965`, coverage-py {pr}`3053`, bcrypt
  {pr}`3125`, lightgbm {pr}`3138`, pyheif, pillow_heif, libheif, libde265
  {pr}`3161`, wordcloud {pr}`3173`, gdal, fiona, geopandas {pr}`3213`, the
  standard library \_hashlib module {pr}`3206` , pyinstrument {pr}`3258`, gensim
  {pr}`3326`, smart_open {pr}`3326`, pyodide-http {pr}`3355`.

- {{ Fix }} Scipy CSR data is now handled correctly in XGBoost.
  {pr}`3194`

- {{ Update }} Upgraded packages: SciPy 1.9.1 {pr}`3043`, pandas 1.5.0
  {pr}`3134`, numpy 1.23.3 {pr}`3284`, scikit-learn 1.1.3 {pr}`3324` as well as
  most of the other packages {pr}`3348` {pr}`3365`. See
  {ref}`packages-in-pyodide` for more details.

- {{ Fix }} Fix scipy handling of exceptions that are raised from C++ code.
  {pr}`3384`.

### List of Contributors

Aierie, dataxerik, David Lechner, Deepak Cherian, Filipe, Gyeongjae Choi, Hood
Chatham, H.Yamada, Jacques Boscq, Jeremy Tuloup, Joe Marshall, John Wason,
Loïc Estève, partev, Patrick Arminio, Péter Ferenc Gyarmati, Prete, Qijia
Liu, Roman Yurchak, ryanking13, skelsec, Starz0r, Will Lachance, YeonWoo, Yizhi
Liu

## Version 0.21.3

_September 15, 2022_

- {{ Fix }} When loading `sqlite3`, `loadPackage` no longer also loads `nltk`
  and `regex`.
  {issue}`3001`

- {{ Fix }} Packages are now loaded in a topologically sorted order regarding
  their dependencies.
  {pr}`3020`

- {{ Breaking }} Loading the `soupsieve` package will not automatically load
  `beautifulsoup4` together.
  {pr}`3020`

- {{ Fix }} Fix the incorrect package name `ruamel` to `ruamel.yaml`.
  {pr}`3036`

- {{ Fix }} `loadPyodide` will now raise error when the version of
  JavaScript and Python Pyodide package does not match.
  {pr}`3074`

- {{ Enhancement }} Pyodide now works with a content security policy that
  doesn't include `unsafe-eval`. It is still necessary to include
  `wasm-unsafe-eval` (and probably always will be). Since current Safari
  versions have no support for `wasm-unsafe-eval`, it is necessary to include
  `unsafe-eval` in order to work in Safari. This will likely be fixed in the
  next Safari release: https://bugs.webkit.org/show_bug.cgi?id=235408
  {pr}`3075`

- {{ Fix }} It works again to use `loadPyodide` with a relative URL as
  `indexURL` (this was a regression in v0.21.2).
  {pr}`3077`

- {{ Fix }} Add `url` to list of pollyfilled packages for webpack compatibility.
  {pr}`3080`

- {{ Fix }} Fixed warnings like
  `Critical dependency: the request of a dependency is an expression.`
  when using Pyodide with webpack.
  {pr}`3080`

- {{ Enhancement }} Add binary files to exports in JavaScript package
  {pr}`3085`.

- {{ Fix }} Source maps are included in the distribution again (reverting
  {pr}`3015` included in 0.21.2) and if there is a variable in top level scope
  called `__dirname` we use that for the `indexURL`.
  {pr}`3088`

- {{ Fix }} `PyProxy.apply` now correctly handles the case when something
  unexpected is passed as the second argument.
  {pr}`3101`

## Version 0.21.2

_August 29, 2022_

- {{ Fix }} The standard library packages `ssl` and `lzma` can now be installed
  with `pyodide.loadPackage("ssl")` or `micropip.install("ssl")` (previously
  they had a leading underscore and it was only possible to load them with
  `pyodide.loadPackage`).
  {issue}`3003`

- {{ Fix }} If a wheel path is passed to `pyodide.loadPackage`, it will now be
  resolved relative to `document.location` (in browser) or relative to the
  current working directory (in Node) rather than relative to `indexURL`.
  {pr}`3013`, {issue}`3011`

- {{ Fix }} Fixed a bug in Emscripten that caused Pyodide to fail in Jest.
  {pr}`3014`

- {{ Fix }} It now works to pass a relative url to `indexURL`. Also, the
  calculated index URL now works even if `node` is run with
  `--enable-source-maps`.
  {pr}`3015`

## Version 0.21.1

_August 22, 2022_

- New packages: the standard library lzma module {pr}`2939`

- {{ Enhancement }} Pyodide now shows more helpful error messages when importing
  unvendored or removed stdlib modules fails.
  {pr}`2973`

- {{ Breaking }} The default value of `fullStdLib` in `loadPyodide` has been
  changed to `false`. This means Pyodide now will not load some stdlib modules
  like distutils, ssl, and sqlite3 by default. See [Pyodide Python
  compatibility](https://pyodide.org/en/stable/usage/wasm-constraints.html) for
  detail. If `fullStdLib` is set to `true`, it will load all unvendored stdlib
  modules. However, setting `fullStdLib` to true will increase the initial
  Pyodide load time. So it is preferable to explicitly load the required module.
  {pr}`2998`

- {{ Enhancement }} `pyodide build` now checks that the correct version of the
  Emscripten compiler is used.
  {pr}`2975`, {pr}`2990`

- {{ Fix }} Pyodide works in Safari v14 again. It was broken in v0.21.0
  {pr}`2994`

## Version 0.21.0

_August 9, 2022_

[See the release notes for a summary.](https://blog.pyodide.org/posts/0.21-release/)

### Build system

- {{ Enhancement }} Emscripten was updated to Version 3.1.14
  {pr}`2775`, {pr}`2679`, {pr}`2672`

- {{ Fix }} Fix building on macOS {issue}`2360` {pr}`2554`

- {{ Enhancement }} Update Typescript target to ES2017 to generate more modern
  Javascript code.
  {pr}`2471`

- {{ Enhancement }} We now put our built files into the `dist` directory rather
  than the `build` directory. {pr}`2387`

- {{ Fix }} The build will error out earlier if `cmake` or `libtool` are not
  installed.
  {pr}`2423`

- {{ Enhancement }} The platform tags of wheels now include the Emscripten
  version in them. This should help ensure ABI compatibility if Emscripten
  wheels are distributed outside of the main Pyodide distribution.
  {pr}`2610`

- {{ Enhancement }} The build system now uses the sysconfigdata from the target
  Python rather than the host Python.
  {pr}`2516`

- {{ Enhancement }} Pyodide now builds with `-sWASM_BIGINT`.
  {pr}`2643`

- {{ Enhancement }} Added `cross-script` key to the `meta.yaml` spec to allow
  executing custom logic in the cross build environment.
  {pr}`2734`

### Pyodide Module and type conversions

- {{ API }} All functions were moved out of the root `pyodide` package into
  various submodules. For backwards compatibility, they will be available from
  the root package (raising a `FutureWarning`) until v0.23.0.
  {pr}`2787`, {pr}`2790`

- {{ Enhancement }} `loadPyodide` no longer uses any global state, so it can be
  used more than once in the same thread. This is recommended if a network
  request causes a loading failure, if there is a fatal error, if you damage the
  state of the runtime so badly that it is no longer usable, or for certain
  testing purposes. It is not recommended for creating multiple execution
  environments, for which you should use
  `pyodide.runPython(code, { globals : some_dict})`;
  {pr}`2391`

- {{ Enhancement }} `pyodide.unpackArchive` now accepts any `ArrayBufferView` or
  `ArrayBuffer` as first argument, rather than only a `Uint8Array`.
  {pr}`2451`

- {{ Feature }} Added `pyodide.code.run_js` API.
  {pr}`2426`

- {{ Fix }} BigInt's between 2^{32\*n - 1} and 2^{32\*n} no longer get
  translated to negative Python ints.
  {pr}`2484`

- {{ Fix }} Pyodide now correctly handles JavaScript objects with `null`
  constructor.
  {pr}`2520`

- {{ Fix }} Fix garbage collection of `once_callable` {pr}`2401`

- {{ Enhancement }} Added the `js_id` attribute to `JsProxy` to allow using
  JavaScript object identity as a dictionary key.
  {pr}`2515`

- {{ Fix }} Fixed a bug with `toJs` when used with recursive structures and the
  `dictConverter` argument.
  {pr}`2533`

- {{ Enhancement }} Added Python wrappers `set_timeout`, `clear_timeout`,
  `set_interval`, `clear_interval`, `add_event_listener` and
  `remove_event_listener` for the corresponding JavaScript functions.
  {pr}`2456`

- {{ Fix }} If a request fails due to CORS, `pyfetch` now raises an `OSError`
  not a `JSException`.
  {pr}`2598`

- {{ Enhancement }} Pyodide now directly exposes the Emscripten `PATH` and
  `ERRNO_CODES` APIs.
  {pr}`2582`

- {{ Fix }} The `bool` operator on a `JsProxy` now behaves more consistently: it
  returns `False` if JavaScript would say that `!!x` is `false`, or if `x` is an
  empty container. Otherwise it returns `True`.
  {pr}`2803`

- {{ Fix }} Fix `loadPyodide` errors for the Windows Node environment.
  {pr}`2888`

- {{ Enhancement }} Implemented slice subscripting, `+=`, and `extend` for
  `JsProxy` of Javascript arrays.
  {pr}`2907`

### REPL

- {{ Enhancement }} Add a spinner while the REPL is loading
  {pr}`2635`

- {{ Enhancement }} Cursor blinking in the REPL can be disabled by setting
  `noblink` in URL search params.
  {pr}`2666`

- {{ Fix }} Fix a REPL error in printing high-dimensional lists.
  {pr}`2517` {pr}`2919`

- {{ Fix }} Fix output bug with using `input()` on online console
  {pr}`2509`

### micropip and package loading

- {{ API }} `packages.json` which contains the dependency graph for packages
  was renamed to `repodata.json` to avoid confusion with `package.json` used
  in JavaScript packages.

- {{ Enhancement }} Added SHA-256 hash of package to entries in `repodata.json`
  {pr}`2455`

- {{ Enhancement }} Integrity of Pyodide packages is now verified before
  loading them. This is for now limited to browser environments.
  {pr}`2513`

- {{ Enhancement }} `micropip` supports loading wheels from the Emscripten file
  system using the `emfs:` protocol now.
  {pr}`2767`

- {{ Enhancement }} It is now possible to use an alternate `repodata.json`
  lockfile by passing the `lockFileURL` option to `loadPyodide`. This is
  particularly intended to be used with `micropip.freeze`.
  {pr}`2645`

- {{ Fix }} micropip now correctly handles package names that include dashes
  {pr}`2414`

- {{ Enhancement }} Allow passing `credentials` to `micropip.install()`
  {pr}`2458`

- {{ Enhancement }} {func}`micropip.install` now accepts a `deps` parameter.
  If set to `False`, micropip will not install dependencies of the package.
  {pr}`2433`

- {{ Fix }} micropip now correctly compares packages with prerelease version
  {pr}`2532`

- {{ Enhancement }} {func}`micropip.install` now accepts a `pre` parameter.
  If set to `True`, micropip will include pre-release and development versions.
  {pr}`2542`

- {{ Enhancement }} `micropip` was refactored to improve readability and ease of
  maintenance.
  {pr}`2561`, {pr}`2563`, {pr}`2564`, {pr}`2565`, {pr}`2568`

- {{ Enhancement }} Various error messages were fine tuned and improved.
  {pr}`2562`, {pr}`2558`

- {{ Enhancement }} `micropip` was adjusted to keep its state in the wheel
  `.dist-info` directories which improves consistenency with the Python standard
  library and other tools used to install packages.
  {pr}`2572`

- {{ Enhancement }} `micropip` can now be used to install Emscripten binary wheels.
  {pr}`2591`

- {{ Enhancement }} Added `micropip.freeze` to record the current set of loaded
  packages into a `repodata.json` file.
  {pr}`2581`

- {{ Fix }} `micropip.list` now works correctly when there are packages
  that are installed via `pyodide.loadPackage` from a custom URL.
  {pr}`2743`

- {{ Fix }} micropip now skips package versions which do not follow PEP440.
  {pr}`2754`

- {{ Fix }} `micropip` supports extra markers in packages correctly now.
  {pr}`2584`

### Packages

- {{ Enhancement }} Update sqlite version to latest stable release
  {pr}`2477` and {pr}`2518`

- {{ Enhancement }} Pillow now supports WEBP image format {pr}`2407`.

- {{ Enhancement }} Pillow and opencv-python now support the TIFF image format.
  {pr}`2762`

- Pandas is now compiled with `-Oz`, which significantly speeds up loading the library
  on Chrome {pr}`2457`

- New packages: opencv-python {pr}`2305`, ffmpeg {pr}`2305`, libwebp {pr}`2305`,
  h5py, pkgconfig and libhdf5 {pr}`2411`, bitarray {pr}`2459`, gsw {pr}`2511`,
  cftime {pr}`2504`, svgwrite, jsonschema, tskit {pr}`2506`, xarray {pr}`2538`,
  demes, libgsl, newick, ruamel, msprime {pr}`2548`, gmpy2 {pr}`2665`,
  xgboost {pr}`2537`, galpy {pr}`2676`, shapely, geos {pr}`2725`, suitesparse,
  sparseqr {pr}`2685`, libtiff {pr}`2762`, pytest-benchmark {pr}`2799`,
  termcolor {pr}`2809`, sqlite3, libproj, pyproj, certifi {pr}`2555`,
  rebound {pr}`2868`, reboundx {pr}`2909`, pyclipper {pr}`2886`,
  brotli {pr}`2925`, python-magic {pr}`2941`

### Miscellaneous

- {{ Fix }} We now tell packagers (e.g., Webpack) to ignore npm-specific imports
  when packing files for the browser.
  {pr}`2468`

- {{ Enhancement }} `run_in_pyodide` now has support for pytest assertion
  rewriting and decorators such as `pytest.mark.parametrize` and hypothesis.
  {pr}`2510`, {pr}`2541`

- {{ Breaking }} `pyodide_build.testing` is removed. `run_in_pyodide`
  decorator can now be accessed through
  [`pytest-pyodide`](https://github.com/pyodide/pytest-pyodide) package.
  {pr}`2418`

### List of contributors

Alexey Ignatiev, Andrey Smelter, andrzej, Antonio Cuni, Ben Jeffery, Brian
Benjamin Maranville, David Lechner, dragoncoder047, echorand (Amit Saha),
Filipe, Frank, Gyeongjae Choi, Hanno Rein, haoran1062, Henry Schreiner, Hood
Chatham, Jason Grout, jmdyck, Jo Bovy, John Wason, josephrocca, Kyle Cutler,
Lester Fan, Liumeo, lukemarsden, Mario Gersbach, Matt Toad, Michael Droettboom,
Michael Gilbert, Michael Neil, Mu-Tsun Tsai, Nicholas Bollweg, pysathq, Ricardo
Prins, Rob Gries, Roman Yurchak, Ryan May, Ryan Russell, stonebig, Szymswiat,
Tobias Megies, Vic Kumar, Victor, Wei Ji, Will Lachance

## Version 0.20.0

_April 9th, 2022_

[See the release notes for a summary.](https://blog.pyodide.org/posts/0.20-release/)

### CPython and stdlib

- {{ Update }} Pyodide now runs Python 3.10.2.
  {pr}`2225`

- {{ Enhancement }} All `ctypes` tests pass now except for
  `test_callback_too_many_args` (and we have a plan to fix
  `test_callback_too_many_args` upstream). `libffi-emscripten` now also passes
  all libffi tests.
  {pr}`2350`

### Packages

- {{Fix}} matplotlib now loads multiple fonts correctly {pr}`2271`

- New packages: boost-histogram {pr}`2174`, cryptography v3.3.2 {pr}`2263`, the
  standard library ssl module {pr}`2263`, python-solvespace v3.0.7,
  lazy-object-proxy {pr}`2320`.

- Many more scipy linking errors were fixed, mostly related to the Fortran f2c
  ABI for string arguments. There are still some fatal errors in the Scipy test
  suite, but none seem to be simple linker errors.
  {pr}`2289`

- Removed pyodide-interrupts. If you were using this for some reason, use
  `pyodide.setInterruptBuffer` instead.
  {pr}`2309`

- Most included packages were updated to the latest version. See
  {ref}`packages-in-pyodide` for a full list.

### Type translations

- {{Fix}} Python tracebacks now include Javascript frames when Python calls a
  Javascript function.
  {pr}`2123`

- {{Enhancement}} Added a `default_converter` argument to `JsProxy.to_py`
  and `pyodide.toPy` which is used to process any object that doesn't have
  a built-in conversion to Python. Also added a `default_converter` argument to
  `PyProxy.toJs` and `pyodide.ffi.to_js` to convert.
  {pr}`2170` and {pr}`2208`

- {{ Enhancement }} Async Python functions called from Javascript now have the
  resulting coroutine automatically scheduled. For instance, this makes it
  possible to use an async Python function as a Javascript event handler.
  {pr}`2319`

### Javascript package

- {{Enhancement}} It is no longer necessary to provide `indexURL` to
  `loadPyodide`.
  {pr}`2292`

- {{ Breaking }} The `globals` argument to `pyodide.runPython` and
  `pyodide.runPythonAsync` is now passed as a named argument. The old usage
  still works with a deprecation warning.
  {pr}`2300`

- {{Enhancement}} The Javascript package was migrated to Typescript.
  {pr}`2130` and {pr}`2133`

- {{Fix}} Fix importing pyodide with ESM syntax in a module type web worker.
  {pr}`2220`

- {{Enhancement}} When Pyodide is loaded as an ES6 module, no global
  `loadPyodide` variable is created (instead, it should be accessed as an
  attribute on the module).
  {pr}`2249`

- {{Fix}} The type `Py2JsResult` has been replaced with `any` which is more
  accurate. For backwards compatibility, we still export `Py2JsResult` as an
  alias for `any`.
  {pr}`2277`

- {{Fix}} Pyodide now loads correctly even if requirejs is included.
  {pr}`2283`

- {{ Enhancement }} Added robust handling for non-`Error` objects thrown by
  Javascript code. This mostly should never happen since well behaved Javascript
  code ought to throw errors. But it's better not to completely crash if it
  throws something else.
  {pr}`2294`

### pyodide_build

- {{Enhancement}} Pyodide now uses Python wheel files to distribute packages
  rather than the emscripten `file_packager.py` format.
  {pr}`2027`

- {{Enhancement}} Pyodide now uses `pypa/build` to build packages. We (mostly)
  use build isolation, so we can build packages that require conflicting
  versions of setuptools or alternative build backends.
  {pr}`2272`

- {{Enhancement}} Most pure Python packages were switched to use the wheels
  directly from PyPI rather than rebuilding them.
  {pr}`2126`

- {{Enhancement}} Added support for C++ exceptions in packages. Now C++
  extensions compiled and linked with `-fexceptions` can catch C++ exceptions.
  Furthermore, uncaught C++ exceptions will be formatted in a human-readable
  way.
  {pr}`2178`

- {{Breaking}} Removed the `skip-host` key from the `meta.yaml` format. If
  needed, install a host copy of the package with pip instead.
  {pr}`2256`

### Uncategorized

- {{ Enhancement }} The interrupt buffer can be used to raise all 64 signals
  now, not just `SIGINT`. Write a number between `1<= signum <= 64` into the
  interrupt buffer to trigger the corresponding signal. By default everything
  but `SIGINT` will be ignored. Any value written into the interrupt buffer
  outside of the range from 1 to 64 will be silently discarded.
  {pr}`2301`

- {{ Enhancement }} Updated to Emscripten 2.0.27.
  {pr}`2295`

- {{ Breaking }} The `extractDir` argument to `pyodide.unpackArchive` is now
  passed as a named argument. The old usage still works with a deprecation
  warning.
  {pr}`2300`

- {{ Enhancement }} Support ANSI escape codes in the Pyodide console.
  {pr}`2345`

- {{ Fix }} `pyodide_build` can now be installed in non-editable ways.
  {pr}`2351`

### List of contributors

Boris Feld, Christian Staudt, Gabriel Fougeron, Gyeongjae Choi, Henry Schreiner,
Hood Chatham, Jo Bovy, Karthikeyan Singaravelan, Leo Psidom, Liumeo, Luka
Mamukashvili, Madhur Tandon, Paul Korzhyk, Roman Yurchak, Seungmin Kim, Thorsten
Beier, Tom White, and Will Lachance

## Version 0.19.1

_February 19, 2022_

### Packages

- New packages: sqlalchemy {pr}`2112`, pydantic {pr}`2117`, wrapt {pr}`2165`

- {{ Update }} Upgraded packages: pyb2d (0.7.2), {pr}`2117`

- {{Fix}} A fatal error in `scipy.stats.binom.ppf` has been fixed.
  {pr}`2109`

- {{Fix}} Type signature mismatches in some numpy comparators have been fixed.
  {pr}`2110`

### Type translations

- {{Fix}} The "PyProxy has already been destroyed" error message has been
  improved with some context information.
  {pr}`2121`

### REPL

- {{Enhancement}} Pressing TAB in REPL no longer triggers completion when input
  is whitespace. {pr}`2125`

### List of contributors

Christian Staudt, Gyeongjae Choi, Hood Chatham, Liumeo, Paul Korzhyk, Roman
Yurchak, Seungmin Kim, Thorsten Beier

## Version 0.19.0

_January 10, 2021_

[See the release notes for a summary.](https://blog.pyodide.org/posts/0.19-release/)

### Python package

- {{Enhancement}} If `find_imports` is used on code that contains a syntax
  error, it will return an empty list instead of raising a `SyntaxError`.
  {pr}`1819`

- {{Enhancement}} Added the `pyodide.http.pyfetch` API which provides a
  convenience wrapper for the Javascript `fetch` API. The API returns a response
  object with various methods that convert the data into various types while
  minimizing the number of times the data is copied.
  {pr}`1865`

- {{Enhancement}} Added the `unpack_archive` API to the `pyodide.http.FetchResponse`
  object which treats the response body as an archive and uses `shutil` to
  unpack it. {pr}`1935`

- {{Fix}} The Pyodide event loop now works correctly with cancelled handles. In
  particular, `asyncio.wait_for` now functions as expected.
  {pr}`2022`

### JavaScript package

- {{Fix}} `loadPyodide` no longer fails in the
  presence of a user-defined global named `process`.
  {pr}`1849`

- {{Fix}} Various webpack buildtime and runtime compatibility issues were fixed.
  {pr}`1900`

- {{Enhancement}} Added the `pyodide.pyimport` API to import a Python module and
  return it as a `PyProxy`. Warning: this is different from the original
  `pyimport` API which was removed in this version.
  {pr}`1944`

- {{Enhancement}} Added the `pyodide.unpackArchive` API which unpacks an archive
  represented as an ArrayBuffer into the working directory. This is intended as
  a way to install packages from a local application.
  {pr}`1944`

- {{API}} `loadPyodide` now accepts a `homedir` parameter which sets home
  directory of Pyodide virtual file system.
  {pr}`1936`

- {{Breaking}} The default working directory(home directory) inside the Pyodide
  virtual file system has been changed from `/` to `/home/pyodide`. To get the
  previous behavior, you can
  - call `os.chdir("/")` in Python to change working directory or
  - call `loadPyodide` with the `homedir="/"`
    argument
    {pr}`1936`

### Python / JavaScript type conversions

- {{Breaking}} Updated the calling convention when a JavaScript function is
  called from Python to improve memory management of PyProxies. PyProxy
  arguments and return values are automatically destroyed when the function is
  finished.
  {pr}`1573`

- {{Enhancement}} Added `JsProxy.to_string`, `JsProxy.to_bytes`, and
  `JsProxy.to_memoryview` to allow for conversion of `TypedArray` to standard
  Python types without unneeded copies.
  {pr}`1864`

- {{Enhancement}} Added `JsProxy.to_file` and `JsProxy.from_file` to allow
  reading and writing Javascript buffers to files as a byte stream without
  unneeded copies.
  {pr}`1864`

- {{Fix}} It is now possible to destroy a borrowed attribute `PyProxy` of a
  `PyProxy` (as introduced by {pr}`1636`) before destroying the root `PyProxy`.
  {pr}`1854`

- {{Fix}} If `__iter__()` raises an error, it is now handled correctly by the
  `PyProxy[Symbol.iterator()]` method.
  {pr}`1871`

- {{Fix}} Borrowed attribute `PyProxy`s are no longer destroyed when the root
  `PyProxy` is garbage collected (because it was leaked). Doing so has no
  benefit to nonleaky code and turns some leaky code into broken code (see
  {issue}`1855` for an example).
  {pr}`1870`

- {{Fix}} Improved the way that `pyodide.globals.get("builtin_name")` works.
  Before we used `__main__.__dict__.update(builtins.__dict__)` which led to
  several undesirable effects such as `__name__` being equal to `"builtins"`.
  Now we use a proxy wrapper to replace `pyodide.globals.get` with a function
  that looks up the name on `builtins` if lookup on `globals` fails.
  {pr}`1905`

- {{Enhancement}} Coroutines have their memory managed in a more convenient way.
  In particular, now it is only necessary to either `await` the coroutine or
  call one of `.then`, `.except` or `.finally` to prevent a leak. It is no
  longer necessary to manually destroy the coroutine. Example: before:

```js
async function runPythonAsync(code, globals) {
  let coroutine = Module.pyodide_py.eval_code_async(code, globals);
  try {
    return await coroutine;
  } finally {
    coroutine.destroy();
  }
}
```

After:

```js
async function runPythonAsync(code, globals) {
  return await Module.pyodide_py.eval_code_async(code, globals);
}
```

{pr}`2030`

### pyodide-build

- {{API}} By default only a minimal set of packages is built. To build all
  packages set `PYODIDE_PACKAGES='*'` In addition, `make minimal` was removed,
  since it is now equivalent to `make` without extra arguments.
  {pr}`1801`

- {{Enhancement}} It is now possible to use `pyodide-build buildall` and
  `pyodide-build buildpkg` directly.
  {pr}`2063`

- {{Enhancement}} Added a `--force-rebuild` flag to `buildall` and `buildpkg`
  which rebuilds the package even if it looks like it doesn't need to be
  rebuilt. Added a `--continue` flag which keeps the same source tree for the
  package and can continue from the middle of a build.
  {pr}`2069`

- {{Enhancement}} Changes to environment variables in the build script are now
  seen in the compile and post build scripts.
  {pr}`1706`

- {{Fix}} Fix usability issues with `pyodide-build mkpkg` CLI.
  {pr}`1828`

- {{ Enhancement }} Better support for ccache when building Pyodide
  {pr}`1805`

- {{Fix}} Fix compile error `wasm-ld: error: unknown argument: --sort-common`
  and `wasm-ld: error: unknown argument: --as-needed` in ArchLinux.
  {pr}`1965`

### micropip

- {{Fix}} micropip now raises an error when installing a non-pure python wheel
  directly from a url.
  {pr}`1859`

- {{Enhancement}} {func}`micropip.install` now accepts a `keep_going` parameter.
  If set to `True`, micropip reports all identifiable dependencies that don't
  have pure Python wheels, instead of failing after processing the first one.
  {pr}`1976`

- {{Enhancement}} Added a new API {func}`micropip.list` which returns the list
  of installed packages by micropip.
  {pr}`2012`

### Packages

- {{ Enhancement }} Unit tests are now unvendored from Python packages and
  included in a separate package `<package name>-tests`. This results in a
  20% size reduction on average for packages that vendor tests (e.g. numpy,
  pandas, scipy).
  {pr}`1832`

- {{ Update }} Upgraded SciPy to 1.7.3. There are known issues with some SciPy
  components, the current status of the scipy test suite is
  [here](https://github.com/pyodide/pyodide/pull/2065#issuecomment-1004243045)
  {pr}`2065`

- {{ Fix }} The built-in pwd module of Python, which provides a Unix specific
  feature, is now unvendored.
  {pr}`1883`

- {{Fix}} pillow and imageio now correctly encode/decode grayscale and
  black-and-white JPEG images.
  {pr}`2028`

- {{Fix}} The numpy fft module now works correctly.
  {pr}`2028`

- New packages: logbook {pr}`1920`, pyb2d {pr}`1968`, and threadpoolctl (a
  dependency of scikit-learn) {pr}`2065`

- Upgraded packages: numpy (1.21.4) {pr}`1934`, scikit-learn (1.0.2) {pr}`2065`,
  scikit-image (0.19.1) {pr}`2005`, msgpack (1.0.3) {pr}`2071`, astropy (5.0.3)
  {pr}`2086`, statsmodels (0.13.1) {pr}`2073`, pillow (9.0.0) {pr}`2085`. This
  list is not exhaustive, refer to `packages.json` for the full list.

### Uncategorized

- {{ Enhancement }} `PyErr_CheckSignals` now works with the keyboard interrupt
  system so that cooperative C extensions can be interrupted. Also, added the
  `pyodide.checkInterrupt` function so Javascript code can opt to be
  interrupted.
  {pr}`1294`

- {{Fix}} The `_` variable is now set by the Pyodide repl just like it is set in
  the native Python repl.
  {pr}`1904`

- {{ Enhancement }} `pyodide-env` and `pyodide` Docker images are now available from both
  the [Docker Hub](https://hub.docker.com/repository/docker/pyodide/pyodide-env) and
  from the [Github Package registry](https://github.com/orgs/pyodide/packages). {pr}`1995`

- {{Fix}} The console now correctly handles it when an object's `__repr__` function raises an exception.
  {pr}`2021`

- {{ Enhancement }} Removed the `-s EMULATE_FUNCTION_POINTER_CASTS` flag,
  yielding large benefits in speed, stack usage, and code size.
  {pr}`2019`

### List of contributors

Alexey Ignatiev, Alex Hall, Bart Broere, Cyrille Bogaert, etienne, Grimmer,
Grimmer Kang, Gyeongjae Choi, Hao Zhang, Hood Chatham, Ian Clester, Jan Max
Meyer, LeoPsidom, Liumeo, Michael Christensen, Owen Ou, Roman Yurchak, Seungmin
Kim, Sylvain, Thorsten Beier, Wei Ouyang, Will Lachance

## Version 0.18.1

_September 16, 2021_

### Console

- {{Fix}} Ctrl+C handling in console now works correctly with multiline input.
  New behavior more closely approximates the behavior of the native Python
  console.
  {pr}`1790`

- {{Fix}} Fix the repr of Python objects (including lists and dicts) in console {pr}`1780`

- {{Fix}} The "long output truncated" message now appears on a separate line as intended.
  {pr}`1814`

- {{Fix}} The streams that are used to redirect stdin and stdout in the console now define
  `isatty` to return `True`. This fixes pytest.
  {pr}`1822`

### Python package

- {{Fix}} Avoid circular references when runsource raises SyntaxError
  {pr}`1758`

### JavaScript package

- {{Fix}} The `pyodide.setInterruptBuffer` command is now publicly exposed
  again, as it was in v0.17.0. {pr}`1797`

### Python / JavaScript type conversions

- {{Fix}} Conversion of very large strings from JavaScript to Python works
  again. {pr}`1806`

- {{Fix}} Fixed a use after free bug in the error handling code.
  {pr}`1816`

### Packages

- {{Fix}} pillow now correctly encodes/decodes RGB JPEG image format. {pr}`1818`

### Micellaneous

- {{Fix}} Patched emscripten to make the system calls to duplicate file
  descriptors closer to posix-compliant. In particular, this fixes the use of
  `dup` on pipes and temporary files, as needed by `pytest`.
  {pr}`1823`

## Version 0.18.0

_August 3rd, 2021_

### General

- {{ Update }} Pyodide now runs Python 3.9.5.
  {pr}`1637`

- {{ Enhancement }} Pyodide can experimentally be used in Node.js {pr}`1689`

- {{ Enhancement }} Pyodide now directly exposes the [Emscripten filesystem
  API](https://emscripten.org/docs/api_reference/Filesystem-API.html), allowing
  for direct manipulation of the in-memory filesystem
  {pr}`1692`

- {{ Enhancement }} Pyodide's support of [emscripten file
  systems](https://emscripten.org/docs/api_reference/Filesystem-API.html#file-systems)
  is expanded from the default `MEMFS` to include `IDBFS`, `NODEFS`, `PROXYFS`,
  and `WORKERFS`, allowing for custom persistence strategies depending on
  execution environment {pr}`1596`

- {{ API }} The `packages.json` schema for Pyodide was redesigned for better
  compatibility with conda. {pr}`1700`

- {{ API }} `run_docker` no longer binds any port to the docker image by default.
  {pr}`1750`

### Standard library

- {{ API }} The following standard library modules are now available as standalone packages

  - distlib

  They are loaded by default in `loadPyodide`, however this behavior
  can be disabled with the `fullStdLib` parameter set to `false`.
  All optional stdlib modules can then be loaded as needed with
  `pyodide.loadPackage`. {pr}`1543`

- {{ Enhancement }} The standard library module `audioop` is now included, making the `wave`,
  `sndhdr`, `aifc`, and `sunau` modules usable. {pr}`1623`

- {{ Enhancement }} Added support for `ctypes`.
  {pr}`1656`

### JavaScript package

- {{ Enhancement }} The Pyodide JavaScript package is released to npm under [npmjs.com/package/pyodide](https://www.npmjs.com/package/pyodide)
  {pr}`1762`
- {{ API }} `loadPyodide` no longer automatically
  stores the API into a global variable called `pyodide`. To get old behavior,
  say `globalThis.pyodide = await loadPyodide({...})`.
  {pr}`1597`
- {{ Enhancement }} `loadPyodide` now accepts callback functions for
  `stdin`, `stdout` and `stderr`
  {pr}`1728`
- {{ Enhancement }} Pyodide now ships with first party typescript types for the entire
  JavaScript API (though no typings are available for `PyProxy` fields).
  {pr}`1601`

- {{ Enhancement }} It is now possible to import `Comlink` objects into Pyodide after
  using `pyodide.registerComlink`
  {pr}`1642`

- {{ Enhancement }} If a Python error occurs in a reentrant `runPython` call, the error
  will be propagated into the outer `runPython` context as the original error
  type. This is particularly important if the error is a `KeyboardInterrupt`.
  {pr}`1447`

### Python package

- {{ Enhancement }} Added a new `pyodide.code.CodeRunner` API for finer control than
  `eval_code` and `eval_code_async`. Designed with
  the needs of REPL implementations in mind.
  {pr}`1563`

- {{ Enhancement }} Added `pyodide.console.Console` class closely based on the Python standard
  library `code.InteractiveConsole` but with support for top level await and
  stream redirection. Also added the subclass `pyodide.console.PyodideConsole` which
  automatically uses `pyodide.loadPackagesFromImports` on the code before running
  it.
  {pr}`1125`, {pr}`1155`, {pr}`1635`

- {{ Fix }} `pyodide.code.eval_code_async` no longer automatically awaits a returned
  coroutine or attempts to await a returned generator object (which triggered an
  error).
  {pr}`1563`

### Python / JavaScript type conversions

- {{ API }} `pyodide.runPythonAsync` no longer automatically calls
  `pyodide.loadPackagesFromImports`.
  {pr}`1538`.
- {{ Enhancement }} Added the `PyProxy.callKwargs` method to allow using
  Python functions with keyword arguments from JavaScript.
  {pr}`1539`
- {{ Enhancement }} Added the `PyProxy.copy` method.
  {pr}`1549` {pr}`1630`
- {{ API }} Updated the method resolution order on `PyProxy`. Performing a
  lookup on a `PyProxy` will prefer to pick a method from the `PyProxy` api, if
  no such method is found, it will use `getattr` on the proxied object.
  Prefixing a name with `$` forces `getattr`. For instance, `PyProxy.destroy`
  now always refers to the method that destroys the proxy, whereas
  `PyProxy.$destroy` refers to an attribute or method called `destroy` on the
  proxied object.
  {pr}`1604`
- {{ API }} It is now possible to use `Symbol` keys with PyProxies. These
  `Symbol` keys put markers on the PyProxy that can be used by external code.
  They will not currently be copied by `PyProxy.copy`.
  {pr}`1696`
- {{ Enhancement }} Memory management of `PyProxy` fields has been changed so
  that fields looked up on a `PyProxy` are "borrowed" and have their lifetime
  attached to the base `PyProxy`. This is intended to allow for more idiomatic
  usage.
  (See {issue}`1617`.) {pr}`1636`
- {{ API }} The depth argument to `toJs` is now passed as an option, so
  `toJs(n)` in v0.17 changed to `toJs({depth : n})`. Similarly, `pyodide.toPy`
  now takes `depth` as a named argument. Also `to_js` and `to_py` only take
  depth as a keyword argument.
  {pr}`1721`
- {{ API }} `PyProxy.toJs` and `pyodide.ffi.to_js` now
  take an option `pyproxies`, if a JavaScript Array is passed for this, then
  any proxies created during conversion will be placed into this array. This
  allows easy cleanup later. The `create_pyproxies` option can be used to
  disable creation of pyproxies during conversion (instead a `ConversionError`
  is raised). {pr}`1726`
- {{ API }} `toJs` and `to_js` now take an option `dict_converter` which will be
  called on a JavaScript iterable of two-element Arrays as the final step of
  converting dictionaries. For instance, pass `Object.fromEntries` to convert to
  an object or `Array.from` to convert to an array of pairs.
  {pr}`1742`

### pyodide-build

- {{ API }} pyodide-build is now an installable Python package, with an
  identically named CLI entrypoint that replaces `bin/pyodide` which is removed
  {pr}`1566`

### micropip

- {{ Fix }} micropip now correctly handles packages that have mixed case names.
  (See {issue}`1614`).
  {pr}`1615`
- {{ Enhancement }} micropip now resolves dependencies correctly for old
  versions of packages (it used to always use the dependencies from the most
  recent version, see {issue}`1619` and {issue}`1745`). micropip also will
  resolve dependencies for wheels loaded from custom urls.
  {pr}`1753`

### Packages

- {{ Enhancement }} matplotlib now comes with a new renderer based on the html5 canvas element. {pr}`1579`
  It is optional and the current default backend is still the agg backend compiled to wasm.
- {{ Enhancement }} Updated a number of packages included in Pyodide.

### List of contributors

Albertas Gimbutas, Andreas Klostermann, Arfy Slowy, daoxian,
Devin Neal, fuyutarow, Grimmer, Guido Zuidhof, Gyeongjae Choi, Hood
Chatham, Ian Clester, Itay Dafna, Jeremy Tuloup, jmsmdy, LinasNas, Madhur
Tandon, Michael Christensen, Nicholas Bollweg, Ondřej Staněk, Paul m. p. P,
Piet Brömmel, Roman Yurchak, stefnotch, Syrus Akbary, Teon L Brooks, Waldir

## Version 0.17.0

_April 21, 2021_

See the {ref}`0-17-0-release-notes` for more information.

### Improvements to package loading and dynamic linking

- {{ Enhancement }} Uses the emscripten preload plugin system to preload .so files in packages
- {{ Enhancement }} Support for shared library packages. This is used for CLAPACK which makes scipy a lot smaller.
  {pr}`1236`
- {{ Fix }} Pyodide and included packages can now be used with Safari v14+.
  Safari v13 has also been observed to work on some (but not all) devices.

### Python / JS type conversions

- {{ Feature }} A `JsProxy` of a JavaScript `Promise` or other awaitable object is now a
  Python awaitable.
  {pr}`880`
- {{ API }} Instead of automatically converting Python lists and dicts into
  JavaScript, they are now wrapped in `PyProxy`. Added a new `PyProxy.toJs`
  API to request the conversion behavior that used to be implicit.
  {pr}`1167`
- {{ API }} Added `JsProxy.to_py` API to convert a JavaScript object to Python.
  {pr}`1244`
- {{ Feature }} Flexible jsimports: it now possible to add custom Python
  "packages" backed by JavaScript code, like the `js` package. The `js` package
  is now implemented using this system.
  {pr}`1146`
- {{ Feature }} A `PyProxy` of a Python coroutine or awaitable is now an
  awaitable JavaScript object. Awaiting a coroutine will schedule it to run on
  the Python event loop using `asyncio.ensure_future`.
  {pr}`1170`
- {{ Enhancement }} Made `PyProxy` of an iterable Python object an iterable Js
  object: defined the `[Symbol.iterator]` method, can be used like `for(let x of proxy)`.
  Made a `PyProxy` of a Python iterator an iterator: `proxy.next()` is
  translated to `next(it)`. Made a `PyProxy` of a Python generator into a
  JavaScript generator: `proxy.next(val)` is translated to `gen.send(val)`.
  {pr}`1180`
- {{ API }} Updated `PyProxy` so that if the wrapped Python object supports `__getitem__`
  access, then the wrapper has `get`, `set`, `has`, and `delete` methods which do
  `obj[key]`, `obj[key] = val`, `key in obj` and `del obj[key]` respectively.
  {pr}`1175`
- {{ API }} The `pyodide.pyimport` function is deprecated in favor of using
  `pyodide.globals.get('key')`. {pr}`1367`
- {{ API }} Added `PyProxy.getBuffer` API to allow direct access to Python
  buffers as JavaScript TypedArrays.
  {pr}`1215`
- {{ API }} The innermost level of a buffer converted to JavaScript used to be a
  TypedArray if the buffer was contiguous and otherwise an Array. Now the
  innermost level will be a TypedArray unless the buffer format code is a '?' in
  which case it will be an Array of booleans, or if the format code is a "s" in
  which case the innermost level will be converted to a string.
  {pr}`1376`
- {{ Enhancement }} JavaScript `BigInt`s are converted into Python `int` and
  Python `int`s larger than 2^53 are converted into `BigInt`.
  {pr}`1407`
- {{ API }} Added `pyodide.isPyProxy` to test if an object is a `PyProxy`.
  {pr}`1456`
- {{ Enhancement }} `PyProxy` and `PyBuffer` objects are now garbage collected
  if the browser supports `FinalizationRegistry`.
  {pr}`1306`
- {{ Enhancement }} Automatic conversion of JavaScript functions to CPython
  calling conventions.
  {pr}`1051`, {pr}`1080`
- {{ Enhancement }} Automatic detection of fatal errors. In this case Pyodide
  will produce both a JavaScript and a Python stack trace with explicit
  instruction to open a bug report.
  pr`{1151}`, pr`{1390}`, pr`{1478}`.
- {{ Enhancement }} Systematic memory leak detection in the test suite and a
  large number of fixed to memory leaks.
  pr`{1340}`
- {{ Fix }} getattr and dir on JsProxy now report consistent results and include all
  names defined on the Python dictionary backing JsProxy.
  {pr}`1017`
- {{ Fix }} `JsProxy.__bool__` now produces more consistent results: both
  `bool(window)` and `bool(zero-arg-callback)` were `False` but now are `True`.
  Conversely, `bool(empty_js_set)` and `bool(empty_js_map)` were `True` but now
  are `False`.
  {pr}`1061`
- {{ Fix }} When calling a JavaScript function from Python without keyword
  arguments, Pyodide no longer passes a `PyProxy`-wrapped `NULL` pointer as the
  last argument. {pr}`1033`
- {{ Fix }} JsBoundMethod is now a subclass of JsProxy, which fixes nested
  attribute access and various other strange bugs.
  {pr}`1124`
- {{ Fix }} JavaScript functions imported like `from js import fetch` no longer
  trigger "invalid invocation" errors (issue {issue}`461`) and
  `js.fetch("some_url")` also works now (issue {issue}`768`).
  {pr}`1126`
- {{ Fix }} JavaScript bound method calls now work correctly with keyword arguments.
  {pr}`1138`
- {{ Fix }} JavaScript constructor calls now work correctly with keyword
  arguments.
  {pr}`1433`

### pyodide-py package

- {{ Feature }} Added a Python event loop to support asyncio by scheduling
  coroutines to run as jobs on the browser event loop. This event loop is
  available by default and automatically enabled by any relevant asyncio API,
  so for instance `asyncio.ensure_future` works without any configuration.
  {pr}`1158`
- {{ API }} Removed `as_nested_list` API in favor of `JsProxy.to_py`.
  {pr}`1345`

### pyodide-js

- {{ API }} Removed iodide-specific code in `pyodide.js`. This breaks compatibility with
  iodide.
  {pr}`878`, {pr}`981`
- {{ API }} Removed the `pyodide.autocomplete` API, use Jedi directly instead.
  {pr}`1066`
- {{ API }} Removed `pyodide.repr` API.
  {pr}`1067`
- {{ Fix }} If `messageCallback` and `errorCallback` are supplied to
  `pyodide.loadPackage`, `pyodide.runPythonAsync` and
  `pyodide.loadPackagesFromImport`, then the messages are no longer
  automatically logged to the console.
- {{ Feature }} `runPythonAsync` now runs the code with `eval_code_async`. In
  particular, it is possible to use top-level await inside of `runPythonAsync`.
- `eval_code` now accepts separate `globals` and `locals` parameters.
  {pr}`1083`
- Added the `pyodide.setInterruptBuffer` API. This can be used to set a
  `SharedArrayBuffer` to be the keyboard interrupt buffer. If Pyodide is running
  on a webworker, the main thread can signal to the webworker that it should
  raise a `KeyboardInterrupt` by writing to the interrupt buffer.
  {pr}`1148` and {pr}`1173`
- Changed the loading method: added an async function `loadPyodide` to load
  Pyodide to use instead of `languagePluginURL` and `languagePluginLoader`. The
  change is currently backwards compatible, but the old approach is deprecated.
  {pr}`1363`
- `runPythonAsync` now accepts `globals` parameter.
  {pr}`1914`

### micropip

- {{ Feature }} `micropip` now supports installing wheels from relative URLs.
  {pr}`872`
- {{ API }} `micropip.install` now returns a Python `Future` instead of a JavaScript `Promise`.
  {pr}`1324`
- {{ Fix }} `micropip.install` now interacts correctly with
  {js:func}`pyodide.loadPackage`.
  {pr}`1457`
- {{ Fix }} `micropip.install` now handles version constraints correctly
  even if there is a version of the package available from the Pyodide `indexURL`.

### Build system

- {{ Enhancement }} Updated to latest emscripten 2.0.13 with the upstream LLVM backend
  {pr}`1102`
- {{ API }} Use upstream `file_packager.py`, and stop checking package abi versions.
  The `PYODIDE_PACKAGE_ABI` environment variable is no longer used, but is
  still set as some packages use it to detect whether it is being built for
  Pyodide. This usage is deprecated, and a new environment variable `PYODIDE`
  is introduced for this purpose.

  As part of the change, Module.checkABI is no longer present.
  {pr}`991`

- uglifyjs and lessc no longer need to be installed in the system during build
  {pr}`878`.
- {{ Enhancement }} Reduce the size of the core Pyodide package
  {pr}`987`.
- {{ Enhancement }} Optionally to disable docker port binding
  {pr}`1423`.
- {{ Enhancement }} Run arbitrary command in docker
  {pr}`1424`
- Docker images for Pyodide are now accessible at
  [pyodide/pyodide-env](https://hub.docker.com/repository/docker/pyodide/pyodide-env)
  and
  [pyodide/pyodide](https://hub.docker.com/repository/docker/pyodide/pyodide).
- {{ Enhancement }} Option to run docker in non-interactive mode
  {pr}`1641`

### REPL

- {{ Fix }} In console.html: sync behavior, full stdout/stderr support, clean namespace,
  bigger font, correct result representation, clean traceback
  {pr}`1125` and {pr}`1141`
- {{ Fix }} Switched from ̀Jedi to rlcompleter for completion in
  `pyodide.console.InteractiveConsole` and so in `console.html`. This fixes
  some completion issues (see {issue}`821` and {issue}`1160`)
- {{ Enhancement }} Support top-level await in the console
  {pr}`1459`

### Packages

- six, jedi and parso are no longer vendored in the main Pyodide package, and
  need to be loaded explicitly
  {pr}`1010`, {pr}`987`.
- Updated packages {pr}`1021`, {pr}`1338`, {pr}`1460`.
- Added Plotly version 4.14.3 and retrying dependency
  {pr}`1419`

### List of contributors

(in alphabetic order)

Aditya Shankar, casatir, Dexter Chua, dmondev, Frederik Braun, Hood Chatham,
Jan Max Meyer, Jeremy Tuloup, joemarshall, leafjolt, Michael Greminger,
Mireille Raad, Ondřej Staněk, Paul m. p. P, rdb, Roman Yurchak, Rudolfs

## Version 0.16.1

_December 25, 2020_

Note: due to a CI deployment issue the 0.16.0 release was skipped and replaced
by 0.16.1 with identical contents.

- Pyodide files are distributed by [JsDelivr](https://www.jsdelivr.com/),
  `https://cdn.jsdelivr.net/pyodide/v0.16.1/full/pyodide.js`
  The previous CDN `pyodide-cdn2.iodide.io` still works and there
  are no plans for deprecating it. However please use
  JsDelivr as a more sustainable solution, including for earlier Pyodide
  versions.

### Python and the standard library

- Pyodide includes CPython 3.8.2
  {pr}`712`
- ENH Patches for the threading module were removed in all packages. Importing
  the module, and a subset of functionality (e.g. locks) works, while starting
  a new thread will produce an exception, as expected.
  {pr}`796`.
  See {issue}`237` for the current status of the threading support.
- ENH The multiprocessing module is now included, and will not fail at import,
  thus avoiding the necessity to patch included packages. Starting a new
  process will produce an exception due to the limitation of the WebAssembly VM
  with the following message: `Resource temporarily unavailable`
  {pr}`796`.

### Python / JS type conversions

- FIX Only call `Py_INCREF()` once when proxied by PyProxy
  {pr}`708`
- JavaScript exceptions can now be raised and caught in Python. They are
  wrapped in pyodide.JsException.
  {pr}`891`

### pyodide-py package and micropip

- The `pyodide.py` file was transformed to a pyodide-py package. The imports
  remain the same so this change is transparent to the users
  {pr}`909`.
- FIX Get last version from PyPI when installing a module via micropip
  {pr}`846`.
- Suppress REPL results returned by `pyodide.eval_code` by adding a semicolon
  {pr}`876`.
- Enable monkey patching of `eval_code` and `find_imports` to customize
  behavior of `runPython` and `runPythonAsync`
  {pr}`941`.

### Build system

- Updated docker image to Debian buster, resulting in smaller images.
  {pr}`815`
- Pre-built docker images are now available as
  [`iodide-project/pyodide`](https://hub.docker.com/r/iodide/pyodide)
  {pr}`787`
- Host Python is no longer compiled, reducing compilation time. This also
  implies that Python 3.8 is now required to build Pyodide. It can for instance
  be installed with conda.
  {pr}`830`
- FIX Infer package tarball directory from source URL
  {pr}`687`
- Updated to emscripten 1.38.44 and binaryen v86 (see related
  [commits](https://github.com/pyodide/pyodide/search?q=emscripten&type=commits))
- Updated default `--ldflags` argument to `pyodide_build` scripts to equal what
  Pyodide actually uses.
  {pr}`817`
- Replace C lz4 implementation with the (upstream) JavaScript implementation.
  {pr}`851`
- Pyodide deployment URL can now be specified with the `PYODIDE_BASE_URL`
  environment variable during build. The `pyodide_dev.js` is no longer
  distributed. To get an equivalent behavior with `pyodide.js`, set
  ```javascript
  window.languagePluginUrl = "./";
  ```
  before loading it.
  {pr}`855`
- Build runtime C libraries (e.g. libxml) via package build system with correct
  dependency resolution
  {pr}`927`
- Pyodide can now be built in a conda virtual environment
  {pr}`835`

### Other improvements

- Modify MEMFS timestamp handling to support better caching. This in
  particular allows to import newly created Python modules without invalidating
  import caches {pr}`893`

### Packages

- New packages: freesasa, lxml, python-sat, traits, astropy, pillow,
  scikit-image, imageio, numcodecs, msgpack, asciitree, zarr

  Note that due to the large size and the experimental state of the scipy
  package, packages that depend on scipy (including scikit-image, scikit-learn)
  will take longer to load, use a lot of memory and may experience failures.

- Updated packages: numpy 1.15.4, pandas 1.0.5, matplotlib 3.3.3 among others.
- New package
  [pyodide-interrupt](https://pypi.org/project/pyodide-interrupts/), useful for
  handling interrupts in Pyodide (see project description for details).

### Backward incompatible changes

- Dropped support for loading .wasm files with incorrect MIME type, following
  {pr}`851`

### List of contributors

abolger, Aditya Shankar, Akshay Philar, Alexey Ignatiev, Aray Karjauv, casatir,
chigozienri, Christian glacet, Dexter Chua, Frithjof, Hood Chatham, Jan Max
Meyer, Jay Harris, jcaesar, Joseph D. Long, Matthew Turk, Michael Greminger,
Michael Panchenko, mojighahar, Nicolas Ollinger, Ram Rachum, Roman Yurchak,
Sergio, Seungmin Kim, Shyam Saladi, smkm, Wei Ouyang

## Version 0.15.0

_May 19, 2020_

- Upgrades Pyodide to CPython 3.7.4.
- micropip no longer uses a CORS proxy to install pure Python packages from
  PyPI. Packages are now installed from PyPI directly.
- micropip can now be used from web workers.
- Adds support for installing pure Python wheels from arbitrary URLs with
  micropip.
- The CDN URL for Pyodide changed to
  https://pyodide-cdn2.iodide.io/v0.15.0/full/pyodide.js
  It now supports versioning and should provide faster downloads.
  The latest release can be accessed via
  https://pyodide-cdn2.iodide.io/latest/full/
- Adds `messageCallback` and `errorCallback` to
  `pyodide.loadPackage`.
- Reduces the initial memory footprint (`TOTAL_MEMORY`) from 1 GiB to 5 MiB.
  More memory will be allocated as needed.
- When building from source, only a subset of packages can be built by setting
  the `PYODIDE_PACKAGES` environment variable. See
  {ref}`partial builds documentation <partial-builds>` for more details.
- New packages: future, autograd

## Version 0.14.3

_Dec 11, 2019_

- Convert JavaScript numbers containing integers, e.g. `3.0`, to a real Python
  long (e.g. `3`).
- Adds `__bool__` method to for `JsProxy` objects.
- Adds a JavaScript-side auto completion function for Iodide that uses jedi.
- New packages: nltk, jeudi, statsmodels, regex, cytoolz, xlrd, uncertainties

## Version 0.14.0

_Aug 14, 2019_

- The built-in `sqlite` and `bz2` modules of Python are now enabled.
- Adds support for auto-completion based on jedi when used in iodide

## Version 0.13.0

_May 31, 2019_

- Tagged versions of Pyodide are now deployed to Netlify.

## Version 0.12.0

_May 3, 2019_

**User improvements:**

- Packages with pure Python wheels can now be loaded directly from PyPI. See
  `micropip` for more information.

- Thanks to PEP 562, you can now `import js` from Python and use it to access
  anything in the global JavaScript namespace.

- Passing a Python object to JavaScript always creates the same object in
  JavaScript. This makes APIs like `removeEventListener` usable.

- Calling `dir()` in Python on a JavaScript proxy now works.

- Passing an `ArrayBuffer` from JavaScript to Python now correctly creates a
  `memoryview` object.

- Pyodide now works on Safari.

## Version 0.11.0

_Apr 12, 2019_

**User improvements:**

- Support for built-in modules:

  - `sqlite`, `crypt`

- New packages: `mne`

**Developer improvements:**

- The `mkpkg` command will now select an appropriate archive to use, rather
  than just using the first.

- The included version of emscripten has been upgraded to 1.38.30 (plus a
  bugfix).

- New packages: `jinja2`, `MarkupSafe`

## Version 0.10.0

_Mar 21, 2019_

**User improvements:**

- New packages: `html5lib`, `pygments`, `beautifulsoup4`, `soupsieve`,
  `docutils`, `bleach`, `mne`

**Developer improvements:**

- `console.html` provides a simple text-only interactive console to test local
  changes to Pyodide. The existing notebooks based on legacy versions of Iodide
  have been removed.

- The `run_docker` script can now be configured with environment variables.

```{eval-rst}
.. toctree::
   :hidden:

   deprecation-timeline.md
```<|MERGE_RESOLUTION|>--- conflicted
+++ resolved
@@ -39,16 +39,14 @@
   it can be raised in Python.
   {pr}`3868`
 
-<<<<<<< HEAD
 - {{ Fix }} `from jsmodule import *` now works.
   {pr}`3903`
-=======
+
 - {{ Enhancement }} When a `JsProxy` of an array is passed to Python builtin
   functions that use the `PySequence_*` APIs, it now works as expected. Also
   `jsarray * n` repeats the array `n` times and `jsarray + iterable` returns a
   new array with the result values from the iterable appended.
   {pr}`3904`
->>>>>>> 1c57c721
 
 ### Packages
 
