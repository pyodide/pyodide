---
substitutions:
  API: "<span class='badge badge-warning'>API Change</span>"
  Enhancement: "<span class='badge badge-info'>Enhancement</span>"
  Feature: "<span class='badge badge-success'>Feature</span>"
  Fix: "<span class='badge badge-danger'>Fix</span>"
  Update: "<span class='badge badge-success'>Update</span>"
  Breaking: "<span class='badge badge-danger'>BREAKING CHANGE</span>"
---

(changelog)=

# Change Log

## Unreleased

### Packages

- {{Fix}} matplotlib now loads multiple fonts correctly {pr}`2271`

- New packages: boost-histogram {pr}`2174`, cryptography v3.3.2 {pr}`2263`, the
  standard library ssl module {pr}`2263`

- Upgraded packages: distlib (0.3.4), lxml (4.8.0) {pr}`2239`, astropy (5.0.2)

### Uncategorized

- {{Fix}} Fix importing pyodide with ESM syntax in a module type web worker.
  {pr}`2220`

- {{Enhancement}} Pyodide now uses Python wheel files to distribute packages
  rather than the emscripten `file_packager.py` format.
  {pr}`2027`

- {{Fix}} Python tracebacks now include Javascript frames when Python calls a
  Javascript function.
  {pr}`2123`

- {{Enhancement}} The Javascript package was migrated to Typescript.
  {pr}`2130` and {pr}`2133`

- {{Enhancement}} Added a `default_converter` argument to {any}`JsProxy.to_py`
  and {any}`pyodide.toPy` which is used to process any object that doesn't have
  a built-in conversion to Python. Also added a `default_converter` argument to
  {any}`PyProxy.toJs` and {any}`pyodide.to_js` to convert.
  {pr}`2170` and {pr}`2208`

- {{Enhancement}} Most pure Python packages were switched to use the wheels
  directly from PyPI rather than rebuilding them.
  {pr}`2126`

- {{Enhancement}} Added support for C++ exceptions in packages. Now C++
  extensions compiled and linked with `-fexceptions` can catch C++ exceptions.
  Furthermore, uncaught C++ exceptions will be formatted in a human-readable
  way.
  {pr}`2178`

- {{Enhancement}} When Pyodide is loaded as an ES6 module, no global
  `loadPyodide` variable is created (instead, it should be accessed as an
  attribute on the module).
  {pr}`2249`

- {{Breaking}} Removed the `skip-host` key from the `meta.yaml` format. If
  needed, install a host copy of the package with pip instead. {pr}`2256`

<<<<<<< HEAD
- {{ Update }} Pyodide now runs Python 3.10.2.
  {pr}`2225`
=======
- {{Fix}} The type `Py2JsResult` has been replaced with `any` which is more
  accurate. For backwards compatibility, we still export `Py2JsResult` as an
  alias for `any`.
  {pr}`2277`
>>>>>>> 406ed942

_February 19, 2022_

## Version 0.19.1

### Packages

- New packages: sqlalchemy {pr}`2112`, pydantic {pr}`2117`, wrapt {pr}`2165`

- {{ Update }} Upgraded packages: pyb2d (0.7.2), {pr}`2117`

- {{Fix}} A fatal error in `scipy.stats.binom.ppf` has been fixed.
  {pr}`2109`

- {{Fix}} Type signature mismatches in some numpy comparators have been fixed.
  {pr}`2110`

## Type translations

- {{Fix}} The "PyProxy has already been destroyed" error message has been
  improved with some context information.
  {pr}`2121`

### REPL

- {{Enhancement}} Pressing TAB in REPL no longer triggers completion when input
  is whitespace. {pr}`2125`

### List of contributors

Christian Staudt, Gyeongjae Choi, Hood Chatham, Liumeo, Paul Korzhyk, Roman
Yurchak, Seungmin Kim, Thorsten Beier

## Version 0.19.0

_January 10, 2021_

### Python package

- {{Enhancement}} If `find_imports` is used on code that contains a syntax
  error, it will return an empty list instead of raising a `SyntaxError`.
  {pr}`1819`

- {{Enhancement}} Added the {any}`pyodide.http.pyfetch` API which provides a
  convenience wrapper for the Javascript `fetch` API. The API returns a response
  object with various methods that convert the data into various types while
  minimizing the number of times the data is copied.
  {pr}`1865`

- {{Enhancement}} Added the {any}`unpack_archive` API to the {any}`FetchResponse`
  object which treats the response body as an archive and uses `shutil` to
  unpack it. {pr}`1935`

- {{Fix}} The Pyodide event loop now works correctly with cancelled handles. In
  particular, `asyncio.wait_for` now functions as expected.
  {pr}`2022`

### JavaScript package

- {{Fix}} {any}`loadPyodide <globalThis.loadPyodide>` no longer fails in the
  presence of a user-defined global named `process`.
  {pr}`1849`

- {{Fix}} Various webpack buildtime and runtime compatibility issues were fixed.
  {pr}`1900`

- {{Enhancement}} Added the {any}`pyodide.pyimport` API to import a Python module
  and return it as a `PyProxy`. Warning: this is different from the
  original `pyimport` API which was removed in this version.
  {pr}`1944`

- {{Enhancement}} Added the {any}`pyodide.unpackArchive` API which unpacks an
  archive represented as an ArrayBuffer into the working directory. This is
  intended as a way to install packages from a local application.
  {pr}`1944`

- {{API}} {any}`loadPyodide <globalThis.loadPyodide>` now accepts a `homedir`
  parameter which sets home directory of Pyodide virtual file system.
  {pr}`1936`

- {{Breaking}} The default working directory(home directory) inside the Pyodide
  virtual file system has been changed from `/` to `/home/pyodide`. To get the
  previous behavior, you can
  - call `os.chdir("/")` in Python to change working directory or
  - call {any}`loadPyodide <globalThis.loadPyodide>` with the `homedir="/"`
    argument
    {pr}`1936`

### Python / JavaScript type conversions

- {{Breaking}} Updated the calling convention when a JavaScript function is
  called from Python to improve memory management of PyProxies. PyProxy
  arguments and return values are automatically destroyed when the function is
  finished.
  {pr}`1573`

- {{Enhancement}} Added {any}`JsProxy.to_string`, {any}`JsProxy.to_bytes`, and
  {any}`JsProxy.to_memoryview` to allow for conversion of `TypedArray` to
  standard Python types without unneeded copies. {pr}`1864`

- {{Enhancement}} Added {any}`JsProxy.to_file` and {any}`JsProxy.from_file` to
  allow reading and writing Javascript buffers to files as a byte stream without
  unneeded copies.
  {pr}`1864`

- {{Fix}} It is now possible to destroy a borrowed attribute `PyProxy` of a
  `PyProxy` (as introduced by {pr}`1636`) before destroying the root `PyProxy`.
  {pr}`1854`

- {{Fix}} If `__iter__()` raises an error, it is now handled correctly by the
  `PyProxy[Symbol.iterator()]` method.
  {pr}`1871`

- {{Fix}} Borrowed attribute `PyProxy`s are no longer destroyed when the root
  `PyProxy` is garbage collected (because it was leaked). Doing so has no
  benefit to nonleaky code and turns some leaky code into broken code (see
  {issue}`1855` for an example).
  {pr}`1870`

- {{Fix}} Improved the way that `pyodide.globals.get("builtin_name")` works.
  Before we used `__main__.__dict__.update(builtins.__dict__)` which led to
  several undesirable effects such as `__name__` being equal to `"builtins"`.
  Now we use a proxy wrapper to replace `pyodide.globals.get` with a function
  that looks up the name on `builtins` if lookup on `globals` fails.
  {pr}`1905`

- {{Enhancement}} Coroutines have their memory managed in a more convenient way.
  In particular, now it is only necessary to either `await` the coroutine or
  call one of `.then`, `.except` or `.finally` to prevent a leak. It is no
  longer necessary to manually destroy the coroutine. Example: before:

```js
async function runPythonAsync(code, globals) {
  let coroutine = Module.pyodide_py.eval_code_async(code, globals);
  try {
    return await coroutine;
  } finally {
    coroutine.destroy();
  }
}
```

After:

```js
async function runPythonAsync(code, globals) {
  return await Module.pyodide_py.eval_code_async(code, globals);
}
```

{pr}`2030`

### pyodide-build

- {{API}} By default only a minimal set of packages is built. To build all
  packages set `PYODIDE_PACKAGES='*'` In addition, `make minimal` was removed,
  since it is now equivalent to `make` without extra arguments.
  {pr}`1801`

- {{Enhancement}} It is now possible to use `pyodide-build buildall` and
  `pyodide-build buildpkg` directly.
  {pr}`2063`

- {{Enhancement}} Added a `--force-rebuild` flag to `buildall` and `buildpkg`
  which rebuilds the package even if it looks like it doesn't need to be
  rebuilt. Added a `--continue` flag which keeps the same source tree for the
  package and can continue from the middle of a build.
  {pr}`2069`

- {{Enhancement}} Changes to environment variables in the build script are now
  seen in the compile and post build scripts.
  {pr}`1706`

- {{Fix}} Fix usability issues with `pyodide-build mkpkg` CLI.
  {pr}`1828`

- {{ Enhancement }} Better support for ccache when building Pyodide
  {pr}`1805`

- {{Fix}} Fix compile error `wasm-ld: error: unknown argument: --sort-common`
  and `wasm-ld: error: unknown argument: --as-needed` in ArchLinux.
  {pr}`1965`

### micropip

- {{Fix}} micropip now raises an error when installing a non-pure python wheel
  directly from a url.
  {pr}`1859`

- {{Enhancement}} {func}`micropip.install` now accepts a `keep_going` parameter.
  If set to `True`, micropip reports all identifiable dependencies that don't
  have pure Python wheels, instead of failing after processing the first one.
  {pr}`1976`

- {{Enhancement}} Added a new API {func}`micropip.list` which returns the list
  of installed packages by micropip.
  {pr}`2012`

### Packages

- {{ Enhancement }} Unit tests are now unvendored from Python packages and
  included in a separate package `<package name>-tests`. This results in a
  20% size reduction on average for packages that vendor tests (e.g. numpy,
  pandas, scipy).
  {pr}`1832`

- {{ Update }} Upgraded SciPy to 1.7.3. There are known issues with some SciPy
  components, the current status of the scipy test suite is
  [here](https://github.com/pyodide/pyodide/pull/2065#issuecomment-1004243045)
  {pr}`2065`

- {{ Fix }} The built-in pwd module of Python, which provides a Unix specific
  feature, is now unvendored.
  {pr}`1883`

- {{Fix}} pillow and imageio now correctly encode/decode grayscale and
  black-and-white JPEG images.
  {pr}`2028`

- {{Fix}} The numpy fft module now works correctly.
  {pr}`2028`

- New packages: logbook {pr}`1920`, pyb2d {pr}`1968`, and threadpoolctl (a
  dependency of scikit-learn) {pr}`2065`

- Upgraded packages: numpy (1.21.4) {pr}`1934`, scikit-learn (1.0.2) {pr}`2065`,
  scikit-image (0.19.1) {pr}`2005`, msgpack (1.0.3) {pr}`2071`, astropy (5.0.3)
  {pr}`2086`, statsmodels (0.13.1) {pr}`2073`, pillow (9.0.0) {pr}`2085`. This
  list is not exhaustive, refer to `packages.json` for the full list.

### Uncategorized

- {{ Enhancement }} `PyErr_CheckSignals` now works with the keyboard interrupt
  system so that cooperative C extensions can be interrupted. Also, added the
  `pyodide.checkInterrupt` function so Javascript code can opt to be
  interrupted.
  {pr}`1294`

- {{Fix}} The `_` variable is now set by the Pyodide repl just like it is set in
  the native Python repl.
  {pr}`1904`

- {{ Enhancement }} `pyodide-env` and `pyodide` Docker images are now available from both
  the [Docker Hub](https://hub.docker.com/repository/docker/pyodide/pyodide-env) and
  from the [Github Package registry](https://github.com/orgs/pyodide/packages). {pr}`1995`

- {{Fix}} The console now correctly handles it when an object's `__repr__` function raises an exception.
  {pr}`2021`

- {{ Enhancement }} Removed the `-s EMULATE_FUNCTION_POINTER_CASTS` flag,
  yielding large benefits in speed, stack usage, and code size.
  {pr}`2019`

### List of contributors

Alexey Ignatiev, Alex Hall, Bart Broere, Cyrille Bogaert, etienne, Grimmer,
Grimmer Kang, Gyeongjae Choi, Hao Zhang, Hood Chatham, Ian Clester, Jan Max
Meyer, LeoPsidom, Liumeo, Michael Christensen, Owen Ou, Roman Yurchak, Seungmin
Kim, Sylvain, Thorsten Beier, Wei Ouyang, Will Lachance

## Version 0.18.1

_September 16, 2021_

### Console

- {{Fix}} Ctrl+C handling in console now works correctly with multiline input.
  New behavior more closely approximates the behavior of the native Python
  console.
  {pr}`1790`

- {{Fix}} Fix the repr of Python objects (including lists and dicts) in console {pr}`1780`

- {{Fix}} The "long output truncated" message now appears on a separate line as intended.
  {pr}`1814`

- {{Fix}} The streams that are used to redirect stdin and stdout in the console now define
  `isatty` to return `True`. This fixes pytest.
  {pr}`1822`

### Python package

- {{Fix}} Avoid circular references when runsource raises SyntaxError
  {pr}`1758`

### JavaScript package

- {{Fix}} The {any}`pyodide.setInterruptBuffer` command is now publicly exposed
  again, as it was in v0.17.0. {pr}`1797`

### Python / JavaScript type conversions

- {{Fix}} Conversion of very large strings from JavaScript to Python works
  again. {pr}`1806`

- {{Fix}} Fixed a use after free bug in the error handling code.
  {pr}`1816`

### Packages

- {{Fix}} pillow now correctly encodes/decodes RGB JPEG image format. {pr}`1818`

### Micellaneous

- {{Fix}} Patched emscripten to make the system calls to duplicate file
  descriptors closer to posix-compliant. In particular, this fixes the use of
  `dup` on pipes and temporary files, as needed by `pytest`.
  {pr}`1823`

## Version 0.18.0

_August 3rd, 2021_

### General

- {{ Update }} Pyodide now runs Python 3.9.5.
  {pr}`1637`

- {{ Enhancement }} Pyodide can experimentally be used in Node.js {pr}`1689`

- {{ Enhancement }} Pyodide now directly exposes the [Emscripten filesystem
  API](https://emscripten.org/docs/api_reference/Filesystem-API.html), allowing
  for direct manipulation of the in-memory filesystem
  {pr}`1692`

- {{ Enhancement }} Pyodide's support of [emscripten file
  systems](https://emscripten.org/docs/api_reference/Filesystem-API.html#file-systems)
  is expanded from the default `MEMFS` to include `IDBFS`, `NODEFS`, `PROXYFS`,
  and `WORKERFS`, allowing for custom persistence strategies depending on
  execution environment {pr}`1596`

- {{ API }} The `packages.json` schema for Pyodide was redesigned for better
  compatibility with conda. {pr}`1700`

- {{ API }} `run_docker` no longer binds any port to the docker image by default.
  {pr}`1750`

### Standard library

- {{ API }} The following standard library modules are now available as standalone packages

  - distlib

  They are loaded by default in {any}`loadPyodide <globalThis.loadPyodide>`, however this behavior
  can be disabled with the `fullStdLib` parameter set to `false`.
  All optional stdlib modules can then be loaded as needed with
  {any}`pyodide.loadPackage`. {pr}`1543`

- {{ Enhancement }} The standard library module `audioop` is now included, making the `wave`,
  `sndhdr`, `aifc`, and `sunau` modules usable. {pr}`1623`

- {{ Enhancement }} Added support for `ctypes`.
  {pr}`1656`

### JavaScript package

- {{ Enhancement }} The Pyodide JavaScript package is released to npm under [npmjs.com/package/pyodide](https://www.npmjs.com/package/pyodide)
  {pr}`1762`
- {{ API }} {any}`loadPyodide <globalThis.loadPyodide>` no longer automatically
  stores the API into a global variable called `pyodide`. To get old behavior,
  say `globalThis.pyodide = await loadPyodide({...})`.
  {pr}`1597`
- {{ Enhancement }} {any}`loadPyodide <globalThis.loadPyodide>` now accepts callback functions for
  `stdin`, `stdout` and `stderr`
  {pr}`1728`
- {{ Enhancement }} Pyodide now ships with first party typescript types for the entire
  JavaScript API (though no typings are available for `PyProxy` fields).
  {pr}`1601`

- {{ Enhancement }} It is now possible to import `Comlink` objects into Pyodide after
  using {any}`pyodide.registerComlink`
  {pr}`1642`

- {{ Enhancement }} If a Python error occurs in a reentrant `runPython` call, the error
  will be propagated into the outer `runPython` context as the original error
  type. This is particularly important if the error is a `KeyboardInterrupt`.
  {pr}`1447`

### Python package

- {{ Enhancement }} Added a new {any}`CodeRunner` API for finer control than
  {any}`eval_code` and {any}`eval_code_async`. Designed with
  the needs of REPL implementations in mind.
  {pr}`1563`

- {{ Enhancement }} Added {any}`Console` class closely based on the Python standard
  library `code.InteractiveConsole` but with support for top level await and
  stream redirection. Also added the subclass {any}`PyodideConsole` which
  automatically uses {any}`pyodide.loadPackagesFromImports` on the code before running
  it.
  {pr}`1125`, {pr}`1155`, {pr}`1635`

- {{ Fix }} {any}`eval_code_async` no longer automatically awaits a returned
  coroutine or attempts to await a returned generator object (which triggered an
  error).
  {pr}`1563`

### Python / JavaScript type conversions

- {{ API }} {any}`pyodide.runPythonAsync` no longer automatically calls
  {any}`pyodide.loadPackagesFromImports`.
  {pr}`1538`.
- {{ Enhancement }} Added the {any}`PyProxy.callKwargs` method to allow using
  Python functions with keyword arguments from JavaScript.
  {pr}`1539`
- {{ Enhancement }} Added the {any}`PyProxy.copy` method.
  {pr}`1549` {pr}`1630`
- {{ API }} Updated the method resolution order on `PyProxy`. Performing a
  lookup on a `PyProxy` will prefer to pick a method from the `PyProxy` api, if
  no such method is found, it will use `getattr` on the proxied object.
  Prefixing a name with `$` forces `getattr`. For instance, {any}`PyProxy.destroy`
  now always refers to the method that destroys the proxy, whereas
  `PyProxy.$destroy` refers to an attribute or method called `destroy` on the
  proxied object.
  {pr}`1604`
- {{ API }} It is now possible to use `Symbol` keys with PyProxies. These
  `Symbol` keys put markers on the PyProxy that can be used by external code.
  They will not currently be copied by {any}`PyProxy.copy`.
  {pr}`1696`
- {{ Enhancement }} Memory management of `PyProxy` fields has been changed so
  that fields looked up on a `PyProxy` are "borrowed" and have their lifetime
  attached to the base `PyProxy`. This is intended to allow for more idiomatic
  usage.
  (See {issue}`1617`.) {pr}`1636`
- {{ API }} The depth argument to `toJs` is now passed as an option, so
  `toJs(n)` in v0.17 changed to `toJs({depth : n})`. Similarly, `pyodide.toPy`
  now takes `depth` as a named argument. Also `to_js` and `to_py` only take
  depth as a keyword argument.
  {pr}`1721`
- {{ API }} {any}`toJs <PyProxy.toJs>` and {any}`to_js <pyodide.to_js>` now
  take an option `pyproxies`, if a JavaScript Array is passed for this, then
  any proxies created during conversion will be placed into this array. This
  allows easy cleanup later. The `create_pyproxies` option can be used to
  disable creation of pyproxies during conversion (instead a `ConversionError`
  is raised). {pr}`1726`
- {{ API }} `toJs` and `to_js` now take an option `dict_converter` which will be
  called on a JavaScript iterable of two-element Arrays as the final step of
  converting dictionaries. For instance, pass `Object.fromEntries` to convert to
  an object or `Array.from` to convert to an array of pairs.
  {pr}`1742`

### pyodide-build

- {{ API }} pyodide-build is now an installable Python package, with an
  identically named CLI entrypoint that replaces `bin/pyodide` which is removed
  {pr}`1566`

### micropip

- {{ Fix }} micropip now correctly handles packages that have mixed case names.
  (See {issue}`1614`).
  {pr}`1615`
- {{ Enhancement }} micropip now resolves dependencies correctly for old
  versions of packages (it used to always use the dependencies from the most
  recent version, see {issue}`1619` and {issue}`1745`). micropip also will
  resolve dependencies for wheels loaded from custom urls.
  {pr}`1753`

### Packages

- {{ Enhancement }} matplotlib now comes with a new renderer based on the html5 canvas element. {pr}`1579`
  It is optional and the current default backend is still the agg backend compiled to wasm.
- {{ Enhancement }} Updated a number of packages included in Pyodide.

### List of contributors

Albertas Gimbutas, Andreas Klostermann, Arfy Slowy, daoxian,
Devin Neal, fuyutarow, Grimmer, Guido Zuidhof, Gyeongjae Choi, Hood
Chatham, Ian Clester, Itay Dafna, Jeremy Tuloup, jmsmdy, LinasNas, Madhur
Tandon, Michael Christensen, Nicholas Bollweg, Ondřej Staněk, Paul m. p. P,
Piet Brömmel, Roman Yurchak, stefnotch, Syrus Akbary, Teon L Brooks, Waldir

## Version 0.17.0

_April 21, 2021_

See the {ref}`0-17-0-release-notes` for more information.

### Improvements to package loading and dynamic linking

- {{ Enhancement }} Uses the emscripten preload plugin system to preload .so files in packages
- {{ Enhancement }} Support for shared library packages. This is used for CLAPACK which makes scipy a lot smaller.
  {pr}`1236`
- {{ Fix }} Pyodide and included packages can now be used with Safari v14+.
  Safari v13 has also been observed to work on some (but not all) devices.

### Python / JS type conversions

- {{ Feature }} A `JsProxy` of a JavaScript `Promise` or other awaitable object is now a
  Python awaitable.
  {pr}`880`
- {{ API }} Instead of automatically converting Python lists and dicts into
  JavaScript, they are now wrapped in `PyProxy`. Added a new {any}`PyProxy.toJs`
  API to request the conversion behavior that used to be implicit.
  {pr}`1167`
- {{ API }} Added {any}`JsProxy.to_py` API to convert a JavaScript object to Python.
  {pr}`1244`
- {{ Feature }} Flexible jsimports: it now possible to add custom Python
  "packages" backed by JavaScript code, like the `js` package. The `js` package
  is now implemented using this system.
  {pr}`1146`
- {{ Feature }} A `PyProxy` of a Python coroutine or awaitable is now an
  awaitable JavaScript object. Awaiting a coroutine will schedule it to run on
  the Python event loop using `asyncio.ensure_future`.
  {pr}`1170`
- {{ Enhancement }} Made `PyProxy` of an iterable Python object an iterable Js
  object: defined the `[Symbol.iterator]` method, can be used like `for(let x of proxy)`. Made a `PyProxy` of a Python iterator an iterator: `proxy.next()` is
  translated to `next(it)`. Made a `PyProxy` of a Python generator into a
  JavaScript generator: `proxy.next(val)` is translated to `gen.send(val)`.
  {pr}`1180`
- {{ API }} Updated `PyProxy` so that if the wrapped Python object supports `__getitem__`
  access, then the wrapper has `get`, `set`, `has`, and `delete` methods which do
  `obj[key]`, `obj[key] = val`, `key in obj` and `del obj[key]` respectively.
  {pr}`1175`
- {{ API }} The `pyodide.pyimport` function is deprecated in favor of using
  `pyodide.globals.get('key')`. {pr}`1367`
- {{ API }} Added {any}`PyProxy.getBuffer` API to allow direct access to Python
  buffers as JavaScript TypedArrays.
  {pr}`1215`
- {{ API }} The innermost level of a buffer converted to JavaScript used to be a
  TypedArray if the buffer was contiguous and otherwise an Array. Now the
  innermost level will be a TypedArray unless the buffer format code is a '?' in
  which case it will be an Array of booleans, or if the format code is a "s" in
  which case the innermost level will be converted to a string.
  {pr}`1376`
- {{ Enhancement }} JavaScript `BigInt`s are converted into Python `int` and
  Python `int`s larger than 2^53 are converted into `BigInt`.
  {pr}`1407`
- {{ API }} Added {any}`pyodide.isPyProxy` to test if an object is a `PyProxy`.
  {pr}`1456`
- {{ Enhancement }} `PyProxy` and `PyBuffer` objects are now garbage collected
  if the browser supports `FinalizationRegistry`.
  {pr}`1306`
- {{ Enhancement }} Automatic conversion of JavaScript functions to CPython
  calling conventions.
  {pr}`1051`, {pr}`1080`
- {{ Enhancement }} Automatic detection of fatal errors. In this case Pyodide
  will produce both a JavaScript and a Python stack trace with explicit
  instruction to open a bug report.
  pr`{1151}`, pr`{1390}`, pr`{1478}`.
- {{ Enhancement }} Systematic memory leak detection in the test suite and a
  large number of fixed to memory leaks.
  pr`{1340}`
- {{ Fix }} getattr and dir on JsProxy now report consistent results and include all
  names defined on the Python dictionary backing JsProxy.
  {pr}`1017`
- {{ Fix }} `JsProxy.__bool__` now produces more consistent results: both
  `bool(window)` and `bool(zero-arg-callback)` were `False` but now are `True`.
  Conversely, `bool(empty_js_set)` and `bool(empty_js_map)` were `True` but now
  are `False`.
  {pr}`1061`
- {{ Fix }} When calling a JavaScript function from Python without keyword
  arguments, Pyodide no longer passes a `PyProxy`-wrapped `NULL` pointer as the
  last argument. {pr}`1033`
- {{ Fix }} JsBoundMethod is now a subclass of JsProxy, which fixes nested
  attribute access and various other strange bugs.
  {pr}`1124`
- {{ Fix }} JavaScript functions imported like `from js import fetch` no longer
  trigger "invalid invocation" errors (issue {issue}`461`) and
  `js.fetch("some_url")` also works now (issue {issue}`768`).
  {pr}`1126`
- {{ Fix }} JavaScript bound method calls now work correctly with keyword arguments.
  {pr}`1138`
- {{ Fix }} JavaScript constructor calls now work correctly with keyword
  arguments.
  {pr}`1433`

### pyodide-py package

- {{ Feature }} Added a Python event loop to support asyncio by scheduling
  coroutines to run as jobs on the browser event loop. This event loop is
  available by default and automatically enabled by any relevant asyncio API,
  so for instance `asyncio.ensure_future` works without any configuration.
  {pr}`1158`
- {{ API }} Removed `as_nested_list` API in favor of `JsProxy.to_py`.
  {pr}`1345`

### pyodide-js

- {{ API }} Removed iodide-specific code in `pyodide.js`. This breaks compatibility with
  iodide.
  {pr}`878`, {pr}`981`
- {{ API }} Removed the `pyodide.autocomplete` API, use Jedi directly instead.
  {pr}`1066`
- {{ API }} Removed `pyodide.repr` API.
  {pr}`1067`
- {{ Fix }} If `messageCallback` and `errorCallback` are supplied to
  `pyodide.loadPackage`, `pyodide.runPythonAsync` and
  `pyodide.loadPackagesFromImport`, then the messages are no longer
  automatically logged to the console.
- {{ Feature }} `runPythonAsync` now runs the code with `eval_code_async`. In
  particular, it is possible to use top-level await inside of `runPythonAsync`.
- `eval_code` now accepts separate `globals` and `locals` parameters.
  {pr}`1083`
- Added the `pyodide.setInterruptBuffer` API. This can be used to set a
  `SharedArrayBuffer` to be the keyboard interrupt buffer. If Pyodide is running
  on a webworker, the main thread can signal to the webworker that it should
  raise a `KeyboardInterrupt` by writing to the interrupt buffer.
  {pr}`1148` and {pr}`1173`
- Changed the loading method: added an async function `loadPyodide` to load
  Pyodide to use instead of `languagePluginURL` and `languagePluginLoader`. The
  change is currently backwards compatible, but the old approach is deprecated.
  {pr}`1363`
- `runPythonAsync` now accepts `globals` parameter.
  {pr}`1914`

### micropip

- {{ Feature }} `micropip` now supports installing wheels from relative URLs.
  {pr}`872`
- {{ API }} `micropip.install` now returns a Python `Future` instead of a JavaScript `Promise`.
  {pr}`1324`
- {{ Fix }} {any}`micropip.install` now interacts correctly with
  {any}`pyodide.loadPackage`.
  {pr}`1457`
- {{ Fix }} {any}`micropip.install` now handles version constraints correctly
  even if there is a version of the package available from the Pyodide `indexURL`.

### Build system

- {{ Enhancement }} Updated to latest emscripten 2.0.13 with the updstream LLVM backend
  {pr}`1102`
- {{ API }} Use upstream `file_packager.py`, and stop checking package abi versions.
  The `PYODIDE_PACKAGE_ABI` environment variable is no longer used, but is
  still set as some packages use it to detect whether it is being built for
  Pyodide. This usage is deprecated, and a new environment variable `PYODIDE`
  is introduced for this purpose.

  As part of the change, Module.checkABI is no longer present.
  {pr}`991`

- uglifyjs and lessc no longer need to be installed in the system during build
  {pr}`878`.
- {{ Enhancement }} Reduce the size of the core Pyodide package
  {pr}`987`.
- {{ Enhancement }} Optionally to disable docker port binding
  {pr}`1423`.
- {{ Enhancement }} Run arbitrary command in docker
  {pr}`1424`
- Docker images for Pyodide are now accessible at
  [pyodide/pyodide-env](https://hub.docker.com/repository/docker/pyodide/pyodide-env)
  and
  [pyodide/pyodide](https://hub.docker.com/repository/docker/pyodide/pyodide).
- {{ Enhancement }} Option to run docker in non-interactive mode
  {pr}`1641`

### REPL

- {{ Fix }} In console.html: sync behavior, full stdout/stderr support, clean namespace,
  bigger font, correct result representation, clean traceback
  {pr}`1125` and {pr}`1141`
- {{ Fix }} Switched from ̀Jedi to rlcompleter for completion in
  `pyodide.console.InteractiveConsole` and so in `console.html`. This fixes
  some completion issues (see {issue}`821` and {issue}`1160`)
- {{ Enhancement }} Support top-level await in the console
  {pr}`1459`

### Packages

- six, jedi and parso are no longer vendored in the main Pyodide package, and
  need to be loaded explicitly
  {pr}`1010`, {pr}`987`.
- Updated packages {pr}`1021`, {pr}`1338`, {pr}`1460`.
- Added Plotly version 4.14.3 and retrying dependency
  {pr}`1419`

### List of contributors

(in alphabetic order)

Aditya Shankar, casatir, Dexter Chua, dmondev, Frederik Braun, Hood Chatham,
Jan Max Meyer, Jeremy Tuloup, joemarshall, leafjolt, Michael Greminger,
Mireille Raad, Ondřej Staněk, Paul m. p. P, rdb, Roman Yurchak, Rudolfs

## Version 0.16.1

_December 25, 2020_

Note: due to a CI deployment issue the 0.16.0 release was skipped and replaced
by 0.16.1 with identical contents.

- Pyodide files are distributed by [JsDelivr](https://www.jsdelivr.com/),
  `https://cdn.jsdelivr.net/pyodide/v0.16.1/full/pyodide.js`
  The previous CDN `pyodide-cdn2.iodide.io` still works and there
  are no plans for deprecating it. However please use
  JsDelivr as a more sustainable solution, including for earlier Pyodide
  versions.

### Python and the standard library

- Pyodide includes CPython 3.8.2
  {pr}`712`
- ENH Patches for the threading module were removed in all packages. Importing
  the module, and a subset of functionality (e.g. locks) works, while starting
  a new thread will produce an exception, as expected.
  {pr}`796`.
  See {issue}`237` for the current status of the threading support.
- ENH The multiprocessing module is now included, and will not fail at import,
  thus avoiding the necessity to patch included packages. Starting a new
  process will produce an exception due to the limitation of the WebAssembly VM
  with the following message: `Resource temporarily unavailable`
  {pr}`796`.

### Python / JS type conversions

- FIX Only call `Py_INCREF()` once when proxied by PyProxy
  {pr}`708`
- JavaScript exceptions can now be raised and caught in Python. They are
  wrapped in pyodide.JsException.
  {pr}`891`

### pyodide-py package and micropip

- The `pyodide.py` file was transformed to a pyodide-py package. The imports
  remain the same so this change is transparent to the users
  {pr}`909`.
- FIX Get last version from PyPI when installing a module via micropip
  {pr}`846`.
- Suppress REPL results returned by `pyodide.eval_code` by adding a semicolon
  {pr}`876`.
- Enable monkey patching of `eval_code` and `find_imports` to customize
  behavior of `runPython` and `runPythonAsync`
  {pr}`941`.

### Build system

- Updated docker image to Debian buster, resulting in smaller images.
  {pr}`815`
- Pre-built docker images are now available as
  [`iodide-project/pyodide`](https://hub.docker.com/r/iodide/pyodide)
  {pr}`787`
- Host Python is no longer compiled, reducing compilation time. This also
  implies that Python 3.8 is now required to build Pyodide. It can for instance
  be installed with conda.
  {pr}`830`
- FIX Infer package tarball directory from source URL
  {pr}`687`
- Updated to emscripten 1.38.44 and binaryen v86 (see related
  [commits](https://github.com/pyodide/pyodide/search?q=emscripten&type=commits))
- Updated default `--ldflags` argument to `pyodide_build` scripts to equal what
  Pyodide actually uses.
  {pr}`817`
- Replace C lz4 implementation with the (upstream) JavaScript implementation.
  {pr}`851`
- Pyodide deployment URL can now be specified with the `PYODIDE_BASE_URL`
  environment variable during build. The `pyodide_dev.js` is no longer
  distributed. To get an equivalent behavior with `pyodide.js`, set
  ```javascript
  window.languagePluginUrl = "./";
  ```
  before loading it.
  {pr}`855`
- Build runtime C libraries (e.g. libxml) via package build system with correct
  dependency resolution
  {pr}`927`
- Pyodide can now be built in a conda virtual environment
  {pr}`835`

### Other improvements

- Modify MEMFS timestamp handling to support better caching. This in
  particular allows to import newly created Python modules without invalidating
  import caches {pr}`893`

### Packages

- New packages: freesasa, lxml, python-sat, traits, astropy, pillow,
  scikit-image, imageio, numcodecs, msgpack, asciitree, zarr

  Note that due to the large size and the experimental state of the scipy
  package, packages that depend on scipy (including scikit-image, scikit-learn)
  will take longer to load, use a lot of memory and may experience failures.

- Updated packages: numpy 1.15.4, pandas 1.0.5, matplotlib 3.3.3 among others.
- New package
  [pyodide-interrupt](https://pypi.org/project/pyodide-interrupts/), useful for
  handling interrupts in Pyodide (see project description for details).

### Backward incompatible changes

- Dropped support for loading .wasm files with incorrect MIME type, following
  {pr}`851`

### List of contributors

abolger, Aditya Shankar, Akshay Philar, Alexey Ignatiev, Aray Karjauv, casatir,
chigozienri, Christian glacet, Dexter Chua, Frithjof, Hood Chatham, Jan Max
Meyer, Jay Harris, jcaesar, Joseph D. Long, Matthew Turk, Michael Greminger,
Michael Panchenko, mojighahar, Nicolas Ollinger, Ram Rachum, Roman Yurchak,
Sergio, Seungmin Kim, Shyam Saladi, smkm, Wei Ouyang

## Version 0.15.0

_May 19, 2020_

- Upgrades Pyodide to CPython 3.7.4.
- micropip no longer uses a CORS proxy to install pure Python packages from
  PyPI. Packages are now installed from PyPI directly.
- micropip can now be used from web workers.
- Adds support for installing pure Python wheels from arbitrary URLs with
  micropip.
- The CDN URL for Pyodide changed to
  https://pyodide-cdn2.iodide.io/v0.15.0/full/pyodide.js
  It now supports versioning and should provide faster downloads.
  The latest release can be accessed via
  https://pyodide-cdn2.iodide.io/latest/full/
- Adds `messageCallback` and `errorCallback` to
  {any}`pyodide.loadPackage`.
- Reduces the initial memory footprint (`TOTAL_MEMORY`) from 1 GiB to 5 MiB.
  More memory will be allocated as needed.
- When building from source, only a subset of packages can be built by setting
  the `PYODIDE_PACKAGES` environment variable. See
  {ref}`partial builds documentation <partial-builds>` for more details.
- New packages: future, autograd

## Version 0.14.3

_Dec 11, 2019_

- Convert JavaScript numbers containing integers, e.g. `3.0`, to a real Python
  long (e.g. `3`).
- Adds `__bool__` method to for `JsProxy` objects.
- Adds a JavaScript-side auto completion function for Iodide that uses jedi.
- New packages: nltk, jeudi, statsmodels, regex, cytoolz, xlrd, uncertainties

## Version 0.14.0

_Aug 14, 2019_

- The built-in `sqlite` and `bz2` modules of Python are now enabled.
- Adds support for auto-completion based on jedi when used in iodide

## Version 0.13.0

_May 31, 2019_

- Tagged versions of Pyodide are now deployed to Netlify.

## Version 0.12.0

_May 3, 2019_

**User improvements:**

- Packages with pure Python wheels can now be loaded directly from PyPI. See
  {ref}`micropip` for more information.

- Thanks to PEP 562, you can now `import js` from Python and use it to access
  anything in the global JavaScript namespace.

- Passing a Python object to JavaScript always creates the same object in
  JavaScript. This makes APIs like `removeEventListener` usable.

- Calling `dir()` in Python on a JavaScript proxy now works.

- Passing an `ArrayBuffer` from JavaScript to Python now correctly creates a
  `memoryview` object.

- Pyodide now works on Safari.

## Version 0.11.0

_Apr 12, 2019_

**User improvements:**

- Support for built-in modules:

  - `sqlite`, `crypt`

- New packages: `mne`

**Developer improvements:**

- The `mkpkg` command will now select an appropriate archive to use, rather
  than just using the first.

- The included version of emscripten has been upgraded to 1.38.30 (plus a
  bugfix).

- New packages: `jinja2`, `MarkupSafe`

## Version 0.10.0

_Mar 21, 2019_

**User improvements:**

- New packages: `html5lib`, `pygments`, `beautifulsoup4`, `soupsieve`,
  `docutils`, `bleach`, `mne`

**Developer improvements:**

- `console.html` provides a simple text-only interactive console to test local
  changes to Pyodide. The existing notebooks based on legacy versions of Iodide
  have been removed.

- The `run_docker` script can now be configured with environment variables.<|MERGE_RESOLUTION|>--- conflicted
+++ resolved
@@ -63,15 +63,13 @@
 - {{Breaking}} Removed the `skip-host` key from the `meta.yaml` format. If
   needed, install a host copy of the package with pip instead. {pr}`2256`
 
-<<<<<<< HEAD
 - {{ Update }} Pyodide now runs Python 3.10.2.
   {pr}`2225`
-=======
+
 - {{Fix}} The type `Py2JsResult` has been replaced with `any` which is more
   accurate. For backwards compatibility, we still export `Py2JsResult` as an
   alias for `any`.
   {pr}`2277`
->>>>>>> 406ed942
 
 _February 19, 2022_
 
