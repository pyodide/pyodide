--- conflicted
+++ resolved
@@ -56,8 +56,6 @@
   This command is hidden by default since it is not intended for use by end users.
   {pr}`3411` {pr}`3463`
 
-<<<<<<< HEAD
-=======
 ## Version 0.22.1
 
 _January 25, 2023_
@@ -74,7 +72,6 @@
   `exit` or `os._exit`.
   {pr}`3496`
 
->>>>>>> 441cddea
 ### Package Loading
 
 - {{ Fix }} Fix incorrect error message when loading a package
