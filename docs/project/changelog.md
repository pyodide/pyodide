---
myst:
  substitutions:
    API: "<span class='badge badge-warning'>API Change</span>"
    Enhancement: "<span class='badge badge-info'>Enhancement</span>"
    Feature: "<span class='badge badge-success'>Feature</span>"
    Fix: "<span class='badge badge-danger'>Fix</span>"
    Update: "<span class='badge badge-success'>Update</span>"
    Breaking: "<span class='badge badge-danger'>BREAKING CHANGE</span>"
---

(changelog)=

# Change Log

## Unreleased

- {{ Enhancement }} ABI Break: Updated Emscripten to version 3.1.39
  {pr}`3665`, {pr}`3659`, {pr}`3822`, {pr}`3889`, {pr}`3890`

- {{ Update }} The docker image now has node v20 instead of node v14.
  {pr}`3819`

- {{ Update }} Pyodide now runs Python 3.11.3.
  {pr}`3741`

- {{ Enhancement }} The promise methods `then`, `catch` and `finally_` are now
  present also on `Task`s as well as `Future`s.
  {pr}`3748`

- {{ Enhancement }} Added `headers` property to `pyodide.http.FetchResponse`.
  {pr}`2078`

- {{ Enhancement }} Added methods to a `PyProxy` of a `list` to make these work
  as drop-in replacements for JavaScript Arrays.
  {pr}`3853`

- {{ Fix }} A `JSProxy` of a `DOMException` will now inherit from exception so
  it can be raised in Python.
  {pr}`3868`

- {{ Fix }} `from jsmodule import *` now works.
  {pr}`3903`

- {{ Enhancement }} When a `JsProxy` of an array is passed to Python builtin
  functions that use the `PySequence_*` APIs, it now works as expected. Also
  `jsarray * n` repeats the array `n` times and `jsarray + iterable` returns a
  new array with the result values from the iterable appended.
  {pr}`3904`

- {{ Enhancement }} It is now possible to pass environment variables to
  `loadPyodide` via the `env` argument. `homedir` is deprecated in favor of
  `{env: {HOME: whatever_directory}}`.
  {pr}`3870`

<<<<<<< HEAD
- {{ Enhancement }} `add_event_listener` and `remove_event_listener` now pass
  any additional arguments to the corresponding JavaScript functions.
  {pr}`3929`
- {{ Fix }} `getattr(jsproxy, 'python_reserved_word')` works as expected again
  (as well as `hasattr` and `setattr`). This fixes a regression introduced in
  {pr}`3617`.
  {pr}`3926`
=======
- {{ Fix }} A `PyProxy` of a callable is now an `instanceof Function`. (If you
  are trying to feature detect whether something is callable or not in
  JavaScript, the correct way is to use `typeof o === "function"`. But you may
  have dependencies that don't do this correctly.)
  {pr}`3925`
>>>>>>> 5fe0d2e3

- {{ API }} Changed the name of the default lockfile from `repodata.json` to
  `pyodide-lock.json`
  {pr}`3824`

### Packages

- OpenBLAS has been added and scipy now uses OpenBLAS rather than CLAPACK
  {pr}`3331`.
- New packages: sourmash {pr}`3635`, screed {pr}`3635`, bitstring {pr}`3635`,
  deprecation {pr}`3635`, cachetools {pr}`3635`, xyzservices {pr}`3786`,
  simplejson {pr}`3801`, protobuf {pr}`3813`, peewee {pr}`3897`,
  Cartopy {pr}`3909`, pyshp {pr}`3909`.
- Upgraded libmpfr to 4.2.0 {pr}`3756`.
- Upgraded scipy to 1.10.1 {pr}`3794`
- Upgraded pyodide-http to 0.2.1

## Version 0.23.3

_June 17, 2023_

- {{ Fix }} `getattr(jsproxy, 'python_reserved_word')` works as expected again
  (as well as `hasattr` and `setattr`). This fixes a regression introduced in
  {pr}`3617`.
  {pr}`3926`

- {{ Fix }} `pyodide build` now replaces native `.so` slugs with Emscripten
  slugs. Usually `.so`s in the generated wheels are actually Emscripten `.so`s
  so this is good. If they are actually native `.so`s then there is a problem
  either way.
  {pr}`3903`

## Version 0.23.2

_May 2, 2023_

- {{ Enhancement }} Changed the name of the `--output-directory` argument to
  `pyodide build` to `--outdir` to match pypa/build. `--output-directory` is
  still accepted for backwards compatibility.
  {pr}`3811`

## Version 0.23.1

_April 13, 2023_

### Deployment

- {{ Fix }} Export `python_stdlib.zip` in `package.json`.
  {pr}`3723`

### CLI

- {{ Enhancement }} `pyodide build` now accepts an `--output-directory` argument.
  {pr}`3746`

- {{ Fix }} Fix `pyodide py-compile` not to ignore the `--compression-level`
  option when applied on a single file.
  {pr}`3727`

- {{ Fix }} Fix an issue where the `pyodide venv` command did not work correctly in pyodide-build
  version 0.23.0 because of missing `python_stdlib.zip`.
  {pr}`3760`

- {{ Fix }} `python -m pip` works correctly in the Pyodide venv now.
  {pr}`3761`

- {{ Fix }} Executables installed in a Pyodide virtual environment now run in
  Pyodide not in the host Python.
  {pr}`3752`

### Build System

- {{ Fix }} Fix `PYODIDE_ROOT` to point the correct directory when running out-of-tree build.
  {pr}`3751`

## Version 0.23.0

_March 30, 2023_

### General

- {{ Update }} Pyodide now runs Python 3.11.2 which officially supports
  WebAssembly as a [PEP11 Tier 3](https://peps.python.org/pep-0011/#tier-3) platform.
  {pr}`3252`, {pr}`3614`

- {{ Update }} We now build libpyodide.a so the Pyodide foreign function
  interface can be experimentally linked into other Emscripten builds of Python.
  {pr}`3335`

- {{ Enhancement }} Updated Emscripten to version 3.1.32
  {pr}`3471`, {pr}`3517`, {pr}`3599`

### JavaScript API

- {{ Breaking }} Type exports of `PyProxy` subtypes have been moved from
  `pyodide` to `pyodide/ffi` and many of them have changed names. The original
  exports are still available but they are deprecated.
  {pr}`3523`

- {{ Breaking }} The methods for checking `PyProxy` capabilities (e.g.,
  `supportsHas`, `isCallable`) are now deprecated. Use e.g.,
  `instanceof pyodide.ffi.PyCallable` instead.
  {pr}`3523`

- {{ Enhancement }} Added subclasses of `PyProxy` for each mixin. These can be
  used to check whether a `PyProxy` supports a given set of methods with
  `instanceof` e.g., `x instanceof pyodide.ffi.PyDict`.
  {pr}`3523`

- {{ Enhancement }} Added `stdLibURL` parameter to `loadPyodide` allowing to customize
  the URL from which the Python standard library is loaded.
  {pr}`3670`

- {{ Enhancement }} Checking whether an object is an instance of a `PyProxy` now
  only recognizes a `PyProxy` generated from the same Python interpreter. This
  means that creating multiple interpreters and importing a `PyProxy` from one
  into another no longer causes a fatal error.
  {pr}`3545`

- {{ Enhancement }} `as_object_map` now accepts a keyword argument `hereditary`.
  If set to `True` and indexing the object returns a plain-old-object, then the
  return value will be automatically mapped in `as_object_map` as well.
  {pr}`3638`

- {{ Enhancement }} A `JsProxy` of a JavaScript error object can be directly
  thrown as Python exceptions. Previously Pyodide automatically wrapped them in
  a `JsException` but that is no longer needed -- now `JsException` inherits
  from both `JsProxy` and `Exception`.
  {pr}`3455`

- {{ Enhancement }} `runPython` and `runPythonAsync` now accept a `locals`
  argument.
  {pr}`3618`

- {{ Fix }} Calling `loadPyodide` repeatedly in Node no longer results in
  `MaxListenersExceededWarning`. Also, calling `loadPyodide` in Node v14 no
  longer changes unhandled rejections in promises.
  {pr}`3542`

- {{ Fix }} If the `locals` argument to `eval_code` or `eval_code_async` is
  `None` it now uses `locals=globals` as the documentation says.
  {pr}`3580`

### Python standard library

- {{ Breaking }} Unvendored `_pydecimal` and `pydoc_data` from the standard
  library. Now these modules need to be loaded with `pyodide.loadPackage` or
  `micropip.install`, or auto-loaded via imports in `pyodide.runPythonAsync`
  {pr}`3525`

- {{ Breaking }} Test files of stdlib `ctypes` and `unittest` are now moved to
  `test/ctypes` and `test/unittest` respectively. This change is adapted from
  [CPython 3.12](https://github.com/python/cpython/issues/93839).
  {pr}`3507`

### Deployment

- {{ Breaking }} Pyodide no longer uses Emscripten preload plugin, hence
  `pyodide.asm.data` is removed, in favor of `python_stdlib.zip`. This change
  normally shouldn't affect users, but if you were using this file in a
  bundler, you will need to remove it. {pr}`3584`

- {{ Breaking }} `pyodide_py.tar` file is removed. This change normally
  shouldn't affect users, but if you were using this file in a bundler,
  you will need to remove it.
  {pr}`3621`

- {{ Breaking }} Python standard libraries are now vendored in a zipfile:
  `/lib/python{version}.zip` in the in-browser MEMFS file system. If you need
  to access the standard library source code, you need to unpack the zip file.
  For example:
  `import shutil; shutil.unpack_archive('/lib/python311.zip', '/lib/python3.11', 'zip)`
  {pr}`3584`

- {{ Fix }} Improves the compression of wheel files with the JsDelivr CDN. For
  browsers that support the Brotli compression (most modern ones) this should
  result in a size reduction of 20-30%. Also most many `pyodide` CLI
  sub-commands now support `--compression-level` as an optional parameter.
  {pr}`3655`

- {{ Breaking }} Following libraries are now not linked to the Pyodide main module:
  `libgl`, `libal`, `libhtml5`. This normally shouldn't affect users, but if you
  are using these libraries in a package that are built out-of-tree, you will
  need to link them to the package manually.
  {pr}`3505`

### Python / JavaScript Foreign Function Interface

- {{ Fix }} PyProxies of Async iterators are now async iterable JavaScript
  objects. The code:

  ```javascript
  for await (let x of async_iterator_pyproxy) {
    // ...
  }
  ```

  would previously fail with `TypeError: async_iterator_pyproxy is not async
iterable`. (Python async _iterables_ that were not also iterators were already
  async iterable, the problem was only with Python objects that are both async
  _iterable_ and an async iterator.)
  {pr}`3708`

- {{ Enhancement }} A py-compiled build which has smaller and faster-to-load
  packages is now deployed under
  `https://cdn.jsdelivr.net/pyodide/v0.23.0/pyc/` (also for future
  versions). The exceptions obtained with this builds will not include code
  snippets however. {pr}`3701`

- {{ Breaking }} Removed support for calling functions from the root of `pyodide` package
  directly. This has been deprecated since v0.21.0. Now all functions are only available
  under submodules.
  {pr}`3677`

- {{ Breaking }} Removed support for passing the "message" argument to `PyProxy.destroy`
  in a positional argument. This has been deprecated since v0.22.0.
  {pr}`3677`

- {{ Enhancement }} Python does not allow reserved words to be used as attributes.
  For instance, `Array.from` is a `SyntaxError`. (JavaScript has a more robust
  parser which can handle this.) To handle this, if an attribute to a `JsProxy`
  consists of a Python reserved word followed by one or more underscores, we remove
  a single underscore from the end of the attribute. For instance, `Array.from_`
  would access `from` on the underlying JavaScript object, whereas `o.from__`
  accesses the `from_` attribute.
  {pr}`3617`

### Build System

- {{ Breaking }} When building meta-packages (`core` and `min-scipy-stack`),
  you must prefix `tag:` to the meta-package name. For example, to build the
  `core` meta-package, you must run `pyodide build-recipes tag:core`, or
  `PYODIDE_PACKAGES="tag:core" make`.
  {pr}`3444`

- {{ Enhancement}} Add `--build-dependencies` to `pyodide build` command
  to fetch and build dependencies of a package being built.
  Also adds `--skip-dependency` to ignore selected dependencies.
  {pr}`3310`

- {{ Enhancement}} Added `pyodide build` support for building a list of packages
  from a requirements.txt file with `pyodide build -r <requirements.txt>`. Also
  can output a list of chosen dependencies in the same format when building a
  package and dependencies using the `--output-lockfile <lockfile.txt>`
  argument. This enables repeatable builds of packages.
  {pr}`3469`

- {{ Enhancement }} Added `package/tag` key to the `meta.yaml` spec to group
  packages.
  {pr}`3444`

- {{ Enhancement }} `pyodide build-recipes` now autodetects the number of
  CPU cores in the system and uses them for parallel builds.
  {pr}`3559` {pr}`3598`

- {{ Fix }} Fixed pip install error when installing cross build environment.
  {pr}`3562`

- {{ Enhancement }} Response files are now correctly handled when
  calculating exported symbols.
  {pr}`3645`

- {{ Fix }} Fix occasional build failure when building rust packages.
  {pr}`3607`

- {{ Enhancement }} Improved logging in `pyodide-build` with rich.
  {pr}`3442`

- {{ Enhancement }} `pyodide build-recipes` now accepts `--no-deps` parameter, which skips
  building dependencies of the package. This replaces `pyodide-build buildpkg`.
  {pr}`3520`

- {{ Enhancement }} `pyodide build-recipes` now works out-of-tree.

### Pyodide CLI

- {{ Breaking }} Removed deprecated CLI entrypoints `pyodide-build buildall` which is
  replaced by `pyodide build-recipes`, and `pyodide-build mkpkg` which is
  replaced by `pyodide skeleton pypi` {pr}`3668`.

- {{ Feature }} Added `pyodide py-compile` CLI command that py compiles a wheel or a zip
  file, converting .py files to .pyc files. It can also be applied to a folder
  with wheels / zip files. If the input folder contains the
  `repodata.json` the paths and checksums it contains will also be updated
  {pr}`3253` {pr}`3700`

- {{ Feature }} Added `pyodide create-zipfile` CLI command that creates a zip file of a
  directory. This command is hidden by default since it is not intended for use
  by end users.
  {pr}`3411` {pr}`3463`

### REPL

- {{ Fix }} Non-breaking space characters are now automatically converted to
  regular spaces in pyodide REPL.
  {pr}`3558`

- {{ Enhancement }} Allow changing the build type used in the REPL by passing the
  `build` argument to the REPL URL. For instance,
  `https://pyodide.org/en/latest/console.html?build=debug` will load debug dev build.
  {pr}`3671`

### Packages

- New packages: fastparquet {pr}`3590`, cramjam {pr}`3590`, pynacl {pr}`3500`,
  pyxel {pr}`3508`.
  mypy {pr}`3504`, multidict {pr}`3581`, yarl {pr}`3702`, idna {pr}`3702`,
  cbor-diag {pr}`3581`.

- Upgraded to micropip 0.3.0 (see
  [changelog](https://github.com/pyodide/micropip/blob/main/CHANGELOG.md)
  {pr}`3709`

- Added experimental [support for SDL based packages](using-sdl) {pr}`3508`

- Upgraded packages: see the list of packages versions in this release in
  {ref}`packages-in-pyodide`.

### List of Contributors

Alexey Ignatiev, Andrea Giammarchi, Arpit, Christian Clauss, Deepak Cherian,
Eli Lamb, Feodor Fitsner, Gyeongjae Choi, Hood Chatham, Jeff Glass, Jo Bovy,
Joe Marshall, josephrocca, Loïc Estève, martinRenou, messense, Nicholas
Bollweg, Roman Yurchak, TheOnlyWayUp, Victor Blomqvist, Ye Joo Park

## Version 0.22.1

_January 25, 2023_

- {{ Breaking }} `setStdin` now accepts an extra `autoEOF` parameter. If `true`,
  it will insert an EOF automatically after each string or buffer. Defaults to
  `true`. This also affects the behavior of the `stdin` argument to
  `loadPyodide`.
  {pr}`3488`

- {{ Fix }} `from pyodide.ffi import *` doesn't raise an `ImportError` anymore.
  {pr}`3484`

- {{ Enhancement }} Pyodide displays a better message when someone calls posix
  `exit` or `os._exit`.
  {pr}`3496`

### Package Loading

- {{ Fix }} Fix incorrect error message when loading a package
  include in Pyodide fails.
  {pr}`3435`

### Build system

- {{ Fix }} Emscripten is no longer required to create a Pyodide virtual
  environment.
  {pr}`3485`

- {{ Fix }} Fixed a bug where `pyodide build` would fail on package that use
  CMake, when run multiple times.
  {pr}`3445`

- {{ Fix }} pyodide build: Don't pass the directory to the build backend args,
  only pass the arguments.
  {pr}`3490`

- {{ Fix }} `pyodide config` won't print extra messages anymore.
  {pr}`3483`

- {{ Fix }} Pass the same environment variables for out of tree builds as for in
  tree builds.
  {pr}`3495`

## Version 0.22.0

_January 3, 2023_

[See the release notes for a summary.](https://blog.pyodide.org/posts/0.22-release/)

### Deployment and testing

- {{ Breaking }} `pyodide-cdn2.iodide.io` is not available anymore. Please use
  `https://cdn.jsdelivr.net/pyodide` instead.
  {pr}`3150`.

- {{ Breaking }} We don't publish pre-built Pyodide docker images anymore. Note
  that `./run_docker --pre-built` was not working for a while and it was
  actually equivalent to `./run_docker`. If you need to build a single Python
  wheel out of tree, you can use the `pyodide build` command instead. See
  [our blog post](https://blog.pyodide.org/posts/0.21-release/#building-binary-wheels-for-pyodide)
  for more information.
  {pr}`3342`.

- {{ Enhancement }} The releases are now called `pyodide-{version}.tar.gz`
  rather than `pyodide-build-{version}.tar.gz`
  {pr}`2996`

- {{ Enhancement }} Added a new release file called
  `pyodide-core-{version}.tar.gz` intended for use in Node. It contains the
  files needed to start Pyodide and no additional packages.
  {pr}`2999`

- {{ Enhancement }} The full test suite is now run in Safari
  {pr}`2578`, {pr}`3095`.

- {{ Enhancement }} Added Gitpod configuration to the repository.
  {pr}`3201`

### Foreign function interface

#### JsProxy / JavaScript from Python

- {{ Enhancement }} Implemented `reverse`, `__reversed__`, `count`, `index`,
  `append`, and `pop` for `JsProxy` of Javascript arrays so that they implement
  the `collections.abc.MutableSequence` API.
  {pr}`2970`

- {{ Enhancement }} Implemented methods `keys`, `items`, `values`, `get`, `pop`,
  `setdefault`, `popitem`, `update`, and `clear` for `JsProxy` of map-like
  objects so that they implement the `collections.abc.MutableMapping` API.
  {pr}`3275`

- {{ Enhancement }} It's now possible to destructure a JavaScript array, map, or
  object returned by `as_object_map` with a `match` statement.
  {pr}`2906`

- {{ Enhancement }} Added `then`, `catch`, and `finally_` methods to the
  `Future`s used by Pyodide's event loop so they can be used like `Promise`s.
  {pr}`2997`

- {{ Enhancement }} `create_proxy` now takes an optional `roundtrip` parameter.
  If this is set to `True`, then when the proxy is converted back to Python, it
  is converted back to the same double proxy. This allows the proxy to be
  destroyed from Python even if no reference is retained.
  {pr}`3163`, {pr}`3369`

- {{ Enhancement }} A `JsProxy` of a function now has a `__get__` descriptor
  method, so it's possible to use a JavaScript function as a Python method. When
  the method is called, `this` will be a `PyProxy` pointing to the Python object
  the method is called on.
  {pr}`3130`

- {{ Enhancement }} A `JsProxy` now has an `as_object_map` method. This will
  treat the object as a mapping over its `ownKeys` so for instance:
  `run_js("({a:2, b:3})").as_object_map()["a"]` will return 2. These implement
  `collections.abc.MutableMapping`.
  {pr}`3273`, {pr}`3295`, {pr}`3297`

- {{ Enhancement }} Split up the `JsProxy` documentation class into several
  classes, e.g., `JsBuffer`, `JsPromise`, etc. Implemented `issubclass` and
  `isinstance` on the various synthetic and real `JsProxy` classes so that they
  behave the way one might naively expect them to (or at least closer to that
  than it was before).
  {pr}`3277`

- {{ Enhancement }} Added type parameters to many of the `JsProxy` subtypes.
  {pr}`3387`

- {{ Enhancement }} Added `JsGenerator` and `JsIterator` types to `pyodide.ffi`.
  Added `send` method to `JsIterator`s and `throw`, and `close` methods to
  `JsGenerator`s.
  {pr}`3294`

- {{ Enhancement }} It is now possible to use asynchronous JavaScript iterables,
  iterators and generators from Python. This includes support for `aiter` for
  async interables, `anext` and `asend` for async iterators, and `athrow` and
  `aclose` for async generators.
  {pr}`3285`, {pr}`3299`, {pr}`3339`

- {{ Enhancement }} JavaScript generators and async generators that are created
  from Python now are wrapped so that Python objects sent to them as arguments
  or from `.send` / `.asend` are kept alive until the generator is exhausted or
  `.close`d. This makes generators significantly more ergonomic to use, at the
  cost of making memory leaks more likely if the generator is never finalized.
  {pr}`3317`

- {{ Enhancement }} Added a mypy typeshed for some common functionality for the
  `js` module.
  {pr}`3298`

- {{ Enhancement }} mypy understands the types of more things now.
  {pr}`3385`

- {{ Fix }} Fixed bug in `split` argument of `pyodide.console.repr_shorten`.
  Added `shorten` function.
  {pr}`3178`

#### PyProxy / Using Python from JavaScript

- {{ Enhancement }} Added a type field to `PythonError` (e.g., a StopIteration
  error would have `e.type === "StopIteration"`)
  {pr}`3289`

- {{ Enhancement }} It is now possible to use asynchronous Python generators
  from JavaScript.
  {pr}`3290`

- {{ Enhancement }} PyProxies of synchronous and asynchronous Python generators
  now support `return` and `throw` APIs that behave like the ones on JavaScript
  generators.
  {pr}`3346`

- {{ Enhancement }} It is possible to make a `PyProxy` that takes `this` as the
  first argument using the `PyProxy.captureThis` method. The `create_proxy`
  method also has a `capture_this` argument which causes the `PyProxy` to
  receive `this` as the first argument if set to `True`
  {pr}`3103`, {pr}`3145`

### JavaScript API

- {{ Enhancement }} Users can do a static import of `pyodide/pyodide.asm.js` to
  avoid issues with dynamic imports. This allows the use of Pyodide with
  module-type service workers.
  {pr}`3070`

- {{ Enhancement }} Added a new API `pyodide.mountNativeFS` which mounts a
  {js:class}`FileSystemDirectoryHandle` into the Pyodide file system.
  {pr}`2987`

- {{ Enhancement }} `loadPyodide` has a new option called `args`. This list will
  be passed as command line arguments to the Python interpreter at start up.
  {pr}`3021`, {pr}`3282`

- Removed "Python initialization complete" message printed when loading is
  finished.
  {pr}`3247

- {{ Breaking }} The messageCallback and errorCallback argument to `loadPackage`
  and `loadPackagesFromImports` is now passed as named arguments. The old usage
  still works with a deprecation warning.
  {pr}`3149`

- {{ Enhancement }} `loadPackage` and `loadPackagesFromImports` now accepts a
  new option `checkIntegrity`. If set to False, integrity check for Python
  Packages will be disabled.

- {{ Enhancement }} Added APIs `pyodide.setStdin`, `pyodide.setStdout`,
  `pyodide.setStderr` for changing the stream handlers after loading Pyodide.
  Also added more careful control over whether `isatty` returns true or false on
  stdin, stdout, and stderr.
  {pr}`3268`

### Package Loading

- {{ Enhancement }} Pyodide now shows more helpful error messages when importing
  packages that are included in Pyodide fails.
  {pr}`3137`, {pr}`3263`

- {{ Fix }} Shared libraries with version suffixes are now handled correctly.
  {pr}`3154`

- {{ Breaking }} Unvendored the sqlite3 module from the standard library. Before
  `sqlite3` was included by default. Now it needs to be loaded with
  `pyodide.loadPackage` or `micropip.install`.
  {pr}`2946`

- {{ Breaking }} The Pyodide Python package is installed into `/lib/python3.10`
  rather than `/lib/python3.10/site-packages`.
  {pr}`3022`

- {{ Breaking }} The matplotlib HTML5 backends are now available as part of the
  [`matplotlib-pyodide`](https://github.com/pyodide/matplotlib-pyodide) package.
  If you use the default backend from Pyodide, no changes are necessary.
  However, if you previously specified the backend with `matplotlib.use`, the
  URL is now different. See [package
  readme](https://github.com/pyodide/matplotlib-pyodide) for more details.
  {pr}`3061`

- {{ Breaking }} The micropip package was moved to a separate repository
  [pyodide/micropip](https://github.com/pyodide/micropip). In addion to
  installing the version shipped with a given Pyodide release, you can also
  install a different micropip version from
  [PyPi](https://pypi.org/project/micropip/) with,

  ```
  await pyodide.loadPackage('packaging')
  await pyodide.loadPackage('<URL of the micropip wheel on PyPI>')
  ```

  from Javascript. From Python you can import the Javascript Pyodide package,

  ```
  import pyodide_js
  ```

  and call the same functions as above.
  {pr}`3122`

- {{ Enhancement }} The parsing and validation of `meta.yaml` according to the
  specification is now done more rigorously with Pydantic.
  {pr}`3079`

- {{ Breaking }} The `source/md5` checksum field is not longer supported in
  `meta.yaml` files, use `source/sha256` instead
  {pr}`3079`

- {{ Breaking }} `pyodide_build.io.parse_package_config` function is removed in
  favor of `pyodide_build.MetaConfig.from_yaml`
  {pr}`3079`

- {{ Fix }} `ctypes.util.find_library` will now search WASM modules from
  LD_LIBRARY_PATH.
  {pr}`3353`

### Build System

- {{ Enhancement }} Updated Emscripten to version 3.1.27
  {pr}`2958`, {pr}`2950`, {pr}`3027`, {pr}`3107`, {pr}`3148`, {pr}`3236`,
  {pr}`3239`, {pr}`3280`, {pr}`3314`

- {{ Enhancement }} Added `requirements/host` key to the `meta.yaml` spec to
  allow host dependencies that are required for building packages.
  {pr}`2132`

- {{ Enhancement }} Added `package/top-level` key to the `meta.yaml` spec to
  calculate top-level import names for the package. Previously `test/imports`
  key was used for this purpose.
  {pr}`3006`

- {{ Enhancement }} Added `build/vendor-sharedlib` key to the `meta.yaml` spec
  which vendors shared libraries into the wheel after building.
  {pr}`3234` {pr}`3264`

- {{ Enhancement }} Added `build/type` key to the `meta.yaml` spec which
  specifies the type of the package.
  {pr}`3238`

- {{ Enhancement }} Added `requirements/executable` key to the `meta.yaml` spec
  which specifies the list of executables required for building a package.
  {pr}`3300`

- {{ Breaking }} `build/library` and `build/sharedlibrary` key in the
  `meta.yaml` spec are removed. Use `build/type` instead.
  {pr}`3238`

- {{ Fix }} Fixed a bug that `backend-flags` propagated to dependencies.
  {pr}`3153`

- {{ Fix }} Fixed a bug that shared libraries are not copied into distribution
  directory when it is already built.
  {pr}`3212`

- {{ Enhancement }} Added a system for making Pyodide virtual environments. This
  is for testing out of tree builds. For more information, see [the
  documentation](building-and-testing-packages-out-of-tree).
  {pr}`2976`, {pr}`3039`, {pr}`3040`, {pr}`3044`, {pr}`3096`, {pr}`3098`,
  {pr}`3108`, {pr}`3109`, {pr}`3241`

- Added a new CLI command `pyodide skeleton` which creates a package build recipe.
  `pyodide-build mkpkg` will be replaced by `pyodide skeleton pypi`.
  {pr}`3175`

- Added a new CLI command `pyodide build-recipes` which build packages from
  recipe folder. It replaces `pyodide-build buildall`.
  {pr}`3196` {pr}`3279`

- Added a new CLI command `pyodide config` which shows config variables used in
  Pyodide.
  {pr}`3376`

- Added subcommands for `pyodide build` which builds packages from various sources.
  | command | result |
  |------------------------|-----------------------------------------|
  | `pyodide build pypi` | build or fetch a single package from pypi |
  | `pyodide build source` | build the current source folder (same as pyodide build) |
  | `pyodide build url` | build or fetch a package from a url either tgz, tar.gz zip or wheel |
  {pr}`3196`

### Packages

- New packages: pycryptodome {pr}`2965`, coverage-py {pr}`3053`, bcrypt
  {pr}`3125`, lightgbm {pr}`3138`, pyheif, pillow_heif, libheif, libde265
  {pr}`3161`, wordcloud {pr}`3173`, gdal, fiona, geopandas {pr}`3213`, the
  standard library \_hashlib module {pr}`3206` , pyinstrument {pr}`3258`, gensim
  {pr}`3326`, smart_open {pr}`3326`, pyodide-http {pr}`3355`.

- {{ Fix }} Scipy CSR data is now handled correctly in XGBoost.
  {pr}`3194`

- {{ Update }} Upgraded packages: SciPy 1.9.1 {pr}`3043`, pandas 1.5.0
  {pr}`3134`, numpy 1.23.3 {pr}`3284`, scikit-learn 1.1.3 {pr}`3324` as well as
  most of the other packages {pr}`3348` {pr}`3365`. See
  {ref}`packages-in-pyodide` for more details.

- {{ Fix }} Fix scipy handling of exceptions that are raised from C++ code.
  {pr}`3384`.

### List of Contributors

Aierie, dataxerik, David Lechner, Deepak Cherian, Filipe, Gyeongjae Choi, Hood
Chatham, H.Yamada, Jacques Boscq, Jeremy Tuloup, Joe Marshall, John Wason,
Loïc Estève, partev, Patrick Arminio, Péter Ferenc Gyarmati, Prete, Qijia
Liu, Roman Yurchak, ryanking13, skelsec, Starz0r, Will Lachance, YeonWoo, Yizhi
Liu

## Version 0.21.3

_September 15, 2022_

- {{ Fix }} When loading `sqlite3`, `loadPackage` no longer also loads `nltk`
  and `regex`.
  {issue}`3001`

- {{ Fix }} Packages are now loaded in a topologically sorted order regarding
  their dependencies.
  {pr}`3020`

- {{ Breaking }} Loading the `soupsieve` package will not automatically load
  `beautifulsoup4` together.
  {pr}`3020`

- {{ Fix }} Fix the incorrect package name `ruamel` to `ruamel.yaml`.
  {pr}`3036`

- {{ Fix }} `loadPyodide` will now raise error when the version of
  JavaScript and Python Pyodide package does not match.
  {pr}`3074`

- {{ Enhancement }} Pyodide now works with a content security policy that
  doesn't include `unsafe-eval`. It is still necessary to include
  `wasm-unsafe-eval` (and probably always will be). Since current Safari
  versions have no support for `wasm-unsafe-eval`, it is necessary to include
  `unsafe-eval` in order to work in Safari. This will likely be fixed in the
  next Safari release: https://bugs.webkit.org/show_bug.cgi?id=235408
  {pr}`3075`

- {{ Fix }} It works again to use `loadPyodide` with a relative URL as
  `indexURL` (this was a regression in v0.21.2).
  {pr}`3077`

- {{ Fix }} Add `url` to list of pollyfilled packages for webpack compatibility.
  {pr}`3080`

- {{ Fix }} Fixed warnings like
  `Critical dependency: the request of a dependency is an expression.`
  when using Pyodide with webpack.
  {pr}`3080`

- {{ Enhancement }} Add binary files to exports in JavaScript package
  {pr}`3085`.

- {{ Fix }} Source maps are included in the distribution again (reverting
  {pr}`3015` included in 0.21.2) and if there is a variable in top level scope
  called `__dirname` we use that for the `indexURL`.
  {pr}`3088`

- {{ Fix }} `PyProxy.apply` now correctly handles the case when something
  unexpected is passed as the second argument.
  {pr}`3101`

## Version 0.21.2

_August 29, 2022_

- {{ Fix }} The standard library packages `ssl` and `lzma` can now be installed
  with `pyodide.loadPackage("ssl")` or `micropip.install("ssl")` (previously
  they had a leading underscore and it was only possible to load them with
  `pyodide.loadPackage`).
  {issue}`3003`

- {{ Fix }} If a wheel path is passed to `pyodide.loadPackage`, it will now be
  resolved relative to `document.location` (in browser) or relative to the
  current working directory (in Node) rather than relative to `indexURL`.
  {pr}`3013`, {issue}`3011`

- {{ Fix }} Fixed a bug in Emscripten that caused Pyodide to fail in Jest.
  {pr}`3014`

- {{ Fix }} It now works to pass a relative url to `indexURL`. Also, the
  calculated index URL now works even if `node` is run with
  `--enable-source-maps`.
  {pr}`3015`

## Version 0.21.1

_August 22, 2022_

- New packages: the standard library lzma module {pr}`2939`

- {{ Enhancement }} Pyodide now shows more helpful error messages when importing
  unvendored or removed stdlib modules fails.
  {pr}`2973`

- {{ Breaking }} The default value of `fullStdLib` in `loadPyodide` has been
  changed to `false`. This means Pyodide now will not load some stdlib modules
  like distutils, ssl, and sqlite3 by default. See [Pyodide Python
  compatibility](https://pyodide.org/en/stable/usage/wasm-constraints.html) for
  detail. If `fullStdLib` is set to `true`, it will load all unvendored stdlib
  modules. However, setting `fullStdLib` to true will increase the initial
  Pyodide load time. So it is preferable to explicitly load the required module.
  {pr}`2998`

- {{ Enhancement }} `pyodide build` now checks that the correct version of the
  Emscripten compiler is used.
  {pr}`2975`, {pr}`2990`

- {{ Fix }} Pyodide works in Safari v14 again. It was broken in v0.21.0
  {pr}`2994`

## Version 0.21.0

_August 9, 2022_

[See the release notes for a summary.](https://blog.pyodide.org/posts/0.21-release/)

### Build system

- {{ Enhancement }} Emscripten was updated to Version 3.1.14
  {pr}`2775`, {pr}`2679`, {pr}`2672`

- {{ Fix }} Fix building on macOS {issue}`2360` {pr}`2554`

- {{ Enhancement }} Update Typescript target to ES2017 to generate more modern
  Javascript code.
  {pr}`2471`

- {{ Enhancement }} We now put our built files into the `dist` directory rather
  than the `build` directory. {pr}`2387`

- {{ Fix }} The build will error out earlier if `cmake` or `libtool` are not
  installed.
  {pr}`2423`

- {{ Enhancement }} The platform tags of wheels now include the Emscripten
  version in them. This should help ensure ABI compatibility if Emscripten
  wheels are distributed outside of the main Pyodide distribution.
  {pr}`2610`

- {{ Enhancement }} The build system now uses the sysconfigdata from the target
  Python rather than the host Python.
  {pr}`2516`

- {{ Enhancement }} Pyodide now builds with `-sWASM_BIGINT`.
  {pr}`2643`

- {{ Enhancement }} Added `cross-script` key to the `meta.yaml` spec to allow
  executing custom logic in the cross build environment.
  {pr}`2734`

### Pyodide Module and type conversions

- {{ API }} All functions were moved out of the root `pyodide` package into
  various submodules. For backwards compatibility, they will be available from
  the root package (raising a `FutureWarning`) until v0.23.0.
  {pr}`2787`, {pr}`2790`

- {{ Enhancement }} `loadPyodide` no longer uses any global state, so it can be
  used more than once in the same thread. This is recommended if a network
  request causes a loading failure, if there is a fatal error, if you damage the
  state of the runtime so badly that it is no longer usable, or for certain
  testing purposes. It is not recommended for creating multiple execution
  environments, for which you should use
  `pyodide.runPython(code, { globals : some_dict})`;
  {pr}`2391`

- {{ Enhancement }} `pyodide.unpackArchive` now accepts any `ArrayBufferView` or
  `ArrayBuffer` as first argument, rather than only a `Uint8Array`.
  {pr}`2451`

- {{ Feature }} Added `pyodide.code.run_js` API.
  {pr}`2426`

- {{ Fix }} BigInt's between 2^{32\*n - 1} and 2^{32\*n} no longer get
  translated to negative Python ints.
  {pr}`2484`

- {{ Fix }} Pyodide now correctly handles JavaScript objects with `null`
  constructor.
  {pr}`2520`

- {{ Fix }} Fix garbage collection of `once_callable` {pr}`2401`

- {{ Enhancement }} Added the `js_id` attribute to `JsProxy` to allow using
  JavaScript object identity as a dictionary key.
  {pr}`2515`

- {{ Fix }} Fixed a bug with `toJs` when used with recursive structures and the
  `dictConverter` argument.
  {pr}`2533`

- {{ Enhancement }} Added Python wrappers `set_timeout`, `clear_timeout`,
  `set_interval`, `clear_interval`, `add_event_listener` and
  `remove_event_listener` for the corresponding JavaScript functions.
  {pr}`2456`

- {{ Fix }} If a request fails due to CORS, `pyfetch` now raises an `OSError`
  not a `JSException`.
  {pr}`2598`

- {{ Enhancement }} Pyodide now directly exposes the Emscripten `PATH` and
  `ERRNO_CODES` APIs.
  {pr}`2582`

- {{ Fix }} The `bool` operator on a `JsProxy` now behaves more consistently: it
  returns `False` if JavaScript would say that `!!x` is `false`, or if `x` is an
  empty container. Otherwise it returns `True`.
  {pr}`2803`

- {{ Fix }} Fix `loadPyodide` errors for the Windows Node environment.
  {pr}`2888`

- {{ Enhancement }} Implemented slice subscripting, `+=`, and `extend` for
  `JsProxy` of Javascript arrays.
  {pr}`2907`

### REPL

- {{ Enhancement }} Add a spinner while the REPL is loading
  {pr}`2635`

- {{ Enhancement }} Cursor blinking in the REPL can be disabled by setting
  `noblink` in URL search params.
  {pr}`2666`

- {{ Fix }} Fix a REPL error in printing high-dimensional lists.
  {pr}`2517` {pr}`2919`

- {{ Fix }} Fix output bug with using `input()` on online console
  {pr}`2509`

### micropip and package loading

- {{ API }} `packages.json` which contains the dependency graph for packages
  was renamed to `repodata.json` to avoid confusion with `package.json` used
  in JavaScript packages.

- {{ Enhancement }} Added SHA-256 hash of package to entries in `repodata.json`
  {pr}`2455`

- {{ Enhancement }} Integrity of Pyodide packages is now verified before
  loading them. This is for now limited to browser environments.
  {pr}`2513`

- {{ Enhancement }} `micropip` supports loading wheels from the Emscripten file
  system using the `emfs:` protocol now.
  {pr}`2767`

- {{ Enhancement }} It is now possible to use an alternate `repodata.json`
  lockfile by passing the `lockFileURL` option to `loadPyodide`. This is
  particularly intended to be used with `micropip.freeze`.
  {pr}`2645`

- {{ Fix }} micropip now correctly handles package names that include dashes
  {pr}`2414`

- {{ Enhancement }} Allow passing `credentials` to `micropip.install()`
  {pr}`2458`

- {{ Enhancement }} {func}`micropip.install` now accepts a `deps` parameter.
  If set to `False`, micropip will not install dependencies of the package.
  {pr}`2433`

- {{ Fix }} micropip now correctly compares packages with prerelease version
  {pr}`2532`

- {{ Enhancement }} {func}`micropip.install` now accepts a `pre` parameter.
  If set to `True`, micropip will include pre-release and development versions.
  {pr}`2542`

- {{ Enhancement }} `micropip` was refactored to improve readability and ease of
  maintenance.
  {pr}`2561`, {pr}`2563`, {pr}`2564`, {pr}`2565`, {pr}`2568`

- {{ Enhancement }} Various error messages were fine tuned and improved.
  {pr}`2562`, {pr}`2558`

- {{ Enhancement }} `micropip` was adjusted to keep its state in the wheel
  `.dist-info` directories which improves consistenency with the Python standard
  library and other tools used to install packages.
  {pr}`2572`

- {{ Enhancement }} `micropip` can now be used to install Emscripten binary wheels.
  {pr}`2591`

- {{ Enhancement }} Added `micropip.freeze` to record the current set of loaded
  packages into a `repodata.json` file.
  {pr}`2581`

- {{ Fix }} `micropip.list` now works correctly when there are packages
  that are installed via `pyodide.loadPackage` from a custom URL.
  {pr}`2743`

- {{ Fix }} micropip now skips package versions which do not follow PEP440.
  {pr}`2754`

- {{ Fix }} `micropip` supports extra markers in packages correctly now.
  {pr}`2584`

### Packages

- {{ Enhancement }} Update sqlite version to latest stable release
  {pr}`2477` and {pr}`2518`

- {{ Enhancement }} Pillow now supports WEBP image format {pr}`2407`.

- {{ Enhancement }} Pillow and opencv-python now support the TIFF image format.
  {pr}`2762`

- Pandas is now compiled with `-Oz`, which significantly speeds up loading the library
  on Chrome {pr}`2457`

- New packages: opencv-python {pr}`2305`, ffmpeg {pr}`2305`, libwebp {pr}`2305`,
  h5py, pkgconfig and libhdf5 {pr}`2411`, bitarray {pr}`2459`, gsw {pr}`2511`,
  cftime {pr}`2504`, svgwrite, jsonschema, tskit {pr}`2506`, xarray {pr}`2538`,
  demes, libgsl, newick, ruamel, msprime {pr}`2548`, gmpy2 {pr}`2665`,
  xgboost {pr}`2537`, galpy {pr}`2676`, shapely, geos {pr}`2725`, suitesparse,
  sparseqr {pr}`2685`, libtiff {pr}`2762`, pytest-benchmark {pr}`2799`,
  termcolor {pr}`2809`, sqlite3, libproj, pyproj, certifi {pr}`2555`,
  rebound {pr}`2868`, reboundx {pr}`2909`, pyclipper {pr}`2886`,
  brotli {pr}`2925`, python-magic {pr}`2941`

### Miscellaneous

- {{ Fix }} We now tell packagers (e.g., Webpack) to ignore npm-specific imports
  when packing files for the browser.
  {pr}`2468`

- {{ Enhancement }} `run_in_pyodide` now has support for pytest assertion
  rewriting and decorators such as `pytest.mark.parametrize` and hypothesis.
  {pr}`2510`, {pr}`2541`

- {{ Breaking }} `pyodide_build.testing` is removed. `run_in_pyodide`
  decorator can now be accessed through
  [`pytest-pyodide`](https://github.com/pyodide/pytest-pyodide) package.
  {pr}`2418`

### List of contributors

Alexey Ignatiev, Andrey Smelter, andrzej, Antonio Cuni, Ben Jeffery, Brian
Benjamin Maranville, David Lechner, dragoncoder047, echorand (Amit Saha),
Filipe, Frank, Gyeongjae Choi, Hanno Rein, haoran1062, Henry Schreiner, Hood
Chatham, Jason Grout, jmdyck, Jo Bovy, John Wason, josephrocca, Kyle Cutler,
Lester Fan, Liumeo, lukemarsden, Mario Gersbach, Matt Toad, Michael Droettboom,
Michael Gilbert, Michael Neil, Mu-Tsun Tsai, Nicholas Bollweg, pysathq, Ricardo
Prins, Rob Gries, Roman Yurchak, Ryan May, Ryan Russell, stonebig, Szymswiat,
Tobias Megies, Vic Kumar, Victor, Wei Ji, Will Lachance

## Version 0.20.0

_April 9th, 2022_

[See the release notes for a summary.](https://blog.pyodide.org/posts/0.20-release/)

### CPython and stdlib

- {{ Update }} Pyodide now runs Python 3.10.2.
  {pr}`2225`

- {{ Enhancement }} All `ctypes` tests pass now except for
  `test_callback_too_many_args` (and we have a plan to fix
  `test_callback_too_many_args` upstream). `libffi-emscripten` now also passes
  all libffi tests.
  {pr}`2350`

### Packages

- {{Fix}} matplotlib now loads multiple fonts correctly {pr}`2271`

- New packages: boost-histogram {pr}`2174`, cryptography v3.3.2 {pr}`2263`, the
  standard library ssl module {pr}`2263`, python-solvespace v3.0.7,
  lazy-object-proxy {pr}`2320`.

- Many more scipy linking errors were fixed, mostly related to the Fortran f2c
  ABI for string arguments. There are still some fatal errors in the Scipy test
  suite, but none seem to be simple linker errors.
  {pr}`2289`

- Removed pyodide-interrupts. If you were using this for some reason, use
  `pyodide.setInterruptBuffer` instead.
  {pr}`2309`

- Most included packages were updated to the latest version. See
  {ref}`packages-in-pyodide` for a full list.

### Type translations

- {{Fix}} Python tracebacks now include Javascript frames when Python calls a
  Javascript function.
  {pr}`2123`

- {{Enhancement}} Added a `default_converter` argument to `JsProxy.to_py`
  and `pyodide.toPy` which is used to process any object that doesn't have
  a built-in conversion to Python. Also added a `default_converter` argument to
  `PyProxy.toJs` and `pyodide.ffi.to_js` to convert.
  {pr}`2170` and {pr}`2208`

- {{ Enhancement }} Async Python functions called from Javascript now have the
  resulting coroutine automatically scheduled. For instance, this makes it
  possible to use an async Python function as a Javascript event handler.
  {pr}`2319`

### Javascript package

- {{Enhancement}} It is no longer necessary to provide `indexURL` to
  `loadPyodide`.
  {pr}`2292`

- {{ Breaking }} The `globals` argument to `pyodide.runPython` and
  `pyodide.runPythonAsync` is now passed as a named argument. The old usage
  still works with a deprecation warning.
  {pr}`2300`

- {{Enhancement}} The Javascript package was migrated to Typescript.
  {pr}`2130` and {pr}`2133`

- {{Fix}} Fix importing pyodide with ESM syntax in a module type web worker.
  {pr}`2220`

- {{Enhancement}} When Pyodide is loaded as an ES6 module, no global
  `loadPyodide` variable is created (instead, it should be accessed as an
  attribute on the module).
  {pr}`2249`

- {{Fix}} The type `Py2JsResult` has been replaced with `any` which is more
  accurate. For backwards compatibility, we still export `Py2JsResult` as an
  alias for `any`.
  {pr}`2277`

- {{Fix}} Pyodide now loads correctly even if requirejs is included.
  {pr}`2283`

- {{ Enhancement }} Added robust handling for non-`Error` objects thrown by
  Javascript code. This mostly should never happen since well behaved Javascript
  code ought to throw errors. But it's better not to completely crash if it
  throws something else.
  {pr}`2294`

### pyodide_build

- {{Enhancement}} Pyodide now uses Python wheel files to distribute packages
  rather than the emscripten `file_packager.py` format.
  {pr}`2027`

- {{Enhancement}} Pyodide now uses `pypa/build` to build packages. We (mostly)
  use build isolation, so we can build packages that require conflicting
  versions of setuptools or alternative build backends.
  {pr}`2272`

- {{Enhancement}} Most pure Python packages were switched to use the wheels
  directly from PyPI rather than rebuilding them.
  {pr}`2126`

- {{Enhancement}} Added support for C++ exceptions in packages. Now C++
  extensions compiled and linked with `-fexceptions` can catch C++ exceptions.
  Furthermore, uncaught C++ exceptions will be formatted in a human-readable
  way.
  {pr}`2178`

- {{Breaking}} Removed the `skip-host` key from the `meta.yaml` format. If
  needed, install a host copy of the package with pip instead.
  {pr}`2256`

### Uncategorized

- {{ Enhancement }} The interrupt buffer can be used to raise all 64 signals
  now, not just `SIGINT`. Write a number between `1<= signum <= 64` into the
  interrupt buffer to trigger the corresponding signal. By default everything
  but `SIGINT` will be ignored. Any value written into the interrupt buffer
  outside of the range from 1 to 64 will be silently discarded.
  {pr}`2301`

- {{ Enhancement }} Updated to Emscripten 2.0.27.
  {pr}`2295`

- {{ Breaking }} The `extractDir` argument to `pyodide.unpackArchive` is now
  passed as a named argument. The old usage still works with a deprecation
  warning.
  {pr}`2300`

- {{ Enhancement }} Support ANSI escape codes in the Pyodide console.
  {pr}`2345`

- {{ Fix }} `pyodide_build` can now be installed in non-editable ways.
  {pr}`2351`

### List of contributors

Boris Feld, Christian Staudt, Gabriel Fougeron, Gyeongjae Choi, Henry Schreiner,
Hood Chatham, Jo Bovy, Karthikeyan Singaravelan, Leo Psidom, Liumeo, Luka
Mamukashvili, Madhur Tandon, Paul Korzhyk, Roman Yurchak, Seungmin Kim, Thorsten
Beier, Tom White, and Will Lachance

## Version 0.19.1

_February 19, 2022_

### Packages

- New packages: sqlalchemy {pr}`2112`, pydantic {pr}`2117`, wrapt {pr}`2165`

- {{ Update }} Upgraded packages: pyb2d (0.7.2), {pr}`2117`

- {{Fix}} A fatal error in `scipy.stats.binom.ppf` has been fixed.
  {pr}`2109`

- {{Fix}} Type signature mismatches in some numpy comparators have been fixed.
  {pr}`2110`

### Type translations

- {{Fix}} The "PyProxy has already been destroyed" error message has been
  improved with some context information.
  {pr}`2121`

### REPL

- {{Enhancement}} Pressing TAB in REPL no longer triggers completion when input
  is whitespace. {pr}`2125`

### List of contributors

Christian Staudt, Gyeongjae Choi, Hood Chatham, Liumeo, Paul Korzhyk, Roman
Yurchak, Seungmin Kim, Thorsten Beier

## Version 0.19.0

_January 10, 2021_

[See the release notes for a summary.](https://blog.pyodide.org/posts/0.19-release/)

### Python package

- {{Enhancement}} If `find_imports` is used on code that contains a syntax
  error, it will return an empty list instead of raising a `SyntaxError`.
  {pr}`1819`

- {{Enhancement}} Added the `pyodide.http.pyfetch` API which provides a
  convenience wrapper for the Javascript `fetch` API. The API returns a response
  object with various methods that convert the data into various types while
  minimizing the number of times the data is copied.
  {pr}`1865`

- {{Enhancement}} Added the `unpack_archive` API to the `pyodide.http.FetchResponse`
  object which treats the response body as an archive and uses `shutil` to
  unpack it. {pr}`1935`

- {{Fix}} The Pyodide event loop now works correctly with cancelled handles. In
  particular, `asyncio.wait_for` now functions as expected.
  {pr}`2022`

### JavaScript package

- {{Fix}} `loadPyodide` no longer fails in the
  presence of a user-defined global named `process`.
  {pr}`1849`

- {{Fix}} Various webpack buildtime and runtime compatibility issues were fixed.
  {pr}`1900`

- {{Enhancement}} Added the `pyodide.pyimport` API to import a Python module and
  return it as a `PyProxy`. Warning: this is different from the original
  `pyimport` API which was removed in this version.
  {pr}`1944`

- {{Enhancement}} Added the `pyodide.unpackArchive` API which unpacks an archive
  represented as an ArrayBuffer into the working directory. This is intended as
  a way to install packages from a local application.
  {pr}`1944`

- {{API}} `loadPyodide` now accepts a `homedir` parameter which sets home
  directory of Pyodide virtual file system.
  {pr}`1936`

- {{Breaking}} The default working directory(home directory) inside the Pyodide
  virtual file system has been changed from `/` to `/home/pyodide`. To get the
  previous behavior, you can
  - call `os.chdir("/")` in Python to change working directory or
  - call `loadPyodide` with the `homedir="/"`
    argument
    {pr}`1936`

### Python / JavaScript type conversions

- {{Breaking}} Updated the calling convention when a JavaScript function is
  called from Python to improve memory management of PyProxies. PyProxy
  arguments and return values are automatically destroyed when the function is
  finished.
  {pr}`1573`

- {{Enhancement}} Added `JsProxy.to_string`, `JsProxy.to_bytes`, and
  `JsProxy.to_memoryview` to allow for conversion of `TypedArray` to standard
  Python types without unneeded copies.
  {pr}`1864`

- {{Enhancement}} Added `JsProxy.to_file` and `JsProxy.from_file` to allow
  reading and writing Javascript buffers to files as a byte stream without
  unneeded copies.
  {pr}`1864`

- {{Fix}} It is now possible to destroy a borrowed attribute `PyProxy` of a
  `PyProxy` (as introduced by {pr}`1636`) before destroying the root `PyProxy`.
  {pr}`1854`

- {{Fix}} If `__iter__()` raises an error, it is now handled correctly by the
  `PyProxy[Symbol.iterator()]` method.
  {pr}`1871`

- {{Fix}} Borrowed attribute `PyProxy`s are no longer destroyed when the root
  `PyProxy` is garbage collected (because it was leaked). Doing so has no
  benefit to nonleaky code and turns some leaky code into broken code (see
  {issue}`1855` for an example).
  {pr}`1870`

- {{Fix}} Improved the way that `pyodide.globals.get("builtin_name")` works.
  Before we used `__main__.__dict__.update(builtins.__dict__)` which led to
  several undesirable effects such as `__name__` being equal to `"builtins"`.
  Now we use a proxy wrapper to replace `pyodide.globals.get` with a function
  that looks up the name on `builtins` if lookup on `globals` fails.
  {pr}`1905`

- {{Enhancement}} Coroutines have their memory managed in a more convenient way.
  In particular, now it is only necessary to either `await` the coroutine or
  call one of `.then`, `.except` or `.finally` to prevent a leak. It is no
  longer necessary to manually destroy the coroutine. Example: before:

```js
async function runPythonAsync(code, globals) {
  let coroutine = Module.pyodide_py.eval_code_async(code, globals);
  try {
    return await coroutine;
  } finally {
    coroutine.destroy();
  }
}
```

After:

```js
async function runPythonAsync(code, globals) {
  return await Module.pyodide_py.eval_code_async(code, globals);
}
```

{pr}`2030`

### pyodide-build

- {{API}} By default only a minimal set of packages is built. To build all
  packages set `PYODIDE_PACKAGES='*'` In addition, `make minimal` was removed,
  since it is now equivalent to `make` without extra arguments.
  {pr}`1801`

- {{Enhancement}} It is now possible to use `pyodide-build buildall` and
  `pyodide-build buildpkg` directly.
  {pr}`2063`

- {{Enhancement}} Added a `--force-rebuild` flag to `buildall` and `buildpkg`
  which rebuilds the package even if it looks like it doesn't need to be
  rebuilt. Added a `--continue` flag which keeps the same source tree for the
  package and can continue from the middle of a build.
  {pr}`2069`

- {{Enhancement}} Changes to environment variables in the build script are now
  seen in the compile and post build scripts.
  {pr}`1706`

- {{Fix}} Fix usability issues with `pyodide-build mkpkg` CLI.
  {pr}`1828`

- {{ Enhancement }} Better support for ccache when building Pyodide
  {pr}`1805`

- {{Fix}} Fix compile error `wasm-ld: error: unknown argument: --sort-common`
  and `wasm-ld: error: unknown argument: --as-needed` in ArchLinux.
  {pr}`1965`

### micropip

- {{Fix}} micropip now raises an error when installing a non-pure python wheel
  directly from a url.
  {pr}`1859`

- {{Enhancement}} {func}`micropip.install` now accepts a `keep_going` parameter.
  If set to `True`, micropip reports all identifiable dependencies that don't
  have pure Python wheels, instead of failing after processing the first one.
  {pr}`1976`

- {{Enhancement}} Added a new API {func}`micropip.list` which returns the list
  of installed packages by micropip.
  {pr}`2012`

### Packages

- {{ Enhancement }} Unit tests are now unvendored from Python packages and
  included in a separate package `<package name>-tests`. This results in a
  20% size reduction on average for packages that vendor tests (e.g. numpy,
  pandas, scipy).
  {pr}`1832`

- {{ Update }} Upgraded SciPy to 1.7.3. There are known issues with some SciPy
  components, the current status of the scipy test suite is
  [here](https://github.com/pyodide/pyodide/pull/2065#issuecomment-1004243045)
  {pr}`2065`

- {{ Fix }} The built-in pwd module of Python, which provides a Unix specific
  feature, is now unvendored.
  {pr}`1883`

- {{Fix}} pillow and imageio now correctly encode/decode grayscale and
  black-and-white JPEG images.
  {pr}`2028`

- {{Fix}} The numpy fft module now works correctly.
  {pr}`2028`

- New packages: logbook {pr}`1920`, pyb2d {pr}`1968`, and threadpoolctl (a
  dependency of scikit-learn) {pr}`2065`

- Upgraded packages: numpy (1.21.4) {pr}`1934`, scikit-learn (1.0.2) {pr}`2065`,
  scikit-image (0.19.1) {pr}`2005`, msgpack (1.0.3) {pr}`2071`, astropy (5.0.3)
  {pr}`2086`, statsmodels (0.13.1) {pr}`2073`, pillow (9.0.0) {pr}`2085`. This
  list is not exhaustive, refer to `packages.json` for the full list.

### Uncategorized

- {{ Enhancement }} `PyErr_CheckSignals` now works with the keyboard interrupt
  system so that cooperative C extensions can be interrupted. Also, added the
  `pyodide.checkInterrupt` function so Javascript code can opt to be
  interrupted.
  {pr}`1294`

- {{Fix}} The `_` variable is now set by the Pyodide repl just like it is set in
  the native Python repl.
  {pr}`1904`

- {{ Enhancement }} `pyodide-env` and `pyodide` Docker images are now available from both
  the [Docker Hub](https://hub.docker.com/repository/docker/pyodide/pyodide-env) and
  from the [Github Package registry](https://github.com/orgs/pyodide/packages). {pr}`1995`

- {{Fix}} The console now correctly handles it when an object's `__repr__` function raises an exception.
  {pr}`2021`

- {{ Enhancement }} Removed the `-s EMULATE_FUNCTION_POINTER_CASTS` flag,
  yielding large benefits in speed, stack usage, and code size.
  {pr}`2019`

### List of contributors

Alexey Ignatiev, Alex Hall, Bart Broere, Cyrille Bogaert, etienne, Grimmer,
Grimmer Kang, Gyeongjae Choi, Hao Zhang, Hood Chatham, Ian Clester, Jan Max
Meyer, LeoPsidom, Liumeo, Michael Christensen, Owen Ou, Roman Yurchak, Seungmin
Kim, Sylvain, Thorsten Beier, Wei Ouyang, Will Lachance

## Version 0.18.1

_September 16, 2021_

### Console

- {{Fix}} Ctrl+C handling in console now works correctly with multiline input.
  New behavior more closely approximates the behavior of the native Python
  console.
  {pr}`1790`

- {{Fix}} Fix the repr of Python objects (including lists and dicts) in console {pr}`1780`

- {{Fix}} The "long output truncated" message now appears on a separate line as intended.
  {pr}`1814`

- {{Fix}} The streams that are used to redirect stdin and stdout in the console now define
  `isatty` to return `True`. This fixes pytest.
  {pr}`1822`

### Python package

- {{Fix}} Avoid circular references when runsource raises SyntaxError
  {pr}`1758`

### JavaScript package

- {{Fix}} The `pyodide.setInterruptBuffer` command is now publicly exposed
  again, as it was in v0.17.0. {pr}`1797`

### Python / JavaScript type conversions

- {{Fix}} Conversion of very large strings from JavaScript to Python works
  again. {pr}`1806`

- {{Fix}} Fixed a use after free bug in the error handling code.
  {pr}`1816`

### Packages

- {{Fix}} pillow now correctly encodes/decodes RGB JPEG image format. {pr}`1818`

### Micellaneous

- {{Fix}} Patched emscripten to make the system calls to duplicate file
  descriptors closer to posix-compliant. In particular, this fixes the use of
  `dup` on pipes and temporary files, as needed by `pytest`.
  {pr}`1823`

## Version 0.18.0

_August 3rd, 2021_

### General

- {{ Update }} Pyodide now runs Python 3.9.5.
  {pr}`1637`

- {{ Enhancement }} Pyodide can experimentally be used in Node.js {pr}`1689`

- {{ Enhancement }} Pyodide now directly exposes the [Emscripten filesystem
  API](https://emscripten.org/docs/api_reference/Filesystem-API.html), allowing
  for direct manipulation of the in-memory filesystem
  {pr}`1692`

- {{ Enhancement }} Pyodide's support of [emscripten file
  systems](https://emscripten.org/docs/api_reference/Filesystem-API.html#file-systems)
  is expanded from the default `MEMFS` to include `IDBFS`, `NODEFS`, `PROXYFS`,
  and `WORKERFS`, allowing for custom persistence strategies depending on
  execution environment {pr}`1596`

- {{ API }} The `packages.json` schema for Pyodide was redesigned for better
  compatibility with conda. {pr}`1700`

- {{ API }} `run_docker` no longer binds any port to the docker image by default.
  {pr}`1750`

### Standard library

- {{ API }} The following standard library modules are now available as standalone packages

  - distlib

  They are loaded by default in `loadPyodide`, however this behavior
  can be disabled with the `fullStdLib` parameter set to `false`.
  All optional stdlib modules can then be loaded as needed with
  `pyodide.loadPackage`. {pr}`1543`

- {{ Enhancement }} The standard library module `audioop` is now included, making the `wave`,
  `sndhdr`, `aifc`, and `sunau` modules usable. {pr}`1623`

- {{ Enhancement }} Added support for `ctypes`.
  {pr}`1656`

### JavaScript package

- {{ Enhancement }} The Pyodide JavaScript package is released to npm under [npmjs.com/package/pyodide](https://www.npmjs.com/package/pyodide)
  {pr}`1762`
- {{ API }} `loadPyodide` no longer automatically
  stores the API into a global variable called `pyodide`. To get old behavior,
  say `globalThis.pyodide = await loadPyodide({...})`.
  {pr}`1597`
- {{ Enhancement }} `loadPyodide` now accepts callback functions for
  `stdin`, `stdout` and `stderr`
  {pr}`1728`
- {{ Enhancement }} Pyodide now ships with first party typescript types for the entire
  JavaScript API (though no typings are available for `PyProxy` fields).
  {pr}`1601`

- {{ Enhancement }} It is now possible to import `Comlink` objects into Pyodide after
  using `pyodide.registerComlink`
  {pr}`1642`

- {{ Enhancement }} If a Python error occurs in a reentrant `runPython` call, the error
  will be propagated into the outer `runPython` context as the original error
  type. This is particularly important if the error is a `KeyboardInterrupt`.
  {pr}`1447`

### Python package

- {{ Enhancement }} Added a new `pyodide.code.CodeRunner` API for finer control than
  `eval_code` and `eval_code_async`. Designed with
  the needs of REPL implementations in mind.
  {pr}`1563`

- {{ Enhancement }} Added `pyodide.console.Console` class closely based on the Python standard
  library `code.InteractiveConsole` but with support for top level await and
  stream redirection. Also added the subclass `pyodide.console.PyodideConsole` which
  automatically uses `pyodide.loadPackagesFromImports` on the code before running
  it.
  {pr}`1125`, {pr}`1155`, {pr}`1635`

- {{ Fix }} `pyodide.code.eval_code_async` no longer automatically awaits a returned
  coroutine or attempts to await a returned generator object (which triggered an
  error).
  {pr}`1563`

### Python / JavaScript type conversions

- {{ API }} `pyodide.runPythonAsync` no longer automatically calls
  `pyodide.loadPackagesFromImports`.
  {pr}`1538`.
- {{ Enhancement }} Added the `PyProxy.callKwargs` method to allow using
  Python functions with keyword arguments from JavaScript.
  {pr}`1539`
- {{ Enhancement }} Added the `PyProxy.copy` method.
  {pr}`1549` {pr}`1630`
- {{ API }} Updated the method resolution order on `PyProxy`. Performing a
  lookup on a `PyProxy` will prefer to pick a method from the `PyProxy` api, if
  no such method is found, it will use `getattr` on the proxied object.
  Prefixing a name with `$` forces `getattr`. For instance, `PyProxy.destroy`
  now always refers to the method that destroys the proxy, whereas
  `PyProxy.$destroy` refers to an attribute or method called `destroy` on the
  proxied object.
  {pr}`1604`
- {{ API }} It is now possible to use `Symbol` keys with PyProxies. These
  `Symbol` keys put markers on the PyProxy that can be used by external code.
  They will not currently be copied by `PyProxy.copy`.
  {pr}`1696`
- {{ Enhancement }} Memory management of `PyProxy` fields has been changed so
  that fields looked up on a `PyProxy` are "borrowed" and have their lifetime
  attached to the base `PyProxy`. This is intended to allow for more idiomatic
  usage.
  (See {issue}`1617`.) {pr}`1636`
- {{ API }} The depth argument to `toJs` is now passed as an option, so
  `toJs(n)` in v0.17 changed to `toJs({depth : n})`. Similarly, `pyodide.toPy`
  now takes `depth` as a named argument. Also `to_js` and `to_py` only take
  depth as a keyword argument.
  {pr}`1721`
- {{ API }} `PyProxy.toJs` and `pyodide.ffi.to_js` now
  take an option `pyproxies`, if a JavaScript Array is passed for this, then
  any proxies created during conversion will be placed into this array. This
  allows easy cleanup later. The `create_pyproxies` option can be used to
  disable creation of pyproxies during conversion (instead a `ConversionError`
  is raised). {pr}`1726`
- {{ API }} `toJs` and `to_js` now take an option `dict_converter` which will be
  called on a JavaScript iterable of two-element Arrays as the final step of
  converting dictionaries. For instance, pass `Object.fromEntries` to convert to
  an object or `Array.from` to convert to an array of pairs.
  {pr}`1742`

### pyodide-build

- {{ API }} pyodide-build is now an installable Python package, with an
  identically named CLI entrypoint that replaces `bin/pyodide` which is removed
  {pr}`1566`

### micropip

- {{ Fix }} micropip now correctly handles packages that have mixed case names.
  (See {issue}`1614`).
  {pr}`1615`
- {{ Enhancement }} micropip now resolves dependencies correctly for old
  versions of packages (it used to always use the dependencies from the most
  recent version, see {issue}`1619` and {issue}`1745`). micropip also will
  resolve dependencies for wheels loaded from custom urls.
  {pr}`1753`

### Packages

- {{ Enhancement }} matplotlib now comes with a new renderer based on the html5 canvas element. {pr}`1579`
  It is optional and the current default backend is still the agg backend compiled to wasm.
- {{ Enhancement }} Updated a number of packages included in Pyodide.

### List of contributors

Albertas Gimbutas, Andreas Klostermann, Arfy Slowy, daoxian,
Devin Neal, fuyutarow, Grimmer, Guido Zuidhof, Gyeongjae Choi, Hood
Chatham, Ian Clester, Itay Dafna, Jeremy Tuloup, jmsmdy, LinasNas, Madhur
Tandon, Michael Christensen, Nicholas Bollweg, Ondřej Staněk, Paul m. p. P,
Piet Brömmel, Roman Yurchak, stefnotch, Syrus Akbary, Teon L Brooks, Waldir

## Version 0.17.0

_April 21, 2021_

See the {ref}`0-17-0-release-notes` for more information.

### Improvements to package loading and dynamic linking

- {{ Enhancement }} Uses the emscripten preload plugin system to preload .so files in packages
- {{ Enhancement }} Support for shared library packages. This is used for CLAPACK which makes scipy a lot smaller.
  {pr}`1236`
- {{ Fix }} Pyodide and included packages can now be used with Safari v14+.
  Safari v13 has also been observed to work on some (but not all) devices.

### Python / JS type conversions

- {{ Feature }} A `JsProxy` of a JavaScript `Promise` or other awaitable object is now a
  Python awaitable.
  {pr}`880`
- {{ API }} Instead of automatically converting Python lists and dicts into
  JavaScript, they are now wrapped in `PyProxy`. Added a new `PyProxy.toJs`
  API to request the conversion behavior that used to be implicit.
  {pr}`1167`
- {{ API }} Added `JsProxy.to_py` API to convert a JavaScript object to Python.
  {pr}`1244`
- {{ Feature }} Flexible jsimports: it now possible to add custom Python
  "packages" backed by JavaScript code, like the `js` package. The `js` package
  is now implemented using this system.
  {pr}`1146`
- {{ Feature }} A `PyProxy` of a Python coroutine or awaitable is now an
  awaitable JavaScript object. Awaiting a coroutine will schedule it to run on
  the Python event loop using `asyncio.ensure_future`.
  {pr}`1170`
- {{ Enhancement }} Made `PyProxy` of an iterable Python object an iterable Js
  object: defined the `[Symbol.iterator]` method, can be used like `for(let x of proxy)`.
  Made a `PyProxy` of a Python iterator an iterator: `proxy.next()` is
  translated to `next(it)`. Made a `PyProxy` of a Python generator into a
  JavaScript generator: `proxy.next(val)` is translated to `gen.send(val)`.
  {pr}`1180`
- {{ API }} Updated `PyProxy` so that if the wrapped Python object supports `__getitem__`
  access, then the wrapper has `get`, `set`, `has`, and `delete` methods which do
  `obj[key]`, `obj[key] = val`, `key in obj` and `del obj[key]` respectively.
  {pr}`1175`
- {{ API }} The `pyodide.pyimport` function is deprecated in favor of using
  `pyodide.globals.get('key')`. {pr}`1367`
- {{ API }} Added `PyProxy.getBuffer` API to allow direct access to Python
  buffers as JavaScript TypedArrays.
  {pr}`1215`
- {{ API }} The innermost level of a buffer converted to JavaScript used to be a
  TypedArray if the buffer was contiguous and otherwise an Array. Now the
  innermost level will be a TypedArray unless the buffer format code is a '?' in
  which case it will be an Array of booleans, or if the format code is a "s" in
  which case the innermost level will be converted to a string.
  {pr}`1376`
- {{ Enhancement }} JavaScript `BigInt`s are converted into Python `int` and
  Python `int`s larger than 2^53 are converted into `BigInt`.
  {pr}`1407`
- {{ API }} Added `pyodide.isPyProxy` to test if an object is a `PyProxy`.
  {pr}`1456`
- {{ Enhancement }} `PyProxy` and `PyBuffer` objects are now garbage collected
  if the browser supports `FinalizationRegistry`.
  {pr}`1306`
- {{ Enhancement }} Automatic conversion of JavaScript functions to CPython
  calling conventions.
  {pr}`1051`, {pr}`1080`
- {{ Enhancement }} Automatic detection of fatal errors. In this case Pyodide
  will produce both a JavaScript and a Python stack trace with explicit
  instruction to open a bug report.
  pr`{1151}`, pr`{1390}`, pr`{1478}`.
- {{ Enhancement }} Systematic memory leak detection in the test suite and a
  large number of fixed to memory leaks.
  pr`{1340}`
- {{ Fix }} getattr and dir on JsProxy now report consistent results and include all
  names defined on the Python dictionary backing JsProxy.
  {pr}`1017`
- {{ Fix }} `JsProxy.__bool__` now produces more consistent results: both
  `bool(window)` and `bool(zero-arg-callback)` were `False` but now are `True`.
  Conversely, `bool(empty_js_set)` and `bool(empty_js_map)` were `True` but now
  are `False`.
  {pr}`1061`
- {{ Fix }} When calling a JavaScript function from Python without keyword
  arguments, Pyodide no longer passes a `PyProxy`-wrapped `NULL` pointer as the
  last argument. {pr}`1033`
- {{ Fix }} JsBoundMethod is now a subclass of JsProxy, which fixes nested
  attribute access and various other strange bugs.
  {pr}`1124`
- {{ Fix }} JavaScript functions imported like `from js import fetch` no longer
  trigger "invalid invocation" errors (issue {issue}`461`) and
  `js.fetch("some_url")` also works now (issue {issue}`768`).
  {pr}`1126`
- {{ Fix }} JavaScript bound method calls now work correctly with keyword arguments.
  {pr}`1138`
- {{ Fix }} JavaScript constructor calls now work correctly with keyword
  arguments.
  {pr}`1433`

### pyodide-py package

- {{ Feature }} Added a Python event loop to support asyncio by scheduling
  coroutines to run as jobs on the browser event loop. This event loop is
  available by default and automatically enabled by any relevant asyncio API,
  so for instance `asyncio.ensure_future` works without any configuration.
  {pr}`1158`
- {{ API }} Removed `as_nested_list` API in favor of `JsProxy.to_py`.
  {pr}`1345`

### pyodide-js

- {{ API }} Removed iodide-specific code in `pyodide.js`. This breaks compatibility with
  iodide.
  {pr}`878`, {pr}`981`
- {{ API }} Removed the `pyodide.autocomplete` API, use Jedi directly instead.
  {pr}`1066`
- {{ API }} Removed `pyodide.repr` API.
  {pr}`1067`
- {{ Fix }} If `messageCallback` and `errorCallback` are supplied to
  `pyodide.loadPackage`, `pyodide.runPythonAsync` and
  `pyodide.loadPackagesFromImport`, then the messages are no longer
  automatically logged to the console.
- {{ Feature }} `runPythonAsync` now runs the code with `eval_code_async`. In
  particular, it is possible to use top-level await inside of `runPythonAsync`.
- `eval_code` now accepts separate `globals` and `locals` parameters.
  {pr}`1083`
- Added the `pyodide.setInterruptBuffer` API. This can be used to set a
  `SharedArrayBuffer` to be the keyboard interrupt buffer. If Pyodide is running
  on a webworker, the main thread can signal to the webworker that it should
  raise a `KeyboardInterrupt` by writing to the interrupt buffer.
  {pr}`1148` and {pr}`1173`
- Changed the loading method: added an async function `loadPyodide` to load
  Pyodide to use instead of `languagePluginURL` and `languagePluginLoader`. The
  change is currently backwards compatible, but the old approach is deprecated.
  {pr}`1363`
- `runPythonAsync` now accepts `globals` parameter.
  {pr}`1914`

### micropip

- {{ Feature }} `micropip` now supports installing wheels from relative URLs.
  {pr}`872`
- {{ API }} `micropip.install` now returns a Python `Future` instead of a JavaScript `Promise`.
  {pr}`1324`
- {{ Fix }} `micropip.install` now interacts correctly with
  {js:func}`pyodide.loadPackage`.
  {pr}`1457`
- {{ Fix }} `micropip.install` now handles version constraints correctly
  even if there is a version of the package available from the Pyodide `indexURL`.

### Build system

- {{ Enhancement }} Updated to latest emscripten 2.0.13 with the upstream LLVM backend
  {pr}`1102`
- {{ API }} Use upstream `file_packager.py`, and stop checking package abi versions.
  The `PYODIDE_PACKAGE_ABI` environment variable is no longer used, but is
  still set as some packages use it to detect whether it is being built for
  Pyodide. This usage is deprecated, and a new environment variable `PYODIDE`
  is introduced for this purpose.

  As part of the change, Module.checkABI is no longer present.
  {pr}`991`

- uglifyjs and lessc no longer need to be installed in the system during build
  {pr}`878`.
- {{ Enhancement }} Reduce the size of the core Pyodide package
  {pr}`987`.
- {{ Enhancement }} Optionally to disable docker port binding
  {pr}`1423`.
- {{ Enhancement }} Run arbitrary command in docker
  {pr}`1424`
- Docker images for Pyodide are now accessible at
  [pyodide/pyodide-env](https://hub.docker.com/repository/docker/pyodide/pyodide-env)
  and
  [pyodide/pyodide](https://hub.docker.com/repository/docker/pyodide/pyodide).
- {{ Enhancement }} Option to run docker in non-interactive mode
  {pr}`1641`

### REPL

- {{ Fix }} In console.html: sync behavior, full stdout/stderr support, clean namespace,
  bigger font, correct result representation, clean traceback
  {pr}`1125` and {pr}`1141`
- {{ Fix }} Switched from ̀Jedi to rlcompleter for completion in
  `pyodide.console.InteractiveConsole` and so in `console.html`. This fixes
  some completion issues (see {issue}`821` and {issue}`1160`)
- {{ Enhancement }} Support top-level await in the console
  {pr}`1459`

### Packages

- six, jedi and parso are no longer vendored in the main Pyodide package, and
  need to be loaded explicitly
  {pr}`1010`, {pr}`987`.
- Updated packages {pr}`1021`, {pr}`1338`, {pr}`1460`.
- Added Plotly version 4.14.3 and retrying dependency
  {pr}`1419`

### List of contributors

(in alphabetic order)

Aditya Shankar, casatir, Dexter Chua, dmondev, Frederik Braun, Hood Chatham,
Jan Max Meyer, Jeremy Tuloup, joemarshall, leafjolt, Michael Greminger,
Mireille Raad, Ondřej Staněk, Paul m. p. P, rdb, Roman Yurchak, Rudolfs

## Version 0.16.1

_December 25, 2020_

Note: due to a CI deployment issue the 0.16.0 release was skipped and replaced
by 0.16.1 with identical contents.

- Pyodide files are distributed by [JsDelivr](https://www.jsdelivr.com/),
  `https://cdn.jsdelivr.net/pyodide/v0.16.1/full/pyodide.js`
  The previous CDN `pyodide-cdn2.iodide.io` still works and there
  are no plans for deprecating it. However please use
  JsDelivr as a more sustainable solution, including for earlier Pyodide
  versions.

### Python and the standard library

- Pyodide includes CPython 3.8.2
  {pr}`712`
- ENH Patches for the threading module were removed in all packages. Importing
  the module, and a subset of functionality (e.g. locks) works, while starting
  a new thread will produce an exception, as expected.
  {pr}`796`.
  See {issue}`237` for the current status of the threading support.
- ENH The multiprocessing module is now included, and will not fail at import,
  thus avoiding the necessity to patch included packages. Starting a new
  process will produce an exception due to the limitation of the WebAssembly VM
  with the following message: `Resource temporarily unavailable`
  {pr}`796`.

### Python / JS type conversions

- FIX Only call `Py_INCREF()` once when proxied by PyProxy
  {pr}`708`
- JavaScript exceptions can now be raised and caught in Python. They are
  wrapped in pyodide.JsException.
  {pr}`891`

### pyodide-py package and micropip

- The `pyodide.py` file was transformed to a pyodide-py package. The imports
  remain the same so this change is transparent to the users
  {pr}`909`.
- FIX Get last version from PyPI when installing a module via micropip
  {pr}`846`.
- Suppress REPL results returned by `pyodide.eval_code` by adding a semicolon
  {pr}`876`.
- Enable monkey patching of `eval_code` and `find_imports` to customize
  behavior of `runPython` and `runPythonAsync`
  {pr}`941`.

### Build system

- Updated docker image to Debian buster, resulting in smaller images.
  {pr}`815`
- Pre-built docker images are now available as
  [`iodide-project/pyodide`](https://hub.docker.com/r/iodide/pyodide)
  {pr}`787`
- Host Python is no longer compiled, reducing compilation time. This also
  implies that Python 3.8 is now required to build Pyodide. It can for instance
  be installed with conda.
  {pr}`830`
- FIX Infer package tarball directory from source URL
  {pr}`687`
- Updated to emscripten 1.38.44 and binaryen v86 (see related
  [commits](https://github.com/pyodide/pyodide/search?q=emscripten&type=commits))
- Updated default `--ldflags` argument to `pyodide_build` scripts to equal what
  Pyodide actually uses.
  {pr}`817`
- Replace C lz4 implementation with the (upstream) JavaScript implementation.
  {pr}`851`
- Pyodide deployment URL can now be specified with the `PYODIDE_BASE_URL`
  environment variable during build. The `pyodide_dev.js` is no longer
  distributed. To get an equivalent behavior with `pyodide.js`, set
  ```javascript
  window.languagePluginUrl = "./";
  ```
  before loading it.
  {pr}`855`
- Build runtime C libraries (e.g. libxml) via package build system with correct
  dependency resolution
  {pr}`927`
- Pyodide can now be built in a conda virtual environment
  {pr}`835`

### Other improvements

- Modify MEMFS timestamp handling to support better caching. This in
  particular allows to import newly created Python modules without invalidating
  import caches {pr}`893`

### Packages

- New packages: freesasa, lxml, python-sat, traits, astropy, pillow,
  scikit-image, imageio, numcodecs, msgpack, asciitree, zarr

  Note that due to the large size and the experimental state of the scipy
  package, packages that depend on scipy (including scikit-image, scikit-learn)
  will take longer to load, use a lot of memory and may experience failures.

- Updated packages: numpy 1.15.4, pandas 1.0.5, matplotlib 3.3.3 among others.
- New package
  [pyodide-interrupt](https://pypi.org/project/pyodide-interrupts/), useful for
  handling interrupts in Pyodide (see project description for details).

### Backward incompatible changes

- Dropped support for loading .wasm files with incorrect MIME type, following
  {pr}`851`

### List of contributors

abolger, Aditya Shankar, Akshay Philar, Alexey Ignatiev, Aray Karjauv, casatir,
chigozienri, Christian glacet, Dexter Chua, Frithjof, Hood Chatham, Jan Max
Meyer, Jay Harris, jcaesar, Joseph D. Long, Matthew Turk, Michael Greminger,
Michael Panchenko, mojighahar, Nicolas Ollinger, Ram Rachum, Roman Yurchak,
Sergio, Seungmin Kim, Shyam Saladi, smkm, Wei Ouyang

## Version 0.15.0

_May 19, 2020_

- Upgrades Pyodide to CPython 3.7.4.
- micropip no longer uses a CORS proxy to install pure Python packages from
  PyPI. Packages are now installed from PyPI directly.
- micropip can now be used from web workers.
- Adds support for installing pure Python wheels from arbitrary URLs with
  micropip.
- The CDN URL for Pyodide changed to
  https://pyodide-cdn2.iodide.io/v0.15.0/full/pyodide.js
  It now supports versioning and should provide faster downloads.
  The latest release can be accessed via
  https://pyodide-cdn2.iodide.io/latest/full/
- Adds `messageCallback` and `errorCallback` to
  `pyodide.loadPackage`.
- Reduces the initial memory footprint (`TOTAL_MEMORY`) from 1 GiB to 5 MiB.
  More memory will be allocated as needed.
- When building from source, only a subset of packages can be built by setting
  the `PYODIDE_PACKAGES` environment variable. See
  {ref}`partial builds documentation <partial-builds>` for more details.
- New packages: future, autograd

## Version 0.14.3

_Dec 11, 2019_

- Convert JavaScript numbers containing integers, e.g. `3.0`, to a real Python
  long (e.g. `3`).
- Adds `__bool__` method to for `JsProxy` objects.
- Adds a JavaScript-side auto completion function for Iodide that uses jedi.
- New packages: nltk, jeudi, statsmodels, regex, cytoolz, xlrd, uncertainties

## Version 0.14.0

_Aug 14, 2019_

- The built-in `sqlite` and `bz2` modules of Python are now enabled.
- Adds support for auto-completion based on jedi when used in iodide

## Version 0.13.0

_May 31, 2019_

- Tagged versions of Pyodide are now deployed to Netlify.

## Version 0.12.0

_May 3, 2019_

**User improvements:**

- Packages with pure Python wheels can now be loaded directly from PyPI. See
  `micropip` for more information.

- Thanks to PEP 562, you can now `import js` from Python and use it to access
  anything in the global JavaScript namespace.

- Passing a Python object to JavaScript always creates the same object in
  JavaScript. This makes APIs like `removeEventListener` usable.

- Calling `dir()` in Python on a JavaScript proxy now works.

- Passing an `ArrayBuffer` from JavaScript to Python now correctly creates a
  `memoryview` object.

- Pyodide now works on Safari.

## Version 0.11.0

_Apr 12, 2019_

**User improvements:**

- Support for built-in modules:

  - `sqlite`, `crypt`

- New packages: `mne`

**Developer improvements:**

- The `mkpkg` command will now select an appropriate archive to use, rather
  than just using the first.

- The included version of emscripten has been upgraded to 1.38.30 (plus a
  bugfix).

- New packages: `jinja2`, `MarkupSafe`

## Version 0.10.0

_Mar 21, 2019_

**User improvements:**

- New packages: `html5lib`, `pygments`, `beautifulsoup4`, `soupsieve`,
  `docutils`, `bleach`, `mne`

**Developer improvements:**

- `console.html` provides a simple text-only interactive console to test local
  changes to Pyodide. The existing notebooks based on legacy versions of Iodide
  have been removed.

- The `run_docker` script can now be configured with environment variables.

```{eval-rst}
.. toctree::
   :hidden:

   deprecation-timeline.md
```<|MERGE_RESOLUTION|>--- conflicted
+++ resolved
@@ -53,7 +53,6 @@
   `{env: {HOME: whatever_directory}}`.
   {pr}`3870`
 
-<<<<<<< HEAD
 - {{ Enhancement }} `add_event_listener` and `remove_event_listener` now pass
   any additional arguments to the corresponding JavaScript functions.
   {pr}`3929`
@@ -61,13 +60,11 @@
   (as well as `hasattr` and `setattr`). This fixes a regression introduced in
   {pr}`3617`.
   {pr}`3926`
-=======
 - {{ Fix }} A `PyProxy` of a callable is now an `instanceof Function`. (If you
   are trying to feature detect whether something is callable or not in
   JavaScript, the correct way is to use `typeof o === "function"`. But you may
   have dependencies that don't do this correctly.)
   {pr}`3925`
->>>>>>> 5fe0d2e3
 
 - {{ API }} Changed the name of the default lockfile from `repodata.json` to
   `pyodide-lock.json`
