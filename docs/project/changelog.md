--- conflicted
+++ resolved
@@ -30,13 +30,10 @@
 - {{ Enhancement }} Upgraded to Python 3.13.1. {pr}`5498`
 
 - {{ Fix }} Importing matplotlib should now be significantly faster. {pr}`5569`
-<<<<<<< HEAD
 - {{ Fix }} Fix memory leak caused by `asyncio.sleep(0)` in a WebWorker.
   {pr}`5597`
-=======
 - {{ Fix }} Add the current working directory to the path instead of `$HOME`.
   {pr}`5630`
->>>>>>> 19817560
 
 ### `python` CLI entrypoint
 
