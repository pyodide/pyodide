--- conflicted
+++ resolved
@@ -74,15 +74,13 @@
   the method is called on.
   {pr}`3130`
 
-<<<<<<< HEAD
 - {{ Breaking }} The messageCallback and errorCallback argument to {any}`loadPackage <pyodide.loadPackage>`
   and {any}`loadPackagesFromImports <pyodide.loadPackagesFromImports>` is now passed as named arguments.
   The old usage still works with a deprecation warning.
   {pr}`3149`
-=======
+
 - {{ Fix }} Shared libraries with version suffix are now handled correctly.
   {pr}`3154`
->>>>>>> d2fce732
 
 ### Build System / Package Loading
 
