--- conflicted
+++ resolved
@@ -23,7 +23,6 @@
   common HTTP methods (GET, POST, PUT, DELETE, HEAD, PATCH, OPTIONS).
   {pr}`5841`
 
-<<<<<<< HEAD
 - {{ Breaking }} The default behavior of `toJs()`/`to_js` was changed to convert
   dictionaries to JavaScript objects. To opt into the old behavior, pass
   `toJsLiteralMap: true` to `loadPyodide()`. This is deprecated.
@@ -32,7 +31,7 @@
 - {{ Breaking }} Deprecated `JsProxy.as_object_map()`. It will be removed in Pyodide
   0.31.0. Use `JsProxy.as_js_json()` instead.
   {pr}`5899`
-=======
+
 - {{ Fix }} Fixed a bug where a weird object was used as `this` when there is no
   relevant `this`. See {issue}`5929`.
   {pr}`5937`
@@ -53,7 +52,6 @@
   - python-calamine (0.4.0)
   - starlette (0.47.2)
   - vrplib (2.0.1)
->>>>>>> 62ce9c08
 
 ## Version 0.28.3
 
