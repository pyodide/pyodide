--- conflicted
+++ resolved
@@ -45,17 +45,12 @@
   {pr}`1849`
 
 - {{Fix}} Webpack building compatibility issues and a {any}`loadPyodide <globalThis.loadPyodide>`
-<<<<<<< HEAD
-  runtime issue due to webpack are solved.
-  {pr}`1900`
-=======
   runtime issue due to webpack are solved. 
   {pr}`1900`
 
 - {{API}} {any}`loadPyodide <globalThis.loadPyodide>` now accepts `homedir`
   parameter which sets home directory of Pyodide virtual file system.
   {pr}`1936`
->>>>>>> 75841a6d
 
 ### Python / JavaScript type conversions
 
