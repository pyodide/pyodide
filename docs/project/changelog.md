--- conflicted
+++ resolved
@@ -36,16 +36,14 @@
   `PyProxy` (as introduced by {pr}`1636`) before destroying the root `PyProxy`.
   {pr}`1854`
 
-<<<<<<< HEAD
 - {{Fix}} If `__iter__()` raises an error, it is now handled correctly by the
   `PyProxy[Symbol.iterator()]` method.
   {pr}`1871`
-=======
+
 - {{Fix}} Borrowed attribute `PyProxy`s are no longer destroyed when the root
   `PyProxy` is garbage collected (because it was leaked). Doing so has no
   benefit to nonleaky code and turns some leaky code into broken code (see
   {issue}`1855` for an example). {pr}`1870`
->>>>>>> edc0f87e
 
 ### pyodide-build
 
