---
substitutions:
  API: "<span class='badge badge-warning'>API Change</span>"
  Enhancement : "<span class='badge badge-info'>Enhancement</span>"
  Feature : "<span class='badge badge-success'>Feature</span>"
  Fix : "<span class='badge badge-danger'>Fix</span>"
---


(changelog)=
# Change Log

## [Unreleased]

<<<<<<< HEAD
- {{ API }} {any}`pyodide.runPythonAsync` no longer automatically calls
  {any}`pyodide.loadPackagesFromImports`.
  {pr}`1538`.
=======
- {{ Enhancement }} Added the {any}`PyProxy.callKwargs` method to allow using
  Python functions with keyword arguments from Javascript.
  {pr}`1539`
>>>>>>> 41b47131

## Version 0.17.0
*April 21, 2020*

See the {ref}`0-17-0-release-notes` for more information.

### Improvements to package loading and dynamic linking
- {{ Enhancement }} Uses the emscripten preload plugin system to preload .so files in packages
- {{ Enhancement }} Support for shared library packages. This is used for CLAPACK which makes scipy a lot smaller.
  {pr}`1236`
- {{ Fix }} Pyodide and included packages can now be used with Safari v14+.
  Safari v13 has also been observed to work on some (but not all) devices.

### Python / JS type conversions
- {{ Feature }} A `JsProxy` of a Javascript `Promise` or other awaitable object is now a
  Python awaitable.
  {pr}`880`
- {{ API }} Instead of automatically converting Python lists and dicts into
  Javascript, they are now wrapped in `PyProxy`. Added a new {any}`PyProxy.toJs`
  API to request the conversion behavior that used to be implicit.
  {pr}`1167`
- {{ API }} Added {any}`JsProxy.to_py` API to convert a Javascript object to Python.
  {pr}`1244`
- {{ Feature }} Flexible jsimports: it now possible to add custom Python
  "packages" backed by Javascript code, like the `js` package.  The `js` package
  is now implemented using this system.
  {pr}`1146`
- {{ Feature }} A `PyProxy` of a Python coroutine or awaitable is now an
  awaitable Javascript object. Awaiting a coroutine will schedule it to run on
  the Python event loop using `asyncio.ensure_future`.
  {pr}`1170`
- {{ Enhancement }} Made `PyProxy` of an iterable Python object an iterable Js
  object: defined the `[Symbol.iterator]` method, can be used like `for(let x of
  proxy)`. Made a `PyProxy` of a Python iterator an iterator: `proxy.next()` is
  translated to `next(it)`. Made a `PyProxy` of a Python generator into a
  Javascript generator: `proxy.next(val)` is translated to `gen.send(val)`.
  {pr}`1180`
- {{ API }} Updated `PyProxy` so that if the wrapped Python object supports `__getitem__`
  access, then the wrapper has `get`, `set`, `has`, and `delete` methods which do
  `obj[key]`, `obj[key] = val`, `key in obj` and `del obj[key]` respectively.
  {pr}`1175`
- {{ API }} The {any}`pyodide.pyimport` function is deprecated in favor of using
  `pyodide.globals.get('key')`. {pr}`1367`
- {{ API }} Added {any}`PyProxy.getBuffer` API to allow direct access to Python
  buffers as Javascript TypedArrays.
  {pr}`1215`
- {{ API }} The innermost level of a buffer converted to Javascript used to be a
  TypedArray if the buffer was contiguous and otherwise an Array. Now the
  innermost level will be a TypedArray unless the buffer format code is a '?' in
  which case it will be an Array of booleans, or if the format code is a "s" in
  which case the innermost level will be converted to a string.
  {pr}`1376`
- {{ Enhancement }} Javascript `BigInt`s are converted into Python `int` and
  Python `int`s larger than 2^53 are converted into `BigInt`.
  {pr}`1407`
- {{ API }} Added {any}`pyodide.isPyProxy` to test if an object is a `PyProxy`.
  {pr}`1456`
- {{ Enhancement }} `PyProxy` and `PyBuffer` objects are now garbage collected
  if the browser supports `FinalizationRegistry`.
  {pr}`1306`
- {{ Enhancement }} Automatic conversion of Javascript functions to CPython
  calling conventions.
  {pr}`1051`, {pr}`1080`
- {{ Enhancement }} Automatic detection of fatal errors. In this case Pyodide
  will produce both a Javascript and a Python stack trace with explicit
  instruction to open a bug report.
  pr`{1151}`, pr`{1390}`, pr`{1478}`.
- {{ Enhancement }} Systematic memory leak detection in the test suite and a
  large number of fixed to memory leaks.
  pr`{1340}`
- {{ Fix }} getattr and dir on JsProxy now report consistent results and include all
  names defined on the Python dictionary backing JsProxy.
  {pr}`1017`
- {{ Fix }} `JsProxy.__bool__` now produces more consistent results: both
  `bool(window)` and `bool(zero-arg-callback)` were `False` but now are `True`.
  Conversely, `bool(empty_js_set)` and `bool(empty_js_map)` were `True` but now
  are `False`.
  {pr}`1061`
- {{ Fix }} When calling a Javascript function from Python without keyword
  arguments, Pyodide no longer passes a `PyProxy`-wrapped `NULL` pointer as the
  last argument. {pr}`1033`
- {{ Fix }} JsBoundMethod is now a subclass of JsProxy, which fixes nested
  attribute access and various other strange bugs.
  {pr}`1124`
- {{ Fix }} Javascript functions imported like `from js import fetch` no longer
  trigger "invalid invocation" errors (issue {issue}`461`) and
  `js.fetch("some_url")` also works now (issue {issue}`768`).
  {pr}`1126`
- {{ Fix }} Javascript bound method calls now work correctly with keyword arguments.
  {pr}`1138`
- {{ Fix }} Javascript constructor calls now work correctly with keyword
  arguments.
  {pr}`1433`

### pyodide-py package

- {{ Feature }} Added a Python event loop to support asyncio by scheduling
  coroutines to run as jobs on the browser event loop. This event loop is
  available by default and automatically enabled by any relevant asyncio API,
  so for instance `asyncio.ensure_future` works without any configuration.
  {pr}`1158`
- {{ API }} Removed `as_nested_list` API in favor of `JsProxy.to_py`.
  {pr}`1345`


### pyodide-js

- {{ API }} Removed iodide-specific code in `pyodide.js`. This breaks compatibility with
  iodide.
  {pr}`878`, {pr}`981`
- {{ API }} Removed the `pyodide.autocomplete` API, use Jedi directly instead.
  {pr}`1066`
- {{ API }} Removed `pyodide.repr` API.
  {pr}`1067`
- {{ Fix }} If `messageCallback` and `errorCallback` are supplied to
  `pyodide.loadPackage`, `pyodide.runPythonAsync` and
  `pyodide.loadPackagesFromImport`, then the messages are no longer
  automatically logged to the console.
- {{ Feature }} `runPythonAsync` now runs the code with `eval_code_async`. In
  particular, it is possible to use top-level await inside of `runPythonAsync`.
- `eval_code` now accepts separate `globals` and `locals` parameters.
  {pr}`1083`
- Added the `pyodide.setInterruptBuffer` API. This can be used to set a
  `SharedArrayBuffer` to be the keyboard interupt buffer. If Pyodide is running
  on a webworker, the main thread can signal to the webworker that it should
  raise a `KeyboardInterrupt` by writing to the interrupt buffer.
  {pr}`1148` and {pr}`1173`
- Changed the loading method: added an async function `loadPyodide` to load
  Pyodide to use instead of `languagePluginURL` and `languagePluginLoader`. The
  change is currently backwards compatible, but the old approach is deprecated.
  {pr}`1363`

### micropip

- {{ Feature }} `micropip` now supports installing wheels from relative URLs.
  {pr}`872`
- {{ API }} `micropip.install` now returns a Python `Future` instead of a Javascript `Promise`.
  {pr}`1324`
- {{ FIX }} {any}`micropip.install` now interacts correctly with
  {any}`pyodide.loadPackage`.
  {pr}`1457`
- {{ FIX }} {any}`micropip.install` now handles version constraints correctly
  even if there is a version of the package available from the Pyodide `indexURL`.


### Build system

- {{ Enhancement }} Updated to latest emscripten 2.0.13 with the updstream LLVM backend
  {pr}`1102`
- {{ API }} Use upstream `file_packager.py`, and stop checking package abi versions.
  The `PYODIDE_PACKAGE_ABI` environment variable is no longer used, but is
  still set as some packages use it to detect whether it is being built for
  Pyodide. This usage is deprecated, and a new environment variable `PYODIDE`
  is introduced for this purpose.

  As part of the change, Module.checkABI is no longer present.
  {pr}`991`
- uglifyjs and lessc no longer need to be installed in the system during build
  {pr}`878`.
- {{ Enhancement }} Reduce the size of the core Pyodide package
  {pr}`987`.
- {{ Enhancement }} Optionally to disable docker port binding
  {pr}`1423`.
- {{ Enhancement }} Run arbitrary command in docker
  {pr}`1424`
- Docker images for Pyodide are now accessible at
  [pyodide/pyodide-env](https://hub.docker.com/repository/docker/pyodide/pyodide-env)
  and
  [pyodide/pyodide](https://hub.docker.com/repository/docker/pyodide/pyodide).

### REPL

- {{ Fix }} In console.html: sync behavior, full stdout/stderr support, clean namespace,
  bigger font, correct result representation, clean traceback
  {pr}`1125` and {pr}`1141`
- {{ Fix }} Switched from ̀Jedi to rlcompleter for completion in
  `pyodide.console.InteractiveConsole` and so in `console.html`. This fixes
  some completion issues (see {issue}`821` and {issue}`1160`)
- {{ Enhancement }} Support top-level await in the console
  {pr}`1459`

### Packages

- six, jedi and parso are no longer vendored in the main Pyodide package, and
  need to be loaded explicitly
  {pr}`1010`, {pr}`987`.
- Updated packages {pr}`1021`, {pr}`1338`, {pr}`1460`.
- Added Plotly version 4.14.3 and retrying dependency
  {pr}`1419`

## List of contributors

(in alphabetic order)

Aditya Shankar, casatir, Dexter Chua, dmondev, Frederik Braun, Hood Chatham,
Jan Max Meyer, Jeremy Tuloup, joemarshall, leafjolt, Michael Greminger,
Mireille Raad, Ondřej Staněk, Paul m. p. P, rdb, Roman Yurchak, Rudolfs

## Version 0.16.1
*December 25, 2020*

Note: due to a CI deployment issue the 0.16.0 release was skipped and replaced
by 0.16.1 with identical contents.

- Pyodide files are distributed by [JsDelivr](https://www.jsdelivr.com/),
  `https://cdn.jsdelivr.net/pyodide/v0.16.1/full/pyodide.js`
  The previous CDN `pyodide-cdn2.iodide.io` still works and there
  are no plans for deprecating it. However please use
  JsDelivr as a more sustainable solution, including for earlier Pyodide
  versions.

### Python and the standard library

- Pyodide includes CPython 3.8.2
  {pr}`712`
- ENH Patches for the threading module were removed in all packages. Importing
  the module, and a subset of functionality (e.g. locks) works, while starting
  a new thread will produce an exception, as expected.
  {pr}`796`.
  See {issue}`237` for the current status of the threading support.
- ENH The multiprocessing module is now included, and will not fail at import,
  thus avoiding the necessity to patch included packages. Starting a new
  process will produce an exception due to the limitation of the WebAssembly VM
  with the following message: `Resource temporarily unavailable`
  {pr}`796`.

### Python / JS type conversions

- FIX Only call `Py_INCREF()` once when proxied by PyProxy
  {pr}`708`
- Javascript exceptions can now be raised and caught in Python. They are
  wrapped in pyodide.JsException.
  {pr}`891`

### pyodide-py package and micropip

- The `pyodide.py` file was transformed to a pyodide-py package. The imports
  remain the same so this change is transparent to the users
  {pr}`909`.
- FIX Get last version from PyPi when installing a module via micropip
  {pr}`846`.
- Suppress REPL results returned by `pyodide.eval_code` by adding a semicolon
  {pr}`876`.
- Enable monkey patching of `eval_code` and `find_imports` to customize
  behavior of `runPython` and `runPythonAsync`
  {pr}`941`.

### Build system

- Updated docker image to Debian buster, resulting in smaller images.
  {pr}`815`
- Pre-built docker images are now available as
  [`iodide-project/pyodide`](https://hub.docker.com/r/iodide/pyodide)
  {pr}`787`
- Host Python is no longer compiled, reducing compilation time. This also
  implies that Python 3.8 is now required to build Pyodide. It can for instance
  be installed with conda.
  {pr}`830`
- FIX Infer package tarball directory from source URL
  {pr}`687`
- Updated to emscripten 1.38.44 and binaryen v86 (see related
  [commits](https://github.com/pyodide/pyodide/search?q=emscripten&type=commits))
- Updated default `--ldflags` argument to `pyodide_build` scripts to equal what
  Pyodide actually uses.
  {pr}`817`
- Replace C lz4 implementation with the (upstream) Javascript implementation.
  {pr}`851`
- Pyodide deployment URL can now be specified with the `PYODIDE_BASE_URL`
  environment variable during build. The `pyodide_dev.js` is no longer
  distributed. To get an equivalent behavior with `pyodide.js`, set
  ```javascript
  window.languagePluginUrl = './';
  ```
  before loading it.
  {pr}`855`
- Build runtime C libraries (e.g. libxml) via package build system with correct
  dependency resolution
  {pr}`927`
- Pyodide can now be built in a conda virtual environment
  {pr}`835`

### Other improvements

- Modifiy MEMFS timestamp handling to support better caching. This in
  particular allows to import newly created Python modules without invalidating
  import caches {pr}`893`

### Packages
- New packages: freesasa, lxml, python-sat, traits, astropy, pillow,
  scikit-image, imageio, numcodecs, msgpack, asciitree, zarr

  Note that due to the large size and the experimental state of the scipy
  package, packages that depend on scipy (including scikit-image, scikit-learn)
  will take longer to load, use a lot of memory and may experience failures.

- Updated packages: numpy 1.15.4, pandas 1.0.5, matplotlib 3.3.3 among others.
- New package
  [pyodide-interrupt](https://pypi.org/project/pyodide-interrupts/), useful for
  handling interrupts in Pyodide (see project description for details).


### Backward incompatible changes

- Dropped support for loading .wasm files with incorrect MIME type, following
  {pr}`851`


### List of contributors

abolger, Aditya Shankar, Akshay Philar, Alexey Ignatiev, Aray Karjauv, casatir,
chigozienri, Christian glacet, Dexter Chua, Frithjof, Hood Chatham, Jan Max
Meyer, Jay Harris, jcaesar, Joseph D. Long, Matthew Turk, Michael Greminger,
Michael Panchenko, mojighahar, Nicolas Ollinger, Ram Rachum, Roman Yurchak,
Sergio, Seungmin Kim, Shyam Saladi, smkm, Wei Ouyang

## Version 0.15.0
*May 19, 2020*

- Upgrades Pyodide to CPython 3.7.4.
- micropip no longer uses a CORS proxy to install pure Python packages from
  PyPi. Packages are now installed from PyPi directly.
- micropip can now be used from web workers.
- Adds support for installing pure Python wheels from arbitrary URLs with
  micropip.
- The CDN URL for Pyodide changed to
  https://pyodide-cdn2.iodide.io/v0.15.0/full/pyodide.js
  It now supports versioning and should provide faster downloads.
  The latest release can be accessed via
  https://pyodide-cdn2.iodide.io/latest/full/
- Adds `messageCallback` and `errorCallback` to
  {any}`pyodide.loadPackage`.
- Reduces the initial memory footprint (`TOTAL_MEMORY`) from 1 GiB to 5 MiB.
  More memory will be allocated as needed.
- When building from source, only a subset of packages can be built by setting
  the `PYODIDE_PACKAGES` environment variable. See
  {ref}`partial builds documentation <partial-builds>` for more details.
- New packages: future, autograd

## Version 0.14.3
*Dec 11, 2019*

- Convert Javascript numbers containing integers, e.g. `3.0`, to a real Python
  long (e.g. `3`).
- Adds `__bool__` method to for `JsProxy` objects.
- Adds a Javascript-side auto completion function for Iodide that uses jedi.
- New packages: nltk, jeudi, statsmodels, regex, cytoolz, xlrd, uncertainties

## Version 0.14.0
*Aug 14, 2019*

- The built-in `sqlite` and `bz2` modules of Python are now enabled.
- Adds support for auto-completion based on jedi when used in iodide

## Version 0.13.0
*May 31, 2019*

- Tagged versions of Pyodide are now deployed to Netlify.

## Version 0.12.0
*May 3, 2019*

**User improvements:**

- Packages with pure Python wheels can now be loaded directly from PyPI. See
  {ref}`micropip` for more information.

- Thanks to PEP 562, you can now `import js` from Python and use it to access
  anything in the global Javascript namespace.

- Passing a Python object to Javascript always creates the same object in
  Javascript. This makes APIs like `removeEventListener` usable.

- Calling `dir()` in Python on a Javascript proxy now works.

- Passing an `ArrayBuffer` from Javascript to Python now correctly creates a
  `memoryview` object.

- Pyodide now works on Safari.

## Version 0.11.0
*Apr 12, 2019*

**User improvements:**

- Support for built-in modules:
  - `sqlite`, `crypt`

- New packages: `mne`

**Developer improvements:**

- The `mkpkg` command will now select an appropriate archive to use, rather
  than just using the first.

- The included version of emscripten has been upgraded to 1.38.30 (plus a
  bugfix).

- New packages: `jinja2`, `MarkupSafe`

## Version 0.10.0
*Mar 21, 2019*

**User improvements:**

- New packages: `html5lib`, `pygments`, `beautifulsoup4`, `soupsieve`,
  `docutils`, `bleach`, `mne`

**Developer improvements:**

- `console.html` provides a simple text-only interactive console to test local
  changes to Pyodide. The existing notebooks based on legacy versions of Iodide
  have been removed.

- The `run_docker` script can now be configured with environment variables.<|MERGE_RESOLUTION|>--- conflicted
+++ resolved
@@ -12,15 +12,12 @@
 
 ## [Unreleased]
 
-<<<<<<< HEAD
 - {{ API }} {any}`pyodide.runPythonAsync` no longer automatically calls
   {any}`pyodide.loadPackagesFromImports`.
   {pr}`1538`.
-=======
 - {{ Enhancement }} Added the {any}`PyProxy.callKwargs` method to allow using
   Python functions with keyword arguments from Javascript.
   {pr}`1539`
->>>>>>> 41b47131
 
 ## Version 0.17.0
 *April 21, 2020*
