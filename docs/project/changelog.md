--- conflicted
+++ resolved
@@ -44,15 +44,13 @@
   `indexURL` (this was a regression in v0.21.2).
   {pr}`3077`
 
-<<<<<<< HEAD
 - {{ Enhancement }} Pyodide now works with a content security policy that
   doesn't include `unsafe-eval`. It is still necessary to include
-  `wasm-unsafe-eval` (and probably will always be).
+  `wasm-unsafe-eval` (and probably always will be).
   {pr}`3075`
-=======
+
 - {{ Fix }} Add `url` to list of pollyfilled packages for webpack compatibility.
   {pr}`3080`
->>>>>>> 60714a9c
 
 ### Build System / Package Loading
 
