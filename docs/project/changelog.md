---
substitutions:
  API: "<span class='badge badge-warning'>API Change</span>"
  Enhancement: "<span class='badge badge-info'>Enhancement</span>"
  Feature: "<span class='badge badge-success'>Feature</span>"
  Fix: "<span class='badge badge-danger'>Fix</span>"
  Update: "<span class='badge badge-success'>Update</span>"
  Breaking: "<span class='badge badge-danger'>BREAKING CHANGE</span>"
---

(changelog)=

# Change Log

## Unreleased

- {{ Fix }} We now tell packagers (e.g., Webpack) to ignore npm-specific imports when packing files for the browser. {pr}`2468`

- {{ Enhancement }} Allow passing `credentials` to `micropip.install()`
  {pr}`2458`

- {{ Enhancement }} Update Typescript target to ES2017 to generate more modern Javascript code. {pr}`2471`

- {{ Fix }} micropip now correctly handles package names that include dashes
  {pr}`2414`

- {{ Enhancement }} We now put our built files into the `dist` directory rather
  than the `build` directory. {pr}`2387`

- {{ Enhancement }} `loadPyodide` no longer uses any global state, so it can be
  used more than once in the same thread. This is recommended if a network
  request causes a loading failure, if there is a fatal error, if you damage the
  state of the runtime so badly that it is no longer usable, or for certain
  testing purposes. It is not recommended for creating multiple execution
  environments, for which you should use
  `pyodide.runPython(code, { globals : some_dict})`;
  {pr}`2391`

- {{ Bugfix }} The build will error out earlier if `cmake` or `libtool` are not installed.

<<<<<<< HEAD
=======
- {{ Enhancement }} Add SHA-256 hash of package to entries in `packages.json`
>>>>>>> 9b4d4a7e

### Packages

- {{ Enhancement }} Pillow now supports WEBP image format {pr}`2407`.

- New packages: opencv-python v4.5.5.64 {pr}`2305`, ffmpeg {pr}`2305`, libwebp {pr}`2305`,
  h5py, pkgconfig and libhdf5 {pr}`2411`, bitarray {pr}`2459`

## Version 0.20.0

[See the release notes for a summary.](https://blog.pyodide.org/posts/0.20-release/)

### CPython and stdlib

- {{ Update }} Pyodide now runs Python 3.10.2.
  {pr}`2225`

- {{ Enhancement }} All
  `ctypes` tests pass now except for `test_callback_too_many_args` (and we have
  a plan to fix `test_callback_too_many_args` upstream). `libffi-emscripten`
  now also passes all libffi tests.
  {pr}`2350`

### Packages

- {{Fix}} matplotlib now loads multiple fonts correctly {pr}`2271`

- New packages: boost-histogram {pr}`2174`, cryptography v3.3.2 {pr}`2263`, the
  standard library ssl module {pr}`2263`, python-solvespace v3.0.7,
  lazy-object-proxy {pr}`2320`.

- Many more scipy linking errors were fixed, mostly related to the Fortran f2c
  ABI for string arguments. There are still some fatal errors in the Scipy test
  suite, but none seem to be simple linker errors.
  {pr}`2289`

- Removed pyodide-interrupts. If you were using this for some reason, use
  {any}`setInterruptBuffer <pyodide.setInterruptBuffer>` instead.
  {pr}`2309`

- Most included packages were updated to the latest version. See
  {ref}`packages-in-pyodide` for a full list.

### Type translations

- {{Fix}} Python tracebacks now include Javascript frames when Python calls a
  Javascript function.
  {pr}`2123`

- {{Enhancement}} Added a `default_converter` argument to {any}`JsProxy.to_py`
  and {any}`pyodide.toPy` which is used to process any object that doesn't have
  a built-in conversion to Python. Also added a `default_converter` argument to
  {any}`PyProxy.toJs` and {any}`pyodide.to_js` to convert.
  {pr}`2170` and {pr}`2208`

- {{ Enhancement }} Async Python functions called from Javascript now have the
  resulting coroutine automatically scheduled. For instance, this makes it
  possible to use an async Python function as a Javascript event handler.
  {pr}`2319`

### Javascript package

- {{Enhancement}} It is no longer necessary to provide `indexURL` to
  {any}`loadPyodide <globalThis.loadPyodide>`.
  {pr}`2292`

- {{ Breaking }} The `globals` argument to {any}`runPython <pyodide.runPython>`
  and {any}`runPythonAsync <pyodide.runPythonAsync>` is now passed as a named
  argument. The old usage still works with a deprecation warning.
  {pr}`2300`

- {{Enhancement}} The Javascript package was migrated to Typescript.
  {pr}`2130` and {pr}`2133`

- {{Fix}} Fix importing pyodide with ESM syntax in a module type web worker.
  {pr}`2220`

- {{Enhancement}} When Pyodide is loaded as an ES6 module, no global
  {any}`loadPyodide <globalThis.loadPyodide>` variable is created (instead, it
  should be accessed as an attribute on the module).
  {pr}`2249`

- {{Fix}} The type `Py2JsResult` has been replaced with `any` which is more
  accurate. For backwards compatibility, we still export `Py2JsResult` as an
  alias for `any`.
  {pr}`2277`

- {{Fix}} Pyodide now loads correctly even if requirejs is included.
  {pr}`2283`

- {{ Enhancement }} Added robust handling for non-`Error` objects thrown by
  Javascript code. This mostly should never happen since well behaved Javascript
  code ought to throw errors. But it's better not to completely crash if it
  throws something else.
  {pr}`2294`

### pyodide_build

- {{Enhancement}} Pyodide now uses Python wheel files to distribute packages
  rather than the emscripten `file_packager.py` format.
  {pr}`2027`

- {{Enhancement}} Pyodide now uses `pypa/build` to build packages. We (mostly)
  use build isolation, so we can build packages that require conflicting
  versions of setuptools or alternative build backends.
  {pr}`2272`

- {{Enhancement}} Most pure Python packages were switched to use the wheels
  directly from PyPI rather than rebuilding them.
  {pr}`2126`

- {{Enhancement}} Added support for C++ exceptions in packages. Now C++
  extensions compiled and linked with `-fexceptions` can catch C++ exceptions.
  Furthermore, uncaught C++ exceptions will be formatted in a human-readable
  way.
  {pr}`2178`

- {{Breaking}} Removed the `skip-host` key from the `meta.yaml` format. If
  needed, install a host copy of the package with pip instead.
  {pr}`2256`

### Uncategorized

- {{ Enhancement }} The interrupt buffer can be used to raise all 64 signals
  now, not just `SIGINT`. Write a number between `1<= signum <= 64` into the
  interrupt buffer to trigger the corresponding signal. By default everything
  but `SIGINT` will be ignored. Any value written into the interrupt buffer
  outside of the range from 1 to 64 will be silently discarded.
  {pr}`2301`

- {{ Enhancement }} Updated to Emscripten 2.0.27.
  {pr}`2295`

- {{ Breaking }} The `extractDir` argument to
  {any}`unpackArchive <pyodide.unpackArchive>` is now passed as a named argument.
  The old usage still works with a deprecation warning.
  {pr}`2300`

- {{ Enhancement }} Support ANSI escape codes in the Pyodide console.
  {pr}`2345`

- {{ Fix }} `pyodide_build` can now be installed in non-editable ways.
  {pr}`2351`

### List of contributors

Boris Feld, Christian Staudt, Gabriel Fougeron, Gyeongjae Choi, Henry Schreiner,
Hood Chatham, Jo Bovy, Karthikeyan Singaravelan, Leo Psidom, Liumeo, Luka
Mamukashvili, Madhur Tandon, Paul Korzhyk, Roman Yurchak, Seungmin Kim, Thorsten
Beier, Tom White, and Will Lachance

## Version 0.19.1

_February 19, 2022_

### Packages

- New packages: sqlalchemy {pr}`2112`, pydantic {pr}`2117`, wrapt {pr}`2165`

- {{ Update }} Upgraded packages: pyb2d (0.7.2), {pr}`2117`

- {{Fix}} A fatal error in `scipy.stats.binom.ppf` has been fixed.
  {pr}`2109`

- {{Fix}} Type signature mismatches in some numpy comparators have been fixed.
  {pr}`2110`

### Type translations

- {{Fix}} The "PyProxy has already been destroyed" error message has been
  improved with some context information.
  {pr}`2121`

### REPL

- {{Enhancement}} Pressing TAB in REPL no longer triggers completion when input
  is whitespace. {pr}`2125`

### List of contributors

Christian Staudt, Gyeongjae Choi, Hood Chatham, Liumeo, Paul Korzhyk, Roman
Yurchak, Seungmin Kim, Thorsten Beier

## Version 0.19.0

_January 10, 2021_

[See the release notes for a summary.](https://blog.pyodide.org/posts/0.19-release/)

### Python package

- {{Enhancement}} If `find_imports` is used on code that contains a syntax
  error, it will return an empty list instead of raising a `SyntaxError`.
  {pr}`1819`

- {{Enhancement}} Added the {any}`pyodide.http.pyfetch` API which provides a
  convenience wrapper for the Javascript `fetch` API. The API returns a response
  object with various methods that convert the data into various types while
  minimizing the number of times the data is copied.
  {pr}`1865`

- {{Enhancement}} Added the {any}`unpack_archive` API to the {any}`FetchResponse`
  object which treats the response body as an archive and uses `shutil` to
  unpack it. {pr}`1935`

- {{Fix}} The Pyodide event loop now works correctly with cancelled handles. In
  particular, `asyncio.wait_for` now functions as expected.
  {pr}`2022`

### JavaScript package

- {{Fix}} {any}`loadPyodide <globalThis.loadPyodide>` no longer fails in the
  presence of a user-defined global named `process`.
  {pr}`1849`

- {{Fix}} Various webpack buildtime and runtime compatibility issues were fixed.
  {pr}`1900`

- {{Enhancement}} Added the {any}`pyodide.pyimport` API to import a Python module
  and return it as a `PyProxy`. Warning: this is different from the
  original `pyimport` API which was removed in this version.
  {pr}`1944`

- {{Enhancement}} Added the {any}`pyodide.unpackArchive` API which unpacks an
  archive represented as an ArrayBuffer into the working directory. This is
  intended as a way to install packages from a local application.
  {pr}`1944`

- {{API}} {any}`loadPyodide <globalThis.loadPyodide>` now accepts a `homedir`
  parameter which sets home directory of Pyodide virtual file system.
  {pr}`1936`

- {{Breaking}} The default working directory(home directory) inside the Pyodide
  virtual file system has been changed from `/` to `/home/pyodide`. To get the
  previous behavior, you can
  - call `os.chdir("/")` in Python to change working directory or
  - call {any}`loadPyodide <globalThis.loadPyodide>` with the `homedir="/"`
    argument
    {pr}`1936`

### Python / JavaScript type conversions

- {{Breaking}} Updated the calling convention when a JavaScript function is
  called from Python to improve memory management of PyProxies. PyProxy
  arguments and return values are automatically destroyed when the function is
  finished.
  {pr}`1573`

- {{Enhancement}} Added {any}`JsProxy.to_string`, {any}`JsProxy.to_bytes`, and
  {any}`JsProxy.to_memoryview` to allow for conversion of `TypedArray` to
  standard Python types without unneeded copies. {pr}`1864`

- {{Enhancement}} Added {any}`JsProxy.to_file` and {any}`JsProxy.from_file` to
  allow reading and writing Javascript buffers to files as a byte stream without
  unneeded copies.
  {pr}`1864`

- {{Fix}} It is now possible to destroy a borrowed attribute `PyProxy` of a
  `PyProxy` (as introduced by {pr}`1636`) before destroying the root `PyProxy`.
  {pr}`1854`

- {{Fix}} If `__iter__()` raises an error, it is now handled correctly by the
  `PyProxy[Symbol.iterator()]` method.
  {pr}`1871`

- {{Fix}} Borrowed attribute `PyProxy`s are no longer destroyed when the root
  `PyProxy` is garbage collected (because it was leaked). Doing so has no
  benefit to nonleaky code and turns some leaky code into broken code (see
  {issue}`1855` for an example).
  {pr}`1870`

- {{Fix}} Improved the way that `pyodide.globals.get("builtin_name")` works.
  Before we used `__main__.__dict__.update(builtins.__dict__)` which led to
  several undesirable effects such as `__name__` being equal to `"builtins"`.
  Now we use a proxy wrapper to replace `pyodide.globals.get` with a function
  that looks up the name on `builtins` if lookup on `globals` fails.
  {pr}`1905`

- {{Enhancement}} Coroutines have their memory managed in a more convenient way.
  In particular, now it is only necessary to either `await` the coroutine or
  call one of `.then`, `.except` or `.finally` to prevent a leak. It is no
  longer necessary to manually destroy the coroutine. Example: before:

```js
async function runPythonAsync(code, globals) {
  let coroutine = Module.pyodide_py.eval_code_async(code, globals);
  try {
    return await coroutine;
  } finally {
    coroutine.destroy();
  }
}
```

After:

```js
async function runPythonAsync(code, globals) {
  return await Module.pyodide_py.eval_code_async(code, globals);
}
```

{pr}`2030`

### pyodide-build

- {{API}} By default only a minimal set of packages is built. To build all
  packages set `PYODIDE_PACKAGES='*'` In addition, `make minimal` was removed,
  since it is now equivalent to `make` without extra arguments.
  {pr}`1801`

- {{Enhancement}} It is now possible to use `pyodide-build buildall` and
  `pyodide-build buildpkg` directly.
  {pr}`2063`

- {{Enhancement}} Added a `--force-rebuild` flag to `buildall` and `buildpkg`
  which rebuilds the package even if it looks like it doesn't need to be
  rebuilt. Added a `--continue` flag which keeps the same source tree for the
  package and can continue from the middle of a build.
  {pr}`2069`

- {{Enhancement}} Changes to environment variables in the build script are now
  seen in the compile and post build scripts.
  {pr}`1706`

- {{Fix}} Fix usability issues with `pyodide-build mkpkg` CLI.
  {pr}`1828`

- {{ Enhancement }} Better support for ccache when building Pyodide
  {pr}`1805`

- {{Fix}} Fix compile error `wasm-ld: error: unknown argument: --sort-common`
  and `wasm-ld: error: unknown argument: --as-needed` in ArchLinux.
  {pr}`1965`

### micropip

- {{Fix}} micropip now raises an error when installing a non-pure python wheel
  directly from a url.
  {pr}`1859`

- {{Enhancement}} {func}`micropip.install` now accepts a `keep_going` parameter.
  If set to `True`, micropip reports all identifiable dependencies that don't
  have pure Python wheels, instead of failing after processing the first one.
  {pr}`1976`

- {{Enhancement}} Added a new API {func}`micropip.list` which returns the list
  of installed packages by micropip.
  {pr}`2012`

### Packages

- {{ Enhancement }} Unit tests are now unvendored from Python packages and
  included in a separate package `<package name>-tests`. This results in a
  20% size reduction on average for packages that vendor tests (e.g. numpy,
  pandas, scipy).
  {pr}`1832`

- {{ Update }} Upgraded SciPy to 1.7.3. There are known issues with some SciPy
  components, the current status of the scipy test suite is
  [here](https://github.com/pyodide/pyodide/pull/2065#issuecomment-1004243045)
  {pr}`2065`

- {{ Fix }} The built-in pwd module of Python, which provides a Unix specific
  feature, is now unvendored.
  {pr}`1883`

- {{Fix}} pillow and imageio now correctly encode/decode grayscale and
  black-and-white JPEG images.
  {pr}`2028`

- {{Fix}} The numpy fft module now works correctly.
  {pr}`2028`

- New packages: logbook {pr}`1920`, pyb2d {pr}`1968`, and threadpoolctl (a
  dependency of scikit-learn) {pr}`2065`

- Upgraded packages: numpy (1.21.4) {pr}`1934`, scikit-learn (1.0.2) {pr}`2065`,
  scikit-image (0.19.1) {pr}`2005`, msgpack (1.0.3) {pr}`2071`, astropy (5.0.3)
  {pr}`2086`, statsmodels (0.13.1) {pr}`2073`, pillow (9.0.0) {pr}`2085`. This
  list is not exhaustive, refer to `packages.json` for the full list.

### Uncategorized

- {{ Enhancement }} `PyErr_CheckSignals` now works with the keyboard interrupt
  system so that cooperative C extensions can be interrupted. Also, added the
  `pyodide.checkInterrupt` function so Javascript code can opt to be
  interrupted.
  {pr}`1294`

- {{Fix}} The `_` variable is now set by the Pyodide repl just like it is set in
  the native Python repl.
  {pr}`1904`

- {{ Enhancement }} `pyodide-env` and `pyodide` Docker images are now available from both
  the [Docker Hub](https://hub.docker.com/repository/docker/pyodide/pyodide-env) and
  from the [Github Package registry](https://github.com/orgs/pyodide/packages). {pr}`1995`

- {{Fix}} The console now correctly handles it when an object's `__repr__` function raises an exception.
  {pr}`2021`

- {{ Enhancement }} Removed the `-s EMULATE_FUNCTION_POINTER_CASTS` flag,
  yielding large benefits in speed, stack usage, and code size.
  {pr}`2019`

### List of contributors

Alexey Ignatiev, Alex Hall, Bart Broere, Cyrille Bogaert, etienne, Grimmer,
Grimmer Kang, Gyeongjae Choi, Hao Zhang, Hood Chatham, Ian Clester, Jan Max
Meyer, LeoPsidom, Liumeo, Michael Christensen, Owen Ou, Roman Yurchak, Seungmin
Kim, Sylvain, Thorsten Beier, Wei Ouyang, Will Lachance

## Version 0.18.1

_September 16, 2021_

### Console

- {{Fix}} Ctrl+C handling in console now works correctly with multiline input.
  New behavior more closely approximates the behavior of the native Python
  console.
  {pr}`1790`

- {{Fix}} Fix the repr of Python objects (including lists and dicts) in console {pr}`1780`

- {{Fix}} The "long output truncated" message now appears on a separate line as intended.
  {pr}`1814`

- {{Fix}} The streams that are used to redirect stdin and stdout in the console now define
  `isatty` to return `True`. This fixes pytest.
  {pr}`1822`

### Python package

- {{Fix}} Avoid circular references when runsource raises SyntaxError
  {pr}`1758`

### JavaScript package

- {{Fix}} The {any}`pyodide.setInterruptBuffer` command is now publicly exposed
  again, as it was in v0.17.0. {pr}`1797`

### Python / JavaScript type conversions

- {{Fix}} Conversion of very large strings from JavaScript to Python works
  again. {pr}`1806`

- {{Fix}} Fixed a use after free bug in the error handling code.
  {pr}`1816`

### Packages

- {{Fix}} pillow now correctly encodes/decodes RGB JPEG image format. {pr}`1818`

### Micellaneous

- {{Fix}} Patched emscripten to make the system calls to duplicate file
  descriptors closer to posix-compliant. In particular, this fixes the use of
  `dup` on pipes and temporary files, as needed by `pytest`.
  {pr}`1823`

## Version 0.18.0

_August 3rd, 2021_

### General

- {{ Update }} Pyodide now runs Python 3.9.5.
  {pr}`1637`

- {{ Enhancement }} Pyodide can experimentally be used in Node.js {pr}`1689`

- {{ Enhancement }} Pyodide now directly exposes the [Emscripten filesystem
  API](https://emscripten.org/docs/api_reference/Filesystem-API.html), allowing
  for direct manipulation of the in-memory filesystem
  {pr}`1692`

- {{ Enhancement }} Pyodide's support of [emscripten file
  systems](https://emscripten.org/docs/api_reference/Filesystem-API.html#file-systems)
  is expanded from the default `MEMFS` to include `IDBFS`, `NODEFS`, `PROXYFS`,
  and `WORKERFS`, allowing for custom persistence strategies depending on
  execution environment {pr}`1596`

- {{ API }} The `packages.json` schema for Pyodide was redesigned for better
  compatibility with conda. {pr}`1700`

- {{ API }} `run_docker` no longer binds any port to the docker image by default.
  {pr}`1750`

### Standard library

- {{ API }} The following standard library modules are now available as standalone packages

  - distlib

  They are loaded by default in {any}`loadPyodide <globalThis.loadPyodide>`, however this behavior
  can be disabled with the `fullStdLib` parameter set to `false`.
  All optional stdlib modules can then be loaded as needed with
  {any}`pyodide.loadPackage`. {pr}`1543`

- {{ Enhancement }} The standard library module `audioop` is now included, making the `wave`,
  `sndhdr`, `aifc`, and `sunau` modules usable. {pr}`1623`

- {{ Enhancement }} Added support for `ctypes`.
  {pr}`1656`

### JavaScript package

- {{ Enhancement }} The Pyodide JavaScript package is released to npm under [npmjs.com/package/pyodide](https://www.npmjs.com/package/pyodide)
  {pr}`1762`
- {{ API }} {any}`loadPyodide <globalThis.loadPyodide>` no longer automatically
  stores the API into a global variable called `pyodide`. To get old behavior,
  say `globalThis.pyodide = await loadPyodide({...})`.
  {pr}`1597`
- {{ Enhancement }} {any}`loadPyodide <globalThis.loadPyodide>` now accepts callback functions for
  `stdin`, `stdout` and `stderr`
  {pr}`1728`
- {{ Enhancement }} Pyodide now ships with first party typescript types for the entire
  JavaScript API (though no typings are available for `PyProxy` fields).
  {pr}`1601`

- {{ Enhancement }} It is now possible to import `Comlink` objects into Pyodide after
  using {any}`pyodide.registerComlink`
  {pr}`1642`

- {{ Enhancement }} If a Python error occurs in a reentrant `runPython` call, the error
  will be propagated into the outer `runPython` context as the original error
  type. This is particularly important if the error is a `KeyboardInterrupt`.
  {pr}`1447`

### Python package

- {{ Enhancement }} Added a new {any}`CodeRunner` API for finer control than
  {any}`eval_code` and {any}`eval_code_async`. Designed with
  the needs of REPL implementations in mind.
  {pr}`1563`

- {{ Enhancement }} Added {any}`Console` class closely based on the Python standard
  library `code.InteractiveConsole` but with support for top level await and
  stream redirection. Also added the subclass {any}`PyodideConsole` which
  automatically uses {any}`pyodide.loadPackagesFromImports` on the code before running
  it.
  {pr}`1125`, {pr}`1155`, {pr}`1635`

- {{ Fix }} {any}`eval_code_async` no longer automatically awaits a returned
  coroutine or attempts to await a returned generator object (which triggered an
  error).
  {pr}`1563`

### Python / JavaScript type conversions

- {{ API }} {any}`pyodide.runPythonAsync` no longer automatically calls
  {any}`pyodide.loadPackagesFromImports`.
  {pr}`1538`.
- {{ Enhancement }} Added the {any}`PyProxy.callKwargs` method to allow using
  Python functions with keyword arguments from JavaScript.
  {pr}`1539`
- {{ Enhancement }} Added the {any}`PyProxy.copy` method.
  {pr}`1549` {pr}`1630`
- {{ API }} Updated the method resolution order on `PyProxy`. Performing a
  lookup on a `PyProxy` will prefer to pick a method from the `PyProxy` api, if
  no such method is found, it will use `getattr` on the proxied object.
  Prefixing a name with `$` forces `getattr`. For instance, {any}`PyProxy.destroy`
  now always refers to the method that destroys the proxy, whereas
  `PyProxy.$destroy` refers to an attribute or method called `destroy` on the
  proxied object.
  {pr}`1604`
- {{ API }} It is now possible to use `Symbol` keys with PyProxies. These
  `Symbol` keys put markers on the PyProxy that can be used by external code.
  They will not currently be copied by {any}`PyProxy.copy`.
  {pr}`1696`
- {{ Enhancement }} Memory management of `PyProxy` fields has been changed so
  that fields looked up on a `PyProxy` are "borrowed" and have their lifetime
  attached to the base `PyProxy`. This is intended to allow for more idiomatic
  usage.
  (See {issue}`1617`.) {pr}`1636`
- {{ API }} The depth argument to `toJs` is now passed as an option, so
  `toJs(n)` in v0.17 changed to `toJs({depth : n})`. Similarly, `pyodide.toPy`
  now takes `depth` as a named argument. Also `to_js` and `to_py` only take
  depth as a keyword argument.
  {pr}`1721`
- {{ API }} {any}`toJs <PyProxy.toJs>` and {any}`to_js <pyodide.to_js>` now
  take an option `pyproxies`, if a JavaScript Array is passed for this, then
  any proxies created during conversion will be placed into this array. This
  allows easy cleanup later. The `create_pyproxies` option can be used to
  disable creation of pyproxies during conversion (instead a `ConversionError`
  is raised). {pr}`1726`
- {{ API }} `toJs` and `to_js` now take an option `dict_converter` which will be
  called on a JavaScript iterable of two-element Arrays as the final step of
  converting dictionaries. For instance, pass `Object.fromEntries` to convert to
  an object or `Array.from` to convert to an array of pairs.
  {pr}`1742`

### pyodide-build

- {{ API }} pyodide-build is now an installable Python package, with an
  identically named CLI entrypoint that replaces `bin/pyodide` which is removed
  {pr}`1566`

### micropip

- {{ Fix }} micropip now correctly handles packages that have mixed case names.
  (See {issue}`1614`).
  {pr}`1615`
- {{ Enhancement }} micropip now resolves dependencies correctly for old
  versions of packages (it used to always use the dependencies from the most
  recent version, see {issue}`1619` and {issue}`1745`). micropip also will
  resolve dependencies for wheels loaded from custom urls.
  {pr}`1753`

### Packages

- {{ Enhancement }} matplotlib now comes with a new renderer based on the html5 canvas element. {pr}`1579`
  It is optional and the current default backend is still the agg backend compiled to wasm.
- {{ Enhancement }} Updated a number of packages included in Pyodide.

### List of contributors

Albertas Gimbutas, Andreas Klostermann, Arfy Slowy, daoxian,
Devin Neal, fuyutarow, Grimmer, Guido Zuidhof, Gyeongjae Choi, Hood
Chatham, Ian Clester, Itay Dafna, Jeremy Tuloup, jmsmdy, LinasNas, Madhur
Tandon, Michael Christensen, Nicholas Bollweg, Ondřej Staněk, Paul m. p. P,
Piet Brömmel, Roman Yurchak, stefnotch, Syrus Akbary, Teon L Brooks, Waldir

## Version 0.17.0

_April 21, 2021_

See the {ref}`0-17-0-release-notes` for more information.

### Improvements to package loading and dynamic linking

- {{ Enhancement }} Uses the emscripten preload plugin system to preload .so files in packages
- {{ Enhancement }} Support for shared library packages. This is used for CLAPACK which makes scipy a lot smaller.
  {pr}`1236`
- {{ Fix }} Pyodide and included packages can now be used with Safari v14+.
  Safari v13 has also been observed to work on some (but not all) devices.

### Python / JS type conversions

- {{ Feature }} A `JsProxy` of a JavaScript `Promise` or other awaitable object is now a
  Python awaitable.
  {pr}`880`
- {{ API }} Instead of automatically converting Python lists and dicts into
  JavaScript, they are now wrapped in `PyProxy`. Added a new {any}`PyProxy.toJs`
  API to request the conversion behavior that used to be implicit.
  {pr}`1167`
- {{ API }} Added {any}`JsProxy.to_py` API to convert a JavaScript object to Python.
  {pr}`1244`
- {{ Feature }} Flexible jsimports: it now possible to add custom Python
  "packages" backed by JavaScript code, like the `js` package. The `js` package
  is now implemented using this system.
  {pr}`1146`
- {{ Feature }} A `PyProxy` of a Python coroutine or awaitable is now an
  awaitable JavaScript object. Awaiting a coroutine will schedule it to run on
  the Python event loop using `asyncio.ensure_future`.
  {pr}`1170`
- {{ Enhancement }} Made `PyProxy` of an iterable Python object an iterable Js
  object: defined the `[Symbol.iterator]` method, can be used like `for(let x of proxy)`. Made a `PyProxy` of a Python iterator an iterator: `proxy.next()` is
  translated to `next(it)`. Made a `PyProxy` of a Python generator into a
  JavaScript generator: `proxy.next(val)` is translated to `gen.send(val)`.
  {pr}`1180`
- {{ API }} Updated `PyProxy` so that if the wrapped Python object supports `__getitem__`
  access, then the wrapper has `get`, `set`, `has`, and `delete` methods which do
  `obj[key]`, `obj[key] = val`, `key in obj` and `del obj[key]` respectively.
  {pr}`1175`
- {{ API }} The `pyodide.pyimport` function is deprecated in favor of using
  `pyodide.globals.get('key')`. {pr}`1367`
- {{ API }} Added {any}`PyProxy.getBuffer` API to allow direct access to Python
  buffers as JavaScript TypedArrays.
  {pr}`1215`
- {{ API }} The innermost level of a buffer converted to JavaScript used to be a
  TypedArray if the buffer was contiguous and otherwise an Array. Now the
  innermost level will be a TypedArray unless the buffer format code is a '?' in
  which case it will be an Array of booleans, or if the format code is a "s" in
  which case the innermost level will be converted to a string.
  {pr}`1376`
- {{ Enhancement }} JavaScript `BigInt`s are converted into Python `int` and
  Python `int`s larger than 2^53 are converted into `BigInt`.
  {pr}`1407`
- {{ API }} Added {any}`pyodide.isPyProxy` to test if an object is a `PyProxy`.
  {pr}`1456`
- {{ Enhancement }} `PyProxy` and `PyBuffer` objects are now garbage collected
  if the browser supports `FinalizationRegistry`.
  {pr}`1306`
- {{ Enhancement }} Automatic conversion of JavaScript functions to CPython
  calling conventions.
  {pr}`1051`, {pr}`1080`
- {{ Enhancement }} Automatic detection of fatal errors. In this case Pyodide
  will produce both a JavaScript and a Python stack trace with explicit
  instruction to open a bug report.
  pr`{1151}`, pr`{1390}`, pr`{1478}`.
- {{ Enhancement }} Systematic memory leak detection in the test suite and a
  large number of fixed to memory leaks.
  pr`{1340}`
- {{ Fix }} getattr and dir on JsProxy now report consistent results and include all
  names defined on the Python dictionary backing JsProxy.
  {pr}`1017`
- {{ Fix }} `JsProxy.__bool__` now produces more consistent results: both
  `bool(window)` and `bool(zero-arg-callback)` were `False` but now are `True`.
  Conversely, `bool(empty_js_set)` and `bool(empty_js_map)` were `True` but now
  are `False`.
  {pr}`1061`
- {{ Fix }} When calling a JavaScript function from Python without keyword
  arguments, Pyodide no longer passes a `PyProxy`-wrapped `NULL` pointer as the
  last argument. {pr}`1033`
- {{ Fix }} JsBoundMethod is now a subclass of JsProxy, which fixes nested
  attribute access and various other strange bugs.
  {pr}`1124`
- {{ Fix }} JavaScript functions imported like `from js import fetch` no longer
  trigger "invalid invocation" errors (issue {issue}`461`) and
  `js.fetch("some_url")` also works now (issue {issue}`768`).
  {pr}`1126`
- {{ Fix }} JavaScript bound method calls now work correctly with keyword arguments.
  {pr}`1138`
- {{ Fix }} JavaScript constructor calls now work correctly with keyword
  arguments.
  {pr}`1433`

### pyodide-py package

- {{ Feature }} Added a Python event loop to support asyncio by scheduling
  coroutines to run as jobs on the browser event loop. This event loop is
  available by default and automatically enabled by any relevant asyncio API,
  so for instance `asyncio.ensure_future` works without any configuration.
  {pr}`1158`
- {{ API }} Removed `as_nested_list` API in favor of `JsProxy.to_py`.
  {pr}`1345`

### pyodide-js

- {{ API }} Removed iodide-specific code in `pyodide.js`. This breaks compatibility with
  iodide.
  {pr}`878`, {pr}`981`
- {{ API }} Removed the `pyodide.autocomplete` API, use Jedi directly instead.
  {pr}`1066`
- {{ API }} Removed `pyodide.repr` API.
  {pr}`1067`
- {{ Fix }} If `messageCallback` and `errorCallback` are supplied to
  `pyodide.loadPackage`, `pyodide.runPythonAsync` and
  `pyodide.loadPackagesFromImport`, then the messages are no longer
  automatically logged to the console.
- {{ Feature }} `runPythonAsync` now runs the code with `eval_code_async`. In
  particular, it is possible to use top-level await inside of `runPythonAsync`.
- `eval_code` now accepts separate `globals` and `locals` parameters.
  {pr}`1083`
- Added the `pyodide.setInterruptBuffer` API. This can be used to set a
  `SharedArrayBuffer` to be the keyboard interrupt buffer. If Pyodide is running
  on a webworker, the main thread can signal to the webworker that it should
  raise a `KeyboardInterrupt` by writing to the interrupt buffer.
  {pr}`1148` and {pr}`1173`
- Changed the loading method: added an async function `loadPyodide` to load
  Pyodide to use instead of `languagePluginURL` and `languagePluginLoader`. The
  change is currently backwards compatible, but the old approach is deprecated.
  {pr}`1363`
- `runPythonAsync` now accepts `globals` parameter.
  {pr}`1914`

### micropip

- {{ Feature }} `micropip` now supports installing wheels from relative URLs.
  {pr}`872`
- {{ API }} `micropip.install` now returns a Python `Future` instead of a JavaScript `Promise`.
  {pr}`1324`
- {{ Fix }} {any}`micropip.install` now interacts correctly with
  {any}`pyodide.loadPackage`.
  {pr}`1457`
- {{ Fix }} {any}`micropip.install` now handles version constraints correctly
  even if there is a version of the package available from the Pyodide `indexURL`.

### Build system

- {{ Enhancement }} Updated to latest emscripten 2.0.13 with the upstream LLVM backend
  {pr}`1102`
- {{ API }} Use upstream `file_packager.py`, and stop checking package abi versions.
  The `PYODIDE_PACKAGE_ABI` environment variable is no longer used, but is
  still set as some packages use it to detect whether it is being built for
  Pyodide. This usage is deprecated, and a new environment variable `PYODIDE`
  is introduced for this purpose.

  As part of the change, Module.checkABI is no longer present.
  {pr}`991`

- uglifyjs and lessc no longer need to be installed in the system during build
  {pr}`878`.
- {{ Enhancement }} Reduce the size of the core Pyodide package
  {pr}`987`.
- {{ Enhancement }} Optionally to disable docker port binding
  {pr}`1423`.
- {{ Enhancement }} Run arbitrary command in docker
  {pr}`1424`
- Docker images for Pyodide are now accessible at
  [pyodide/pyodide-env](https://hub.docker.com/repository/docker/pyodide/pyodide-env)
  and
  [pyodide/pyodide](https://hub.docker.com/repository/docker/pyodide/pyodide).
- {{ Enhancement }} Option to run docker in non-interactive mode
  {pr}`1641`

### REPL

- {{ Fix }} In console.html: sync behavior, full stdout/stderr support, clean namespace,
  bigger font, correct result representation, clean traceback
  {pr}`1125` and {pr}`1141`
- {{ Fix }} Switched from ̀Jedi to rlcompleter for completion in
  `pyodide.console.InteractiveConsole` and so in `console.html`. This fixes
  some completion issues (see {issue}`821` and {issue}`1160`)
- {{ Enhancement }} Support top-level await in the console
  {pr}`1459`

### Packages

- six, jedi and parso are no longer vendored in the main Pyodide package, and
  need to be loaded explicitly
  {pr}`1010`, {pr}`987`.
- Updated packages {pr}`1021`, {pr}`1338`, {pr}`1460`.
- Added Plotly version 4.14.3 and retrying dependency
  {pr}`1419`

### List of contributors

(in alphabetic order)

Aditya Shankar, casatir, Dexter Chua, dmondev, Frederik Braun, Hood Chatham,
Jan Max Meyer, Jeremy Tuloup, joemarshall, leafjolt, Michael Greminger,
Mireille Raad, Ondřej Staněk, Paul m. p. P, rdb, Roman Yurchak, Rudolfs

## Version 0.16.1

_December 25, 2020_

Note: due to a CI deployment issue the 0.16.0 release was skipped and replaced
by 0.16.1 with identical contents.

- Pyodide files are distributed by [JsDelivr](https://www.jsdelivr.com/),
  `https://cdn.jsdelivr.net/pyodide/v0.16.1/full/pyodide.js`
  The previous CDN `pyodide-cdn2.iodide.io` still works and there
  are no plans for deprecating it. However please use
  JsDelivr as a more sustainable solution, including for earlier Pyodide
  versions.

### Python and the standard library

- Pyodide includes CPython 3.8.2
  {pr}`712`
- ENH Patches for the threading module were removed in all packages. Importing
  the module, and a subset of functionality (e.g. locks) works, while starting
  a new thread will produce an exception, as expected.
  {pr}`796`.
  See {issue}`237` for the current status of the threading support.
- ENH The multiprocessing module is now included, and will not fail at import,
  thus avoiding the necessity to patch included packages. Starting a new
  process will produce an exception due to the limitation of the WebAssembly VM
  with the following message: `Resource temporarily unavailable`
  {pr}`796`.

### Python / JS type conversions

- FIX Only call `Py_INCREF()` once when proxied by PyProxy
  {pr}`708`
- JavaScript exceptions can now be raised and caught in Python. They are
  wrapped in pyodide.JsException.
  {pr}`891`

### pyodide-py package and micropip

- The `pyodide.py` file was transformed to a pyodide-py package. The imports
  remain the same so this change is transparent to the users
  {pr}`909`.
- FIX Get last version from PyPI when installing a module via micropip
  {pr}`846`.
- Suppress REPL results returned by `pyodide.eval_code` by adding a semicolon
  {pr}`876`.
- Enable monkey patching of `eval_code` and `find_imports` to customize
  behavior of `runPython` and `runPythonAsync`
  {pr}`941`.

### Build system

- Updated docker image to Debian buster, resulting in smaller images.
  {pr}`815`
- Pre-built docker images are now available as
  [`iodide-project/pyodide`](https://hub.docker.com/r/iodide/pyodide)
  {pr}`787`
- Host Python is no longer compiled, reducing compilation time. This also
  implies that Python 3.8 is now required to build Pyodide. It can for instance
  be installed with conda.
  {pr}`830`
- FIX Infer package tarball directory from source URL
  {pr}`687`
- Updated to emscripten 1.38.44 and binaryen v86 (see related
  [commits](https://github.com/pyodide/pyodide/search?q=emscripten&type=commits))
- Updated default `--ldflags` argument to `pyodide_build` scripts to equal what
  Pyodide actually uses.
  {pr}`817`
- Replace C lz4 implementation with the (upstream) JavaScript implementation.
  {pr}`851`
- Pyodide deployment URL can now be specified with the `PYODIDE_BASE_URL`
  environment variable during build. The `pyodide_dev.js` is no longer
  distributed. To get an equivalent behavior with `pyodide.js`, set
  ```javascript
  window.languagePluginUrl = "./";
  ```
  before loading it.
  {pr}`855`
- Build runtime C libraries (e.g. libxml) via package build system with correct
  dependency resolution
  {pr}`927`
- Pyodide can now be built in a conda virtual environment
  {pr}`835`

### Other improvements

- Modify MEMFS timestamp handling to support better caching. This in
  particular allows to import newly created Python modules without invalidating
  import caches {pr}`893`

### Packages

- New packages: freesasa, lxml, python-sat, traits, astropy, pillow,
  scikit-image, imageio, numcodecs, msgpack, asciitree, zarr

  Note that due to the large size and the experimental state of the scipy
  package, packages that depend on scipy (including scikit-image, scikit-learn)
  will take longer to load, use a lot of memory and may experience failures.

- Updated packages: numpy 1.15.4, pandas 1.0.5, matplotlib 3.3.3 among others.
- New package
  [pyodide-interrupt](https://pypi.org/project/pyodide-interrupts/), useful for
  handling interrupts in Pyodide (see project description for details).

### Backward incompatible changes

- Dropped support for loading .wasm files with incorrect MIME type, following
  {pr}`851`

### List of contributors

abolger, Aditya Shankar, Akshay Philar, Alexey Ignatiev, Aray Karjauv, casatir,
chigozienri, Christian glacet, Dexter Chua, Frithjof, Hood Chatham, Jan Max
Meyer, Jay Harris, jcaesar, Joseph D. Long, Matthew Turk, Michael Greminger,
Michael Panchenko, mojighahar, Nicolas Ollinger, Ram Rachum, Roman Yurchak,
Sergio, Seungmin Kim, Shyam Saladi, smkm, Wei Ouyang

## Version 0.15.0

_May 19, 2020_

- Upgrades Pyodide to CPython 3.7.4.
- micropip no longer uses a CORS proxy to install pure Python packages from
  PyPI. Packages are now installed from PyPI directly.
- micropip can now be used from web workers.
- Adds support for installing pure Python wheels from arbitrary URLs with
  micropip.
- The CDN URL for Pyodide changed to
  https://pyodide-cdn2.iodide.io/v0.15.0/full/pyodide.js
  It now supports versioning and should provide faster downloads.
  The latest release can be accessed via
  https://pyodide-cdn2.iodide.io/latest/full/
- Adds `messageCallback` and `errorCallback` to
  {any}`pyodide.loadPackage`.
- Reduces the initial memory footprint (`TOTAL_MEMORY`) from 1 GiB to 5 MiB.
  More memory will be allocated as needed.
- When building from source, only a subset of packages can be built by setting
  the `PYODIDE_PACKAGES` environment variable. See
  {ref}`partial builds documentation <partial-builds>` for more details.
- New packages: future, autograd

## Version 0.14.3

_Dec 11, 2019_

- Convert JavaScript numbers containing integers, e.g. `3.0`, to a real Python
  long (e.g. `3`).
- Adds `__bool__` method to for `JsProxy` objects.
- Adds a JavaScript-side auto completion function for Iodide that uses jedi.
- New packages: nltk, jeudi, statsmodels, regex, cytoolz, xlrd, uncertainties

## Version 0.14.0

_Aug 14, 2019_

- The built-in `sqlite` and `bz2` modules of Python are now enabled.
- Adds support for auto-completion based on jedi when used in iodide

## Version 0.13.0

_May 31, 2019_

- Tagged versions of Pyodide are now deployed to Netlify.

## Version 0.12.0

_May 3, 2019_

**User improvements:**

- Packages with pure Python wheels can now be loaded directly from PyPI. See
  {ref}`micropip` for more information.

- Thanks to PEP 562, you can now `import js` from Python and use it to access
  anything in the global JavaScript namespace.

- Passing a Python object to JavaScript always creates the same object in
  JavaScript. This makes APIs like `removeEventListener` usable.

- Calling `dir()` in Python on a JavaScript proxy now works.

- Passing an `ArrayBuffer` from JavaScript to Python now correctly creates a
  `memoryview` object.

- Pyodide now works on Safari.

## Version 0.11.0

_Apr 12, 2019_

**User improvements:**

- Support for built-in modules:

  - `sqlite`, `crypt`

- New packages: `mne`

**Developer improvements:**

- The `mkpkg` command will now select an appropriate archive to use, rather
  than just using the first.

- The included version of emscripten has been upgraded to 1.38.30 (plus a
  bugfix).

- New packages: `jinja2`, `MarkupSafe`

## Version 0.10.0

_Mar 21, 2019_

**User improvements:**

- New packages: `html5lib`, `pygments`, `beautifulsoup4`, `soupsieve`,
  `docutils`, `bleach`, `mne`

**Developer improvements:**

- `console.html` provides a simple text-only interactive console to test local
  changes to Pyodide. The existing notebooks based on legacy versions of Iodide
  have been removed.

- The `run_docker` script can now be configured with environment variables.

```{eval-rst}
.. toctree::
   :hidden:

   deprecation-timeline.md
```<|MERGE_RESOLUTION|>--- conflicted
+++ resolved
@@ -38,10 +38,7 @@
 
 - {{ Bugfix }} The build will error out earlier if `cmake` or `libtool` are not installed.
 
-<<<<<<< HEAD
-=======
 - {{ Enhancement }} Add SHA-256 hash of package to entries in `packages.json`
->>>>>>> 9b4d4a7e
 
 ### Packages
 
