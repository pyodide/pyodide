---
substitutions:
  API: "<span class='badge badge-warning'>API Change</span>"
  Enhancement: "<span class='badge badge-info'>Enhancement</span>"
  Feature: "<span class='badge badge-success'>Feature</span>"
  Fix: "<span class='badge badge-danger'>Fix</span>"
  Update: "<span class='badge badge-success'>Update</span>"
  Breaking: "<span class='badge badge-danger'>BREAKING CHANGE</span>"
---

(changelog)=

# Change Log

## Unreleased

- {{ Enhancement }} Integrity of Pyodide packages are now verified before
  loading them. This is for now only limited to browser environments.
  {pr}`2513`

- {{ Fix }} Fix building on macOS {issue}`2360` {pr}`2554`

- {{ Fix }} Fix a REPL error in printing high-dimensional lists.
  {pr}`2517`

- {{ Fix }} Fix output bug with using `input()` on online console
  {pr}`2509`

- {{ Enhancement }} Update sqlite version to latest stable release
  {pr}`2477` and {pr}`2518`

- {{ Fix }} We now tell packagers (e.g., Webpack) to ignore npm-specific imports
  when packing files for the browser.
  {pr}`2468`

- {{ Enhancement }} Update Typescript target to ES2017 to generate more modern
  Javascript code.
  {pr}`2471`

- {{ Enhancement }} We now put our built files into the `dist` directory rather
  than the `build` directory. {pr}`2387`

- {{ Enhancement }} `loadPyodide` no longer uses any global state, so it can be
  used more than once in the same thread. This is recommended if a network
  request causes a loading failure, if there is a fatal error, if you damage the
  state of the runtime so badly that it is no longer usable, or for certain
  testing purposes. It is not recommended for creating multiple execution
  environments, for which you should use
  `pyodide.runPython(code, { globals : some_dict})`;
  {pr}`2391`

- {{ Fix }} The build will error out earlier if `cmake` or `libtool` are not
  installed.
  {pr}`2423`

- {{ Enhancement }} `pyodide.unpackArchive` now accepts any `ArrayBufferView` or
  `ArrayBuffer` as first argument, rather than only a `Uint8Array`.
  {pr}`2451`

- {{ Feature }} Added `pyodide.run_js` API.
  {pr}`2426`

- {{ Enhancement }} Add SHA-256 hash of package to entries in `packages.json`
  {pr}`2455`

- {{ Fix }} BigInt's between 2^{32\*n - 1} and 2^{32\*n} no longer get
  translated to negative Python ints.
  {pr}`2484`

- {{ Fix }} Pyodide now correctly handles JavaScript objects with `null`
  constructor.
  {pr}`2520`

- {{ Fix }} Fix garbage collection of `once_callable` {pr}`2401`

- {{ Enhancement }} `run_in_pyodide` now has support for pytest assertion
  rewriting and decorators such as `pytest.mark.parametrize` and hypothesis.
  {pr}`2510`, {pr}`2541`

- {{ BREAKING }} `pyodide_build.testing` is removed. `run_in_pyodide` decorator
  can now be accessed through `pyodide_test_runner`.
  {pr}`2418`

- {{ Enhancement }} Added the `js_id` attribute to `JsProxy` to allow using
  JavaScript object identity as a dictionary key.
  {pr}`2515`

- {{ Fix }} Fixed a bug with `toJs` when used with recursive structures and the
  `dictConverter` argument.
  {pr}`2533`

- {{ Enhancement }} Added Python wrappers `set_timeout`, `clear_timeout`,
  `set_interval`, `clear_interval`, `add_event_listener` and
  `remove_event_listener` for the corresponding JavaScript functions.
  {pr}`2456`

<<<<<<< HEAD
### REPL

- {{ Enhancement }} Add a spinner while the REPL is loading {pr}`2635`
=======
- {{ Enhancement }} Pyodide now directly exposes the Emscripten `PATH` and
  `ERRNO_CODES` APIs.
  {pr}`2582`

- {{ Fix }} If the request errors due to CORS, `pyfetch` now raises an `OSError`
  not a `JSException`.
  {pr}`2598`

- {{ Enhancement }} The platform tags of wheels now include the Emscripten
  version in them. This should help ensure ABI compatibility if Emscripten
  wheels are distributed outside of the main Pyodide distribution.
  {pr}`2610`
>>>>>>> bd24933b

### micropip

- {{ Fix }} micropip now correctly handles package names that include dashes
  {pr}`2414`

- {{ Enhancement }} Allow passing `credentials` to `micropip.install()`
  {pr}`2458`

- {{ Enhancement }} {func}`micropip.install` now accepts a `deps` parameter.
  If set to `False`, micropip will not install dependencies of the package.
  {pr}`2433`

- {{ Fix }} micropip now correctly compares packages with prerelease version
  {pr}`2532`

- {{ Enhancement }} {func}`micropip.install` now accepts a `pre` parameter.
  If set to `True`, micropip will include pre-release and development versions.
  {pr}`2542`

- {{ Enhancement }} `micropip` was refactored to improve readability and ease of
  maintenance.
  {pr}`2561`, {pr}`2563`, {pr}`2564`, {pr}`2565`, {pr}`2568`

- {{ Enhancement }} Various error messages were fine tuned and improved.
  {pr}`2562`, {pr}`2558`

- {{ Enhancement }} `micropip` was adjusted to keep its state in the wheel
  `.dist-info` directories which improves consistenency with the Python standard
  library and other tools used to install packages.
  {pr}`2572`

- {{ Enhancement }} Added `micropip.freeze` to record the current set of loaded
  packages into a `packages.json` file.
  {pr}`2581`

### Packages

- {{ Enhancement }} Pillow now supports WEBP image format {pr}`2407`.

- Pandas is now compiled with `-Oz`, which significantly speeds up loading the library
  on Chrome {pr}`2457`

- New packages: opencv-python v4.5.5.64 {pr}`2305`, ffmpeg {pr}`2305`, libwebp {pr}`2305`,
  h5py, pkgconfig and libhdf5 {pr}`2411`, bitarray {pr}`2459`, gsw {pr}`2511`, cftime {pr}`2504`,
  svgwrite, jsonschema, tskit {pr}`2506`, xarray {pr}`2538`, demes, libgsl, newick,
  ruamel, msprime {pr}`4138`.

## Version 0.20.0

[See the release notes for a summary.](https://blog.pyodide.org/posts/0.20-release/)

### CPython and stdlib

- {{ Update }} Pyodide now runs Python 3.10.2.
  {pr}`2225`

- {{ Enhancement }} All
  `ctypes` tests pass now except for `test_callback_too_many_args` (and we have
  a plan to fix `test_callback_too_many_args` upstream). `libffi-emscripten`
  now also passes all libffi tests.
  {pr}`2350`

### Packages

- {{Fix}} matplotlib now loads multiple fonts correctly {pr}`2271`

- New packages: boost-histogram {pr}`2174`, cryptography v3.3.2 {pr}`2263`, the
  standard library ssl module {pr}`2263`, python-solvespace v3.0.7,
  lazy-object-proxy {pr}`2320`.

- Many more scipy linking errors were fixed, mostly related to the Fortran f2c
  ABI for string arguments. There are still some fatal errors in the Scipy test
  suite, but none seem to be simple linker errors.
  {pr}`2289`

- Removed pyodide-interrupts. If you were using this for some reason, use
  {any}`setInterruptBuffer <pyodide.setInterruptBuffer>` instead.
  {pr}`2309`

- Most included packages were updated to the latest version. See
  {ref}`packages-in-pyodide` for a full list.

### Type translations

- {{Fix}} Python tracebacks now include Javascript frames when Python calls a
  Javascript function.
  {pr}`2123`

- {{Enhancement}} Added a `default_converter` argument to {any}`JsProxy.to_py`
  and {any}`pyodide.toPy` which is used to process any object that doesn't have
  a built-in conversion to Python. Also added a `default_converter` argument to
  {any}`PyProxy.toJs` and {any}`pyodide.to_js` to convert.
  {pr}`2170` and {pr}`2208`

- {{ Enhancement }} Async Python functions called from Javascript now have the
  resulting coroutine automatically scheduled. For instance, this makes it
  possible to use an async Python function as a Javascript event handler.
  {pr}`2319`

### Javascript package

- {{Enhancement}} It is no longer necessary to provide `indexURL` to
  {any}`loadPyodide <globalThis.loadPyodide>`.
  {pr}`2292`

- {{ Breaking }} The `globals` argument to {any}`runPython <pyodide.runPython>`
  and {any}`runPythonAsync <pyodide.runPythonAsync>` is now passed as a named
  argument. The old usage still works with a deprecation warning.
  {pr}`2300`

- {{Enhancement}} The Javascript package was migrated to Typescript.
  {pr}`2130` and {pr}`2133`

- {{Fix}} Fix importing pyodide with ESM syntax in a module type web worker.
  {pr}`2220`

- {{Enhancement}} When Pyodide is loaded as an ES6 module, no global
  {any}`loadPyodide <globalThis.loadPyodide>` variable is created (instead, it
  should be accessed as an attribute on the module).
  {pr}`2249`

- {{Fix}} The type `Py2JsResult` has been replaced with `any` which is more
  accurate. For backwards compatibility, we still export `Py2JsResult` as an
  alias for `any`.
  {pr}`2277`

- {{Fix}} Pyodide now loads correctly even if requirejs is included.
  {pr}`2283`

- {{ Enhancement }} Added robust handling for non-`Error` objects thrown by
  Javascript code. This mostly should never happen since well behaved Javascript
  code ought to throw errors. But it's better not to completely crash if it
  throws something else.
  {pr}`2294`

### pyodide_build

- {{Enhancement}} Pyodide now uses Python wheel files to distribute packages
  rather than the emscripten `file_packager.py` format.
  {pr}`2027`

- {{Enhancement}} Pyodide now uses `pypa/build` to build packages. We (mostly)
  use build isolation, so we can build packages that require conflicting
  versions of setuptools or alternative build backends.
  {pr}`2272`

- {{Enhancement}} Most pure Python packages were switched to use the wheels
  directly from PyPI rather than rebuilding them.
  {pr}`2126`

- {{Enhancement}} Added support for C++ exceptions in packages. Now C++
  extensions compiled and linked with `-fexceptions` can catch C++ exceptions.
  Furthermore, uncaught C++ exceptions will be formatted in a human-readable
  way.
  {pr}`2178`

- {{Breaking}} Removed the `skip-host` key from the `meta.yaml` format. If
  needed, install a host copy of the package with pip instead.
  {pr}`2256`

### Uncategorized

- {{ Enhancement }} The interrupt buffer can be used to raise all 64 signals
  now, not just `SIGINT`. Write a number between `1<= signum <= 64` into the
  interrupt buffer to trigger the corresponding signal. By default everything
  but `SIGINT` will be ignored. Any value written into the interrupt buffer
  outside of the range from 1 to 64 will be silently discarded.
  {pr}`2301`

- {{ Enhancement }} Updated to Emscripten 2.0.27.
  {pr}`2295`

- {{ Breaking }} The `extractDir` argument to
  {any}`unpackArchive <pyodide.unpackArchive>` is now passed as a named argument.
  The old usage still works with a deprecation warning.
  {pr}`2300`

- {{ Enhancement }} Support ANSI escape codes in the Pyodide console.
  {pr}`2345`

- {{ Fix }} `pyodide_build` can now be installed in non-editable ways.
  {pr}`2351`

### List of contributors

Boris Feld, Christian Staudt, Gabriel Fougeron, Gyeongjae Choi, Henry Schreiner,
Hood Chatham, Jo Bovy, Karthikeyan Singaravelan, Leo Psidom, Liumeo, Luka
Mamukashvili, Madhur Tandon, Paul Korzhyk, Roman Yurchak, Seungmin Kim, Thorsten
Beier, Tom White, and Will Lachance

## Version 0.19.1

_February 19, 2022_

### Packages

- New packages: sqlalchemy {pr}`2112`, pydantic {pr}`2117`, wrapt {pr}`2165`

- {{ Update }} Upgraded packages: pyb2d (0.7.2), {pr}`2117`

- {{Fix}} A fatal error in `scipy.stats.binom.ppf` has been fixed.
  {pr}`2109`

- {{Fix}} Type signature mismatches in some numpy comparators have been fixed.
  {pr}`2110`

### Type translations

- {{Fix}} The "PyProxy has already been destroyed" error message has been
  improved with some context information.
  {pr}`2121`

### REPL

- {{Enhancement}} Pressing TAB in REPL no longer triggers completion when input
  is whitespace. {pr}`2125`

### List of contributors

Christian Staudt, Gyeongjae Choi, Hood Chatham, Liumeo, Paul Korzhyk, Roman
Yurchak, Seungmin Kim, Thorsten Beier

## Version 0.19.0

_January 10, 2021_

[See the release notes for a summary.](https://blog.pyodide.org/posts/0.19-release/)

### Python package

- {{Enhancement}} If `find_imports` is used on code that contains a syntax
  error, it will return an empty list instead of raising a `SyntaxError`.
  {pr}`1819`

- {{Enhancement}} Added the {any}`pyodide.http.pyfetch` API which provides a
  convenience wrapper for the Javascript `fetch` API. The API returns a response
  object with various methods that convert the data into various types while
  minimizing the number of times the data is copied.
  {pr}`1865`

- {{Enhancement}} Added the {any}`unpack_archive` API to the {any}`FetchResponse`
  object which treats the response body as an archive and uses `shutil` to
  unpack it. {pr}`1935`

- {{Fix}} The Pyodide event loop now works correctly with cancelled handles. In
  particular, `asyncio.wait_for` now functions as expected.
  {pr}`2022`

### JavaScript package

- {{Fix}} {any}`loadPyodide <globalThis.loadPyodide>` no longer fails in the
  presence of a user-defined global named `process`.
  {pr}`1849`

- {{Fix}} Various webpack buildtime and runtime compatibility issues were fixed.
  {pr}`1900`

- {{Enhancement}} Added the {any}`pyodide.pyimport` API to import a Python module
  and return it as a `PyProxy`. Warning: this is different from the
  original `pyimport` API which was removed in this version.
  {pr}`1944`

- {{Enhancement}} Added the {any}`pyodide.unpackArchive` API which unpacks an
  archive represented as an ArrayBuffer into the working directory. This is
  intended as a way to install packages from a local application.
  {pr}`1944`

- {{API}} {any}`loadPyodide <globalThis.loadPyodide>` now accepts a `homedir`
  parameter which sets home directory of Pyodide virtual file system.
  {pr}`1936`

- {{Breaking}} The default working directory(home directory) inside the Pyodide
  virtual file system has been changed from `/` to `/home/pyodide`. To get the
  previous behavior, you can
  - call `os.chdir("/")` in Python to change working directory or
  - call {any}`loadPyodide <globalThis.loadPyodide>` with the `homedir="/"`
    argument
    {pr}`1936`

### Python / JavaScript type conversions

- {{Breaking}} Updated the calling convention when a JavaScript function is
  called from Python to improve memory management of PyProxies. PyProxy
  arguments and return values are automatically destroyed when the function is
  finished.
  {pr}`1573`

- {{Enhancement}} Added {any}`JsProxy.to_string`, {any}`JsProxy.to_bytes`, and
  {any}`JsProxy.to_memoryview` to allow for conversion of `TypedArray` to
  standard Python types without unneeded copies. {pr}`1864`

- {{Enhancement}} Added {any}`JsProxy.to_file` and {any}`JsProxy.from_file` to
  allow reading and writing Javascript buffers to files as a byte stream without
  unneeded copies.
  {pr}`1864`

- {{Fix}} It is now possible to destroy a borrowed attribute `PyProxy` of a
  `PyProxy` (as introduced by {pr}`1636`) before destroying the root `PyProxy`.
  {pr}`1854`

- {{Fix}} If `__iter__()` raises an error, it is now handled correctly by the
  `PyProxy[Symbol.iterator()]` method.
  {pr}`1871`

- {{Fix}} Borrowed attribute `PyProxy`s are no longer destroyed when the root
  `PyProxy` is garbage collected (because it was leaked). Doing so has no
  benefit to nonleaky code and turns some leaky code into broken code (see
  {issue}`1855` for an example).
  {pr}`1870`

- {{Fix}} Improved the way that `pyodide.globals.get("builtin_name")` works.
  Before we used `__main__.__dict__.update(builtins.__dict__)` which led to
  several undesirable effects such as `__name__` being equal to `"builtins"`.
  Now we use a proxy wrapper to replace `pyodide.globals.get` with a function
  that looks up the name on `builtins` if lookup on `globals` fails.
  {pr}`1905`

- {{Enhancement}} Coroutines have their memory managed in a more convenient way.
  In particular, now it is only necessary to either `await` the coroutine or
  call one of `.then`, `.except` or `.finally` to prevent a leak. It is no
  longer necessary to manually destroy the coroutine. Example: before:

```js
async function runPythonAsync(code, globals) {
  let coroutine = Module.pyodide_py.eval_code_async(code, globals);
  try {
    return await coroutine;
  } finally {
    coroutine.destroy();
  }
}
```

After:

```js
async function runPythonAsync(code, globals) {
  return await Module.pyodide_py.eval_code_async(code, globals);
}
```

{pr}`2030`

### pyodide-build

- {{API}} By default only a minimal set of packages is built. To build all
  packages set `PYODIDE_PACKAGES='*'` In addition, `make minimal` was removed,
  since it is now equivalent to `make` without extra arguments.
  {pr}`1801`

- {{Enhancement}} It is now possible to use `pyodide-build buildall` and
  `pyodide-build buildpkg` directly.
  {pr}`2063`

- {{Enhancement}} Added a `--force-rebuild` flag to `buildall` and `buildpkg`
  which rebuilds the package even if it looks like it doesn't need to be
  rebuilt. Added a `--continue` flag which keeps the same source tree for the
  package and can continue from the middle of a build.
  {pr}`2069`

- {{Enhancement}} Changes to environment variables in the build script are now
  seen in the compile and post build scripts.
  {pr}`1706`

- {{Fix}} Fix usability issues with `pyodide-build mkpkg` CLI.
  {pr}`1828`

- {{ Enhancement }} Better support for ccache when building Pyodide
  {pr}`1805`

- {{Fix}} Fix compile error `wasm-ld: error: unknown argument: --sort-common`
  and `wasm-ld: error: unknown argument: --as-needed` in ArchLinux.
  {pr}`1965`

### micropip

- {{Fix}} micropip now raises an error when installing a non-pure python wheel
  directly from a url.
  {pr}`1859`

- {{Enhancement}} {func}`micropip.install` now accepts a `keep_going` parameter.
  If set to `True`, micropip reports all identifiable dependencies that don't
  have pure Python wheels, instead of failing after processing the first one.
  {pr}`1976`

- {{Enhancement}} Added a new API {func}`micropip.list` which returns the list
  of installed packages by micropip.
  {pr}`2012`

### Packages

- {{ Enhancement }} Unit tests are now unvendored from Python packages and
  included in a separate package `<package name>-tests`. This results in a
  20% size reduction on average for packages that vendor tests (e.g. numpy,
  pandas, scipy).
  {pr}`1832`

- {{ Update }} Upgraded SciPy to 1.7.3. There are known issues with some SciPy
  components, the current status of the scipy test suite is
  [here](https://github.com/pyodide/pyodide/pull/2065#issuecomment-1004243045)
  {pr}`2065`

- {{ Fix }} The built-in pwd module of Python, which provides a Unix specific
  feature, is now unvendored.
  {pr}`1883`

- {{Fix}} pillow and imageio now correctly encode/decode grayscale and
  black-and-white JPEG images.
  {pr}`2028`

- {{Fix}} The numpy fft module now works correctly.
  {pr}`2028`

- New packages: logbook {pr}`1920`, pyb2d {pr}`1968`, and threadpoolctl (a
  dependency of scikit-learn) {pr}`2065`

- Upgraded packages: numpy (1.21.4) {pr}`1934`, scikit-learn (1.0.2) {pr}`2065`,
  scikit-image (0.19.1) {pr}`2005`, msgpack (1.0.3) {pr}`2071`, astropy (5.0.3)
  {pr}`2086`, statsmodels (0.13.1) {pr}`2073`, pillow (9.0.0) {pr}`2085`. This
  list is not exhaustive, refer to `packages.json` for the full list.

### Uncategorized

- {{ Enhancement }} `PyErr_CheckSignals` now works with the keyboard interrupt
  system so that cooperative C extensions can be interrupted. Also, added the
  `pyodide.checkInterrupt` function so Javascript code can opt to be
  interrupted.
  {pr}`1294`

- {{Fix}} The `_` variable is now set by the Pyodide repl just like it is set in
  the native Python repl.
  {pr}`1904`

- {{ Enhancement }} `pyodide-env` and `pyodide` Docker images are now available from both
  the [Docker Hub](https://hub.docker.com/repository/docker/pyodide/pyodide-env) and
  from the [Github Package registry](https://github.com/orgs/pyodide/packages). {pr}`1995`

- {{Fix}} The console now correctly handles it when an object's `__repr__` function raises an exception.
  {pr}`2021`

- {{ Enhancement }} Removed the `-s EMULATE_FUNCTION_POINTER_CASTS` flag,
  yielding large benefits in speed, stack usage, and code size.
  {pr}`2019`

### List of contributors

Alexey Ignatiev, Alex Hall, Bart Broere, Cyrille Bogaert, etienne, Grimmer,
Grimmer Kang, Gyeongjae Choi, Hao Zhang, Hood Chatham, Ian Clester, Jan Max
Meyer, LeoPsidom, Liumeo, Michael Christensen, Owen Ou, Roman Yurchak, Seungmin
Kim, Sylvain, Thorsten Beier, Wei Ouyang, Will Lachance

## Version 0.18.1

_September 16, 2021_

### Console

- {{Fix}} Ctrl+C handling in console now works correctly with multiline input.
  New behavior more closely approximates the behavior of the native Python
  console.
  {pr}`1790`

- {{Fix}} Fix the repr of Python objects (including lists and dicts) in console {pr}`1780`

- {{Fix}} The "long output truncated" message now appears on a separate line as intended.
  {pr}`1814`

- {{Fix}} The streams that are used to redirect stdin and stdout in the console now define
  `isatty` to return `True`. This fixes pytest.
  {pr}`1822`

### Python package

- {{Fix}} Avoid circular references when runsource raises SyntaxError
  {pr}`1758`

### JavaScript package

- {{Fix}} The {any}`pyodide.setInterruptBuffer` command is now publicly exposed
  again, as it was in v0.17.0. {pr}`1797`

### Python / JavaScript type conversions

- {{Fix}} Conversion of very large strings from JavaScript to Python works
  again. {pr}`1806`

- {{Fix}} Fixed a use after free bug in the error handling code.
  {pr}`1816`

### Packages

- {{Fix}} pillow now correctly encodes/decodes RGB JPEG image format. {pr}`1818`

### Micellaneous

- {{Fix}} Patched emscripten to make the system calls to duplicate file
  descriptors closer to posix-compliant. In particular, this fixes the use of
  `dup` on pipes and temporary files, as needed by `pytest`.
  {pr}`1823`

## Version 0.18.0

_August 3rd, 2021_

### General

- {{ Update }} Pyodide now runs Python 3.9.5.
  {pr}`1637`

- {{ Enhancement }} Pyodide can experimentally be used in Node.js {pr}`1689`

- {{ Enhancement }} Pyodide now directly exposes the [Emscripten filesystem
  API](https://emscripten.org/docs/api_reference/Filesystem-API.html), allowing
  for direct manipulation of the in-memory filesystem
  {pr}`1692`

- {{ Enhancement }} Pyodide's support of [emscripten file
  systems](https://emscripten.org/docs/api_reference/Filesystem-API.html#file-systems)
  is expanded from the default `MEMFS` to include `IDBFS`, `NODEFS`, `PROXYFS`,
  and `WORKERFS`, allowing for custom persistence strategies depending on
  execution environment {pr}`1596`

- {{ API }} The `packages.json` schema for Pyodide was redesigned for better
  compatibility with conda. {pr}`1700`

- {{ API }} `run_docker` no longer binds any port to the docker image by default.
  {pr}`1750`

### Standard library

- {{ API }} The following standard library modules are now available as standalone packages

  - distlib

  They are loaded by default in {any}`loadPyodide <globalThis.loadPyodide>`, however this behavior
  can be disabled with the `fullStdLib` parameter set to `false`.
  All optional stdlib modules can then be loaded as needed with
  {any}`pyodide.loadPackage`. {pr}`1543`

- {{ Enhancement }} The standard library module `audioop` is now included, making the `wave`,
  `sndhdr`, `aifc`, and `sunau` modules usable. {pr}`1623`

- {{ Enhancement }} Added support for `ctypes`.
  {pr}`1656`

### JavaScript package

- {{ Enhancement }} The Pyodide JavaScript package is released to npm under [npmjs.com/package/pyodide](https://www.npmjs.com/package/pyodide)
  {pr}`1762`
- {{ API }} {any}`loadPyodide <globalThis.loadPyodide>` no longer automatically
  stores the API into a global variable called `pyodide`. To get old behavior,
  say `globalThis.pyodide = await loadPyodide({...})`.
  {pr}`1597`
- {{ Enhancement }} {any}`loadPyodide <globalThis.loadPyodide>` now accepts callback functions for
  `stdin`, `stdout` and `stderr`
  {pr}`1728`
- {{ Enhancement }} Pyodide now ships with first party typescript types for the entire
  JavaScript API (though no typings are available for `PyProxy` fields).
  {pr}`1601`

- {{ Enhancement }} It is now possible to import `Comlink` objects into Pyodide after
  using {any}`pyodide.registerComlink`
  {pr}`1642`

- {{ Enhancement }} If a Python error occurs in a reentrant `runPython` call, the error
  will be propagated into the outer `runPython` context as the original error
  type. This is particularly important if the error is a `KeyboardInterrupt`.
  {pr}`1447`

### Python package

- {{ Enhancement }} Added a new {any}`CodeRunner` API for finer control than
  {any}`eval_code` and {any}`eval_code_async`. Designed with
  the needs of REPL implementations in mind.
  {pr}`1563`

- {{ Enhancement }} Added {any}`Console` class closely based on the Python standard
  library `code.InteractiveConsole` but with support for top level await and
  stream redirection. Also added the subclass {any}`PyodideConsole` which
  automatically uses {any}`pyodide.loadPackagesFromImports` on the code before running
  it.
  {pr}`1125`, {pr}`1155`, {pr}`1635`

- {{ Fix }} {any}`eval_code_async` no longer automatically awaits a returned
  coroutine or attempts to await a returned generator object (which triggered an
  error).
  {pr}`1563`

### Python / JavaScript type conversions

- {{ API }} {any}`pyodide.runPythonAsync` no longer automatically calls
  {any}`pyodide.loadPackagesFromImports`.
  {pr}`1538`.
- {{ Enhancement }} Added the {any}`PyProxy.callKwargs` method to allow using
  Python functions with keyword arguments from JavaScript.
  {pr}`1539`
- {{ Enhancement }} Added the {any}`PyProxy.copy` method.
  {pr}`1549` {pr}`1630`
- {{ API }} Updated the method resolution order on `PyProxy`. Performing a
  lookup on a `PyProxy` will prefer to pick a method from the `PyProxy` api, if
  no such method is found, it will use `getattr` on the proxied object.
  Prefixing a name with `$` forces `getattr`. For instance, {any}`PyProxy.destroy`
  now always refers to the method that destroys the proxy, whereas
  `PyProxy.$destroy` refers to an attribute or method called `destroy` on the
  proxied object.
  {pr}`1604`
- {{ API }} It is now possible to use `Symbol` keys with PyProxies. These
  `Symbol` keys put markers on the PyProxy that can be used by external code.
  They will not currently be copied by {any}`PyProxy.copy`.
  {pr}`1696`
- {{ Enhancement }} Memory management of `PyProxy` fields has been changed so
  that fields looked up on a `PyProxy` are "borrowed" and have their lifetime
  attached to the base `PyProxy`. This is intended to allow for more idiomatic
  usage.
  (See {issue}`1617`.) {pr}`1636`
- {{ API }} The depth argument to `toJs` is now passed as an option, so
  `toJs(n)` in v0.17 changed to `toJs({depth : n})`. Similarly, `pyodide.toPy`
  now takes `depth` as a named argument. Also `to_js` and `to_py` only take
  depth as a keyword argument.
  {pr}`1721`
- {{ API }} {any}`toJs <PyProxy.toJs>` and {any}`to_js <pyodide.to_js>` now
  take an option `pyproxies`, if a JavaScript Array is passed for this, then
  any proxies created during conversion will be placed into this array. This
  allows easy cleanup later. The `create_pyproxies` option can be used to
  disable creation of pyproxies during conversion (instead a `ConversionError`
  is raised). {pr}`1726`
- {{ API }} `toJs` and `to_js` now take an option `dict_converter` which will be
  called on a JavaScript iterable of two-element Arrays as the final step of
  converting dictionaries. For instance, pass `Object.fromEntries` to convert to
  an object or `Array.from` to convert to an array of pairs.
  {pr}`1742`

### pyodide-build

- {{ API }} pyodide-build is now an installable Python package, with an
  identically named CLI entrypoint that replaces `bin/pyodide` which is removed
  {pr}`1566`

### micropip

- {{ Fix }} micropip now correctly handles packages that have mixed case names.
  (See {issue}`1614`).
  {pr}`1615`
- {{ Enhancement }} micropip now resolves dependencies correctly for old
  versions of packages (it used to always use the dependencies from the most
  recent version, see {issue}`1619` and {issue}`1745`). micropip also will
  resolve dependencies for wheels loaded from custom urls.
  {pr}`1753`

### Packages

- {{ Enhancement }} matplotlib now comes with a new renderer based on the html5 canvas element. {pr}`1579`
  It is optional and the current default backend is still the agg backend compiled to wasm.
- {{ Enhancement }} Updated a number of packages included in Pyodide.

### List of contributors

Albertas Gimbutas, Andreas Klostermann, Arfy Slowy, daoxian,
Devin Neal, fuyutarow, Grimmer, Guido Zuidhof, Gyeongjae Choi, Hood
Chatham, Ian Clester, Itay Dafna, Jeremy Tuloup, jmsmdy, LinasNas, Madhur
Tandon, Michael Christensen, Nicholas Bollweg, Ondřej Staněk, Paul m. p. P,
Piet Brömmel, Roman Yurchak, stefnotch, Syrus Akbary, Teon L Brooks, Waldir

## Version 0.17.0

_April 21, 2021_

See the {ref}`0-17-0-release-notes` for more information.

### Improvements to package loading and dynamic linking

- {{ Enhancement }} Uses the emscripten preload plugin system to preload .so files in packages
- {{ Enhancement }} Support for shared library packages. This is used for CLAPACK which makes scipy a lot smaller.
  {pr}`1236`
- {{ Fix }} Pyodide and included packages can now be used with Safari v14+.
  Safari v13 has also been observed to work on some (but not all) devices.

### Python / JS type conversions

- {{ Feature }} A `JsProxy` of a JavaScript `Promise` or other awaitable object is now a
  Python awaitable.
  {pr}`880`
- {{ API }} Instead of automatically converting Python lists and dicts into
  JavaScript, they are now wrapped in `PyProxy`. Added a new {any}`PyProxy.toJs`
  API to request the conversion behavior that used to be implicit.
  {pr}`1167`
- {{ API }} Added {any}`JsProxy.to_py` API to convert a JavaScript object to Python.
  {pr}`1244`
- {{ Feature }} Flexible jsimports: it now possible to add custom Python
  "packages" backed by JavaScript code, like the `js` package. The `js` package
  is now implemented using this system.
  {pr}`1146`
- {{ Feature }} A `PyProxy` of a Python coroutine or awaitable is now an
  awaitable JavaScript object. Awaiting a coroutine will schedule it to run on
  the Python event loop using `asyncio.ensure_future`.
  {pr}`1170`
- {{ Enhancement }} Made `PyProxy` of an iterable Python object an iterable Js
  object: defined the `[Symbol.iterator]` method, can be used like `for(let x of proxy)`. Made a `PyProxy` of a Python iterator an iterator: `proxy.next()` is
  translated to `next(it)`. Made a `PyProxy` of a Python generator into a
  JavaScript generator: `proxy.next(val)` is translated to `gen.send(val)`.
  {pr}`1180`
- {{ API }} Updated `PyProxy` so that if the wrapped Python object supports `__getitem__`
  access, then the wrapper has `get`, `set`, `has`, and `delete` methods which do
  `obj[key]`, `obj[key] = val`, `key in obj` and `del obj[key]` respectively.
  {pr}`1175`
- {{ API }} The `pyodide.pyimport` function is deprecated in favor of using
  `pyodide.globals.get('key')`. {pr}`1367`
- {{ API }} Added {any}`PyProxy.getBuffer` API to allow direct access to Python
  buffers as JavaScript TypedArrays.
  {pr}`1215`
- {{ API }} The innermost level of a buffer converted to JavaScript used to be a
  TypedArray if the buffer was contiguous and otherwise an Array. Now the
  innermost level will be a TypedArray unless the buffer format code is a '?' in
  which case it will be an Array of booleans, or if the format code is a "s" in
  which case the innermost level will be converted to a string.
  {pr}`1376`
- {{ Enhancement }} JavaScript `BigInt`s are converted into Python `int` and
  Python `int`s larger than 2^53 are converted into `BigInt`.
  {pr}`1407`
- {{ API }} Added {any}`pyodide.isPyProxy` to test if an object is a `PyProxy`.
  {pr}`1456`
- {{ Enhancement }} `PyProxy` and `PyBuffer` objects are now garbage collected
  if the browser supports `FinalizationRegistry`.
  {pr}`1306`
- {{ Enhancement }} Automatic conversion of JavaScript functions to CPython
  calling conventions.
  {pr}`1051`, {pr}`1080`
- {{ Enhancement }} Automatic detection of fatal errors. In this case Pyodide
  will produce both a JavaScript and a Python stack trace with explicit
  instruction to open a bug report.
  pr`{1151}`, pr`{1390}`, pr`{1478}`.
- {{ Enhancement }} Systematic memory leak detection in the test suite and a
  large number of fixed to memory leaks.
  pr`{1340}`
- {{ Fix }} getattr and dir on JsProxy now report consistent results and include all
  names defined on the Python dictionary backing JsProxy.
  {pr}`1017`
- {{ Fix }} `JsProxy.__bool__` now produces more consistent results: both
  `bool(window)` and `bool(zero-arg-callback)` were `False` but now are `True`.
  Conversely, `bool(empty_js_set)` and `bool(empty_js_map)` were `True` but now
  are `False`.
  {pr}`1061`
- {{ Fix }} When calling a JavaScript function from Python without keyword
  arguments, Pyodide no longer passes a `PyProxy`-wrapped `NULL` pointer as the
  last argument. {pr}`1033`
- {{ Fix }} JsBoundMethod is now a subclass of JsProxy, which fixes nested
  attribute access and various other strange bugs.
  {pr}`1124`
- {{ Fix }} JavaScript functions imported like `from js import fetch` no longer
  trigger "invalid invocation" errors (issue {issue}`461`) and
  `js.fetch("some_url")` also works now (issue {issue}`768`).
  {pr}`1126`
- {{ Fix }} JavaScript bound method calls now work correctly with keyword arguments.
  {pr}`1138`
- {{ Fix }} JavaScript constructor calls now work correctly with keyword
  arguments.
  {pr}`1433`

### pyodide-py package

- {{ Feature }} Added a Python event loop to support asyncio by scheduling
  coroutines to run as jobs on the browser event loop. This event loop is
  available by default and automatically enabled by any relevant asyncio API,
  so for instance `asyncio.ensure_future` works without any configuration.
  {pr}`1158`
- {{ API }} Removed `as_nested_list` API in favor of `JsProxy.to_py`.
  {pr}`1345`

### pyodide-js

- {{ API }} Removed iodide-specific code in `pyodide.js`. This breaks compatibility with
  iodide.
  {pr}`878`, {pr}`981`
- {{ API }} Removed the `pyodide.autocomplete` API, use Jedi directly instead.
  {pr}`1066`
- {{ API }} Removed `pyodide.repr` API.
  {pr}`1067`
- {{ Fix }} If `messageCallback` and `errorCallback` are supplied to
  `pyodide.loadPackage`, `pyodide.runPythonAsync` and
  `pyodide.loadPackagesFromImport`, then the messages are no longer
  automatically logged to the console.
- {{ Feature }} `runPythonAsync` now runs the code with `eval_code_async`. In
  particular, it is possible to use top-level await inside of `runPythonAsync`.
- `eval_code` now accepts separate `globals` and `locals` parameters.
  {pr}`1083`
- Added the `pyodide.setInterruptBuffer` API. This can be used to set a
  `SharedArrayBuffer` to be the keyboard interrupt buffer. If Pyodide is running
  on a webworker, the main thread can signal to the webworker that it should
  raise a `KeyboardInterrupt` by writing to the interrupt buffer.
  {pr}`1148` and {pr}`1173`
- Changed the loading method: added an async function `loadPyodide` to load
  Pyodide to use instead of `languagePluginURL` and `languagePluginLoader`. The
  change is currently backwards compatible, but the old approach is deprecated.
  {pr}`1363`
- `runPythonAsync` now accepts `globals` parameter.
  {pr}`1914`

### micropip

- {{ Feature }} `micropip` now supports installing wheels from relative URLs.
  {pr}`872`
- {{ API }} `micropip.install` now returns a Python `Future` instead of a JavaScript `Promise`.
  {pr}`1324`
- {{ Fix }} {any}`micropip.install` now interacts correctly with
  {any}`pyodide.loadPackage`.
  {pr}`1457`
- {{ Fix }} {any}`micropip.install` now handles version constraints correctly
  even if there is a version of the package available from the Pyodide `indexURL`.

### Build system

- {{ Enhancement }} Updated to latest emscripten 2.0.13 with the upstream LLVM backend
  {pr}`1102`
- {{ API }} Use upstream `file_packager.py`, and stop checking package abi versions.
  The `PYODIDE_PACKAGE_ABI` environment variable is no longer used, but is
  still set as some packages use it to detect whether it is being built for
  Pyodide. This usage is deprecated, and a new environment variable `PYODIDE`
  is introduced for this purpose.

  As part of the change, Module.checkABI is no longer present.
  {pr}`991`

- uglifyjs and lessc no longer need to be installed in the system during build
  {pr}`878`.
- {{ Enhancement }} Reduce the size of the core Pyodide package
  {pr}`987`.
- {{ Enhancement }} Optionally to disable docker port binding
  {pr}`1423`.
- {{ Enhancement }} Run arbitrary command in docker
  {pr}`1424`
- Docker images for Pyodide are now accessible at
  [pyodide/pyodide-env](https://hub.docker.com/repository/docker/pyodide/pyodide-env)
  and
  [pyodide/pyodide](https://hub.docker.com/repository/docker/pyodide/pyodide).
- {{ Enhancement }} Option to run docker in non-interactive mode
  {pr}`1641`

### REPL

- {{ Fix }} In console.html: sync behavior, full stdout/stderr support, clean namespace,
  bigger font, correct result representation, clean traceback
  {pr}`1125` and {pr}`1141`
- {{ Fix }} Switched from ̀Jedi to rlcompleter for completion in
  `pyodide.console.InteractiveConsole` and so in `console.html`. This fixes
  some completion issues (see {issue}`821` and {issue}`1160`)
- {{ Enhancement }} Support top-level await in the console
  {pr}`1459`

### Packages

- six, jedi and parso are no longer vendored in the main Pyodide package, and
  need to be loaded explicitly
  {pr}`1010`, {pr}`987`.
- Updated packages {pr}`1021`, {pr}`1338`, {pr}`1460`.
- Added Plotly version 4.14.3 and retrying dependency
  {pr}`1419`

### List of contributors

(in alphabetic order)

Aditya Shankar, casatir, Dexter Chua, dmondev, Frederik Braun, Hood Chatham,
Jan Max Meyer, Jeremy Tuloup, joemarshall, leafjolt, Michael Greminger,
Mireille Raad, Ondřej Staněk, Paul m. p. P, rdb, Roman Yurchak, Rudolfs

## Version 0.16.1

_December 25, 2020_

Note: due to a CI deployment issue the 0.16.0 release was skipped and replaced
by 0.16.1 with identical contents.

- Pyodide files are distributed by [JsDelivr](https://www.jsdelivr.com/),
  `https://cdn.jsdelivr.net/pyodide/v0.16.1/full/pyodide.js`
  The previous CDN `pyodide-cdn2.iodide.io` still works and there
  are no plans for deprecating it. However please use
  JsDelivr as a more sustainable solution, including for earlier Pyodide
  versions.

### Python and the standard library

- Pyodide includes CPython 3.8.2
  {pr}`712`
- ENH Patches for the threading module were removed in all packages. Importing
  the module, and a subset of functionality (e.g. locks) works, while starting
  a new thread will produce an exception, as expected.
  {pr}`796`.
  See {issue}`237` for the current status of the threading support.
- ENH The multiprocessing module is now included, and will not fail at import,
  thus avoiding the necessity to patch included packages. Starting a new
  process will produce an exception due to the limitation of the WebAssembly VM
  with the following message: `Resource temporarily unavailable`
  {pr}`796`.

### Python / JS type conversions

- FIX Only call `Py_INCREF()` once when proxied by PyProxy
  {pr}`708`
- JavaScript exceptions can now be raised and caught in Python. They are
  wrapped in pyodide.JsException.
  {pr}`891`

### pyodide-py package and micropip

- The `pyodide.py` file was transformed to a pyodide-py package. The imports
  remain the same so this change is transparent to the users
  {pr}`909`.
- FIX Get last version from PyPI when installing a module via micropip
  {pr}`846`.
- Suppress REPL results returned by `pyodide.eval_code` by adding a semicolon
  {pr}`876`.
- Enable monkey patching of `eval_code` and `find_imports` to customize
  behavior of `runPython` and `runPythonAsync`
  {pr}`941`.

### Build system

- Updated docker image to Debian buster, resulting in smaller images.
  {pr}`815`
- Pre-built docker images are now available as
  [`iodide-project/pyodide`](https://hub.docker.com/r/iodide/pyodide)
  {pr}`787`
- Host Python is no longer compiled, reducing compilation time. This also
  implies that Python 3.8 is now required to build Pyodide. It can for instance
  be installed with conda.
  {pr}`830`
- FIX Infer package tarball directory from source URL
  {pr}`687`
- Updated to emscripten 1.38.44 and binaryen v86 (see related
  [commits](https://github.com/pyodide/pyodide/search?q=emscripten&type=commits))
- Updated default `--ldflags` argument to `pyodide_build` scripts to equal what
  Pyodide actually uses.
  {pr}`817`
- Replace C lz4 implementation with the (upstream) JavaScript implementation.
  {pr}`851`
- Pyodide deployment URL can now be specified with the `PYODIDE_BASE_URL`
  environment variable during build. The `pyodide_dev.js` is no longer
  distributed. To get an equivalent behavior with `pyodide.js`, set
  ```javascript
  window.languagePluginUrl = "./";
  ```
  before loading it.
  {pr}`855`
- Build runtime C libraries (e.g. libxml) via package build system with correct
  dependency resolution
  {pr}`927`
- Pyodide can now be built in a conda virtual environment
  {pr}`835`

### Other improvements

- Modify MEMFS timestamp handling to support better caching. This in
  particular allows to import newly created Python modules without invalidating
  import caches {pr}`893`

### Packages

- New packages: freesasa, lxml, python-sat, traits, astropy, pillow,
  scikit-image, imageio, numcodecs, msgpack, asciitree, zarr

  Note that due to the large size and the experimental state of the scipy
  package, packages that depend on scipy (including scikit-image, scikit-learn)
  will take longer to load, use a lot of memory and may experience failures.

- Updated packages: numpy 1.15.4, pandas 1.0.5, matplotlib 3.3.3 among others.
- New package
  [pyodide-interrupt](https://pypi.org/project/pyodide-interrupts/), useful for
  handling interrupts in Pyodide (see project description for details).

### Backward incompatible changes

- Dropped support for loading .wasm files with incorrect MIME type, following
  {pr}`851`

### List of contributors

abolger, Aditya Shankar, Akshay Philar, Alexey Ignatiev, Aray Karjauv, casatir,
chigozienri, Christian glacet, Dexter Chua, Frithjof, Hood Chatham, Jan Max
Meyer, Jay Harris, jcaesar, Joseph D. Long, Matthew Turk, Michael Greminger,
Michael Panchenko, mojighahar, Nicolas Ollinger, Ram Rachum, Roman Yurchak,
Sergio, Seungmin Kim, Shyam Saladi, smkm, Wei Ouyang

## Version 0.15.0

_May 19, 2020_

- Upgrades Pyodide to CPython 3.7.4.
- micropip no longer uses a CORS proxy to install pure Python packages from
  PyPI. Packages are now installed from PyPI directly.
- micropip can now be used from web workers.
- Adds support for installing pure Python wheels from arbitrary URLs with
  micropip.
- The CDN URL for Pyodide changed to
  https://pyodide-cdn2.iodide.io/v0.15.0/full/pyodide.js
  It now supports versioning and should provide faster downloads.
  The latest release can be accessed via
  https://pyodide-cdn2.iodide.io/latest/full/
- Adds `messageCallback` and `errorCallback` to
  {any}`pyodide.loadPackage`.
- Reduces the initial memory footprint (`TOTAL_MEMORY`) from 1 GiB to 5 MiB.
  More memory will be allocated as needed.
- When building from source, only a subset of packages can be built by setting
  the `PYODIDE_PACKAGES` environment variable. See
  {ref}`partial builds documentation <partial-builds>` for more details.
- New packages: future, autograd

## Version 0.14.3

_Dec 11, 2019_

- Convert JavaScript numbers containing integers, e.g. `3.0`, to a real Python
  long (e.g. `3`).
- Adds `__bool__` method to for `JsProxy` objects.
- Adds a JavaScript-side auto completion function for Iodide that uses jedi.
- New packages: nltk, jeudi, statsmodels, regex, cytoolz, xlrd, uncertainties

## Version 0.14.0

_Aug 14, 2019_

- The built-in `sqlite` and `bz2` modules of Python are now enabled.
- Adds support for auto-completion based on jedi when used in iodide

## Version 0.13.0

_May 31, 2019_

- Tagged versions of Pyodide are now deployed to Netlify.

## Version 0.12.0

_May 3, 2019_

**User improvements:**

- Packages with pure Python wheels can now be loaded directly from PyPI. See
  {ref}`micropip` for more information.

- Thanks to PEP 562, you can now `import js` from Python and use it to access
  anything in the global JavaScript namespace.

- Passing a Python object to JavaScript always creates the same object in
  JavaScript. This makes APIs like `removeEventListener` usable.

- Calling `dir()` in Python on a JavaScript proxy now works.

- Passing an `ArrayBuffer` from JavaScript to Python now correctly creates a
  `memoryview` object.

- Pyodide now works on Safari.

## Version 0.11.0

_Apr 12, 2019_

**User improvements:**

- Support for built-in modules:

  - `sqlite`, `crypt`

- New packages: `mne`

**Developer improvements:**

- The `mkpkg` command will now select an appropriate archive to use, rather
  than just using the first.

- The included version of emscripten has been upgraded to 1.38.30 (plus a
  bugfix).

- New packages: `jinja2`, `MarkupSafe`

## Version 0.10.0

_Mar 21, 2019_

**User improvements:**

- New packages: `html5lib`, `pygments`, `beautifulsoup4`, `soupsieve`,
  `docutils`, `bleach`, `mne`

**Developer improvements:**

- `console.html` provides a simple text-only interactive console to test local
  changes to Pyodide. The existing notebooks based on legacy versions of Iodide
  have been removed.

- The `run_docker` script can now be configured with environment variables.

```{eval-rst}
.. toctree::
   :hidden:

   deprecation-timeline.md
```<|MERGE_RESOLUTION|>--- conflicted
+++ resolved
@@ -93,12 +93,7 @@
   `set_interval`, `clear_interval`, `add_event_listener` and
   `remove_event_listener` for the corresponding JavaScript functions.
   {pr}`2456`
-
-<<<<<<< HEAD
-### REPL
-
-- {{ Enhancement }} Add a spinner while the REPL is loading {pr}`2635`
-=======
+  
 - {{ Enhancement }} Pyodide now directly exposes the Emscripten `PATH` and
   `ERRNO_CODES` APIs.
   {pr}`2582`
@@ -111,7 +106,11 @@
   version in them. This should help ensure ABI compatibility if Emscripten
   wheels are distributed outside of the main Pyodide distribution.
   {pr}`2610`
->>>>>>> bd24933b
+  
+### REPL
+
+- {{ Enhancement }} Add a spinner while the REPL is loading {pr}`2635`
+
 
 ### micropip
 
