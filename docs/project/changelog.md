---
substitutions:
  API: "<span class='badge badge-warning'>API Change</span>"
  Enhancement: "<span class='badge badge-info'>Enhancement</span>"
  Feature: "<span class='badge badge-success'>Feature</span>"
  Fix: "<span class='badge badge-danger'>Fix</span>"
  Update: "<span class='badge badge-success'>Update</span>"
  Breaking: "<span class='badge badge-danger'>BREAKING CHANGE</span>"
---

(changelog)=

# Change Log

## Unreleased

- {{ Enhancement }} Emscripten was updated to Version 3.1.20
  {pr}`2958`, {pr}`2950`, {pr}`3027`

- {{ Enhancement }} Implemented `reverse`, `__reversed__`, `count`, `index`,
  `append`, and `pop` for `JsProxy` of Javascript arrays.
  {pr}`2970`

- {{ Enhancement }} The releases are now called `pyodide-{version}.tar.gz`
  rather than `pyodide-build-{version}.tar.gz`
  {pr}`2996`

- {{ Enhancement }} Added a new release file called
  `pyodide-core-{version}.tar.gz` intended for use in Node. It contains the
  files needed to start Pyodide and no additional packages.
  {pr}`2999`

- {{ Enhancement }} Added `then`, `catch`, and `finally_` methods to the `Future`s
  used by Pyodide's event loop.
  {pr}`2997`

- {{ Enhancement }} `loadPyodide` has a new option called `args`. This list will
  be passed as command line arguments to the Python interpreter at start up.
  {pr}`3021`

### Build System / Package Loading

- New packages: pycryptodomex {pr}`2966`, pycryptodome {pr}`2965`

- {{ Breaking }} Unvendored the sqlite3 module from the standard library.
  Before `sqlite3` was included by default. Now it needs to be loaded with
  {any}`pyodide.loadPackage` or {any}`micropip.install`.
  {pr}`2946`

- {{ Breaking }} The Pyodide Python package is installed into `/lib/python3.10`
  rather than `/lib/python3.10/site-packages`.
  {pr}`3022`

- {{ Fix }} Fix the incorrect package name `ruamel` to `ruamel.yaml`.
  {pr}`3036`

- {{ Update }} Upgraded SciPy to version 1.9.1.
  {pr}`3043`

- {{ Fix }} Packages are now loaded in a topologically sorted order regarding their dependencies.
  {pr}`3020`

- {{ Breaking }} Loading the `soupsieve` package will not automatically load `beautifulsoup4` together.
  {pr}`3020`

<<<<<<< HEAD
- {{ Breaking }} The matplotlib HTML5 backends are now available as part of the
  [`matplotlib-pyodide`](https://github.com/pyodide/matplotlib-pyodide)
  package. If you use the default backend from Pyodide, no changes are
  necessary. However, if you previously specified the backend with
  `matplotlib.use`, the URL is now different. See [package
  readme](https://github.com/pyodide/matplotlib-pyodide) for more details.
  {pr}`3061`

### Build System

=======
>>>>>>> 555f7828
- {{ Enhancement }} Added `requirements/host` key to the `meta.yaml` spec to allow
  host dependencies that are required for building packages.
  {pr}`2132`

- {{ Enhancement }} Added `package/top-level` key to the `meta.yaml` spec to calculate
  top-level import names for the package. Previously `test/imports` key was used
  for this purpose.
  {pr}`3006`

## Version 0.21.2

- {{ Fix }} The standard library packages `ssl` and `lzma` can now be installed
  with `pyodide.loadPackage("ssl")` or `micropip.install("ssl")` (previously
  they had a leading underscore and it was only possible to load them with
  `pyodide.loadPackage`).
  {issue}`3003`

- {{ Fix }} If a wheel path is passed to {any}`pyodide.loadPackage`, it will now
  be resolved relative to `document.location` (in browser) or relative to the
  current working directory (in Node) rather than relative to `indexURL`.
  {pr}`3013`, {issue}`3011`

- {{ Fix }} Fixed a bug in Emscripten that caused Pyodide to fail in Jest.
  {pr}`3014`

- {{ Fix }} It now works to pass a relative url to `indexURL`. Also, the calculated index URL
  now works even if `node` is run with `--enable-source-maps`.
  {pr}`3015`

## Version 0.21.1

- New packages: the standard library lzma module {pr}`2939`

- {{ Enhancement }} Pyodide now shows more helpful error messages when
  importing unvendored or removed stdlib modules fails.
  {pr}`2973`

- {{ Breaking }} The default value of `fullStdLib` in {any}`loadPyodide` has been
  changed to `false`. This means Pyodide now will not load some stdlib modules like
  distutils, ssl, and sqlite3 by default.
  See [Pyodide Python compatibility](https://pyodide.org/en/stable/usage/wasm-constraints.html)
  for detail. If `fullStdLib` is set to `true`, it will load all unvendored stdlib modules.
  However, setting `fullStdLib` to true will increase the initial Pyodide load time.
  So it is preferable to explicitly load the required module.
  {pr}`2998`

- {{ Enhancement }} `pyodide build` now checks that the correct version of the
  Emscripten compiler is used.
  {pr}`2975`, {pr}`2990`

- {{ Fix }} Pyodide works in Safari v14 again. It was broken in v0.21.0
  {pr}`2994`

## Version 0.21.0

_August 9, 2022_

[See the release notes for a summary.](https://blog.pyodide.org/posts/0.21-release/)

### Build system

- {{ Enhancement }} Emscripten was updated to Version 3.1.14
  {pr}`2775`, {pr}`2679`, {pr}`2672`

- {{ Fix }} Fix building on macOS {issue}`2360` {pr}`2554`

- {{ Enhancement }} Update Typescript target to ES2017 to generate more modern
  Javascript code.
  {pr}`2471`

- {{ Enhancement }} We now put our built files into the `dist` directory rather
  than the `build` directory. {pr}`2387`

- {{ Fix }} The build will error out earlier if `cmake` or `libtool` are not
  installed.
  {pr}`2423`

- {{ Enhancement }} The platform tags of wheels now include the Emscripten
  version in them. This should help ensure ABI compatibility if Emscripten
  wheels are distributed outside of the main Pyodide distribution.
  {pr}`2610`

- {{ Enhancement }} The build system now uses the sysconfigdata from the target
  Python rather than the host Python.
  {pr}`2516`

- {{ Enhancement }} Pyodide now builds with `-sWASM_BIGINT`.
  {pr}`2643`

- {{ Enhancement }} Added `cross-script` key to the `meta.yaml` spec to allow
  executing custom logic in the cross build environment.
  {pr}`2734`

### Pyodide Module and type conversions

- {{ API }} All functions were moved out of the root `pyodide` package into
  various submodules. For backwards compatibility, they will be available from
  the root package (raising a `FutureWarning`) until v0.23.0.
  {pr}`2787`, {pr}`2790`

- {{ Enhancement }} `loadPyodide` no longer uses any global state, so it can be
  used more than once in the same thread. This is recommended if a network
  request causes a loading failure, if there is a fatal error, if you damage the
  state of the runtime so badly that it is no longer usable, or for certain
  testing purposes. It is not recommended for creating multiple execution
  environments, for which you should use
  `pyodide.runPython(code, { globals : some_dict})`;
  {pr}`2391`

- {{ Enhancement }} `pyodide.unpackArchive` now accepts any `ArrayBufferView` or
  `ArrayBuffer` as first argument, rather than only a `Uint8Array`.
  {pr}`2451`

- {{ Feature }} Added `pyodide.code.run_js` API.
  {pr}`2426`

- {{ Fix }} BigInt's between 2^{32\*n - 1} and 2^{32\*n} no longer get
  translated to negative Python ints.
  {pr}`2484`

- {{ Fix }} Pyodide now correctly handles JavaScript objects with `null`
  constructor.
  {pr}`2520`

- {{ Fix }} Fix garbage collection of `once_callable` {pr}`2401`

- {{ Enhancement }} Added the `js_id` attribute to `JsProxy` to allow using
  JavaScript object identity as a dictionary key.
  {pr}`2515`

- {{ Fix }} Fixed a bug with `toJs` when used with recursive structures and the
  `dictConverter` argument.
  {pr}`2533`

- {{ Enhancement }} Added Python wrappers `set_timeout`, `clear_timeout`,
  `set_interval`, `clear_interval`, `add_event_listener` and
  `remove_event_listener` for the corresponding JavaScript functions.
  {pr}`2456`

- {{ Fix }} If a request fails due to CORS, `pyfetch` now raises an `OSError`
  not a `JSException`.
  {pr}`2598`

- {{ Enhancement }} Pyodide now directly exposes the Emscripten `PATH` and
  `ERRNO_CODES` APIs.
  {pr}`2582`

- {{ Fix }} The `bool` operator on a `JsProxy` now behaves more consistently: it
  returns `False` if JavaScript would say that `!!x` is `false`, or if `x` is an
  empty container. Otherwise it returns `True`.
  {pr}`2803`

- {{ Fix }} Fix `loadPyodide` errors for the Windows Node environment.
  {pr}`2888`

- {{ Enhancement }} Implemented slice subscripting, `+=`, and `extend` for
  `JsProxy` of Javascript arrays.
  {pr}`2907`

### REPL

- {{ Enhancement }} Add a spinner while the REPL is loading
  {pr}`2635`

- {{ Enhancement }} Cursor blinking in the REPL can be disabled by setting
  `noblink` in URL search params.
  {pr}`2666`

- {{ Fix }} Fix a REPL error in printing high-dimensional lists.
  {pr}`2517` {pr}`2919`

- {{ Fix }} Fix output bug with using `input()` on online console
  {pr}`2509`

### micropip and package loading

- {{ API }} `packages.json` which contains the dependency graph for packages
  was renamed to `repodata.json` to avoid confusion with `package.json` used
  in JavaScript packages.

- {{ Enhancement }} Added SHA-256 hash of package to entries in `repodata.json`
  {pr}`2455`

- {{ Enhancement }} Integrity of Pyodide packages is now verified before
  loading them. This is for now limited to browser environments.
  {pr}`2513`

- {{ Enhancement }} `micropip` supports loading wheels from the Emscripten file
  system using the `emfs:` protocol now.
  {pr}`2767`

- {{ Enhancement }} It is now possible to use an alternate `repodata.json`
  lockfile by passing the `lockFileURL` option to {any}`loadPyodide <globalThis.loadPyodide>`. This is
  particularly intended to be used with {any}`micropip.freeze`.
  {pr}`2645`

- {{ Fix }} micropip now correctly handles package names that include dashes
  {pr}`2414`

- {{ Enhancement }} Allow passing `credentials` to `micropip.install()`
  {pr}`2458`

- {{ Enhancement }} {func}`micropip.install` now accepts a `deps` parameter.
  If set to `False`, micropip will not install dependencies of the package.
  {pr}`2433`

- {{ Fix }} micropip now correctly compares packages with prerelease version
  {pr}`2532`

- {{ Enhancement }} {func}`micropip.install` now accepts a `pre` parameter.
  If set to `True`, micropip will include pre-release and development versions.
  {pr}`2542`

- {{ Enhancement }} `micropip` was refactored to improve readability and ease of
  maintenance.
  {pr}`2561`, {pr}`2563`, {pr}`2564`, {pr}`2565`, {pr}`2568`

- {{ Enhancement }} Various error messages were fine tuned and improved.
  {pr}`2562`, {pr}`2558`

- {{ Enhancement }} `micropip` was adjusted to keep its state in the wheel
  `.dist-info` directories which improves consistenency with the Python standard
  library and other tools used to install packages.
  {pr}`2572`

- {{ Enhancement }} `micropip` can now be used to install Emscripten binary wheels.
  {pr}`2591`

- {{ Enhancement }} Added `micropip.freeze` to record the current set of loaded
  packages into a `repodata.json` file.
  {pr}`2581`

- {{ Fix }} `micropip.list` now works correctly when there are packages
  that are installed via `pyodide.loadPackage` from a custom URL.
  {pr}`2743`

- {{ Fix }} micropip now skips package versions which do not follow PEP440.
  {pr}`2754`

- {{ Fix }} `micropip` supports extra markers in packages correctly now.
  {pr}`2584`

### Packages

- {{ Enhancement }} Update sqlite version to latest stable release
  {pr}`2477` and {pr}`2518`

- {{ Enhancement }} Pillow now supports WEBP image format {pr}`2407`.

- {{ Enhancement }} Pillow and opencv-python now support the TIFF image format.
  {pr}`2762`

- Pandas is now compiled with `-Oz`, which significantly speeds up loading the library
  on Chrome {pr}`2457`

- New packages: opencv-python {pr}`2305`, ffmpeg {pr}`2305`, libwebp {pr}`2305`,
  h5py, pkgconfig and libhdf5 {pr}`2411`, bitarray {pr}`2459`, gsw {pr}`2511`,
  cftime {pr}`2504`, svgwrite, jsonschema, tskit {pr}`2506`, xarray {pr}`2538`,
  demes, libgsl, newick, ruamel, msprime {pr}`2548`, gmpy2 {pr}`2665`,
  xgboost {pr}`2537`, galpy {pr}`2676`, shapely, geos {pr}`2725`, suitesparse,
  sparseqr {pr}`2685`, libtiff {pr}`2762`, pytest-benchmark {pr}`2799`,
  termcolor {pr}`2809`, sqlite3, libproj, pyproj, certifi {pr}`2555`,
  rebound {pr}`2868`, reboundx {pr}`2909`, pyclipper {pr}`2886`,
  brotli {pr}`2925`, python-magic {pr}`2941`

### Miscellaneous

- {{ Fix }} We now tell packagers (e.g., Webpack) to ignore npm-specific imports
  when packing files for the browser.
  {pr}`2468`

- {{ Enhancement }} `run_in_pyodide` now has support for pytest assertion
  rewriting and decorators such as `pytest.mark.parametrize` and hypothesis.
  {pr}`2510`, {pr}`2541`

- {{ Breaking }} `pyodide_build.testing` is removed. `run_in_pyodide`
  decorator can now be accessed through
  [`pytest-pyodide`](https://github.com/pyodide/pytest-pyodide) package.
  {pr}`2418`

### List of contributors

Alexey Ignatiev, Andrey Smelter, andrzej, Antonio Cuni, Ben Jeffery, Brian
Benjamin Maranville, David Lechner, dragoncoder047, echorand (Amit Saha),
Filipe, Frank, Gyeongjae Choi, Hanno Rein, haoran1062, Henry Schreiner, Hood
Chatham, Jason Grout, jmdyck, Jo Bovy, John Wason, josephrocca, Kyle Cutler,
Lester Fan, Liumeo, lukemarsden, Mario Gersbach, Matt Toad, Michael Droettboom,
Michael Gilbert, Michael Neil, Mu-Tsun Tsai, Nicholas Bollweg, pysathq, Ricardo
Prins, Rob Gries, Roman Yurchak, Ryan May, Ryan Russell, stonebig, Szymswiat,
Tobias Megies, Vic Kumar, Victor, Wei Ji, Will Lachance

## Version 0.20.0

[See the release notes for a summary.](https://blog.pyodide.org/posts/0.20-release/)

### CPython and stdlib

- {{ Update }} Pyodide now runs Python 3.10.2.
  {pr}`2225`

- {{ Enhancement }} All
  `ctypes` tests pass now except for `test_callback_too_many_args` (and we have
  a plan to fix `test_callback_too_many_args` upstream). `libffi-emscripten`
  now also passes all libffi tests.
  {pr}`2350`

### Packages

- {{Fix}} matplotlib now loads multiple fonts correctly {pr}`2271`

- New packages: boost-histogram {pr}`2174`, cryptography v3.3.2 {pr}`2263`, the
  standard library ssl module {pr}`2263`, python-solvespace v3.0.7,
  lazy-object-proxy {pr}`2320`.

- Many more scipy linking errors were fixed, mostly related to the Fortran f2c
  ABI for string arguments. There are still some fatal errors in the Scipy test
  suite, but none seem to be simple linker errors.
  {pr}`2289`

- Removed pyodide-interrupts. If you were using this for some reason, use
  {any}`setInterruptBuffer <pyodide.setInterruptBuffer>` instead.
  {pr}`2309`

- Most included packages were updated to the latest version. See
  {ref}`packages-in-pyodide` for a full list.

### Type translations

- {{Fix}} Python tracebacks now include Javascript frames when Python calls a
  Javascript function.
  {pr}`2123`

- {{Enhancement}} Added a `default_converter` argument to {any}`JsProxy.to_py`
  and {any}`pyodide.toPy` which is used to process any object that doesn't have
  a built-in conversion to Python. Also added a `default_converter` argument to
  {any}`PyProxy.toJs` and {any}`pyodide.ffi.to_js` to convert.
  {pr}`2170` and {pr}`2208`

- {{ Enhancement }} Async Python functions called from Javascript now have the
  resulting coroutine automatically scheduled. For instance, this makes it
  possible to use an async Python function as a Javascript event handler.
  {pr}`2319`

### Javascript package

- {{Enhancement}} It is no longer necessary to provide `indexURL` to
  {any}`loadPyodide <globalThis.loadPyodide>`.
  {pr}`2292`

- {{ Breaking }} The `globals` argument to {any}`runPython <pyodide.runPython>`
  and {any}`runPythonAsync <pyodide.runPythonAsync>` is now passed as a named
  argument. The old usage still works with a deprecation warning.
  {pr}`2300`

- {{Enhancement}} The Javascript package was migrated to Typescript.
  {pr}`2130` and {pr}`2133`

- {{Fix}} Fix importing pyodide with ESM syntax in a module type web worker.
  {pr}`2220`

- {{Enhancement}} When Pyodide is loaded as an ES6 module, no global
  {any}`loadPyodide <globalThis.loadPyodide>` variable is created (instead, it
  should be accessed as an attribute on the module).
  {pr}`2249`

- {{Fix}} The type `Py2JsResult` has been replaced with `any` which is more
  accurate. For backwards compatibility, we still export `Py2JsResult` as an
  alias for `any`.
  {pr}`2277`

- {{Fix}} Pyodide now loads correctly even if requirejs is included.
  {pr}`2283`

- {{ Enhancement }} Added robust handling for non-`Error` objects thrown by
  Javascript code. This mostly should never happen since well behaved Javascript
  code ought to throw errors. But it's better not to completely crash if it
  throws something else.
  {pr}`2294`

### pyodide_build

- {{Enhancement}} Pyodide now uses Python wheel files to distribute packages
  rather than the emscripten `file_packager.py` format.
  {pr}`2027`

- {{Enhancement}} Pyodide now uses `pypa/build` to build packages. We (mostly)
  use build isolation, so we can build packages that require conflicting
  versions of setuptools or alternative build backends.
  {pr}`2272`

- {{Enhancement}} Most pure Python packages were switched to use the wheels
  directly from PyPI rather than rebuilding them.
  {pr}`2126`

- {{Enhancement}} Added support for C++ exceptions in packages. Now C++
  extensions compiled and linked with `-fexceptions` can catch C++ exceptions.
  Furthermore, uncaught C++ exceptions will be formatted in a human-readable
  way.
  {pr}`2178`

- {{Breaking}} Removed the `skip-host` key from the `meta.yaml` format. If
  needed, install a host copy of the package with pip instead.
  {pr}`2256`

### Uncategorized

- {{ Enhancement }} The interrupt buffer can be used to raise all 64 signals
  now, not just `SIGINT`. Write a number between `1<= signum <= 64` into the
  interrupt buffer to trigger the corresponding signal. By default everything
  but `SIGINT` will be ignored. Any value written into the interrupt buffer
  outside of the range from 1 to 64 will be silently discarded.
  {pr}`2301`

- {{ Enhancement }} Updated to Emscripten 2.0.27.
  {pr}`2295`

- {{ Breaking }} The `extractDir` argument to
  {any}`unpackArchive <pyodide.unpackArchive>` is now passed as a named argument.
  The old usage still works with a deprecation warning.
  {pr}`2300`

- {{ Enhancement }} Support ANSI escape codes in the Pyodide console.
  {pr}`2345`

- {{ Fix }} `pyodide_build` can now be installed in non-editable ways.
  {pr}`2351`

### List of contributors

Boris Feld, Christian Staudt, Gabriel Fougeron, Gyeongjae Choi, Henry Schreiner,
Hood Chatham, Jo Bovy, Karthikeyan Singaravelan, Leo Psidom, Liumeo, Luka
Mamukashvili, Madhur Tandon, Paul Korzhyk, Roman Yurchak, Seungmin Kim, Thorsten
Beier, Tom White, and Will Lachance

## Version 0.19.1

_February 19, 2022_

### Packages

- New packages: sqlalchemy {pr}`2112`, pydantic {pr}`2117`, wrapt {pr}`2165`

- {{ Update }} Upgraded packages: pyb2d (0.7.2), {pr}`2117`

- {{Fix}} A fatal error in `scipy.stats.binom.ppf` has been fixed.
  {pr}`2109`

- {{Fix}} Type signature mismatches in some numpy comparators have been fixed.
  {pr}`2110`

### Type translations

- {{Fix}} The "PyProxy has already been destroyed" error message has been
  improved with some context information.
  {pr}`2121`

### REPL

- {{Enhancement}} Pressing TAB in REPL no longer triggers completion when input
  is whitespace. {pr}`2125`

### List of contributors

Christian Staudt, Gyeongjae Choi, Hood Chatham, Liumeo, Paul Korzhyk, Roman
Yurchak, Seungmin Kim, Thorsten Beier

## Version 0.19.0

_January 10, 2021_

[See the release notes for a summary.](https://blog.pyodide.org/posts/0.19-release/)

### Python package

- {{Enhancement}} If `find_imports` is used on code that contains a syntax
  error, it will return an empty list instead of raising a `SyntaxError`.
  {pr}`1819`

- {{Enhancement}} Added the {any}`pyodide.http.pyfetch` API which provides a
  convenience wrapper for the Javascript `fetch` API. The API returns a response
  object with various methods that convert the data into various types while
  minimizing the number of times the data is copied.
  {pr}`1865`

- {{Enhancement}} Added the {any}`unpack_archive` API to the {any}`FetchResponse`
  object which treats the response body as an archive and uses `shutil` to
  unpack it. {pr}`1935`

- {{Fix}} The Pyodide event loop now works correctly with cancelled handles. In
  particular, `asyncio.wait_for` now functions as expected.
  {pr}`2022`

### JavaScript package

- {{Fix}} {any}`loadPyodide <globalThis.loadPyodide>` no longer fails in the
  presence of a user-defined global named `process`.
  {pr}`1849`

- {{Fix}} Various webpack buildtime and runtime compatibility issues were fixed.
  {pr}`1900`

- {{Enhancement}} Added the {any}`pyodide.pyimport` API to import a Python module
  and return it as a `PyProxy`. Warning: this is different from the
  original `pyimport` API which was removed in this version.
  {pr}`1944`

- {{Enhancement}} Added the {any}`pyodide.unpackArchive` API which unpacks an
  archive represented as an ArrayBuffer into the working directory. This is
  intended as a way to install packages from a local application.
  {pr}`1944`

- {{API}} {any}`loadPyodide <globalThis.loadPyodide>` now accepts a `homedir`
  parameter which sets home directory of Pyodide virtual file system.
  {pr}`1936`

- {{Breaking}} The default working directory(home directory) inside the Pyodide
  virtual file system has been changed from `/` to `/home/pyodide`. To get the
  previous behavior, you can
  - call `os.chdir("/")` in Python to change working directory or
  - call {any}`loadPyodide <globalThis.loadPyodide>` with the `homedir="/"`
    argument
    {pr}`1936`

### Python / JavaScript type conversions

- {{Breaking}} Updated the calling convention when a JavaScript function is
  called from Python to improve memory management of PyProxies. PyProxy
  arguments and return values are automatically destroyed when the function is
  finished.
  {pr}`1573`

- {{Enhancement}} Added {any}`JsProxy.to_string`, {any}`JsProxy.to_bytes`, and
  {any}`JsProxy.to_memoryview` to allow for conversion of `TypedArray` to
  standard Python types without unneeded copies. {pr}`1864`

- {{Enhancement}} Added {any}`JsProxy.to_file` and {any}`JsProxy.from_file` to
  allow reading and writing Javascript buffers to files as a byte stream without
  unneeded copies.
  {pr}`1864`

- {{Fix}} It is now possible to destroy a borrowed attribute `PyProxy` of a
  `PyProxy` (as introduced by {pr}`1636`) before destroying the root `PyProxy`.
  {pr}`1854`

- {{Fix}} If `__iter__()` raises an error, it is now handled correctly by the
  `PyProxy[Symbol.iterator()]` method.
  {pr}`1871`

- {{Fix}} Borrowed attribute `PyProxy`s are no longer destroyed when the root
  `PyProxy` is garbage collected (because it was leaked). Doing so has no
  benefit to nonleaky code and turns some leaky code into broken code (see
  {issue}`1855` for an example).
  {pr}`1870`

- {{Fix}} Improved the way that `pyodide.globals.get("builtin_name")` works.
  Before we used `__main__.__dict__.update(builtins.__dict__)` which led to
  several undesirable effects such as `__name__` being equal to `"builtins"`.
  Now we use a proxy wrapper to replace `pyodide.globals.get` with a function
  that looks up the name on `builtins` if lookup on `globals` fails.
  {pr}`1905`

- {{Enhancement}} Coroutines have their memory managed in a more convenient way.
  In particular, now it is only necessary to either `await` the coroutine or
  call one of `.then`, `.except` or `.finally` to prevent a leak. It is no
  longer necessary to manually destroy the coroutine. Example: before:

```js
async function runPythonAsync(code, globals) {
  let coroutine = Module.pyodide_py.eval_code_async(code, globals);
  try {
    return await coroutine;
  } finally {
    coroutine.destroy();
  }
}
```

After:

```js
async function runPythonAsync(code, globals) {
  return await Module.pyodide_py.eval_code_async(code, globals);
}
```

{pr}`2030`

### pyodide-build

- {{API}} By default only a minimal set of packages is built. To build all
  packages set `PYODIDE_PACKAGES='*'` In addition, `make minimal` was removed,
  since it is now equivalent to `make` without extra arguments.
  {pr}`1801`

- {{Enhancement}} It is now possible to use `pyodide-build buildall` and
  `pyodide-build buildpkg` directly.
  {pr}`2063`

- {{Enhancement}} Added a `--force-rebuild` flag to `buildall` and `buildpkg`
  which rebuilds the package even if it looks like it doesn't need to be
  rebuilt. Added a `--continue` flag which keeps the same source tree for the
  package and can continue from the middle of a build.
  {pr}`2069`

- {{Enhancement}} Changes to environment variables in the build script are now
  seen in the compile and post build scripts.
  {pr}`1706`

- {{Fix}} Fix usability issues with `pyodide-build mkpkg` CLI.
  {pr}`1828`

- {{ Enhancement }} Better support for ccache when building Pyodide
  {pr}`1805`

- {{Fix}} Fix compile error `wasm-ld: error: unknown argument: --sort-common`
  and `wasm-ld: error: unknown argument: --as-needed` in ArchLinux.
  {pr}`1965`

### micropip

- {{Fix}} micropip now raises an error when installing a non-pure python wheel
  directly from a url.
  {pr}`1859`

- {{Enhancement}} {func}`micropip.install` now accepts a `keep_going` parameter.
  If set to `True`, micropip reports all identifiable dependencies that don't
  have pure Python wheels, instead of failing after processing the first one.
  {pr}`1976`

- {{Enhancement}} Added a new API {func}`micropip.list` which returns the list
  of installed packages by micropip.
  {pr}`2012`

### Packages

- {{ Enhancement }} Unit tests are now unvendored from Python packages and
  included in a separate package `<package name>-tests`. This results in a
  20% size reduction on average for packages that vendor tests (e.g. numpy,
  pandas, scipy).
  {pr}`1832`

- {{ Update }} Upgraded SciPy to 1.7.3. There are known issues with some SciPy
  components, the current status of the scipy test suite is
  [here](https://github.com/pyodide/pyodide/pull/2065#issuecomment-1004243045)
  {pr}`2065`

- {{ Fix }} The built-in pwd module of Python, which provides a Unix specific
  feature, is now unvendored.
  {pr}`1883`

- {{Fix}} pillow and imageio now correctly encode/decode grayscale and
  black-and-white JPEG images.
  {pr}`2028`

- {{Fix}} The numpy fft module now works correctly.
  {pr}`2028`

- New packages: logbook {pr}`1920`, pyb2d {pr}`1968`, and threadpoolctl (a
  dependency of scikit-learn) {pr}`2065`

- Upgraded packages: numpy (1.21.4) {pr}`1934`, scikit-learn (1.0.2) {pr}`2065`,
  scikit-image (0.19.1) {pr}`2005`, msgpack (1.0.3) {pr}`2071`, astropy (5.0.3)
  {pr}`2086`, statsmodels (0.13.1) {pr}`2073`, pillow (9.0.0) {pr}`2085`. This
  list is not exhaustive, refer to `packages.json` for the full list.

### Uncategorized

- {{ Enhancement }} `PyErr_CheckSignals` now works with the keyboard interrupt
  system so that cooperative C extensions can be interrupted. Also, added the
  `pyodide.checkInterrupt` function so Javascript code can opt to be
  interrupted.
  {pr}`1294`

- {{Fix}} The `_` variable is now set by the Pyodide repl just like it is set in
  the native Python repl.
  {pr}`1904`

- {{ Enhancement }} `pyodide-env` and `pyodide` Docker images are now available from both
  the [Docker Hub](https://hub.docker.com/repository/docker/pyodide/pyodide-env) and
  from the [Github Package registry](https://github.com/orgs/pyodide/packages). {pr}`1995`

- {{Fix}} The console now correctly handles it when an object's `__repr__` function raises an exception.
  {pr}`2021`

- {{ Enhancement }} Removed the `-s EMULATE_FUNCTION_POINTER_CASTS` flag,
  yielding large benefits in speed, stack usage, and code size.
  {pr}`2019`

### List of contributors

Alexey Ignatiev, Alex Hall, Bart Broere, Cyrille Bogaert, etienne, Grimmer,
Grimmer Kang, Gyeongjae Choi, Hao Zhang, Hood Chatham, Ian Clester, Jan Max
Meyer, LeoPsidom, Liumeo, Michael Christensen, Owen Ou, Roman Yurchak, Seungmin
Kim, Sylvain, Thorsten Beier, Wei Ouyang, Will Lachance

## Version 0.18.1

_September 16, 2021_

### Console

- {{Fix}} Ctrl+C handling in console now works correctly with multiline input.
  New behavior more closely approximates the behavior of the native Python
  console.
  {pr}`1790`

- {{Fix}} Fix the repr of Python objects (including lists and dicts) in console {pr}`1780`

- {{Fix}} The "long output truncated" message now appears on a separate line as intended.
  {pr}`1814`

- {{Fix}} The streams that are used to redirect stdin and stdout in the console now define
  `isatty` to return `True`. This fixes pytest.
  {pr}`1822`

### Python package

- {{Fix}} Avoid circular references when runsource raises SyntaxError
  {pr}`1758`

### JavaScript package

- {{Fix}} The {any}`pyodide.setInterruptBuffer` command is now publicly exposed
  again, as it was in v0.17.0. {pr}`1797`

### Python / JavaScript type conversions

- {{Fix}} Conversion of very large strings from JavaScript to Python works
  again. {pr}`1806`

- {{Fix}} Fixed a use after free bug in the error handling code.
  {pr}`1816`

### Packages

- {{Fix}} pillow now correctly encodes/decodes RGB JPEG image format. {pr}`1818`

### Micellaneous

- {{Fix}} Patched emscripten to make the system calls to duplicate file
  descriptors closer to posix-compliant. In particular, this fixes the use of
  `dup` on pipes and temporary files, as needed by `pytest`.
  {pr}`1823`

## Version 0.18.0

_August 3rd, 2021_

### General

- {{ Update }} Pyodide now runs Python 3.9.5.
  {pr}`1637`

- {{ Enhancement }} Pyodide can experimentally be used in Node.js {pr}`1689`

- {{ Enhancement }} Pyodide now directly exposes the [Emscripten filesystem
  API](https://emscripten.org/docs/api_reference/Filesystem-API.html), allowing
  for direct manipulation of the in-memory filesystem
  {pr}`1692`

- {{ Enhancement }} Pyodide's support of [emscripten file
  systems](https://emscripten.org/docs/api_reference/Filesystem-API.html#file-systems)
  is expanded from the default `MEMFS` to include `IDBFS`, `NODEFS`, `PROXYFS`,
  and `WORKERFS`, allowing for custom persistence strategies depending on
  execution environment {pr}`1596`

- {{ API }} The `packages.json` schema for Pyodide was redesigned for better
  compatibility with conda. {pr}`1700`

- {{ API }} `run_docker` no longer binds any port to the docker image by default.
  {pr}`1750`

### Standard library

- {{ API }} The following standard library modules are now available as standalone packages

  - distlib

  They are loaded by default in {any}`loadPyodide <globalThis.loadPyodide>`, however this behavior
  can be disabled with the `fullStdLib` parameter set to `false`.
  All optional stdlib modules can then be loaded as needed with
  {any}`pyodide.loadPackage`. {pr}`1543`

- {{ Enhancement }} The standard library module `audioop` is now included, making the `wave`,
  `sndhdr`, `aifc`, and `sunau` modules usable. {pr}`1623`

- {{ Enhancement }} Added support for `ctypes`.
  {pr}`1656`

### JavaScript package

- {{ Enhancement }} The Pyodide JavaScript package is released to npm under [npmjs.com/package/pyodide](https://www.npmjs.com/package/pyodide)
  {pr}`1762`
- {{ API }} {any}`loadPyodide <globalThis.loadPyodide>` no longer automatically
  stores the API into a global variable called `pyodide`. To get old behavior,
  say `globalThis.pyodide = await loadPyodide({...})`.
  {pr}`1597`
- {{ Enhancement }} {any}`loadPyodide <globalThis.loadPyodide>` now accepts callback functions for
  `stdin`, `stdout` and `stderr`
  {pr}`1728`
- {{ Enhancement }} Pyodide now ships with first party typescript types for the entire
  JavaScript API (though no typings are available for `PyProxy` fields).
  {pr}`1601`

- {{ Enhancement }} It is now possible to import `Comlink` objects into Pyodide after
  using {any}`pyodide.registerComlink`
  {pr}`1642`

- {{ Enhancement }} If a Python error occurs in a reentrant `runPython` call, the error
  will be propagated into the outer `runPython` context as the original error
  type. This is particularly important if the error is a `KeyboardInterrupt`.
  {pr}`1447`

### Python package

- {{ Enhancement }} Added a new {any}`CodeRunner <pyodide.code.CodeRunner>` API for finer control than
  {any}`eval_code` and {any}`eval_code_async`. Designed with
  the needs of REPL implementations in mind.
  {pr}`1563`

- {{ Enhancement }} Added {any}`Console` class closely based on the Python standard
  library `code.InteractiveConsole` but with support for top level await and
  stream redirection. Also added the subclass {any}`PyodideConsole` which
  automatically uses {any}`pyodide.loadPackagesFromImports` on the code before running
  it.
  {pr}`1125`, {pr}`1155`, {pr}`1635`

- {{ Fix }} {any}`eval_code_async` no longer automatically awaits a returned
  coroutine or attempts to await a returned generator object (which triggered an
  error).
  {pr}`1563`

### Python / JavaScript type conversions

- {{ API }} {any}`pyodide.runPythonAsync` no longer automatically calls
  {any}`pyodide.loadPackagesFromImports`.
  {pr}`1538`.
- {{ Enhancement }} Added the {any}`PyProxy.callKwargs` method to allow using
  Python functions with keyword arguments from JavaScript.
  {pr}`1539`
- {{ Enhancement }} Added the {any}`PyProxy.copy` method.
  {pr}`1549` {pr}`1630`
- {{ API }} Updated the method resolution order on `PyProxy`. Performing a
  lookup on a `PyProxy` will prefer to pick a method from the `PyProxy` api, if
  no such method is found, it will use `getattr` on the proxied object.
  Prefixing a name with `$` forces `getattr`. For instance, {any}`PyProxy.destroy`
  now always refers to the method that destroys the proxy, whereas
  `PyProxy.$destroy` refers to an attribute or method called `destroy` on the
  proxied object.
  {pr}`1604`
- {{ API }} It is now possible to use `Symbol` keys with PyProxies. These
  `Symbol` keys put markers on the PyProxy that can be used by external code.
  They will not currently be copied by {any}`PyProxy.copy`.
  {pr}`1696`
- {{ Enhancement }} Memory management of `PyProxy` fields has been changed so
  that fields looked up on a `PyProxy` are "borrowed" and have their lifetime
  attached to the base `PyProxy`. This is intended to allow for more idiomatic
  usage.
  (See {issue}`1617`.) {pr}`1636`
- {{ API }} The depth argument to `toJs` is now passed as an option, so
  `toJs(n)` in v0.17 changed to `toJs({depth : n})`. Similarly, `pyodide.toPy`
  now takes `depth` as a named argument. Also `to_js` and `to_py` only take
  depth as a keyword argument.
  {pr}`1721`
- {{ API }} {any}`PyProxy.toJs` and {any}`to_js <pyodide.ffi.to_js>` now
  take an option `pyproxies`, if a JavaScript Array is passed for this, then
  any proxies created during conversion will be placed into this array. This
  allows easy cleanup later. The `create_pyproxies` option can be used to
  disable creation of pyproxies during conversion (instead a `ConversionError`
  is raised). {pr}`1726`
- {{ API }} `toJs` and `to_js` now take an option `dict_converter` which will be
  called on a JavaScript iterable of two-element Arrays as the final step of
  converting dictionaries. For instance, pass `Object.fromEntries` to convert to
  an object or `Array.from` to convert to an array of pairs.
  {pr}`1742`

### pyodide-build

- {{ API }} pyodide-build is now an installable Python package, with an
  identically named CLI entrypoint that replaces `bin/pyodide` which is removed
  {pr}`1566`

### micropip

- {{ Fix }} micropip now correctly handles packages that have mixed case names.
  (See {issue}`1614`).
  {pr}`1615`
- {{ Enhancement }} micropip now resolves dependencies correctly for old
  versions of packages (it used to always use the dependencies from the most
  recent version, see {issue}`1619` and {issue}`1745`). micropip also will
  resolve dependencies for wheels loaded from custom urls.
  {pr}`1753`

### Packages

- {{ Enhancement }} matplotlib now comes with a new renderer based on the html5 canvas element. {pr}`1579`
  It is optional and the current default backend is still the agg backend compiled to wasm.
- {{ Enhancement }} Updated a number of packages included in Pyodide.

### List of contributors

Albertas Gimbutas, Andreas Klostermann, Arfy Slowy, daoxian,
Devin Neal, fuyutarow, Grimmer, Guido Zuidhof, Gyeongjae Choi, Hood
Chatham, Ian Clester, Itay Dafna, Jeremy Tuloup, jmsmdy, LinasNas, Madhur
Tandon, Michael Christensen, Nicholas Bollweg, Ondřej Staněk, Paul m. p. P,
Piet Brömmel, Roman Yurchak, stefnotch, Syrus Akbary, Teon L Brooks, Waldir

## Version 0.17.0

_April 21, 2021_

See the {ref}`0-17-0-release-notes` for more information.

### Improvements to package loading and dynamic linking

- {{ Enhancement }} Uses the emscripten preload plugin system to preload .so files in packages
- {{ Enhancement }} Support for shared library packages. This is used for CLAPACK which makes scipy a lot smaller.
  {pr}`1236`
- {{ Fix }} Pyodide and included packages can now be used with Safari v14+.
  Safari v13 has also been observed to work on some (but not all) devices.

### Python / JS type conversions

- {{ Feature }} A `JsProxy` of a JavaScript `Promise` or other awaitable object is now a
  Python awaitable.
  {pr}`880`
- {{ API }} Instead of automatically converting Python lists and dicts into
  JavaScript, they are now wrapped in `PyProxy`. Added a new {any}`PyProxy.toJs`
  API to request the conversion behavior that used to be implicit.
  {pr}`1167`
- {{ API }} Added {any}`JsProxy.to_py` API to convert a JavaScript object to Python.
  {pr}`1244`
- {{ Feature }} Flexible jsimports: it now possible to add custom Python
  "packages" backed by JavaScript code, like the `js` package. The `js` package
  is now implemented using this system.
  {pr}`1146`
- {{ Feature }} A `PyProxy` of a Python coroutine or awaitable is now an
  awaitable JavaScript object. Awaiting a coroutine will schedule it to run on
  the Python event loop using `asyncio.ensure_future`.
  {pr}`1170`
- {{ Enhancement }} Made `PyProxy` of an iterable Python object an iterable Js
  object: defined the `[Symbol.iterator]` method, can be used like `for(let x of proxy)`. Made a `PyProxy` of a Python iterator an iterator: `proxy.next()` is
  translated to `next(it)`. Made a `PyProxy` of a Python generator into a
  JavaScript generator: `proxy.next(val)` is translated to `gen.send(val)`.
  {pr}`1180`
- {{ API }} Updated `PyProxy` so that if the wrapped Python object supports `__getitem__`
  access, then the wrapper has `get`, `set`, `has`, and `delete` methods which do
  `obj[key]`, `obj[key] = val`, `key in obj` and `del obj[key]` respectively.
  {pr}`1175`
- {{ API }} The `pyodide.pyimport` function is deprecated in favor of using
  `pyodide.globals.get('key')`. {pr}`1367`
- {{ API }} Added {any}`PyProxy.getBuffer` API to allow direct access to Python
  buffers as JavaScript TypedArrays.
  {pr}`1215`
- {{ API }} The innermost level of a buffer converted to JavaScript used to be a
  TypedArray if the buffer was contiguous and otherwise an Array. Now the
  innermost level will be a TypedArray unless the buffer format code is a '?' in
  which case it will be an Array of booleans, or if the format code is a "s" in
  which case the innermost level will be converted to a string.
  {pr}`1376`
- {{ Enhancement }} JavaScript `BigInt`s are converted into Python `int` and
  Python `int`s larger than 2^53 are converted into `BigInt`.
  {pr}`1407`
- {{ API }} Added {any}`pyodide.isPyProxy` to test if an object is a `PyProxy`.
  {pr}`1456`
- {{ Enhancement }} `PyProxy` and `PyBuffer` objects are now garbage collected
  if the browser supports `FinalizationRegistry`.
  {pr}`1306`
- {{ Enhancement }} Automatic conversion of JavaScript functions to CPython
  calling conventions.
  {pr}`1051`, {pr}`1080`
- {{ Enhancement }} Automatic detection of fatal errors. In this case Pyodide
  will produce both a JavaScript and a Python stack trace with explicit
  instruction to open a bug report.
  pr`{1151}`, pr`{1390}`, pr`{1478}`.
- {{ Enhancement }} Systematic memory leak detection in the test suite and a
  large number of fixed to memory leaks.
  pr`{1340}`
- {{ Fix }} getattr and dir on JsProxy now report consistent results and include all
  names defined on the Python dictionary backing JsProxy.
  {pr}`1017`
- {{ Fix }} `JsProxy.__bool__` now produces more consistent results: both
  `bool(window)` and `bool(zero-arg-callback)` were `False` but now are `True`.
  Conversely, `bool(empty_js_set)` and `bool(empty_js_map)` were `True` but now
  are `False`.
  {pr}`1061`
- {{ Fix }} When calling a JavaScript function from Python without keyword
  arguments, Pyodide no longer passes a `PyProxy`-wrapped `NULL` pointer as the
  last argument. {pr}`1033`
- {{ Fix }} JsBoundMethod is now a subclass of JsProxy, which fixes nested
  attribute access and various other strange bugs.
  {pr}`1124`
- {{ Fix }} JavaScript functions imported like `from js import fetch` no longer
  trigger "invalid invocation" errors (issue {issue}`461`) and
  `js.fetch("some_url")` also works now (issue {issue}`768`).
  {pr}`1126`
- {{ Fix }} JavaScript bound method calls now work correctly with keyword arguments.
  {pr}`1138`
- {{ Fix }} JavaScript constructor calls now work correctly with keyword
  arguments.
  {pr}`1433`

### pyodide-py package

- {{ Feature }} Added a Python event loop to support asyncio by scheduling
  coroutines to run as jobs on the browser event loop. This event loop is
  available by default and automatically enabled by any relevant asyncio API,
  so for instance `asyncio.ensure_future` works without any configuration.
  {pr}`1158`
- {{ API }} Removed `as_nested_list` API in favor of `JsProxy.to_py`.
  {pr}`1345`

### pyodide-js

- {{ API }} Removed iodide-specific code in `pyodide.js`. This breaks compatibility with
  iodide.
  {pr}`878`, {pr}`981`
- {{ API }} Removed the `pyodide.autocomplete` API, use Jedi directly instead.
  {pr}`1066`
- {{ API }} Removed `pyodide.repr` API.
  {pr}`1067`
- {{ Fix }} If `messageCallback` and `errorCallback` are supplied to
  `pyodide.loadPackage`, `pyodide.runPythonAsync` and
  `pyodide.loadPackagesFromImport`, then the messages are no longer
  automatically logged to the console.
- {{ Feature }} `runPythonAsync` now runs the code with `eval_code_async`. In
  particular, it is possible to use top-level await inside of `runPythonAsync`.
- `eval_code` now accepts separate `globals` and `locals` parameters.
  {pr}`1083`
- Added the `pyodide.setInterruptBuffer` API. This can be used to set a
  `SharedArrayBuffer` to be the keyboard interrupt buffer. If Pyodide is running
  on a webworker, the main thread can signal to the webworker that it should
  raise a `KeyboardInterrupt` by writing to the interrupt buffer.
  {pr}`1148` and {pr}`1173`
- Changed the loading method: added an async function `loadPyodide` to load
  Pyodide to use instead of `languagePluginURL` and `languagePluginLoader`. The
  change is currently backwards compatible, but the old approach is deprecated.
  {pr}`1363`
- `runPythonAsync` now accepts `globals` parameter.
  {pr}`1914`

### micropip

- {{ Feature }} `micropip` now supports installing wheels from relative URLs.
  {pr}`872`
- {{ API }} `micropip.install` now returns a Python `Future` instead of a JavaScript `Promise`.
  {pr}`1324`
- {{ Fix }} {any}`micropip.install` now interacts correctly with
  {any}`pyodide.loadPackage`.
  {pr}`1457`
- {{ Fix }} {any}`micropip.install` now handles version constraints correctly
  even if there is a version of the package available from the Pyodide `indexURL`.

### Build system

- {{ Enhancement }} Updated to latest emscripten 2.0.13 with the upstream LLVM backend
  {pr}`1102`
- {{ API }} Use upstream `file_packager.py`, and stop checking package abi versions.
  The `PYODIDE_PACKAGE_ABI` environment variable is no longer used, but is
  still set as some packages use it to detect whether it is being built for
  Pyodide. This usage is deprecated, and a new environment variable `PYODIDE`
  is introduced for this purpose.

  As part of the change, Module.checkABI is no longer present.
  {pr}`991`

- uglifyjs and lessc no longer need to be installed in the system during build
  {pr}`878`.
- {{ Enhancement }} Reduce the size of the core Pyodide package
  {pr}`987`.
- {{ Enhancement }} Optionally to disable docker port binding
  {pr}`1423`.
- {{ Enhancement }} Run arbitrary command in docker
  {pr}`1424`
- Docker images for Pyodide are now accessible at
  [pyodide/pyodide-env](https://hub.docker.com/repository/docker/pyodide/pyodide-env)
  and
  [pyodide/pyodide](https://hub.docker.com/repository/docker/pyodide/pyodide).
- {{ Enhancement }} Option to run docker in non-interactive mode
  {pr}`1641`

### REPL

- {{ Fix }} In console.html: sync behavior, full stdout/stderr support, clean namespace,
  bigger font, correct result representation, clean traceback
  {pr}`1125` and {pr}`1141`
- {{ Fix }} Switched from ̀Jedi to rlcompleter for completion in
  `pyodide.console.InteractiveConsole` and so in `console.html`. This fixes
  some completion issues (see {issue}`821` and {issue}`1160`)
- {{ Enhancement }} Support top-level await in the console
  {pr}`1459`

### Packages

- six, jedi and parso are no longer vendored in the main Pyodide package, and
  need to be loaded explicitly
  {pr}`1010`, {pr}`987`.
- Updated packages {pr}`1021`, {pr}`1338`, {pr}`1460`.
- Added Plotly version 4.14.3 and retrying dependency
  {pr}`1419`

### List of contributors

(in alphabetic order)

Aditya Shankar, casatir, Dexter Chua, dmondev, Frederik Braun, Hood Chatham,
Jan Max Meyer, Jeremy Tuloup, joemarshall, leafjolt, Michael Greminger,
Mireille Raad, Ondřej Staněk, Paul m. p. P, rdb, Roman Yurchak, Rudolfs

## Version 0.16.1

_December 25, 2020_

Note: due to a CI deployment issue the 0.16.0 release was skipped and replaced
by 0.16.1 with identical contents.

- Pyodide files are distributed by [JsDelivr](https://www.jsdelivr.com/),
  `https://cdn.jsdelivr.net/pyodide/v0.16.1/full/pyodide.js`
  The previous CDN `pyodide-cdn2.iodide.io` still works and there
  are no plans for deprecating it. However please use
  JsDelivr as a more sustainable solution, including for earlier Pyodide
  versions.

### Python and the standard library

- Pyodide includes CPython 3.8.2
  {pr}`712`
- ENH Patches for the threading module were removed in all packages. Importing
  the module, and a subset of functionality (e.g. locks) works, while starting
  a new thread will produce an exception, as expected.
  {pr}`796`.
  See {issue}`237` for the current status of the threading support.
- ENH The multiprocessing module is now included, and will not fail at import,
  thus avoiding the necessity to patch included packages. Starting a new
  process will produce an exception due to the limitation of the WebAssembly VM
  with the following message: `Resource temporarily unavailable`
  {pr}`796`.

### Python / JS type conversions

- FIX Only call `Py_INCREF()` once when proxied by PyProxy
  {pr}`708`
- JavaScript exceptions can now be raised and caught in Python. They are
  wrapped in pyodide.JsException.
  {pr}`891`

### pyodide-py package and micropip

- The `pyodide.py` file was transformed to a pyodide-py package. The imports
  remain the same so this change is transparent to the users
  {pr}`909`.
- FIX Get last version from PyPI when installing a module via micropip
  {pr}`846`.
- Suppress REPL results returned by `pyodide.eval_code` by adding a semicolon
  {pr}`876`.
- Enable monkey patching of `eval_code` and `find_imports` to customize
  behavior of `runPython` and `runPythonAsync`
  {pr}`941`.

### Build system

- Updated docker image to Debian buster, resulting in smaller images.
  {pr}`815`
- Pre-built docker images are now available as
  [`iodide-project/pyodide`](https://hub.docker.com/r/iodide/pyodide)
  {pr}`787`
- Host Python is no longer compiled, reducing compilation time. This also
  implies that Python 3.8 is now required to build Pyodide. It can for instance
  be installed with conda.
  {pr}`830`
- FIX Infer package tarball directory from source URL
  {pr}`687`
- Updated to emscripten 1.38.44 and binaryen v86 (see related
  [commits](https://github.com/pyodide/pyodide/search?q=emscripten&type=commits))
- Updated default `--ldflags` argument to `pyodide_build` scripts to equal what
  Pyodide actually uses.
  {pr}`817`
- Replace C lz4 implementation with the (upstream) JavaScript implementation.
  {pr}`851`
- Pyodide deployment URL can now be specified with the `PYODIDE_BASE_URL`
  environment variable during build. The `pyodide_dev.js` is no longer
  distributed. To get an equivalent behavior with `pyodide.js`, set
  ```javascript
  window.languagePluginUrl = "./";
  ```
  before loading it.
  {pr}`855`
- Build runtime C libraries (e.g. libxml) via package build system with correct
  dependency resolution
  {pr}`927`
- Pyodide can now be built in a conda virtual environment
  {pr}`835`

### Other improvements

- Modify MEMFS timestamp handling to support better caching. This in
  particular allows to import newly created Python modules without invalidating
  import caches {pr}`893`

### Packages

- New packages: freesasa, lxml, python-sat, traits, astropy, pillow,
  scikit-image, imageio, numcodecs, msgpack, asciitree, zarr

  Note that due to the large size and the experimental state of the scipy
  package, packages that depend on scipy (including scikit-image, scikit-learn)
  will take longer to load, use a lot of memory and may experience failures.

- Updated packages: numpy 1.15.4, pandas 1.0.5, matplotlib 3.3.3 among others.
- New package
  [pyodide-interrupt](https://pypi.org/project/pyodide-interrupts/), useful for
  handling interrupts in Pyodide (see project description for details).

### Backward incompatible changes

- Dropped support for loading .wasm files with incorrect MIME type, following
  {pr}`851`

### List of contributors

abolger, Aditya Shankar, Akshay Philar, Alexey Ignatiev, Aray Karjauv, casatir,
chigozienri, Christian glacet, Dexter Chua, Frithjof, Hood Chatham, Jan Max
Meyer, Jay Harris, jcaesar, Joseph D. Long, Matthew Turk, Michael Greminger,
Michael Panchenko, mojighahar, Nicolas Ollinger, Ram Rachum, Roman Yurchak,
Sergio, Seungmin Kim, Shyam Saladi, smkm, Wei Ouyang

## Version 0.15.0

_May 19, 2020_

- Upgrades Pyodide to CPython 3.7.4.
- micropip no longer uses a CORS proxy to install pure Python packages from
  PyPI. Packages are now installed from PyPI directly.
- micropip can now be used from web workers.
- Adds support for installing pure Python wheels from arbitrary URLs with
  micropip.
- The CDN URL for Pyodide changed to
  https://pyodide-cdn2.iodide.io/v0.15.0/full/pyodide.js
  It now supports versioning and should provide faster downloads.
  The latest release can be accessed via
  https://pyodide-cdn2.iodide.io/latest/full/
- Adds `messageCallback` and `errorCallback` to
  {any}`pyodide.loadPackage`.
- Reduces the initial memory footprint (`TOTAL_MEMORY`) from 1 GiB to 5 MiB.
  More memory will be allocated as needed.
- When building from source, only a subset of packages can be built by setting
  the `PYODIDE_PACKAGES` environment variable. See
  {ref}`partial builds documentation <partial-builds>` for more details.
- New packages: future, autograd

## Version 0.14.3

_Dec 11, 2019_

- Convert JavaScript numbers containing integers, e.g. `3.0`, to a real Python
  long (e.g. `3`).
- Adds `__bool__` method to for `JsProxy` objects.
- Adds a JavaScript-side auto completion function for Iodide that uses jedi.
- New packages: nltk, jeudi, statsmodels, regex, cytoolz, xlrd, uncertainties

## Version 0.14.0

_Aug 14, 2019_

- The built-in `sqlite` and `bz2` modules of Python are now enabled.
- Adds support for auto-completion based on jedi when used in iodide

## Version 0.13.0

_May 31, 2019_

- Tagged versions of Pyodide are now deployed to Netlify.

## Version 0.12.0

_May 3, 2019_

**User improvements:**

- Packages with pure Python wheels can now be loaded directly from PyPI. See
  {ref}`micropip` for more information.

- Thanks to PEP 562, you can now `import js` from Python and use it to access
  anything in the global JavaScript namespace.

- Passing a Python object to JavaScript always creates the same object in
  JavaScript. This makes APIs like `removeEventListener` usable.

- Calling `dir()` in Python on a JavaScript proxy now works.

- Passing an `ArrayBuffer` from JavaScript to Python now correctly creates a
  `memoryview` object.

- Pyodide now works on Safari.

## Version 0.11.0

_Apr 12, 2019_

**User improvements:**

- Support for built-in modules:

  - `sqlite`, `crypt`

- New packages: `mne`

**Developer improvements:**

- The `mkpkg` command will now select an appropriate archive to use, rather
  than just using the first.

- The included version of emscripten has been upgraded to 1.38.30 (plus a
  bugfix).

- New packages: `jinja2`, `MarkupSafe`

## Version 0.10.0

_Mar 21, 2019_

**User improvements:**

- New packages: `html5lib`, `pygments`, `beautifulsoup4`, `soupsieve`,
  `docutils`, `bleach`, `mne`

**Developer improvements:**

- `console.html` provides a simple text-only interactive console to test local
  changes to Pyodide. The existing notebooks based on legacy versions of Iodide
  have been removed.

- The `run_docker` script can now be configured with environment variables.

```{eval-rst}
.. toctree::
   :hidden:

   deprecation-timeline.md
```<|MERGE_RESOLUTION|>--- conflicted
+++ resolved
@@ -62,8 +62,7 @@
 
 - {{ Breaking }} Loading the `soupsieve` package will not automatically load `beautifulsoup4` together.
   {pr}`3020`
-
-<<<<<<< HEAD
+  
 - {{ Breaking }} The matplotlib HTML5 backends are now available as part of the
   [`matplotlib-pyodide`](https://github.com/pyodide/matplotlib-pyodide)
   package. If you use the default backend from Pyodide, no changes are
@@ -74,8 +73,6 @@
 
 ### Build System
 
-=======
->>>>>>> 555f7828
 - {{ Enhancement }} Added `requirements/host` key to the `meta.yaml` spec to allow
   host dependencies that are required for building packages.
   {pr}`2132`
