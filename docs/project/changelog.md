---
substitutions:
  API: "<span class='badge badge-warning'>API Change</span>"
  Enhancement: "<span class='badge badge-info'>Enhancement</span>"
  Feature: "<span class='badge badge-success'>Feature</span>"
  Fix: "<span class='badge badge-danger'>Fix</span>"
  Update: "<span class='badge badge-success'>Update</span>"
  Breaking: "<span class='badge badge-danger'>BREAKING CHANGE</span>"
---

(changelog)=

# Change Log

## Unreleased

### Backward incompatible changes

- {{Breaking}} Default working directory(home directory) inside Pyodide virtual
  file system has been changed from `/` to `/home/pyodide`. To get previous behavior, you can
  - call `os.chdir("/")` to change working directory
  - or call {any}`loadPyodide <globalThis.loadPyodide>` with the `homedir="/"` argument
    {pr}`1936`

### Python package

- {{Enhancement}} If `find_imports` is used on code that contains a syntax
  error, it will return an empty list instead of raising a `SyntaxError`.
  {pr}`1819`

- {{Enhancement}} Added a {any}`pyodide.http.pyfetch` API which provides a
  convenience wrapper for the Javascript `fetch` API. The API returns a response
  object with various methods that convert the data into various types while
  minimizing the number of times the data is copied.
  {pr}`1865`

- {{Enhancement}} Added an {any}`unpack_archive` API to the {any}`FetchResponse`
  object which treats the response body as an archive and uses `shutil` to
  unpack it. {pr}`1935`

- {{Fix}} The Pyodide event loop now works correctly with cancelled handles. In particular, `asyncio.wait_for` now functions as expected.
  {pr}`2022`

### JavaScript package

- {{Fix}} {any}`loadPyodide <globalThis.loadPyodide>` no longer fails in the
  presence of a user-defined global named `process`.
  {pr}`1849`

- {{Fix}} Webpack building compatibility issues and a {any}`loadPyodide <globalThis.loadPyodide>`
  runtime issue due to webpack are solved.
  {pr}`1900`

- {{Enhancement}} Added a {any}`pyodide.pyimport` API to import a Python module
  and return it as a `PyProxy`. Note that this does a different thing than the
  original `pyimport` API: it imports a package and returns it without adding
  the package to the global scope.
  {pr}`1944`

- {{Enhancement}} Added a {any}`pyodide.unpackArchive` API which unpacks an archive represented as an ArrayBuffer into the working directory.
  This is intended as a way to install packages from a local application.
  {pr}`1944`

- {{API}} {any}`loadPyodide <globalThis.loadPyodide>` now accepts `homedir`
  parameter which sets home directory of Pyodide virtual file system.
  {pr}`1936`

### Python / JavaScript type conversions

- {{Enhancement}} Updated the calling convention when a JavaScript function is
  called from Python to improve memory management of PyProxies. PyProxy
  arguments and return values are automatically destroyed when the function is
  finished. {pr}`1573`

- {{Enhancement}} Added {any}`JsProxy.to_string`, {any}`JsProxy.to_bytes`, and
  {any}`JsProxy.to_memoryview` to allow for conversion of `TypedArray` to
  standard Python types without unneeded copies. {pr}`1864`

- {{Enhancement}} Added {any}`JsProxy.to_file` and {any}`JsProxy.from_file` to
  allow reading and writing Javascript buffers to files as a byte stream without unneeded copies.
  {pr}`1864`

- {{Fix}} It is now possible to destroy borrowed attribute `PyProxy` of a
  `PyProxy` (as introduced by {pr}`1636`) before destroying the root `PyProxy`.
  {pr}`1854`

- {{Fix}} If `__iter__()` raises an error, it is now handled correctly by the
  `PyProxy[Symbol.iterator()]` method.
  {pr}`1871`

- {{Fix}} Borrowed attribute `PyProxy`s are no longer destroyed when the root
  `PyProxy` is garbage collected (because it was leaked). Doing so has no
  benefit to nonleaky code and turns some leaky code into broken code (see
  {issue}`1855` for an example). {pr}`1870`

- {{Fix}} Improved the way that `pyodide.globals.get("builtin_name")` works.
  Before we used `__main__.__dict__.update(builtins.__dict__)` which led to
  several undesirable effects such as `__name__` being equal to `"builtins"`.
  Now we use a proxy wrapper to replace `pyodide.globals.get` with a function
  that looks up the name on `builtins` if lookup on `globals` fails.
  {pr}`1905`

- {{Enhancement}} Coroutines have their memory managed in a more convenient way.
  In particular, now it is only necessary to either `await` the coroutine or call
  one of `.then`, `.except` or `.finally` to prevent a leak. It is no longer
  necessary to manually destroy the coroutine. Example: before:

```js
async function runPythonAsync(code, globals) {
  let coroutine = Module.pyodide_py.eval_code_async(code, globals);
  try {
    return await coroutine;
  } finally {
    coroutine.destroy();
  }
}
```

After:

```js
async function runPythonAsync(code, globals) {
  return await Module.pyodide_py.eval_code_async(code, globals);
}
```

{pr}`2030`

### pyodide-build

- {{API}} By default only a minimal set of packages is built. To build all
  packages set `PYODIDE_PACKAGES='*'` In addition, `make minimal` was removed,
  since it is now equivalent to `make` without extra arguments. {pr}`1801`

- {{Enhancement}} It is now possible to use `pyodide-build buildall` and
  `pyodide-build buildpkg` directly. {pr}`2063`

- {{Enhancement}} Added a `--force-rebuild` to `buildall` and `buildpkg` which
  rebuilds the package even if it looks like it doesn't need to be rebuilt.
  Added `--continue` flag which keeps the same source tree for the package and
  can continue from the middle of a build.
  {pr}`2069`

- {{Enhancement}} Changes to environment variables in the build script are now
  seen in the compile and post build scripts.
  {pr}`1706`

- {{Fix}} Fix usability issues with `pyodide-build mkpkg` CLI.
  {pr}`1828`

- {{ Enhancement }} Better support for ccache when building Pyodide
  {pr}`1805`

- {{Fix}} Fix compile error `wasm-ld: error: unknown argument: --sort-common`
  and `wasm-ld: error: unknown argument: --as-needed` in ArchLinux.
  {pr}`1965`


### micropip

- {{Fix}} micropip now raises error when installing non-pure python wheel directly from url.
  {pr}`1859`

- {{Enhancement}} {func}`micropip.install` now accepts a `keep_going` parameter. If set to True,
  micropip reports all identifiable dependencies that don't have pure Python wheels, instead of
  failing after processing the first one.
  {pr}`1976`

- {{Enhancement}} Added a new API {func}`micropip.list` which returns the list of installed
  packages by micropip.
  {pr}`2012`

### packages

- {{ Enhancement }} upgraded msgpack to 1.0.3
  {pr}`2071`

- {{ Enhancement }} Unit tests are now unvendored from Python packages and
  included in a separate package `<package name>-tests`. This results in a
  20% size reduction on average for packages that vendor tests (e.g. numpy,
  pandas, scipy).
  {pr}`1832`

- {{ Enhancement }} upgraded numpy to 1.21.4
  {pr}`1934`

- {{ Enhancement }} Upgraded SciPy to 1.7.3. Note that there are still known issues with 
  some SciPy components. 
  {pr}`2065`

- {{ Enhancement }} Upgraded scikit-learn to version 1.0.2
  {pr}`2065`

- {{ Enhancement }} Added threadpoolctl (a dependency of scikit-learn)
  {pr}`2065`

- {{ Fix }} The built-in pwd module of Python, which provides a Unix specific
  feature, is now unvendored.
  {pr}`1883`

- {{Fix}} pillow and imageio now correctly encodes/decodes grayscale and
  black-and-white JPEG image format.
  {pr}`2028`

- {{Fix}} numpy fft module now works correctly.
  {pr}`2028`

- New packages: `logbook`, `pyb2d`

### Uncategorized

- {{ Enhancement }} `PyErr_CheckSignals` now works with the keyboard interrupt
  system so that cooperative C extensions can be interrupted. Also, added the
  `pyodide.checkInterrupt` function so Javascript code can opt to be
  interrupted.
  {pr}`1294`

- {{Fix}} The `_` variable is now set by the Pyodide repl just like it is set in
  the native Python repl.
  {pr}`1904`

<<<<<<< HEAD
- {{ Enhancement }} `pyodide-env` and `pyodide` Docker images are now available from both
  the [Docker Hub](https://hub.docker.com/repository/docker/pyodide/pyodide-env) and
  from the [Github Package registry](https://github.com/orgs/pyodide/packages). {pr}`1995`
=======
- {{Fix}} The console now correctly handles it when an object's `__repr__` function raises an exception.
  {pr}`2021`

- {{ Enhancement }} Removed the `-s EMULATE_FUNCTION_POINTER_CASTS` flag,
  yielding large benefits in speed, stack usage, and code size.
  {pr}`2019`
>>>>>>> ce2746b6

## Version 0.18.1

### Console

- {{Fix}} Ctrl+C handling in console now works correctly with multiline input.
  New behavior more closely approximates the behavior of the native Python
  console.
  {pr}`1790`

- {{Fix}} Fix the repr of Python objects (including lists and dicts) in console {pr}`1780`

- {{Fix}} The "long output truncated" message now appears on a separate line as intended.
  {pr}`1814`

- {{Fix}} The streams that are used to redirect stdin and stdout in the console now define
  `isatty` to return `True`. This fixes pytest.
  {pr}`1822`

### Python package

- {{Fix}} Avoid circular references when runsource raises SyntaxError
  {pr}`1758`

### JavaScript package

- {{Fix}} The {any}`pyodide.setInterruptBuffer` command is now publicly exposed
  again, as it was in v0.17.0. {pr}`1797`

### Python / JavaScript type conversions

- {{Fix}} Conversion of very large strings from JavaScript to Python works
  again. {pr}`1806`

- {{Fix}} Fixed a use after free bug in the error handling code.
  {pr}`1816`

### Packages

- {{Fix}} pillow now correctly encodes/decodes RGB JPEG image format. {pr}`1818`

### Micellaneous

- {{Fix}} Patched emscripten to make the system calls to duplicate file
  descriptors closer to posix-compliant. In particular, this fixes the use of
  `dup` on pipes and temporary files, as needed by `pytest`.
  {pr}`1823`

## Version 0.18.0

_August 3rd, 2021_

### General

- {{ Update }} Pyodide now runs Python 3.9.5.
  {pr}`1637`

- {{ Enhancement }} Pyodide can experimentally be used in Node.js {pr}`1689`

- {{ Enhancement }} Pyodide now directly exposes the [Emscripten filesystem
  API](https://emscripten.org/docs/api_reference/Filesystem-API.html), allowing
  for direct manipulation of the in-memory filesystem
  {pr}`1692`

- {{ Enhancement }} Pyodide's support of [emscripten file
  systems](https://emscripten.org/docs/api_reference/Filesystem-API.html#file-systems)
  is expanded from the default `MEMFS` to include `IDBFS`, `NODEFS`, `PROXYFS`,
  and `WORKERFS`, allowing for custom persistence strategies depending on
  execution environment {pr}`1596`

- {{ API }} The `packages.json` schema for Pyodide was redesigned for better
  compatibility with conda. {pr}`1700`

- {{ API }} `run_docker` no longer binds any port to the docker image by default.
  {pr}`1750`

### Standard library

- {{ API }} The following standard library modules are now available as standalone packages

  - distlib

  They are loaded by default in {any}`loadPyodide <globalThis.loadPyodide>`, however this behavior
  can be disabled with the `fullStdLib` parameter set to `false`.
  All optional stdlib modules can then be loaded as needed with
  {any}`pyodide.loadPackage`. {pr}`1543`

- {{ Enhancement }} The standard library module `audioop` is now included, making the `wave`,
  `sndhdr`, `aifc`, and `sunau` modules usable. {pr}`1623`

- {{ Enhancement }} Added support for `ctypes`.
  {pr}`1656`

### JavaScript package

- {{ Enhancement }} The Pyodide JavaScript package is released to npm under [npmjs.com/package/pyodide](https://www.npmjs.com/package/pyodide)
  {pr}`1762`
- {{ API }} {any}`loadPyodide <globalThis.loadPyodide>` no longer automatically
  stores the API into a global variable called `pyodide`. To get old behavior,
  say `globalThis.pyodide = await loadPyodide({...})`.
  {pr}`1597`
- {{ Enhancement }} {any}`loadPyodide <globalThis.loadPyodide>` now accepts callback functions for
  `stdin`, `stdout` and `stderr`
  {pr}`1728`
- {{ Enhancement }} Pyodide now ships with first party typescript types for the entire
  JavaScript API (though no typings are available for `PyProxy` fields).
  {pr}`1601`

- {{ Enhancement }} It is now possible to import `Comlink` objects into Pyodide after
  using {any}`pyodide.registerComlink`
  {pr}`1642`

- {{ Enhancement }} If a Python error occurs in a reentrant `runPython` call, the error
  will be propagated into the outer `runPython` context as the original error
  type. This is particularly important if the error is a `KeyboardInterrupt`.
  {pr}`1447`

### Python package

- {{ Enhancement }} Added a new {any}`CodeRunner` API for finer control than
  {any}`eval_code` and {any}`eval_code_async`. Designed with
  the needs of REPL implementations in mind.
  {pr}`1563`

- {{ Enhancement }} Added {any}`Console` class closely based on the Python standard
  library `code.InteractiveConsole` but with support for top level await and
  stream redirection. Also added the subclass {any}`PyodideConsole` which
  automatically uses {any}`pyodide.loadPackagesFromImports` on the code before running
  it.
  {pr}`1125`, {pr}`1155`, {pr}`1635`

- {{ Fix }} {any}`eval_code_async` no longer automatically awaits a returned
  coroutine or attempts to await a returned generator object (which triggered an
  error).
  {pr}`1563`

### Python / JavaScript type conversions

- {{ API }} {any}`pyodide.runPythonAsync` no longer automatically calls
  {any}`pyodide.loadPackagesFromImports`.
  {pr}`1538`.
- {{ Enhancement }} Added the {any}`PyProxy.callKwargs` method to allow using
  Python functions with keyword arguments from JavaScript.
  {pr}`1539`
- {{ Enhancement }} Added the {any}`PyProxy.copy` method.
  {pr}`1549` {pr}`1630`
- {{ API }} Updated the method resolution order on `PyProxy`. Performing a
  lookup on a `PyProxy` will prefer to pick a method from the `PyProxy` api, if
  no such method is found, it will use `getattr` on the proxied object.
  Prefixing a name with `$` forces `getattr`. For instance, {any}`PyProxy.destroy`
  now always refers to the method that destroys the proxy, whereas
  `PyProxy.$destroy` refers to an attribute or method called `destroy` on the
  proxied object.
  {pr}`1604`
- {{ API }} It is now possible to use `Symbol` keys with PyProxies. These
  `Symbol` keys put markers on the PyProxy that can be used by external code.
  They will not currently be copied by {any}`PyProxy.copy`.
  {pr}`1696`
- {{ Enhancement }} Memory management of `PyProxy` fields has been changed so
  that fields looked up on a `PyProxy` are "borrowed" and have their lifetime
  attached to the base `PyProxy`. This is intended to allow for more idiomatic
  usage.
  (See {issue}`1617`.) {pr}`1636`
- {{ API }} The depth argument to `toJs` is now passed as an option, so
  `toJs(n)` in v0.17 changed to `toJs({depth : n})`. Similarly, `pyodide.toPy`
  now takes `depth` as a named argument. Also `to_js` and `to_py` only take
  depth as a keyword argument.
  {pr}`1721`
- {{ API }} {any}`toJs <PyProxy.toJs>` and {any}`to_js <pyodide.to_js>` now
  take an option `pyproxies`, if a JavaScript Array is passed for this, then
  any proxies created during conversion will be placed into this array. This
  allows easy cleanup later. The `create_pyproxies` option can be used to
  disable creation of pyproxies during conversion (instead a `ConversionError`
  is raised). {pr}`1726`
- {{ API }} `toJs` and `to_js` now take an option `dict_converter` which will be
  called on a JavaScript iterable of two-element Arrays as the final step of
  converting dictionaries. For instance, pass `Object.fromEntries` to convert to
  an object or `Array.from` to convert to an array of pairs.
  {pr}`1742`

### pyodide-build

- {{ API }} pyodide-build is now an installable Python package, with an
  identically named CLI entrypoint that replaces `bin/pyodide` which is removed
  {pr}`1566`

### micropip

- {{ Fix }} micropip now correctly handles packages that have mixed case names.
  (See {issue}`1614`).
  {pr}`1615`
- {{ Enhancement }} micropip now resolves dependencies correctly for old
  versions of packages (it used to always use the dependencies from the most
  recent version, see {issue}`1619` and {issue}`1745`). micropip also will
  resolve dependencies for wheels loaded from custom urls.
  {pr}`1753`

### Packages

- {{ Enhancement }} matplotlib now comes with a new renderer based on the html5 canvas element. {pr}`1579`
  It is optional and the current default backend is still the agg backend compiled to wasm.
- {{ Enhancement }} Updated a number of packages included in Pyodide.

### List of contributors

Albertas Gimbutas, Andreas Klostermann, arfy slowy, daoxian,
Devin Neal, fuyutarow, Grimmer, Guido Zuidhof, Gyeongjae Choi, Hood
Chatham, Ian Clester, Itay Dafna, Jeremy Tuloup, jmsmdy, LinasNas, Madhur
Tandon, Michael Christensen, Nicholas Bollweg, Ondřej Staněk, Paul m. p. P,
Piet Brömmel, Roman Yurchak, stefnotch, Syrus Akbary, Teon L Brooks, Waldir

## Version 0.17.0

_April 21, 2021_

See the {ref}`0-17-0-release-notes` for more information.

### Improvements to package loading and dynamic linking

- {{ Enhancement }} Uses the emscripten preload plugin system to preload .so files in packages
- {{ Enhancement }} Support for shared library packages. This is used for CLAPACK which makes scipy a lot smaller.
  {pr}`1236`
- {{ Fix }} Pyodide and included packages can now be used with Safari v14+.
  Safari v13 has also been observed to work on some (but not all) devices.

### Python / JS type conversions

- {{ Feature }} A `JsProxy` of a JavaScript `Promise` or other awaitable object is now a
  Python awaitable.
  {pr}`880`
- {{ API }} Instead of automatically converting Python lists and dicts into
  JavaScript, they are now wrapped in `PyProxy`. Added a new {any}`PyProxy.toJs`
  API to request the conversion behavior that used to be implicit.
  {pr}`1167`
- {{ API }} Added {any}`JsProxy.to_py` API to convert a JavaScript object to Python.
  {pr}`1244`
- {{ Feature }} Flexible jsimports: it now possible to add custom Python
  "packages" backed by JavaScript code, like the `js` package. The `js` package
  is now implemented using this system.
  {pr}`1146`
- {{ Feature }} A `PyProxy` of a Python coroutine or awaitable is now an
  awaitable JavaScript object. Awaiting a coroutine will schedule it to run on
  the Python event loop using `asyncio.ensure_future`.
  {pr}`1170`
- {{ Enhancement }} Made `PyProxy` of an iterable Python object an iterable Js
  object: defined the `[Symbol.iterator]` method, can be used like `for(let x of proxy)`. Made a `PyProxy` of a Python iterator an iterator: `proxy.next()` is
  translated to `next(it)`. Made a `PyProxy` of a Python generator into a
  JavaScript generator: `proxy.next(val)` is translated to `gen.send(val)`.
  {pr}`1180`
- {{ API }} Updated `PyProxy` so that if the wrapped Python object supports `__getitem__`
  access, then the wrapper has `get`, `set`, `has`, and `delete` methods which do
  `obj[key]`, `obj[key] = val`, `key in obj` and `del obj[key]` respectively.
  {pr}`1175`
- {{ API }} The `pyodide.pyimport` function is deprecated in favor of using
  `pyodide.globals.get('key')`. {pr}`1367`
- {{ API }} Added {any}`PyProxy.getBuffer` API to allow direct access to Python
  buffers as JavaScript TypedArrays.
  {pr}`1215`
- {{ API }} The innermost level of a buffer converted to JavaScript used to be a
  TypedArray if the buffer was contiguous and otherwise an Array. Now the
  innermost level will be a TypedArray unless the buffer format code is a '?' in
  which case it will be an Array of booleans, or if the format code is a "s" in
  which case the innermost level will be converted to a string.
  {pr}`1376`
- {{ Enhancement }} JavaScript `BigInt`s are converted into Python `int` and
  Python `int`s larger than 2^53 are converted into `BigInt`.
  {pr}`1407`
- {{ API }} Added {any}`pyodide.isPyProxy` to test if an object is a `PyProxy`.
  {pr}`1456`
- {{ Enhancement }} `PyProxy` and `PyBuffer` objects are now garbage collected
  if the browser supports `FinalizationRegistry`.
  {pr}`1306`
- {{ Enhancement }} Automatic conversion of JavaScript functions to CPython
  calling conventions.
  {pr}`1051`, {pr}`1080`
- {{ Enhancement }} Automatic detection of fatal errors. In this case Pyodide
  will produce both a JavaScript and a Python stack trace with explicit
  instruction to open a bug report.
  pr`{1151}`, pr`{1390}`, pr`{1478}`.
- {{ Enhancement }} Systematic memory leak detection in the test suite and a
  large number of fixed to memory leaks.
  pr`{1340}`
- {{ Fix }} getattr and dir on JsProxy now report consistent results and include all
  names defined on the Python dictionary backing JsProxy.
  {pr}`1017`
- {{ Fix }} `JsProxy.__bool__` now produces more consistent results: both
  `bool(window)` and `bool(zero-arg-callback)` were `False` but now are `True`.
  Conversely, `bool(empty_js_set)` and `bool(empty_js_map)` were `True` but now
  are `False`.
  {pr}`1061`
- {{ Fix }} When calling a JavaScript function from Python without keyword
  arguments, Pyodide no longer passes a `PyProxy`-wrapped `NULL` pointer as the
  last argument. {pr}`1033`
- {{ Fix }} JsBoundMethod is now a subclass of JsProxy, which fixes nested
  attribute access and various other strange bugs.
  {pr}`1124`
- {{ Fix }} JavaScript functions imported like `from js import fetch` no longer
  trigger "invalid invocation" errors (issue {issue}`461`) and
  `js.fetch("some_url")` also works now (issue {issue}`768`).
  {pr}`1126`
- {{ Fix }} JavaScript bound method calls now work correctly with keyword arguments.
  {pr}`1138`
- {{ Fix }} JavaScript constructor calls now work correctly with keyword
  arguments.
  {pr}`1433`

### pyodide-py package

- {{ Feature }} Added a Python event loop to support asyncio by scheduling
  coroutines to run as jobs on the browser event loop. This event loop is
  available by default and automatically enabled by any relevant asyncio API,
  so for instance `asyncio.ensure_future` works without any configuration.
  {pr}`1158`
- {{ API }} Removed `as_nested_list` API in favor of `JsProxy.to_py`.
  {pr}`1345`

### pyodide-js

- {{ API }} Removed iodide-specific code in `pyodide.js`. This breaks compatibility with
  iodide.
  {pr}`878`, {pr}`981`
- {{ API }} Removed the `pyodide.autocomplete` API, use Jedi directly instead.
  {pr}`1066`
- {{ API }} Removed `pyodide.repr` API.
  {pr}`1067`
- {{ Fix }} If `messageCallback` and `errorCallback` are supplied to
  `pyodide.loadPackage`, `pyodide.runPythonAsync` and
  `pyodide.loadPackagesFromImport`, then the messages are no longer
  automatically logged to the console.
- {{ Feature }} `runPythonAsync` now runs the code with `eval_code_async`. In
  particular, it is possible to use top-level await inside of `runPythonAsync`.
- `eval_code` now accepts separate `globals` and `locals` parameters.
  {pr}`1083`
- Added the `pyodide.setInterruptBuffer` API. This can be used to set a
  `SharedArrayBuffer` to be the keyboard interupt buffer. If Pyodide is running
  on a webworker, the main thread can signal to the webworker that it should
  raise a `KeyboardInterrupt` by writing to the interrupt buffer.
  {pr}`1148` and {pr}`1173`
- Changed the loading method: added an async function `loadPyodide` to load
  Pyodide to use instead of `languagePluginURL` and `languagePluginLoader`. The
  change is currently backwards compatible, but the old approach is deprecated.
  {pr}`1363`
- `runPythonAsync` now accepts `globals` parameter.
  {pr}`1914`

### micropip

- {{ Feature }} `micropip` now supports installing wheels from relative URLs.
  {pr}`872`
- {{ API }} `micropip.install` now returns a Python `Future` instead of a JavaScript `Promise`.
  {pr}`1324`
- {{ Fix }} {any}`micropip.install` now interacts correctly with
  {any}`pyodide.loadPackage`.
  {pr}`1457`
- {{ Fix }} {any}`micropip.install` now handles version constraints correctly
  even if there is a version of the package available from the Pyodide `indexURL`.

### Build system

- {{ Enhancement }} Updated to latest emscripten 2.0.13 with the updstream LLVM backend
  {pr}`1102`
- {{ API }} Use upstream `file_packager.py`, and stop checking package abi versions.
  The `PYODIDE_PACKAGE_ABI` environment variable is no longer used, but is
  still set as some packages use it to detect whether it is being built for
  Pyodide. This usage is deprecated, and a new environment variable `PYODIDE`
  is introduced for this purpose.

  As part of the change, Module.checkABI is no longer present.
  {pr}`991`

- uglifyjs and lessc no longer need to be installed in the system during build
  {pr}`878`.
- {{ Enhancement }} Reduce the size of the core Pyodide package
  {pr}`987`.
- {{ Enhancement }} Optionally to disable docker port binding
  {pr}`1423`.
- {{ Enhancement }} Run arbitrary command in docker
  {pr}`1424`
- Docker images for Pyodide are now accessible at
  [pyodide/pyodide-env](https://hub.docker.com/repository/docker/pyodide/pyodide-env)
  and
  [pyodide/pyodide](https://hub.docker.com/repository/docker/pyodide/pyodide).
- {{ Enhancement }} Option to run docker in non-interactive mode
  {pr}`1641`

### REPL

- {{ Fix }} In console.html: sync behavior, full stdout/stderr support, clean namespace,
  bigger font, correct result representation, clean traceback
  {pr}`1125` and {pr}`1141`
- {{ Fix }} Switched from ̀Jedi to rlcompleter for completion in
  `pyodide.console.InteractiveConsole` and so in `console.html`. This fixes
  some completion issues (see {issue}`821` and {issue}`1160`)
- {{ Enhancement }} Support top-level await in the console
  {pr}`1459`

### Packages

- six, jedi and parso are no longer vendored in the main Pyodide package, and
  need to be loaded explicitly
  {pr}`1010`, {pr}`987`.
- Updated packages {pr}`1021`, {pr}`1338`, {pr}`1460`.
- Added Plotly version 4.14.3 and retrying dependency
  {pr}`1419`

### List of contributors

(in alphabetic order)

Aditya Shankar, casatir, Dexter Chua, dmondev, Frederik Braun, Hood Chatham,
Jan Max Meyer, Jeremy Tuloup, joemarshall, leafjolt, Michael Greminger,
Mireille Raad, Ondřej Staněk, Paul m. p. P, rdb, Roman Yurchak, Rudolfs

## Version 0.16.1

_December 25, 2020_

Note: due to a CI deployment issue the 0.16.0 release was skipped and replaced
by 0.16.1 with identical contents.

- Pyodide files are distributed by [JsDelivr](https://www.jsdelivr.com/),
  `https://cdn.jsdelivr.net/pyodide/v0.16.1/full/pyodide.js`
  The previous CDN `pyodide-cdn2.iodide.io` still works and there
  are no plans for deprecating it. However please use
  JsDelivr as a more sustainable solution, including for earlier Pyodide
  versions.

### Python and the standard library

- Pyodide includes CPython 3.8.2
  {pr}`712`
- ENH Patches for the threading module were removed in all packages. Importing
  the module, and a subset of functionality (e.g. locks) works, while starting
  a new thread will produce an exception, as expected.
  {pr}`796`.
  See {issue}`237` for the current status of the threading support.
- ENH The multiprocessing module is now included, and will not fail at import,
  thus avoiding the necessity to patch included packages. Starting a new
  process will produce an exception due to the limitation of the WebAssembly VM
  with the following message: `Resource temporarily unavailable`
  {pr}`796`.

### Python / JS type conversions

- FIX Only call `Py_INCREF()` once when proxied by PyProxy
  {pr}`708`
- JavaScript exceptions can now be raised and caught in Python. They are
  wrapped in pyodide.JsException.
  {pr}`891`

### pyodide-py package and micropip

- The `pyodide.py` file was transformed to a pyodide-py package. The imports
  remain the same so this change is transparent to the users
  {pr}`909`.
- FIX Get last version from PyPI when installing a module via micropip
  {pr}`846`.
- Suppress REPL results returned by `pyodide.eval_code` by adding a semicolon
  {pr}`876`.
- Enable monkey patching of `eval_code` and `find_imports` to customize
  behavior of `runPython` and `runPythonAsync`
  {pr}`941`.

### Build system

- Updated docker image to Debian buster, resulting in smaller images.
  {pr}`815`
- Pre-built docker images are now available as
  [`iodide-project/pyodide`](https://hub.docker.com/r/iodide/pyodide)
  {pr}`787`
- Host Python is no longer compiled, reducing compilation time. This also
  implies that Python 3.8 is now required to build Pyodide. It can for instance
  be installed with conda.
  {pr}`830`
- FIX Infer package tarball directory from source URL
  {pr}`687`
- Updated to emscripten 1.38.44 and binaryen v86 (see related
  [commits](https://github.com/pyodide/pyodide/search?q=emscripten&type=commits))
- Updated default `--ldflags` argument to `pyodide_build` scripts to equal what
  Pyodide actually uses.
  {pr}`817`
- Replace C lz4 implementation with the (upstream) JavaScript implementation.
  {pr}`851`
- Pyodide deployment URL can now be specified with the `PYODIDE_BASE_URL`
  environment variable during build. The `pyodide_dev.js` is no longer
  distributed. To get an equivalent behavior with `pyodide.js`, set
  ```javascript
  window.languagePluginUrl = "./";
  ```
  before loading it.
  {pr}`855`
- Build runtime C libraries (e.g. libxml) via package build system with correct
  dependency resolution
  {pr}`927`
- Pyodide can now be built in a conda virtual environment
  {pr}`835`

### Other improvements

- Modifiy MEMFS timestamp handling to support better caching. This in
  particular allows to import newly created Python modules without invalidating
  import caches {pr}`893`

### Packages

- New packages: freesasa, lxml, python-sat, traits, astropy, pillow,
  scikit-image, imageio, numcodecs, msgpack, asciitree, zarr

  Note that due to the large size and the experimental state of the scipy
  package, packages that depend on scipy (including scikit-image, scikit-learn)
  will take longer to load, use a lot of memory and may experience failures.

- Updated packages: numpy 1.15.4, pandas 1.0.5, matplotlib 3.3.3 among others.
- New package
  [pyodide-interrupt](https://pypi.org/project/pyodide-interrupts/), useful for
  handling interrupts in Pyodide (see project description for details).

### Backward incompatible changes

- Dropped support for loading .wasm files with incorrect MIME type, following
  {pr}`851`

### List of contributors

abolger, Aditya Shankar, Akshay Philar, Alexey Ignatiev, Aray Karjauv, casatir,
chigozienri, Christian glacet, Dexter Chua, Frithjof, Hood Chatham, Jan Max
Meyer, Jay Harris, jcaesar, Joseph D. Long, Matthew Turk, Michael Greminger,
Michael Panchenko, mojighahar, Nicolas Ollinger, Ram Rachum, Roman Yurchak,
Sergio, Seungmin Kim, Shyam Saladi, smkm, Wei Ouyang

## Version 0.15.0

_May 19, 2020_

- Upgrades Pyodide to CPython 3.7.4.
- micropip no longer uses a CORS proxy to install pure Python packages from
  PyPI. Packages are now installed from PyPI directly.
- micropip can now be used from web workers.
- Adds support for installing pure Python wheels from arbitrary URLs with
  micropip.
- The CDN URL for Pyodide changed to
  https://pyodide-cdn2.iodide.io/v0.15.0/full/pyodide.js
  It now supports versioning and should provide faster downloads.
  The latest release can be accessed via
  https://pyodide-cdn2.iodide.io/latest/full/
- Adds `messageCallback` and `errorCallback` to
  {any}`pyodide.loadPackage`.
- Reduces the initial memory footprint (`TOTAL_MEMORY`) from 1 GiB to 5 MiB.
  More memory will be allocated as needed.
- When building from source, only a subset of packages can be built by setting
  the `PYODIDE_PACKAGES` environment variable. See
  {ref}`partial builds documentation <partial-builds>` for more details.
- New packages: future, autograd

## Version 0.14.3

_Dec 11, 2019_

- Convert JavaScript numbers containing integers, e.g. `3.0`, to a real Python
  long (e.g. `3`).
- Adds `__bool__` method to for `JsProxy` objects.
- Adds a JavaScript-side auto completion function for Iodide that uses jedi.
- New packages: nltk, jeudi, statsmodels, regex, cytoolz, xlrd, uncertainties

## Version 0.14.0

_Aug 14, 2019_

- The built-in `sqlite` and `bz2` modules of Python are now enabled.
- Adds support for auto-completion based on jedi when used in iodide

## Version 0.13.0

_May 31, 2019_

- Tagged versions of Pyodide are now deployed to Netlify.

## Version 0.12.0

_May 3, 2019_

**User improvements:**

- Packages with pure Python wheels can now be loaded directly from PyPI. See
  {ref}`micropip` for more information.

- Thanks to PEP 562, you can now `import js` from Python and use it to access
  anything in the global JavaScript namespace.

- Passing a Python object to JavaScript always creates the same object in
  JavaScript. This makes APIs like `removeEventListener` usable.

- Calling `dir()` in Python on a JavaScript proxy now works.

- Passing an `ArrayBuffer` from JavaScript to Python now correctly creates a
  `memoryview` object.

- Pyodide now works on Safari.

## Version 0.11.0

_Apr 12, 2019_

**User improvements:**

- Support for built-in modules:

  - `sqlite`, `crypt`

- New packages: `mne`

**Developer improvements:**

- The `mkpkg` command will now select an appropriate archive to use, rather
  than just using the first.

- The included version of emscripten has been upgraded to 1.38.30 (plus a
  bugfix).

- New packages: `jinja2`, `MarkupSafe`

## Version 0.10.0

_Mar 21, 2019_

**User improvements:**

- New packages: `html5lib`, `pygments`, `beautifulsoup4`, `soupsieve`,
  `docutils`, `bleach`, `mne`

**Developer improvements:**

- `console.html` provides a simple text-only interactive console to test local
  changes to Pyodide. The existing notebooks based on legacy versions of Iodide
  have been removed.

- The `run_docker` script can now be configured with environment variables.<|MERGE_RESOLUTION|>--- conflicted
+++ resolved
@@ -155,7 +155,6 @@
   and `wasm-ld: error: unknown argument: --as-needed` in ArchLinux.
   {pr}`1965`
 
-
 ### micropip
 
 - {{Fix}} micropip now raises error when installing non-pure python wheel directly from url.
@@ -184,8 +183,8 @@
 - {{ Enhancement }} upgraded numpy to 1.21.4
   {pr}`1934`
 
-- {{ Enhancement }} Upgraded SciPy to 1.7.3. Note that there are still known issues with 
-  some SciPy components. 
+- {{ Enhancement }} Upgraded SciPy to 1.7.3. Note that there are still known issues with
+  some SciPy components.
   {pr}`2065`
 
 - {{ Enhancement }} Upgraded scikit-learn to version 1.0.2
@@ -219,18 +218,16 @@
   the native Python repl.
   {pr}`1904`
 
-<<<<<<< HEAD
 - {{ Enhancement }} `pyodide-env` and `pyodide` Docker images are now available from both
   the [Docker Hub](https://hub.docker.com/repository/docker/pyodide/pyodide-env) and
   from the [Github Package registry](https://github.com/orgs/pyodide/packages). {pr}`1995`
-=======
+
 - {{Fix}} The console now correctly handles it when an object's `__repr__` function raises an exception.
   {pr}`2021`
 
 - {{ Enhancement }} Removed the `-s EMULATE_FUNCTION_POINTER_CASTS` flag,
   yielding large benefits in speed, stack usage, and code size.
   {pr}`2019`
->>>>>>> ce2746b6
 
 ## Version 0.18.1
 
