---
myst:
  substitutions:
    API: "<span class='badge badge-warning'>API Change</span>"
    Enhancement: "<span class='badge badge-success'>Enhancement</span>"
    Performance: "<span class='badge badge-info'>Performance</span>"
    Feature: "<span class='badge badge-success'>Feature</span>"
    Fix: "<span class='badge badge-success'>Fix</span>"
    Update: "<span class='badge badge-success'>Update</span>"
    ABI: "<span class='badge badge-danger'>ABI Break</span>"
    Breaking: "<span class='badge badge-danger'>BREAKING CHANGE</span>"
---

(changelog)=

# Change Log

## Unreleased

- {{ Feature }} Added `pyxhr`, a synchronous HTTP client using XMLHttpRequest
  that provides a requests-like API for making synchronous HTTP requests in
  browser environments. This includes `XHRResponse` class and support for all
  common HTTP methods (GET, POST, PUT, DELETE, HEAD, PATCH, OPTIONS).
  {pr}`5841`

- {{ Breaking }} The default behavior of `toJs()`/`to_js` was changed to convert
  dictionaries to JavaScript objects. To opt into the old behavior, pass
  `toJsLiteralMap: true` to `loadPyodide()`. This is deprecated.
  {pr}`5912`

- {{ Breaking }} Deprecated `as_object_map`. It will be removed in Pyodide
  0.31.0.
  {pr}`5899`

## Version 0.28.3

_September 22, 2025_

- {{ Fix }} In 0.28.2 we accidentally disabled a performance optimization that
  makes the foreign function interface about 5% slower. {pr}`5890`

- {{ Enhancement }} Added ``get_debug``/``set_debug`` methods to webloop. These
  are methods on ``AbstractEventLoop``. There are currently no differences in
  behavior when debug mode is set on the event loop. {pr}`5886`

- {{ Enhancement }} The typescript types for `pyodide.FS` are now slightly more
  complete. {pr}`5863`

<<<<<<< HEAD
=======
- {{ Breaking }} Deprecated `as_object_map`. It will be removed in Pyodide
  0.31.0.
  {pr}`5899`
>>>>>>> fff1e266

## Version 0.28.2

_August 19, 2025_

- {{ Fix }} Fixed a bug where package download and caching did not work in Node.js
  which was introduced in 0.28.1.
  {pr}`5824`

- {{ Enhancement }} Improve error message when a dynamic library fails to load.
  {pr}`5840`

- {{ Fix }} In 0.28.1 we accidentally removed the `PyodideInterface` type
  export. We added it back. {pr}`5827`

## Version 0.28.1

_August 04, 2025_

### General

- {{ Update }} Upgraded `micropip` to 0.10.1 {pr}`5739`

- {{ Fix }} The python CLI is now included in the `pyodide-core` release
  artifact. {pr}`5747`

### Python API

- {{ Fix }} Fixed cancelled futures causing a traceback to be printed.
  {pr}`5784`

- {{ Enhancement }} `json.dumps()` now encodes `jsnull` as `null`. {pr}`5804`

### JavaScript API

- {{ Fix }} Fixed a bug where preloading packages using the `packages` parameter
  of `loadPyodide()` did not work when `lockfileURL` was set to a custom URL.
  {pr}`5737`

- {{ Fix }} Fixed a bug in Node.js which providing a relative path to
  `lockFileURL` parameter of `loadPyodide()` did not work.
  {pr}`5750`

- {{ Enhancement }} Added `lockfileContents` and `packageBaseURL` options to
  `loadPyodide`. This allows providing a lock file as a `Promise` for the
  contents rather than a URL. If `lockfileContents` is provided, then
  `packageBaseURL` must also be provided in order to resolve relative paths in
  the lockfile.
  {pr}`5764`

- {{ Enhancement }} Update typescript types to include `FS.unmount()`.
  {pr}`5788`

### Packages

- {{ Enhancement }} New packages added:
  - audioop-lts (0.2.1)
  - cobs (1.2.1)
  - PyMuPDF (1.26.3)

## Version 0.28.0

_July 4, 2025_

### General

- {{ Update }} Upgraded to Python 3.13.2. {pr}`5498`

- {{ ABI }} Upgraded Emscripten to 4.0.9 {pr}`5343` {pr}`5350` {pr}`5357`
  {pr}`5334` {pr}`5363` {pr}`5360` {pr}`5379` {pr}`5382` {pr}`5333` {pr}`5391`
  {pr}`5397` {pr}`5337` {pr}`5399` {pr}`5401` {pr}`5403` {pr}`5332` {pr}`5557`
  {pr}`5560` {pr}`5595` {pr}`5616` {pr}`5653`

- {{ ABI }} Switched to using WebAssembly exception handling for C++ errors,
  Rust panics, and setjmp/longjmp. Projects and build system helpers that have
  previously set the `-fexceptions` compilation flag **must** switch to using
  `-fwasm-exceptions`. Furthermore, if a project uses `setjmp`/`longjmp`, they
  must now pass `-fwasm-exceptions` or `-sSUPPORT_LONGJMP=wasm` or both at
  compile time and link time.
  {pr}`5320`

- {{ Fix }} Fixed a regression in 0.27.1 which caused Pyodide to crash on iPad +
  Safari. {pr}`5695`

- {{ Enhancement }} Enable WebGL 2 (-sMAX_WEBGL_VERSION=2). WebGL 1 is still
  available but must be required explicitly (for example, by using OpenGL ES
  2.0) {pr}`5708`

### Python API

- {{ Enhancement }} `time.sleep()` will now stack switch if possible. This
  allows other events on the event loop to be processed during the sleep.
  {pr}`5686`

- {{ Enhancement }} Added `JsProxy.to_weakref()` as a helper method equivalent
  to `WeakRef.new(proxy)`. Used it to remove a memory leak that occurs when
  `add_event_listener()` is used and then the DOM element is removed from
  JavaScript.
  {pr}`5687`

### JavaScript API

- {{ Breaking }} When `lockfileURL` is given to `loadPyodide`, the base URL for
  the packages is now calculated from the lockfile URL, not from the `indexURL`.
  {pr}`5652`

- {{ Enhancement }} Added support for custom fetchers to `pyfetch`. {pr}`5653`

- {{ Enhancement }} Property access on a `PyProxy` of a dictionary will now fall
  back to `__getitem__()` if there is no attribute of the given name.
  {pr}`5674`

- {{ Fix }} Fixes a bug where `pyodide.loadPackage()` did not respect
  `messageCallback` and `errorCallback` options in some cases. {pr}`5692`

- {{ Breaking }} JavaScript `null` is now converted to `pyodide.ffi.jsnull` and
  not to `None`. If you want to opt into the old behavior you can pass
  `convertNullToNone: true` to `loadPyodide()`. This compatibility option will
  be removed in a later release of Pyodide.
  {pr}`5719`

- {{ Enhancement }} It is now possible to pass `null` to JavaScript functions
  and assign it to JavaScript properties via `pyodide.ffi.jsnull`.
  {pr}`5719`

### `python` CLI entrypoint

- {{ Fix }} The `python` CLI now mounts the `/tmp` directory. In
  old versions of Emscripten this would crash but was fixed over a year ago.
  {pr}`5477`

### Packages

- {{ Enhancement }} The packages included in the Pyodide distribution are now built
  in a separate repository, [`pyodide/pyodide-recipes`](http://github.com/pyodide/pyodide-recipes/). This decouples the set of packages
  from the Pyodide version and allows people to use the different sets of packages
  easily with different Pyodide versions.
  {pr}`5699`

- {{ Enhancement }} Pyodide now respects the runtime paths of the libraries it loads.
  Previously, packages that put the libraries in a different directory would not work,
  but now they will work as long as the `-rpath` parameter is set correctly during linking.
  {pr}`5610`

- {{ Fix }} Importing matplotlib should now be significantly faster. {pr}`5569`

- {{ Breaking }} The default backend for Matplotlib is now `webagg` instead of
  `matplotlib-pyodide`. `webagg` is a modified version of the WebAgg backend
  that ships with Matplotlib and is more complete that `matplotlib-pyodide`.
  Users who want to use `matplotlib-pyodide` need to explicitly call
  `matplotlib.use("module://matplotlib_pyodide.wasm_backend")`.
  {pr}`5374` {pr}`5398`

- {{ Enhancement }} New packages added:
  - aiohappyeyeballs (2.6.1)
  - blosc2 (3.2.0)
  - diskcache (5.6.3)
  - donfig (0.8.1.post1)
  - imgui-bundle (1.92.0)
  - inspice (1.6.3.3)
  - lz4 (4.4.4)
  - ndindex (1.9.2)
  - platformdirs (4.3.6)
  - ply (3.11)
  - propcache (0.3.0)
  - pytaglib (3.0.1)
  - rustworkx (0.17.0a3)
  - soundfile (0.12.1)
  - texture2ddecoder (1.0.5)
  - ujson (5.10.0)

- {{ Breaking }} The following packages are removed from the Pyodide distribution because of the build issues. We will try to fix them in the future:
  - arro3-compute
  - arro3-core
  - arro3-io
  - Cartopy
  - duckdb
  - gensim
  - geopandas
  - mne
  - osqp
  - polars
  - pyarrow
  - pygame-ce
  - pyproj
  - zarr

## Version 0.27.7

_June 04, 2025_

- {{ Fix }} Fix memory leak caused by `asyncio.sleep(0)` in a WebWorker.
  {pr}`5599`
- {{ Fix }} Add the current working directory to the path instead of `$HOME`.
  {pr}`5630`
- {{ Fix }} Fixed a fatal error when stack switching is enabled on a function
  that raises an asynchronous error.
  {pr}`5678`

- {{ Enhancement }} `pyodide.loadPackage` now prints the output to the `stdout`
  and `stderr` streams that are passed to `loadPyodide()` or by
  `pyodide.setStdout()` and `pyodide.setStderr()`.
  {pr}`5621`

- {{ Breaking }} The `enableRunUntilComplete` option to `loadPyodide()` is
  now on by default. This makes `run_until_complete` block using stack
  switching, or crash if stack switching is disabled. If you need the old no-op
  behavior, pass `enableRunUntilComplete: false` to `loadPyodide()`.
  {pr}`5681`

## Version 0.27.6

_May 15, 2025_

- {{ Enhancement }} Added an `eager_converter` argument to `to_js` which allows
  overriding the default conversion behavior. {pr}`5613`

### `python` CLI entrypoint

- {{ Enhancement }} Stack switching and `asyncio.run()` now work in the `python`
  CLI. {pr}`5544`

### Packages

- Upgraded `fsspec` to 2025.3.2 {pr}`5604`

## Version 0.27.5

_April 04, 2025_

- {{ Enhancement }} Added `fsInit` argument to `loadPyodide()` to schedule a
  hook to run to setup the file system. {pr}`5539`

- {{ Fix }} It's now possible to call JavaScript callables that do not inherit
  from `Function` from the JS FFI.
  {pr}`5555`

### `python` CLI entrypoint

- {{ Enhancement }} The `python` CLI is now included in `pyodide-core-{version}.tar.gz`.
  {pr}`5566`

### Packages

- Added `jiter` 0.8.2 {pr}`5388`
- Added `openai` 1.68.2 {pr}`5536`
- Added `osqp` 1.0.0 {pr}`5510`

## Version 0.27.4

_March 17, 2025_

- {{ Fix }} Uncaught exceptions that occur in Python tasks with no
  `done_callback` will now log a message to the console. {pr}`5479`
- {{ Fix }} Replaced uses of the deprecated `File.lastModifiedDate` property. {pr}`5426`
- {{ Fix }} Correct use of `console.log` to `this.logStdout` in `load-package.ts` {pr}`5514`

### `python` CLI entrypoint

- {{ Enhancement }} The `python` CLI will pass the contents of the `NODEFLAGS`
  environment variable as flags to node when starting. {pr}`5478`
- {{ Fix }} For a Pyodide virtual environment, `.venv-pyodide/bin/python -m pip`
  now works even if the virtual environment has not been sourced.
  {pr}`5448`

### Packages

- Upgraded `PyWavelets` to 1.8.0 {pr}`5387`. Optional runtime requirements SciPy and Matplotlib have been removed, please install them separately.
- {{ Fix }} Removed debug prints from `httpx` {pr}`5385`

## Version 0.27.3

_February 26, 2025_

- Added the `context` parameter to `WebLoop.create_task()` {pr}`5431`

- {{ Fix }} `mountNativeFS` API now correctly propagates the error. {pr}`5434`
- {{ Fix }} `registerJsModule()` now works with non-extensible JS objects, such
  as ES6 modules. {pr}`5452`
- {{ Fix }} The Pyodide CLI runner now works correctly on macs when stdout is
  not a tty. {pr}`5430`
- {{ Fix }} Since 0.27.1, Pyodide has been broken in iOS because iOS ships
  broken wasm-gc support. Pyodide feature detects whether the runtime supports
  wasm-gc and uses it if it is present. Unfortunately, iOS passes the feature
  detection but wasm-gc doesn't work as expected. {pr}`5445`
- Upgraded `micropip` to 0.9.0 {pr}`5461`

### Packages

- Added `h3` 4.2.1 {pr}`5436`
- Added `pcodec` 0.3.3 {pr}`5432`
- Upgraded `narwhals` to 1.24.1 {pr}`5386`
- Upgraded `awkward-cpp` to 44 {pr}`5376`

## Version 0.27.2

_January 23, 2025_

### Packages

- Added `httpx` 0.28.1 {pr}`5302`
- Added `apsw` 3.47.2.0 {pr}`5251`
- Upgraded `scikit-learn` to 1.6.1 {pr}`5342`
- Upgraded `pydantic` to 2.10.5 and fixed a version mismatch with
  `pydantic_core` {pr}`5368`
- Upgraded `packaging` to 24.2 {pr}`5370`

## Version 0.27.1

_January 15, 2025_

- {{ Enhancement }} Improve stack switching performance by using a wasm-gc based
  function signature adaptor when it is available. {pr}`5310`

### Packages

- {{ Fix }} PyArrow was accidentally missing from 0.27.0. Now it's really
  available. {pr}`5300`
- Upgraded `protobuf` to 5.29.2 {pr}`5298`
- Added `css_inline` 0.14.6 {pr}`5304`
- Upgraded `nlopt` to 2.9.1 {pr}`5305`
- Upgraded `zengl` to 2.7.1 {pr}`5258`

## Version 0.27.0

_January 1, 2025_

- {{ Enhancement }} Upgrade to Python 3.12.7.
  {pr}`5149`

- {{ Enhancement }} Add unix-timezones module, which installs Unix compatible
  timezone data in /usr/share/zoneinfo, for use with C/C++ libraries which do
  timezone handling.
  {pr}`4889`

- {{ Enhancement }} `HttpStatusError` now store their the corresponding request
  `status`, `status_message` and `url`
  {pr}`4974`.

- {{ Breaking }} Shared libraries are now loaded locally. This means that packages that
  depend on shared libraries link to the shared libraries explicitly.
  {pr}`4876`

- {{ Enhancement }} Added implementation to abort `pyfetch` and `FetchResponse`
  manually or automatically.
  {pr}`4846`

- {{ Enhancement }} Unvendored stdlibs are now packaged in a wheel format
  {pr}`4902`

- {{ Breaking }} Prebuilt third-party libraries like `openblas`, `openssl`, `zlib` are
  not included in the cross-build env anymore.
  {pr}`4995`

- {{ Enhancement }} Added `JsProxy.as_py_json` method to adapt from JavaScript
  JSON (Arrays and Objects). to Python JSON (lists and dicts).
  {pr}`4666`

- {{ Enhancement }} `pyodide.loadPackage` will now install data files inside the wheel.
  {pr}`5034`

- {{ Enhancement }} `find_imports("import pkg.module.submodule")` will now
  return `["pkg", "pkg.module", "pkg.module.submodule"]`. This improves support
  for namespace packages.
  {pr}`5039`

- {{ Breaking }} Removed `webworker.js` from the distribution files. It was a
  pretty small file, if someone is using it for something they can just copy it into
  their own code.
  {pr}`5114`

- {{ Enhancement }} Enabled `pyodide.FS.trackingDelegate` which can be used to track
  file system operations. See
  [Emscripten docs](https://emscripten.org/docs/api_reference/Filesystem-API.html#FS.trackingDelegate[callback%20name])
  for more information.
  {pr}`5100`

- {{ Enhancement }} When using the Pyodide console, the standard streams inherit
  `TextIOBase` and behave more like normal IO streams. In particular, they have
  methods like `writelines()` and `readlines()`. They still don't have file
  descriptors though.
  {pr}`5056`

- {{ Breaking }} The WASM backend is now the default backend for `matplotlib-pyodide` and
  the HTML5 backend has been disabled, temporarily redirecting to it. Power users
  might see minor incompatibilities and subtle differences. Please see
  https://github.com/pyodide/matplotlib-pyodide/issues/64 and
  https://github.com/pyodide/matplotlib-pyodide/issues/65
  for more information and if you wish to contribute to the discussion.
  {pr}`4510`

### Packages

- Upgraded `numpy` to 2.0.2 {pr}`4925`
- Upgraded `RobotRaconteur` to 1.2.2 {pr}`4925`
- Upgraded `gsw` to 3.6.19 {pr}`4925`
- Upgraded `opencv-python` to 4.10.0.84 {pr}`4925`
- Upgraded `yt` to 4.3.1 {pr}`4925`
- Upgraded `xgboost` to 2.1.2 {pr}`4925`
- Upgraded `autograd` to 1.7.0 {pr}`4925`
- Upgraded `sisl` to 0.15.1 {pr}`4925`
- Upgraded `cartopy` to 0.24.1 {pr}`4925`
- Upgraded `astropy` to 7.0.0 {pr}`4925`
- Upgraded `biopython` to 1.84 {pr}`4925`
- Upgraded `fastparquet` to 2024.5.0 {pr}`4925`
- Upgraded `geopandas` to 1.0.1 {pr}`4925`
- Upgraded `imageio` to 2.36.0 {pr}`4925`
- Upgraded `lightgbm` to 4.5.0 {pr}`4925`
- Upgraded `netcdf4` to 1.7.2 {pr}`4925`
- Upgraded `networkx` to 3.4.2 {pr}`4925`
- Upgraded `numcodecs` to 0.13.1 {pr}`4925`
- Upgraded `pandas` to 2.2.3 {pr}`4893`, {pr}`4925`
- Upgraded `pywavelets` to 1.7.0 {pr}`4925`
- Upgraded `shapely` to 2.0.6 {pr}`4925`
- Upgraded `threadpoolctl` to 3.5.0 {pr}`4925`
- Upgraded `unyt` to 3.0.3 {pr}`4925`
- Upgraded `xarray` to 2024.10.0 {pr}`4925`
- Upgraded `zarr` to 2.18.3 {pr}`4925`
- Upgraded `h5py` to 3.12.1 {pr}`4925`
- Upgraded `cftime` to 1.6.4.post1 {pr}`4925`
- Upgraded `clarabel` to 0.9.0 {pr}`4925`
- Upgraded `ewah_bool_utils` to 1.2.2 {pr}`4925`
- Upgraded `galpy` to 1.10.1 {pr}`4925`
- Upgraded `mne-python` to 1.8.0 {pr}`4925`
- Upgraded `pyxirr` to 0.10.6 {pr}`4925`
- Upgraded `regex` to 2024.9.11 {pr}`4925`
- Upgraded `crc32c` to 2.7.1 {pr}`5169`
- Upgraded `rebound` to 4.4.3 {pr}`5163`
- Upgraded `reboundx` to 4.3.0 {pr}`5163`
- Upgraded `msprime` to 1.3.3 {pr}`5159`
- Upgraded `tskit` to 0.6.0 {pr}`5157`
- Upgraded `pydantic_core` to 2.25.1 {pr}`5151`
- Upgraded `pydantic` to 2.9.2 {pr}`5151`
- Upgraded `msgpack` to 1.1.0 {pr}`5144`
- Upgraded `protobuf` to 5.28.3 {pr}`5136`
- Upgraded `scikit-learn` to 1.5.2 {pr}`4823`, {pr}`5016`, {pr}`5072`
- Upgraded `libcst` to 1.4.0 {pr}`4856`
- Upgraded `lakers` to 0.3.3 {pr}`4885`
- Upgraded `certifi` to 2024.12.14 {pr}`5257`
- Upgraded `bokeh` to 3.6.0 {pr}`4888`, {pr}`5047`, {pr}`5118`
- Upgraded `awkward-cpp` to 43 {pr}`5214`, {pr}`5247`
- Upgraded `zengl` to 2.7.1 {pr}`5258`
- Upgraded `protobuf` to 5.29.1 {pr}`5257`
- Upgraded `sourmash` to 4.8.11 {pr}`4980`
- Upgraded `scipy` to 1.14.1 {pr}`4719`, {pr}`5011`, {pr}`5012`, {pr}`5031`
- Upgraded `scikit-image` to 0.24.0 {pr}`5003`
- Upgraded `statsmodels` to 0.14.4 {pr}`5058`
- Upgraded `contourpy` to 1.3.0 {pr}`5048`
- Upgraded `boost-histogram` to 1.5.0 {pr}`5074`
- Upgraded `duckdb` to 1.1.0 {pr}`5078`
- Upgraded `sympy` to 1.13.3 {pr}`5098`
- Upgraded `tree-sitter` to 0.23.1 {pr}`5110`
- Upgraded `altair` to 5.4.1 {pr}`5124`
- Upgraded `PyYAML` to 6.0.2 {pr}`5137`
- Upgraded `duckdb` to 1.1.2 {pr}`5142`
- Upgraded `matplotlib` to 3.8.4 {pr}`4510`
- Upgraded `matplotlib-pyodide` to 0.2.3 {pr}`4510`
- Upgraded `cysignals` to 1.12.2 {pr}`5267`
- Added `soxr` 0.5.0.post1 {pr}`5150`
- Added `tiktoken` v0.8.0 in {pr}`5147`
- Added `casadi` 3.6.7 {pr}`4936`, {pr}`5057`, {pr}`4925`
- Added `pyarrow` 18.1.0 {pr}`4950`, {pr}`5266`
- Added `polars` 1.18.0 {pr}`5282`
- Added `rasterio` 1.4.2, `affine` 2.4.0 {pr}`4983`, {pr}`4925`
- Added `iminuit` 2.30.1 {pr}`4767`, {pr}`5072`, {pr}`4925`
- Added `rateslib` 1.6.0 {pr}`5146`, {pr}`5235`
- Added `arro3-core`, `arro3-io`, and `arro3-compute` 0.3.0, 0.4.0, 0.4.1 {pr}`5020`, {pr}`5095`, {pr}`5104`
- Added `tree-sitter` 0.23.0 {pr}`5099`
- Added `tree-sitter-go` 0.23.1 {pr}`5102`
- Added `tree-sitter-java` 0.23.2 {pr}`5102`
- Added `tree-sitter-python` 0.23.2 {pr}`5102`
- Added `Narwhals` 1.9.4 {pr}`5121`
- Added `libzfp` and `zfpy` 1.0.1 {pr}`5172`
- Added `vega-datasets` 0.9.0 {pr}`5183`
- Added `clingo` 5.7.1 {pr}`5184`
- Added `argon2-cffi` `argon2-cffi-bindings` 23.1.0 {pr}`5281`
- Upgraded `tree-sitter` to 0.23.2 {pr}`5185`
- Upgraded `tree-sitter-go` to 0.23.3 {pr}`5185`
- Upgraded `tree-sitter-java` to 0.23.4 {pr}`5185`
- Upgraded `tree-sitter-python` to 0.23.4 {pr}`5185`
- Upgraded `xarray` to 2024.11.0 {pr}`5224`
- Upgraded `lakers-python` to 0.4.1 {pr}`5225`
- Upgraded `pure-eval` to 0.2.3 {pr}`5086`, {pr}`5244`
- Upgraded `cffi` to 1.17.1 {pr}`5261`
- Upgraded `pillow-heif` to 0.20.0 and `pyheif` 0.8.0 {pr}`5178`

## Version 0.26.4

_November 15, 2024_

- {{ Fix }} JSPI support now works with support for new JSPI and no WebAssembly type reflection.
  {pr}`5129`

- {{ Fix }} Fix sessionStorage-related crash when running in sandboxed iframe.
  {pr}`5186`

- {{ Fix }} `JsFinder.find_spec()` no longer crashes when called during pytest test collection.
  {pr}`5170`

## Version 0.26.3

_October 19, 2024_

- {{ Performance }} Attribute lookup on a `JsProxy` is now about 40% faster.
  {pr}`4961`

- {{ Performance }} Method calls on a `JsProxy` are now much faster. If the
  method has no arguments and no return value, it is about 80% faster. The
  speedup for methods with arguments is less drastic but still quite a lot.
  {pr}`4963`

- {{ Enhancement }} Updated stack switching support to handle new JSPI.
  {pr}`4982`

- {{ Fix }} `pyimport("a.b")` won't fail when `a` is removed by `del sys.modules["a"]`
  {pr}`4993`

- {{ Fix }} It now works to convert a 0d Python buffer to JavaScript.
  {pr}`5092`

- {{ Fix }} It now works to convert buffers of 64 bit signed or unsigned integers to JavaScript.
  {pr}`5092`

## Version 0.26.2

_July 26, 2024_

- {{ Fix }} Don't leak the values in a dictionary when applying `to_js` to it.
  {pr}`4853`

- {{ Fix }} Loading of dynamic libraries now works slightly better in the cli
  runner. Resolved {issue}`3865`.
  {pr}`4871`

- {{ Fix }} Restored the pre-0.26.0 behavior of calling `exit()` or raising
  `SystemExit`. In 0.26.0 and 0.26.1, `exit()` shuts down the Python
  interpreter. In all other versions of Pyodide it does not.
  {pr}`4867`

- {{ Fix }} Fixed a weird regression occurring in difficult to describe
  circumstances introduced by {pr}`4837`. See {issue}`4861`.
  {pr}`4861`

- {{ Fix }} Recursive fortran functions now work correctly in scipy {issue}`4818`.
  {pr}`4822`

- {{ Enhancement }} Allow setting `dont_inherit` and `optimize` for `compile`
  in `CodeRunner` and `Console`.
  {pr}`4897`

- {{ Fix }} Fixed a bug that caused `Console`'s `formatted_traceback` being truncated
  unexpectedly when `filename` is specified.
  {pr}`4905`

- {{ Fix }} Locked `PyodideConsole.runcode` to block `loadPackagesFromImports`.
  {pr}`4905`

- {{ Enhancement }} Added `checkAPIVersion` option to `loadPyodide` to allow
  bootstrapping pyodide with a different version.
  {pr}`4907`

- {{ Enhancement }} Added `can_run_sync` to test whether or not `run_sync`
  should work.
  {pr}`4913`

- {{ Fix }} Fixed a bug with the JSPI that made it interact incorrectly with
  JavaScript code that iterates a `PyProxy`.
  {pr}`4919`

- {{ Fix }} Pyodide now loads correctly when `define` and `define.amd` are
  defined in the global scope.
  {pr}`4866`

- {{ Fix }} Fixed keyboard input handling in SDL-based packages.
  {pr}`4865`

### Packages

- Added `duckdb` 1.0.0 {pr}`4684`

## Version 0.26.1

_June 7, 2024_

### Build system

- {{ Fix }} Fix `pyodide config` command printing extra output.
  {pr}`4814`

- {{ Enhancement }} Added implementation to read build settings from `pyproject.toml`.
  {pr}`4831`

- {{ Fix }} In the Pyodide virtual environment, pip sees `platform.system()` as
  "Emscripten" and not as "emscripten".
  {pr}`4812`

- {{ Fix }} Resolution of JavaScript symbols in dynamic libraries doesn't fail
  anymore in the command line runner.
  {pr}`4836`

- {{ Fix }} Pyodide virtual environments now work correctly in Fedora and other
  platforms with platlibdir not equal to "lib".
  {pr}`4844`

### Runtime / FFI

- {{ Enhancement }} Added the `enableRunUntilComplete` option to `loadPyodide`
  which makes `run_until_complete` block using stack switching, or crash if
  stack switching is disabled.
  {pr}`4817`

- {{ Fix }} Resolved an issue where string keys in `PyProxyJsonAdaptor` were
  unexpectedly cast to numbers.
  {pr}`4825`

- {{ Fix }} When a `Future` connected to a `Promise` is cancelled, don't raise
  `InvalidStateError`.
  {pr}`4837`

### Packages

- New Packages: `pytest-asyncio` {pr}`4819`

## Version 0.26.0

_May 27, 2024_

### General

- {{ Update }} Upgraded Python to v3.12.1
  {pr}`4431` {pr}`4435`

- {{ Update }} The wheel tag for Pyodide wheels has changed to pyodide_2024_0_wasm32.
  {pr}`4777`, {pr}`4780`

- {{ ABI }} Updated Emscripten to version 3.1.58
  {pr}`4399` {pr}`4715`

- {{ Breaking }} Pyodide will not fallback to `node-fetch` anymore when `fetch`
  is not available in the Node.js < 18 environment.
  {pr}`4417`

- {{ Enhancement }} Improved support for stack switching.
  {pr}`4532`, {pr}`4547`, {pr}`4615`, {pr}`4639`

- {{ Breaking }} The experimental `callSyncifying` method was renamed to
  `callPromising`.
  {pr}`4608`

- {{ Fix }} `dup` now works correctly in the Node filesystem.
  {pr}`4554`

- {{ Enhancement }} `asyncio.sleep(0)` now runs the next task a lot faster.
  {pr}`4590`

### JavaScript APIs

- {{ Enhancement }} `pyodide.loadPackage` now checks if the cache directory
  exists and calls `mkdir` only when it doesn't to avoid an error on read-only
  file systems in Node.js environment.
  {pr}`4738`

- {{ Fix }} `pyodide.mountNativeFS` will no longer silently overwrite an
  existing nonempty directory. Also it throws much clearer error messages when
  it fails.
  {pr}`4559`

- {{ Enhancement }} Added a new API `pyodide.mountNodeFS` which mounts a host
  directory into the Pyodide file system when running in node.
  {pr}`4561`

- {{ Enhancement }} Updated `pyimport` to support `pyimport("module.attribute")`.
  {pr}`4395`

### FFI

- {{ Enhancement }} `str(jsproxy)` has been adjusted to not raise an error if
  `jsproxy.toString` is undefined. Instead, it will use
  `Object.prototype.toString` in this case. If `jsproxy.toString` is defined and
  throws or is not defined but `jsproxy[Symbol.toStringTag]` is defined and
  throws, then `str` will still raise.
  {pr}`4574`

- {{ Enhancement }} Fixed a memory leak when iterating over a PyProxy.
  {pr}`4546`

- {{ Enhancement }} When a dictionary is converted to JavaScript with `toJs` the
  result is now a `LiteralMap`. String keys are accessible via direct property
  access unless they match a function on the `Map` prototype.
  {pr}`4576`

- {{ Fix }} `toJs` now works as expected on subclasses of `dict`.
  {pr}`4637`

- {{ Enhancement }} Added `PyProxy.asJsJson` method to adapt between Python JSON
  (lists and dicts) and JavaScript JSON (Arrays and Objects).
  {pr}`4666`

- {{ Enhancement }} Added a new `callRelaxed` to PyProxies of callables that
  discards extra arguments rather than raising a `TypeError``.
{pr}`4392`

- {{ Enhancement }} A new `callWithOptions` method was added to PyProxies of
  callables.
  {pr}`4608`

### Build

- {{ Fix }} pyodide-build now use response file when passing list of exported symbols to `emcc`.
  This fixes "Argument list too long" error.
  {pr}`4717``

- {{ Fix }} Pass through `-E` (command mode) arguments in CMake wrapper
  {pr}`4705`.

- {{ Fix }} Fix exception handling in dynamic linking of int64 functions
  {pr}`4698`.

- {{ Breaking }} `pyodide-build` entrypoint is removed in favor of `pyodide`.
  This entrypoint was deprecated since 0.22.0.
  {pr}`4368`

- {{ Breaking }} The `--no-deps` option to `pyodide build-recipes` has been
  replaced with a separate subcommand `pyodide build-recipes-no-deps`.
  {pr}`4443`

- {{ Enhancement }} The `build/post` script now runs under the directory
  where the built wheel is unpacked.
  {pr}`4481`

### Packages

- New Packages: `cysignals`, `ppl`, `pplpy` {pr}`4407`, `flint`, `python-flint` {pr}`4410`,
  `memory_allocator` {pr}`4393`, `primesieve`, `primecount`, `primecountpy` {pr}`4477`,
  `pyxirr` {pr}`4513`, `ipython`, `asttokens`, `executing`, `prompt_toolkit`,
  `pure_eval`, `stack_data`, `traitlets`, `wcwidth` {pr}`4452`, `altair` {pr}`4580`,
  `cvxpy` {pr}`4587`, `clarabel` {pr}`4587`, `matplotlib-inline` {pr}`4626`,
  `pygame-ce` {pr}`4602`, `libcst` {pr}`4665`, `mmh3`, `pyiceberg` {pr}`4648`,
  `lakers-python` {pr}`4763`, `crc32c` {pr}`4789`, `zstandard` {pr}`4792`

- Upgraded `contourpy` to 1.2.1 {pr}`4680`
- Upgraded `sourmash` to 4.8.8 {pr}`4683`

## Version 0.25.1

_March 31, 2024_

- {{ Fix }} Fixed pyodide-build to work with pypa/build>=1.2.
  {pr}`4653`

- {{ Fix }} Fixed a bug that pyodide-build setting `MESON` env variable,
  which overwrites the binary path of meson.
  {pr}`4502`

## Version 0.25.0

_January 18, 2024_

### General

- {{ ABI }} Updated Emscripten to version 3.1.46
  {pr}`4359`

- {{ Breaking }} Node.js < 18 is no longer officially supported. Older versions
  of Node.js might still work, but they are not tested or guaranteed to work.
  {pr}`4269`

- {{ Enhancement }} Added experimental support for stack switching.
  {pr}`3957`, {pr}`3964`, {pr}`3987`, {pr}`3990`, {pr}`3210`

### JavaScript API

- {{ Fix }} `pyodide.setStdin` now does not consider an empty string as EOF.
  {pr}`4327`

- {{ Breaking }} `loadPyodide` does not accept `homedir` option anymore, use
  `env: {HOME: "/the/home/directory"}` instead. This have been deprecated since
  Pyodide 0.24.
  {pr}`4342`

- {{ Enhancement }} `pyodide.loadPackage` now returns an object with metadata
  about the loaded packages.
  {pr}`4306`

- {{ Fix }} Fixed default indexURL calculation in Node.js environment.
  {pr}`4288`

### Python API

- {{ Enhancement }} The `pyodide-py` package on `pypi` now includes `py.typed`
  markers so mypy will use the types.
  {pr}`4321`

- {{ Fix }} Fixed a bug that micropip would fail to install packages from
  pyodide-lock.json if the package's name differs from its normalized name.
  {pr}`4319`

- {{ Enhancement }} Added a no-op `WebLoop.close` method so that attempts to
  close the event loop will not raise an exception.
  {pr}`4329`

### Python / JavaScript Foreign Function Interface

- {{ Fix }} `jsarray.pop` now works correctly. It previously returned the wrong
  value and leaked memory.
  {pr}`4236`

- {{ Breaking }} `PyProxy.toString` now calls `str` instead of `repr`. For now
  you can opt into the old behavior by passing `pyproxyToStringRepr: true` to
  `loadPyodide`, but this may be removed in the future.
  {pr}`4247`

- {{ Fix }} when accessing a `JsProxy` attribute invokes a getter and the getter
  throws an error, that error is propagated instead of being turned into an
  `AttributeError`.
  {pr}`4254`

- {{ Fix }} `import type { PyProxy } from "pyodide/ffi"` now works with the
  `NodeNext` typescript target.
  {pr}`4256`

- {{ Fix }} Fixed a bug that occurs when using `toJs` with both `dictConverter`
  and `defaultConverter` arguments.
  {pr}`4263`

- {{ Enhancement }} Added `JsArray.remove` and `JsArray.insert` methods.
  {pr}`4326`

- {{ Breaking }} Type exports of `PyProxy` subtypes have been moved from
  `pyodide` to `pyodide/ffi` and many of them have changed names.
  {pr}`4342`

- {{ Breaking }} The methods for checking `PyProxy` capabilities (e.g.,
  `supportsHas`, `isCallable`) are now removed. Use e.g.,
  `instanceof pyodide.ffi.PyCallable` instead.
  {pr}`4342`

### Pyodide CLI

- {{ Enhancement }} `pyodide config` command now show additional config
  variables: `rustflags`, `cmake_toolchain_file`, `pyo3_config_file`,
  `rust_toolchain`, `cflags` `cxxflags`, `ldflags`, `meson_cross_file`. These
  variables can be used in out-of-tree build to set the same variables as
  in-tree build.
  {pr}`4241`

- {{ Enhancement }} `pyodide build` command now accepts `--config-setting`
  (`-C`) option to pass flags to the build backend, just like `python -m build`
  command.
  {pr}`4308`

### Load time & size optimizations

- {{ Performance }} Do not use `importlib.metadata` when identifying installed
  packages, which reduces the time to load Pyodide.
  {pr}`4147`

### Build system

- {{ Fix }} Fixed `Emscripten.cmake` not vendored in pyodide-build since 0.24.0.
  {pr}`4223`

- {{ Fix }} pyodide-build now does not override `CMAKE_CONFIG_FILE` and
  `PYO3_CONFIG_FILE` env variables if provided by user.
  {pr}`4223`

- {{ Fix }} Fixed a bug that webpack messes up dynamic import of `pyodide.asm.js`.
  {pr}`4294`

### Packages

- New Packages: `river` {pr}`4197`, `sisl` {pr}`4210`, `frozenlist` {pr}`4231`,
  `zengl` {pr}`4208`, `msgspec` {pr}`4265`, `aiohttp` {pr}`4282`, `pysam` {pr}`4268`,
  `requests`, `urllib3` {pr}`4332`, `nh3` {pr}`4387`
- Upgraded zengl to 2.2.0 {pr}`4364`

## Version 0.24.1

_September 25, 2023_

- {{ Fix }} Fixed `LONG_BIT definition appears wrong for platform` error happened in out-of-tree build.
  {pr}`4136`

- {{ Fix }} Fixed an Emscripten bug that broke some matplotlib functionality.
  {pr}`4163`

- {{ Fix }} `pyodide.checkInterrupt` works when there is no interrupt buffer and
  the gil is not held.
  {pr}`4164`

### Packages

- Upgraded scipy to 1.11.2 {pr}`4156`
- Upgraded sourmash to 4.8.4 {pr}`4154`
- Upgraded scikit-learn to 1.3.1 {pr}`4161`
- Upgraded micropip to 0.5.0 {pr}`4167`

## Version 0.24.0

_September 13, 2023_

### General

- {{ Update }} Pyodide now runs Python 3.11.3.
  {pr}`3741`

- {{ ABI }} Updated Emscripten to version 3.1.45 {pr}`3665`,
  {pr}`3659`, {pr}`3822`, {pr}`3889`, {pr}`3890`, {pr}`3888`, {pr}`4055`,
  {pr}`4056`, {pr}`4073`, {pr}`4094`

### JavaScript API

- {{ Performance }} Added a `packages` optional argument to `loadPyodide`.
  Passing packages here saves time by downloading them during the Pyodide
  bootstrap.
  {pr}`4100`

- {{ Enhancement }} `runPython` and `runPythonAsync` now accept a `filename`
  optional argument which is passed as the `filename` argument to `eval_code`
  (resp. `eval_code_async`). Also, if a `filename` is passed to `eval_code`
  which does not start with `<` and end with `>`, Pyodide now uses the
  `linecache` module to ensure that source lines can appear in tracebacks.
  {pr}`3993`

- {{ Performance }} For performance reasons, don't render extra information in
  PyProxy destroyed message by default. By using `pyodide.setDebug(true)`, you
  can opt into worse performance and better error messages.
  {pr}`4027`

- {{ Enhancement }} It is now possible to pass environment variables to
  `loadPyodide` via the `env` argument. `homedir` is deprecated in favor of
  `{env: {HOME: whatever_directory}}`.
  {pr}`3870`

- {{ Enhancement }} The `setStdin`, `setStdout` and `setStderr` APIs have been
  improved with extra control and better performance.
  {pr}`4035`

### Python API

- {{ Enhancement }} Added `headers` property to `pyodide.http.FetchResponse`.
  {pr}`2078`

- {{ Enhancement }} Added `FetchResponse.text()` as a synonym to
  `FetchResponse.string()` for better compatibility with other requests APIs.
  {pr}`4052`

- {{ Breaking }} Changed the `FetchResponse` body getter methods to no longer
  throw an `OSError` exception for 400 and above response status codes. Added
  `FetchResponse.raise_for_status` to raise an `OSError` for error status codes.
  {pr}`3986` {pr}`4053`

### Python / JavaScript Foreign Function Interface

- {{ Performance }} Improved performance of PyProxy creation.
  {pr}`4096`

- {{ Fix }} Fixed adding getters/setters to a `PyProxy` with
  `Object.defineProperty` and improved compliance with JavaScript rules around
  Proxy traps.
  {pr}`4033`

- {{ Enhancement }} The promise methods `then`, `catch` and `finally_` are now
  present also on `Task`s as well as `Future`s.
  {pr}`3748`

- {{ Enhancement }} Added methods to a `PyProxy` of a `list` to make these work
  as drop-in replacements for JavaScript Arrays.
  {pr}`3853`

- {{ Enhancement }} When a `JsProxy` of an array is passed to Python builtin
  functions that use the `PySequence_*` APIs, it now works as expected. Also
  `jsarray * n` repeats the array `n` times and `jsarray + iterable` returns a
  new array with the result values from the iterable appended.
  {pr}`3904`

### Deployment

- {{ API }} Changed the name of the default lockfile from `repodata.json` to
  `pyodide-lock.json`
  {pr}`3824`

### Build System

- {{ Update }} The docker image now has node v20 instead of node v14.
  {pr}`3819`

- {{ Enhancement }} Added `check_wasm_magic_number` function to validate `.so`
  files for WebAssembly (WASM) compatibility.
  {pr}`4018`

- {{ Enhancement }} In pyodide build, automatically skip building package
  dependencies that are already included in the pyodide distribution.
  {pr}`4058`

### Packages

- New packages: sourmash {pr}`3635`, screed {pr}`3635`, bitstring {pr}`3635`,
  deprecation {pr}`3635`, cachetools {pr}`3635`, xyzservices {pr}`3786`,
  simplejson {pr}`3801`, protobuf {pr}`3813`, peewee {pr}`3897`, Cartopy
  {pr}`3909`, pyshp {pr}`3909`, netCDF4 {pr}`3910`, igraph {pr}`3991`, CoolProp
  {pr}`4028`, contourpy {pr}`4102`, awkward-cpp {pr}`4101`, orjson {pr}`4036`.

- Upgraded numpy to 1.25.2 {pr}`4125`

- Upgraded scipy to 1.11.1 {pr}`3794`, {pr}`3996`

- OpenBLAS has been added and scipy now uses OpenBLAS rather than CLAPACK
  {pr}`3331`.

### Pyodide CLI

- {{ Enhancement }} `pyodide build-recipes` now accepts a `--metadata-files`
  option to install `*.whl.metadata` files as specified in
  [PEP 658](https://peps.python.org/pep-0658/).
  {pr}`3981`

### Misc

- {{ Enhancement }} Add an example for `loadPyodide` and `pyodide.runPython
{pr}`4012`, {pr}`4011`

## Version 0.23.4

_July 6, 2023_

- {{ Enhancement }} The environment variable `PYODIDE_BUILD_EXPORTS` can now be
  used instead of the `--exports` argument to `pyodide build` to specify `.so`
  file exports of packages.
  {pr}`3973`

- {{ Fix }} Pin `pydantic` to `<2`.
  {pr}`3971`

- {{ Enhancement }} Allow customizing cache location for packages when running in Node
  {pr}`3967`

- {{ Enhancement }} Re-enabled sparseqr, freesasa, lightgbm, opencv-python, and wordcloud
  {pr}`3783`, {pr}`3970`

- {{ Fix }} A `JSProxy` of a `DOMException` will now inherit from exception so
  it can be raised in Python.
  {pr}`3868`

- {{ Fix }} The feature detection for `JSProxy` has been improved so that it
  should never fail even when handling strange or ill-behaved JavaScript proxy
  objects.
  {pr}`3740`, {pr}`3750`

- {{ Fix }} A `PyProxy` of a callable is now an `instanceof Function`. (If you
  are trying to feature detect whether something is callable or not in
  JavaScript, the correct way is to use `typeof o === "function"`. But you may
  have dependencies that don't do this correctly.)
  {pr}`3925`

- {{ Fix }} `from jsmodule import *` now works.
  {pr}`3903`

## Version 0.23.3

_June 17, 2023_

- {{ Fix }} `getattr(jsproxy, 'python_reserved_word')` works as expected again
  (as well as `hasattr` and `setattr`). This fixes a regression introduced in
  {pr}`3617`.
  {pr}`3926`

- {{ Fix }} `pyodide build` now replaces native `.so` slugs with Emscripten
  slugs. Usually `.so`s in the generated wheels are actually Emscripten `.so`s
  so this is good. If they are actually native `.so`s then there is a problem
  either way.
  {pr}`3903`

## Version 0.23.2

_May 2, 2023_

- {{ Enhancement }} Changed the name of the `--output-directory` argument to
  `pyodide build` to `--outdir` to match pypa/build. `--output-directory` is
  still accepted for backwards compatibility.
  {pr}`3811`

## Version 0.23.1

_April 13, 2023_

### Deployment

- {{ Fix }} Export `python_stdlib.zip` in `package.json`.
  {pr}`3723`

### CLI

- {{ Enhancement }} `pyodide build` now accepts an `--output-directory` argument.
  {pr}`3746`

- {{ Fix }} Fix `pyodide py-compile` not to ignore the `--compression-level`
  option when applied on a single file.
  {pr}`3727`

- {{ Fix }} Fix an issue where the `pyodide venv` command did not work correctly in pyodide-build
  version 0.23.0 because of missing `python_stdlib.zip`.
  {pr}`3760`

- {{ Fix }} `python -m pip` works correctly in the Pyodide venv now.
  {pr}`3761`

- {{ Fix }} Executables installed in a Pyodide virtual environment now run in
  Pyodide not in the host Python.
  {pr}`3752`

### Build System

- {{ Fix }} Fix `PYODIDE_ROOT` to point the correct directory when running out-of-tree build.
  {pr}`3751`

## Version 0.23.0

_March 30, 2023_

### General

- {{ Update }} Pyodide now runs Python 3.11.2 which officially supports
  WebAssembly as a [PEP11 Tier 3](https://peps.python.org/pep-0011/#tier-3) platform.
  {pr}`3252`, {pr}`3614`

- {{ Update }} We now build libpyodide.a so the Pyodide foreign function
  interface can be experimentally linked into other Emscripten builds of Python.
  {pr}`3335`

- {{ Enhancement }} Updated Emscripten to version 3.1.32
  {pr}`3471`, {pr}`3517`, {pr}`3599`

### JavaScript API

- {{ Breaking }} Type exports of `PyProxy` subtypes have been moved from
  `pyodide` to `pyodide/ffi` and many of them have changed names. The original
  exports are still available but they are deprecated.
  {pr}`3523`

- {{ Breaking }} The methods for checking `PyProxy` capabilities (e.g.,
  `supportsHas`, `isCallable`) are now deprecated. Use e.g.,
  `instanceof pyodide.ffi.PyCallable` instead.
  {pr}`3523`

- {{ Enhancement }} Added subclasses of `PyProxy` for each mixin. These can be
  used to check whether a `PyProxy` supports a given set of methods with
  `instanceof` e.g., `x instanceof pyodide.ffi.PyDict`.
  {pr}`3523`

- {{ Enhancement }} Added `stdLibURL` parameter to `loadPyodide` allowing to customize
  the URL from which the Python standard library is loaded.
  {pr}`3670`

- {{ Enhancement }} Checking whether an object is an instance of a `PyProxy` now
  only recognizes a `PyProxy` generated from the same Python interpreter. This
  means that creating multiple interpreters and importing a `PyProxy` from one
  into another no longer causes a fatal error.
  {pr}`3545`

- {{ Enhancement }} `as_object_map` now accepts a keyword argument `hereditary`.
  If set to `True` and indexing the object returns a plain-old-object, then the
  return value will be automatically mapped in `as_object_map` as well.
  {pr}`3638`

- {{ Enhancement }} A `JsProxy` of a JavaScript error object can be directly
  thrown as Python exceptions. Previously Pyodide automatically wrapped them in
  a `JsException` but that is no longer needed -- now `JsException` inherits
  from both `JsProxy` and `Exception`.
  {pr}`3455`

- {{ Enhancement }} `runPython` and `runPythonAsync` now accept a `locals`
  argument.
  {pr}`3618`

- {{ Fix }} Calling `loadPyodide` repeatedly in Node no longer results in
  `MaxListenersExceededWarning`. Also, calling `loadPyodide` in Node v14 no
  longer changes unhandled rejections in promises.
  {pr}`3542`

- {{ Fix }} If the `locals` argument to `eval_code` or `eval_code_async` is
  `None` it now uses `locals=globals` as the documentation says.
  {pr}`3580`

### Python standard library

- {{ Breaking }} Unvendored `_pydecimal` and `pydoc_data` from the standard
  library. Now these modules need to be loaded with `pyodide.loadPackage` or
  `micropip.install`, or auto-loaded via imports in `pyodide.runPythonAsync`
  {pr}`3525`

- {{ Breaking }} Test files of stdlib `ctypes` and `unittest` are now moved to
  `test/ctypes` and `test/unittest` respectively. This change is adapted from
  [CPython 3.12](https://github.com/python/cpython/issues/93839).
  {pr}`3507`

### Deployment

- {{ Breaking }} Pyodide no longer uses Emscripten preload plugin, hence
  `pyodide.asm.data` is removed, in favor of `python_stdlib.zip`. This change
  normally shouldn't affect users, but if you were using this file in a
  bundler, you will need to remove it. {pr}`3584`

- {{ Breaking }} `pyodide_py.tar` file is removed. This change normally
  shouldn't affect users, but if you were using this file in a bundler,
  you will need to remove it.
  {pr}`3621`

- {{ Breaking }} Python standard libraries are now vendored in a zipfile:
  `/lib/python{version}.zip` in the in-browser MEMFS file system. If you need
  to access the standard library source code, you need to unpack the zip file.
  For example:
  `import shutil; shutil.unpack_archive('/lib/python311.zip', '/lib/python3.11', 'zip)`
  {pr}`3584`

- {{ Fix }} Improves the compression of wheel files with the JsDelivr CDN. For
  browsers that support the Brotli compression (most modern ones) this should
  result in a size reduction of 20-30%. Also most many `pyodide` CLI
  sub-commands now support `--compression-level` as an optional parameter.
  {pr}`3655`

- {{ Breaking }} Following libraries are now not linked to the Pyodide main module:
  `libgl`, `libal`, `libhtml5`. This normally shouldn't affect users, but if you
  are using these libraries in a package that are built out-of-tree, you will
  need to link them to the package manually.
  {pr}`3505`

### Python / JavaScript Foreign Function Interface

- {{ Fix }} PyProxies of Async iterators are now async iterable JavaScript
  objects. The code:

  ```javascript
  for await (let x of async_iterator_pyproxy) {
    // ...
  }
  ```

  would previously fail with `TypeError: async_iterator_pyproxy is not async
iterable`. (Python async _iterables_ that were not also iterators were already
  async iterable, the problem was only with Python objects that are both async
  _iterable_ and an async iterator.)
  {pr}`3708`

- {{ Enhancement }} A py-compiled build which has smaller and faster-to-load
  packages is now deployed under
  `https://cdn.jsdelivr.net/pyodide/v0.23.0/pyc/` (also for future
  versions). The exceptions obtained with this builds will not include code
  snippets however. {pr}`3701`

- {{ Breaking }} Removed support for calling functions from the root of `pyodide` package
  directly. This has been deprecated since v0.21.0. Now all functions are only available
  under submodules.
  {pr}`3677`

- {{ Breaking }} Removed support for passing the "message" argument to `PyProxy.destroy`
  in a positional argument. This has been deprecated since v0.22.0.
  {pr}`3677`

- {{ Enhancement }} Python does not allow reserved words to be used as attributes.
  For instance, `Array.from` is a `SyntaxError`. (JavaScript has a more robust
  parser which can handle this.) To handle this, if an attribute to a `JsProxy`
  consists of a Python reserved word followed by one or more underscores, we remove
  a single underscore from the end of the attribute. For instance, `Array.from_`
  would access `from` on the underlying JavaScript object, whereas `o.from__`
  accesses the `from_` attribute.
  {pr}`3617`

### Build System

- {{ Breaking }} When building meta-packages (`core` and `min-scipy-stack`),
  you must prefix `tag:` to the meta-package name. For example, to build the
  `core` meta-package, you must run `pyodide build-recipes tag:core`, or
  `PYODIDE_PACKAGES="tag:core" make`.
  {pr}`3444`

- {{ Enhancement}} Add `--build-dependencies` to `pyodide build` command
  to fetch and build dependencies of a package being built.
  Also adds `--skip-dependency` to ignore selected dependencies.
  {pr}`3310`

- {{ Enhancement}} Added `pyodide build` support for building a list of packages
  from a requirements.txt file with `pyodide build -r <requirements.txt>`. Also
  can output a list of chosen dependencies in the same format when building a
  package and dependencies using the `--output-lockfile <lockfile.txt>`
  argument. This enables repeatable builds of packages.
  {pr}`3469`

- {{ Enhancement }} Added `package/tag` key to the `meta.yaml` spec to group
  packages.
  {pr}`3444`

- {{ Enhancement }} `pyodide build-recipes` now autodetects the number of
  CPU cores in the system and uses them for parallel builds.
  {pr}`3559` {pr}`3598`

- {{ Fix }} Fixed pip install error when installing cross build environment.
  {pr}`3562`

- {{ Enhancement }} Response files are now correctly handled when
  calculating exported symbols.
  {pr}`3645`

- {{ Fix }} Fix occasional build failure when building rust packages.
  {pr}`3607`

- {{ Enhancement }} Improved logging in `pyodide-build` with rich.
  {pr}`3442`

- {{ Enhancement }} `pyodide build-recipes` now accepts `--no-deps` parameter, which skips
  building dependencies of the package. This replaces `pyodide-build buildpkg`.
  {pr}`3520`

- {{ Enhancement }} `pyodide build-recipes` now works out-of-tree.

### Pyodide CLI

- {{ Breaking }} Removed deprecated CLI entrypoints `pyodide-build buildall` which is
  replaced by `pyodide build-recipes`, and `pyodide-build mkpkg` which is
  replaced by `pyodide skeleton pypi` {pr}`3668`.

- {{ Feature }} Added `pyodide py-compile` CLI command that py compiles a wheel or a zip
  file, converting .py files to .pyc files. It can also be applied to a folder
  with wheels / zip files. If the input folder contains the
  `repodata.json` the paths and checksums it contains will also be updated
  {pr}`3253` {pr}`3700`

- {{ Feature }} Added `pyodide create-zipfile` CLI command that creates a zip file of a
  directory. This command is hidden by default since it is not intended for use
  by end users.
  {pr}`3411` {pr}`3463`

### REPL

- {{ Fix }} Non-breaking space characters are now automatically converted to
  regular spaces in pyodide REPL.
  {pr}`3558`

- {{ Enhancement }} Allow changing the build type used in the REPL by passing the
  `build` argument to the REPL URL. For instance,
  `https://pyodide.org/en/latest/console.html?build=debug` will load debug dev build.
  {pr}`3671`

### Packages

- New packages: fastparquet {pr}`3590`, cramjam {pr}`3590`, pynacl {pr}`3500`,
  pyxel {pr}`3508`.
  mypy {pr}`3504`, multidict {pr}`3581`, yarl {pr}`3702`, idna {pr}`3702`,
  cbor-diag {pr}`3581`.

- Upgraded to micropip 0.3.0 (see
  [changelog](https://github.com/pyodide/micropip/blob/main/CHANGELOG.md)
  {pr}`3709`

- Added experimental [support for SDL based packages](using-sdl) {pr}`3508`

- Upgraded packages: see the list of packages versions in this release in
  {ref}`packages-in-pyodide`.

### List of Contributors

Alexey Ignatiev, Andrea Giammarchi, Arpit, Christian Clauss, Deepak Cherian,
Eli Lamb, Feodor Fitsner, Gyeongjae Choi, Hood Chatham, Jeff Glass, Jo Bovy,
Joe Marshall, josephrocca, Loïc Estève, martinRenou, messense, Nicholas
Bollweg, Roman Yurchak, TheOnlyWayUp, Victor Blomqvist, Ye Joo Park

## Version 0.22.1

_January 25, 2023_

- {{ Breaking }} `setStdin` now accepts an extra `autoEOF` parameter. If `true`,
  it will insert an EOF automatically after each string or buffer. Defaults to
  `true`. This also affects the behavior of the `stdin` argument to
  `loadPyodide`.
  {pr}`3488`

- {{ Fix }} `from pyodide.ffi import *` doesn't raise an `ImportError` anymore.
  {pr}`3484`

- {{ Enhancement }} Pyodide displays a better message when someone calls posix
  `exit` or `os._exit`.
  {pr}`3496`

### Package Loading

- {{ Fix }} Fix incorrect error message when loading a package
  include in Pyodide fails.
  {pr}`3435`

### Build system

- {{ Fix }} Emscripten is no longer required to create a Pyodide virtual
  environment.
  {pr}`3485`

- {{ Fix }} Fixed a bug where `pyodide build` would fail on package that use
  CMake, when run multiple times.
  {pr}`3445`

- {{ Fix }} pyodide build: Don't pass the directory to the build backend args,
  only pass the arguments.
  {pr}`3490`

- {{ Fix }} `pyodide config` won't print extra messages anymore.
  {pr}`3483`

- {{ Fix }} Pass the same environment variables for out of tree builds as for in
  tree builds.
  {pr}`3495`

## Version 0.22.0

_January 3, 2023_

[See the release notes for a summary.](https://blog.pyodide.org/posts/0.22-release/)

### Deployment and testing

- {{ Breaking }} `pyodide-cdn2.iodide.io` is not available anymore. Please use
  `https://cdn.jsdelivr.net/pyodide` instead.
  {pr}`3150`.

- {{ Breaking }} We don't publish pre-built Pyodide docker images anymore. Note
  that `./run_docker --pre-built` was not working for a while and it was
  actually equivalent to `./run_docker`. If you need to build a single Python
  wheel out of tree, you can use the `pyodide build` command instead. See
  [our blog post](https://blog.pyodide.org/posts/0.21-release/#building-binary-wheels-for-pyodide)
  for more information.
  {pr}`3342`.

- {{ Enhancement }} The releases are now called `pyodide-{version}.tar.gz`
  rather than `pyodide-build-{version}.tar.gz`
  {pr}`2996`

- {{ Enhancement }} Added a new release file called
  `pyodide-core-{version}.tar.gz` intended for use in Node. It contains the
  files needed to start Pyodide and no additional packages.
  {pr}`2999`

- {{ Enhancement }} The full test suite is now run in Safari
  {pr}`2578`, {pr}`3095`.

- {{ Enhancement }} Added Gitpod configuration to the repository.
  {pr}`3201`

### Foreign function interface

#### JsProxy / JavaScript from Python

- {{ Enhancement }} Implemented `reverse`, `__reversed__`, `count`, `index`,
  `append`, and `pop` for `JsProxy` of Javascript arrays so that they implement
  the `collections.abc.MutableSequence` API.
  {pr}`2970`

- {{ Enhancement }} Implemented methods `keys`, `items`, `values`, `get`, `pop`,
  `setdefault`, `popitem`, `update`, and `clear` for `JsProxy` of map-like
  objects so that they implement the `collections.abc.MutableMapping` API.
  {pr}`3275`

- {{ Enhancement }} It's now possible to destructure a JavaScript array, map, or
  object returned by `as_object_map` with a `match` statement.
  {pr}`2906`

- {{ Enhancement }} Added `then`, `catch`, and `finally_` methods to the
  `Future`s used by Pyodide's event loop so they can be used like `Promise`s.
  {pr}`2997`

- {{ Enhancement }} `create_proxy` now takes an optional `roundtrip` parameter.
  If this is set to `True`, then when the proxy is converted back to Python, it
  is converted back to the same double proxy. This allows the proxy to be
  destroyed from Python even if no reference is retained.
  {pr}`3163`, {pr}`3369`

- {{ Enhancement }} A `JsProxy` of a function now has a `__get__` descriptor
  method, so it's possible to use a JavaScript function as a Python method. When
  the method is called, `this` will be a `PyProxy` pointing to the Python object
  the method is called on.
  {pr}`3130`

- {{ Enhancement }} A `JsProxy` now has an `as_object_map` method. This will
  treat the object as a mapping over its `ownKeys` so for instance:
  `run_js("({a:2, b:3})").as_object_map()["a"]` will return 2. These implement
  `collections.abc.MutableMapping`.
  {pr}`3273`, {pr}`3295`, {pr}`3297`

- {{ Enhancement }} Split up the `JsProxy` documentation class into several
  classes, e.g., `JsBuffer`, `JsPromise`, etc. Implemented `issubclass` and
  `isinstance` on the various synthetic and real `JsProxy` classes so that they
  behave the way one might naively expect them to (or at least closer to that
  than it was before).
  {pr}`3277`

- {{ Enhancement }} Added type parameters to many of the `JsProxy` subtypes.
  {pr}`3387`

- {{ Enhancement }} Added `JsGenerator` and `JsIterator` types to `pyodide.ffi`.
  Added `send` method to `JsIterator`s and `throw`, and `close` methods to
  `JsGenerator`s.
  {pr}`3294`

- {{ Enhancement }} It is now possible to use asynchronous JavaScript iterables,
  iterators and generators from Python. This includes support for `aiter` for
  async interables, `anext` and `asend` for async iterators, and `athrow` and
  `aclose` for async generators.
  {pr}`3285`, {pr}`3299`, {pr}`3339`

- {{ Enhancement }} JavaScript generators and async generators that are created
  from Python now are wrapped so that Python objects sent to them as arguments
  or from `.send` / `.asend` are kept alive until the generator is exhausted or
  `.close`d. This makes generators significantly more ergonomic to use, at the
  cost of making memory leaks more likely if the generator is never finalized.
  {pr}`3317`

- {{ Enhancement }} Added a mypy typeshed for some common functionality for the
  `js` module.
  {pr}`3298`

- {{ Enhancement }} mypy understands the types of more things now.
  {pr}`3385`

- {{ Fix }} Fixed bug in `split` argument of `pyodide.console.repr_shorten`.
  Added `shorten` function.
  {pr}`3178`

#### PyProxy / Using Python from JavaScript

- {{ Enhancement }} Added a type field to `PythonError` (e.g., a StopIteration
  error would have `e.type === "StopIteration"`)
  {pr}`3289`

- {{ Enhancement }} It is now possible to use asynchronous Python generators
  from JavaScript.
  {pr}`3290`

- {{ Enhancement }} PyProxies of synchronous and asynchronous Python generators
  now support `return` and `throw` APIs that behave like the ones on JavaScript
  generators.
  {pr}`3346`

- {{ Enhancement }} It is possible to make a `PyProxy` that takes `this` as the
  first argument using the `PyProxy.captureThis` method. The `create_proxy`
  method also has a `capture_this` argument which causes the `PyProxy` to
  receive `this` as the first argument if set to `True`
  {pr}`3103`, {pr}`3145`

### JavaScript API

- {{ Enhancement }} Users can do a static import of `pyodide/pyodide.asm.js` to
  avoid issues with dynamic imports. This allows the use of Pyodide with
  module-type service workers.
  {pr}`3070`

- {{ Enhancement }} Added a new API `pyodide.mountNativeFS` which mounts a
  {js:class}`FileSystemDirectoryHandle` into the Pyodide file system.
  {pr}`2987`

- {{ Enhancement }} `loadPyodide` has a new option called `args`. This list will
  be passed as command line arguments to the Python interpreter at start up.
  {pr}`3021`, {pr}`3282`

- Removed "Python initialization complete" message printed when loading is
  finished.
  {pr}`3247

- {{ Breaking }} The messageCallback and errorCallback argument to `loadPackage`
  and `loadPackagesFromImports` is now passed as named arguments. The old usage
  still works with a deprecation warning.
  {pr}`3149`

- {{ Enhancement }} `loadPackage` and `loadPackagesFromImports` now accepts a
  new option `checkIntegrity`. If set to False, integrity check for Python
  Packages will be disabled.

- {{ Enhancement }} Added APIs `pyodide.setStdin`, `pyodide.setStdout`,
  `pyodide.setStderr` for changing the stream handlers after loading Pyodide.
  Also added more careful control over whether `isatty` returns true or false on
  stdin, stdout, and stderr.
  {pr}`3268`

### Package Loading

- {{ Enhancement }} Pyodide now shows more helpful error messages when importing
  packages that are included in Pyodide fails.
  {pr}`3137`, {pr}`3263`

- {{ Fix }} Shared libraries with version suffixes are now handled correctly.
  {pr}`3154`

- {{ Breaking }} Unvendored the sqlite3 module from the standard library. Before
  `sqlite3` was included by default. Now it needs to be loaded with
  `pyodide.loadPackage` or `micropip.install`.
  {pr}`2946`

- {{ Breaking }} The Pyodide Python package is installed into `/lib/python3.10`
  rather than `/lib/python3.10/site-packages`.
  {pr}`3022`

- {{ Breaking }} The matplotlib HTML5 backends are now available as part of the
  [`matplotlib-pyodide`](https://github.com/pyodide/matplotlib-pyodide) package.
  If you use the default backend from Pyodide, no changes are necessary.
  However, if you previously specified the backend with `matplotlib.use`, the
  URL is now different. See [package
  readme](https://github.com/pyodide/matplotlib-pyodide) for more details.
  {pr}`3061`

- {{ Breaking }} The micropip package was moved to a separate repository
  [pyodide/micropip](https://github.com/pyodide/micropip). In addion to
  installing the version shipped with a given Pyodide release, you can also
  install a different micropip version from
  [PyPi](https://pypi.org/project/micropip/) with,

  ```
  await pyodide.loadPackage('packaging')
  await pyodide.loadPackage('<URL of the micropip wheel on PyPI>')
  ```

  from Javascript. From Python you can import the Javascript Pyodide package,

  ```
  import pyodide_js
  ```

  and call the same functions as above.
  {pr}`3122`

- {{ Enhancement }} The parsing and validation of `meta.yaml` according to the
  specification is now done more rigorously with Pydantic.
  {pr}`3079`

- {{ Breaking }} The `source/md5` checksum field is not longer supported in
  `meta.yaml` files, use `source/sha256` instead
  {pr}`3079`

- {{ Breaking }} `pyodide_build.io.parse_package_config` function is removed in
  favor of `pyodide_build.MetaConfig.from_yaml`
  {pr}`3079`

- {{ Fix }} `ctypes.util.find_library` will now search WASM modules from
  LD_LIBRARY_PATH.
  {pr}`3353`

### Build System

- {{ Enhancement }} Updated Emscripten to version 3.1.27
  {pr}`2958`, {pr}`2950`, {pr}`3027`, {pr}`3107`, {pr}`3148`, {pr}`3236`,
  {pr}`3239`, {pr}`3280`, {pr}`3314`

- {{ Enhancement }} Added `requirements/host` key to the `meta.yaml` spec to
  allow host dependencies that are required for building packages.
  {pr}`2132`

- {{ Enhancement }} Added `package/top-level` key to the `meta.yaml` spec to
  calculate top-level import names for the package. Previously `test/imports`
  key was used for this purpose.
  {pr}`3006`

- {{ Enhancement }} Added `build/vendor-sharedlib` key to the `meta.yaml` spec
  which vendors shared libraries into the wheel after building.
  {pr}`3234` {pr}`3264`

- {{ Enhancement }} Added `build/type` key to the `meta.yaml` spec which
  specifies the type of the package.
  {pr}`3238`

- {{ Enhancement }} Added `requirements/executable` key to the `meta.yaml` spec
  which specifies the list of executables required for building a package.
  {pr}`3300`

- {{ Breaking }} `build/library` and `build/sharedlibrary` key in the
  `meta.yaml` spec are removed. Use `build/type` instead.
  {pr}`3238`

- {{ Fix }} Fixed a bug that `backend-flags` propagated to dependencies.
  {pr}`3153`

- {{ Fix }} Fixed a bug that shared libraries are not copied into distribution
  directory when it is already built.
  {pr}`3212`

- {{ Enhancement }} Added a system for making Pyodide virtual environments. This
  is for testing out of tree builds. For more information, see [the
  documentation](building-packages-from-source).
  {pr}`2976`, {pr}`3039`, {pr}`3040`, {pr}`3044`, {pr}`3096`, {pr}`3098`,
  {pr}`3108`, {pr}`3109`, {pr}`3241`

- Added a new CLI command `pyodide skeleton` which creates a package build recipe.
  `pyodide-build mkpkg` will be replaced by `pyodide skeleton pypi`.
  {pr}`3175`

- Added a new CLI command `pyodide build-recipes` which build packages from
  recipe folder. It replaces `pyodide-build buildall`.
  {pr}`3196` {pr}`3279`

- Added a new CLI command `pyodide config` which shows config variables used in
  Pyodide.
  {pr}`3376`

- Added subcommands for `pyodide build` which builds packages from various sources.
  | command | result |
  |------------------------|-----------------------------------------|
  | `pyodide build pypi` | build or fetch a single package from pypi |
  | `pyodide build source` | build the current source folder (same as pyodide build) |
  | `pyodide build url` | build or fetch a package from a url either tgz, tar.gz zip or wheel |
  {pr}`3196`

### Packages

- New packages: pycryptodome {pr}`2965`, coverage-py {pr}`3053`, bcrypt
  {pr}`3125`, lightgbm {pr}`3138`, pyheif, pillow_heif, libheif, libde265
  {pr}`3161`, wordcloud {pr}`3173`, gdal, fiona, geopandas {pr}`3213`, the
  standard library \_hashlib module {pr}`3206` , pyinstrument {pr}`3258`, gensim
  {pr}`3326`, smart_open {pr}`3326`, pyodide-http {pr}`3355`.

- {{ Fix }} Scipy CSR data is now handled correctly in XGBoost.
  {pr}`3194`

- {{ Update }} Upgraded packages: SciPy 1.9.1 {pr}`3043`, pandas 1.5.0
  {pr}`3134`, numpy 1.23.3 {pr}`3284`, scikit-learn 1.1.3 {pr}`3324` as well as
  most of the other packages {pr}`3348` {pr}`3365`. See
  {ref}`packages-in-pyodide` for more details.

- {{ Fix }} Fix scipy handling of exceptions that are raised from C++ code.
  {pr}`3384`.

### List of Contributors

Aierie, dataxerik, David Lechner, Deepak Cherian, Filipe, Gyeongjae Choi, Hood
Chatham, H.Yamada, Jacques Boscq, Jeremy Tuloup, Joe Marshall, John Wason,
Loïc Estève, partev, Patrick Arminio, Péter Ferenc Gyarmati, Prete, Qijia
Liu, Roman Yurchak, ryanking13, skelsec, Starz0r, Will Lachance, YeonWoo, Yizhi
Liu

## Version 0.21.3

_September 15, 2022_

- {{ Fix }} When loading `sqlite3`, `loadPackage` no longer also loads `nltk`
  and `regex`.
  {issue}`3001`

- {{ Fix }} Packages are now loaded in a topologically sorted order regarding
  their dependencies.
  {pr}`3020`

- {{ Breaking }} Loading the `soupsieve` package will not automatically load
  `beautifulsoup4` together.
  {pr}`3020`

- {{ Fix }} Fix the incorrect package name `ruamel` to `ruamel.yaml`.
  {pr}`3036`

- {{ Fix }} `loadPyodide` will now raise error when the version of
  JavaScript and Python Pyodide package does not match.
  {pr}`3074`

- {{ Enhancement }} Pyodide now works with a content security policy that
  doesn't include `unsafe-eval`. It is still necessary to include
  `wasm-unsafe-eval` (and probably always will be). Since current Safari
  versions have no support for `wasm-unsafe-eval`, it is necessary to include
  `unsafe-eval` in order to work in Safari. This will likely be fixed in the
  next Safari release: https://bugs.webkit.org/show_bug.cgi?id=235408
  {pr}`3075`

- {{ Fix }} It works again to use `loadPyodide` with a relative URL as
  `indexURL` (this was a regression in v0.21.2).
  {pr}`3077`

- {{ Fix }} Add `url` to list of pollyfilled packages for webpack compatibility.
  {pr}`3080`

- {{ Fix }} Fixed warnings like
  `Critical dependency: the request of a dependency is an expression.`
  when using Pyodide with webpack.
  {pr}`3080`

- {{ Enhancement }} Add binary files to exports in JavaScript package
  {pr}`3085`.

- {{ Fix }} Source maps are included in the distribution again (reverting
  {pr}`3015` included in 0.21.2) and if there is a variable in top level scope
  called `__dirname` we use that for the `indexURL`.
  {pr}`3088`

- {{ Fix }} `PyProxy.apply` now correctly handles the case when something
  unexpected is passed as the second argument.
  {pr}`3101`

## Version 0.21.2

_August 29, 2022_

- {{ Fix }} The standard library packages `ssl` and `lzma` can now be installed
  with `pyodide.loadPackage("ssl")` or `micropip.install("ssl")` (previously
  they had a leading underscore and it was only possible to load them with
  `pyodide.loadPackage`).
  {issue}`3003`

- {{ Fix }} If a wheel path is passed to `pyodide.loadPackage`, it will now be
  resolved relative to `document.location` (in browser) or relative to the
  current working directory (in Node) rather than relative to `indexURL`.
  {pr}`3013`, {issue}`3011`

- {{ Fix }} Fixed a bug in Emscripten that caused Pyodide to fail in Jest.
  {pr}`3014`

- {{ Fix }} It now works to pass a relative url to `indexURL`. Also, the
  calculated index URL now works even if `node` is run with
  `--enable-source-maps`.
  {pr}`3015`

## Version 0.21.1

_August 22, 2022_

- New packages: the standard library lzma module {pr}`2939`

- {{ Enhancement }} Pyodide now shows more helpful error messages when importing
  unvendored or removed stdlib modules fails.
  {pr}`2973`

- {{ Breaking }} The default value of `fullStdLib` in `loadPyodide` has been
  changed to `false`. This means Pyodide now will not load some stdlib modules
  like distutils, ssl, and sqlite3 by default. See [Pyodide Python
  compatibility](https://pyodide.org/en/stable/usage/wasm-constraints.html) for
  detail. If `fullStdLib` is set to `true`, it will load all unvendored stdlib
  modules. However, setting `fullStdLib` to true will increase the initial
  Pyodide load time. So it is preferable to explicitly load the required module.
  {pr}`2998`

- {{ Enhancement }} `pyodide build` now checks that the correct version of the
  Emscripten compiler is used.
  {pr}`2975`, {pr}`2990`

- {{ Fix }} Pyodide works in Safari v14 again. It was broken in v0.21.0
  {pr}`2994`

## Version 0.21.0

_August 9, 2022_

[See the release notes for a summary.](https://blog.pyodide.org/posts/0.21-release/)

### Build system

- {{ Enhancement }} Emscripten was updated to Version 3.1.14
  {pr}`2775`, {pr}`2679`, {pr}`2672`

- {{ Fix }} Fix building on macOS {issue}`2360` {pr}`2554`

- {{ Enhancement }} Update Typescript target to ES2017 to generate more modern
  Javascript code.
  {pr}`2471`

- {{ Enhancement }} We now put our built files into the `dist` directory rather
  than the `build` directory. {pr}`2387`

- {{ Fix }} The build will error out earlier if `cmake` or `libtool` are not
  installed.
  {pr}`2423`

- {{ Enhancement }} The platform tags of wheels now include the Emscripten
  version in them. This should help ensure ABI compatibility if Emscripten
  wheels are distributed outside of the main Pyodide distribution.
  {pr}`2610`

- {{ Enhancement }} The build system now uses the sysconfigdata from the target
  Python rather than the host Python.
  {pr}`2516`

- {{ Enhancement }} Pyodide now builds with `-sWASM_BIGINT`.
  {pr}`2643`

- {{ Enhancement }} Added `cross-script` key to the `meta.yaml` spec to allow
  executing custom logic in the cross build environment.
  {pr}`2734`

### Pyodide Module and type conversions

- {{ API }} All functions were moved out of the root `pyodide` package into
  various submodules. For backwards compatibility, they will be available from
  the root package (raising a `FutureWarning`) until v0.23.0.
  {pr}`2787`, {pr}`2790`

- {{ Enhancement }} `loadPyodide` no longer uses any global state, so it can be
  used more than once in the same thread. This is recommended if a network
  request causes a loading failure, if there is a fatal error, if you damage the
  state of the runtime so badly that it is no longer usable, or for certain
  testing purposes. It is not recommended for creating multiple execution
  environments, for which you should use
  `pyodide.runPython(code, { globals : some_dict})`;
  {pr}`2391`

- {{ Enhancement }} `pyodide.unpackArchive` now accepts any `ArrayBufferView` or
  `ArrayBuffer` as first argument, rather than only a `Uint8Array`.
  {pr}`2451`

- {{ Feature }} Added `pyodide.code.run_js` API.
  {pr}`2426`

- {{ Fix }} BigInt's between 2^{32\*n - 1} and 2^{32\*n} no longer get
  translated to negative Python ints.
  {pr}`2484`

- {{ Fix }} Pyodide now correctly handles JavaScript objects with `null`
  constructor.
  {pr}`2520`

- {{ Fix }} Fix garbage collection of `once_callable` {pr}`2401`

- {{ Enhancement }} Added the `js_id` attribute to `JsProxy` to allow using
  JavaScript object identity as a dictionary key.
  {pr}`2515`

- {{ Fix }} Fixed a bug with `toJs` when used with recursive structures and the
  `dictConverter` argument.
  {pr}`2533`

- {{ Enhancement }} Added Python wrappers `set_timeout`, `clear_timeout`,
  `set_interval`, `clear_interval`, `add_event_listener` and
  `remove_event_listener` for the corresponding JavaScript functions.
  {pr}`2456`

- {{ Fix }} If a request fails due to CORS, `pyfetch` now raises an `OSError`
  not a `JSException`.
  {pr}`2598`

- {{ Enhancement }} Pyodide now directly exposes the Emscripten `PATH` and
  `ERRNO_CODES` APIs.
  {pr}`2582`

- {{ Fix }} The `bool` operator on a `JsProxy` now behaves more consistently: it
  returns `False` if JavaScript would say that `!!x` is `false`, or if `x` is an
  empty container. Otherwise it returns `True`.
  {pr}`2803`

- {{ Fix }} Fix `loadPyodide` errors for the Windows Node environment.
  {pr}`2888`

- {{ Enhancement }} Implemented slice subscripting, `+=`, and `extend` for
  `JsProxy` of Javascript arrays.
  {pr}`2907`

### REPL

- {{ Enhancement }} Add a spinner while the REPL is loading
  {pr}`2635`

- {{ Enhancement }} Cursor blinking in the REPL can be disabled by setting
  `noblink` in URL search params.
  {pr}`2666`

- {{ Fix }} Fix a REPL error in printing high-dimensional lists.
  {pr}`2517` {pr}`2919`

- {{ Fix }} Fix output bug with using `input()` on online console
  {pr}`2509`

### micropip and package loading

- {{ API }} `packages.json` which contains the dependency graph for packages
  was renamed to `repodata.json` to avoid confusion with `package.json` used
  in JavaScript packages.

- {{ Enhancement }} Added SHA-256 hash of package to entries in `repodata.json`
  {pr}`2455`

- {{ Enhancement }} Integrity of Pyodide packages is now verified before
  loading them. This is for now limited to browser environments.
  {pr}`2513`

- {{ Enhancement }} `micropip` supports loading wheels from the Emscripten file
  system using the `emfs:` protocol now.
  {pr}`2767`

- {{ Enhancement }} It is now possible to use an alternate `repodata.json`
  lockfile by passing the `lockFileURL` option to `loadPyodide`. This is
  particularly intended to be used with `micropip.freeze`.
  {pr}`2645`

- {{ Fix }} micropip now correctly handles package names that include dashes
  {pr}`2414`

- {{ Enhancement }} Allow passing `credentials` to `micropip.install()`
  {pr}`2458`

- {{ Enhancement }} {func}`micropip.install` now accepts a `deps` parameter.
  If set to `False`, micropip will not install dependencies of the package.
  {pr}`2433`

- {{ Fix }} micropip now correctly compares packages with prerelease version
  {pr}`2532`

- {{ Enhancement }} {func}`micropip.install` now accepts a `pre` parameter.
  If set to `True`, micropip will include pre-release and development versions.
  {pr}`2542`

- {{ Enhancement }} `micropip` was refactored to improve readability and ease of
  maintenance.
  {pr}`2561`, {pr}`2563`, {pr}`2564`, {pr}`2565`, {pr}`2568`

- {{ Enhancement }} Various error messages were fine tuned and improved.
  {pr}`2562`, {pr}`2558`

- {{ Enhancement }} `micropip` was adjusted to keep its state in the wheel
  `.dist-info` directories which improves consistenency with the Python standard
  library and other tools used to install packages.
  {pr}`2572`

- {{ Enhancement }} `micropip` can now be used to install Emscripten binary wheels.
  {pr}`2591`

- {{ Enhancement }} Added `micropip.freeze` to record the current set of loaded
  packages into a `repodata.json` file.
  {pr}`2581`

- {{ Fix }} `micropip.list` now works correctly when there are packages
  that are installed via `pyodide.loadPackage` from a custom URL.
  {pr}`2743`

- {{ Fix }} micropip now skips package versions which do not follow PEP440.
  {pr}`2754`

- {{ Fix }} `micropip` supports extra markers in packages correctly now.
  {pr}`2584`

### Packages

- {{ Enhancement }} Update sqlite version to latest stable release
  {pr}`2477` and {pr}`2518`

- {{ Enhancement }} Pillow now supports WEBP image format {pr}`2407`.

- {{ Enhancement }} Pillow and opencv-python now support the TIFF image format.
  {pr}`2762`

- Pandas is now compiled with `-Oz`, which significantly speeds up loading the library
  on Chrome {pr}`2457`

- New packages: opencv-python {pr}`2305`, ffmpeg {pr}`2305`, libwebp {pr}`2305`,
  h5py, pkgconfig and libhdf5 {pr}`2411`, bitarray {pr}`2459`, gsw {pr}`2511`,
  cftime {pr}`2504`, svgwrite, jsonschema, tskit {pr}`2506`, xarray {pr}`2538`,
  demes, libgsl, newick, ruamel, msprime {pr}`2548`, gmpy2 {pr}`2665`,
  xgboost {pr}`2537`, galpy {pr}`2676`, shapely, geos {pr}`2725`, suitesparse,
  sparseqr {pr}`2685`, libtiff {pr}`2762`, pytest-benchmark {pr}`2799`,
  termcolor {pr}`2809`, sqlite3, libproj, pyproj, certifi {pr}`2555`,
  rebound {pr}`2868`, reboundx {pr}`2909`, pyclipper {pr}`2886`,
  brotli {pr}`2925`, python-magic {pr}`2941`

### Miscellaneous

- {{ Fix }} We now tell packagers (e.g., Webpack) to ignore npm-specific imports
  when packing files for the browser.
  {pr}`2468`

- {{ Enhancement }} `run_in_pyodide` now has support for pytest assertion
  rewriting and decorators such as `pytest.mark.parametrize` and hypothesis.
  {pr}`2510`, {pr}`2541`

- {{ Breaking }} `pyodide_build.testing` is removed. `run_in_pyodide`
  decorator can now be accessed through
  [`pytest-pyodide`](https://github.com/pyodide/pytest-pyodide) package.
  {pr}`2418`

### List of contributors

Alexey Ignatiev, Andrey Smelter, andrzej, Antonio Cuni, Ben Jeffery, Brian
Benjamin Maranville, David Lechner, dragoncoder047, echorand (Amit Saha),
Filipe, Frank, Gyeongjae Choi, Hanno Rein, haoran1062, Henry Schreiner, Hood
Chatham, Jason Grout, jmdyck, Jo Bovy, John Wason, josephrocca, Kyle Cutler,
Lester Fan, Liumeo, lukemarsden, Mario Gersbach, Matt Toad, Michael Droettboom,
Michael Gilbert, Michael Neil, Mu-Tsun Tsai, Nicholas Bollweg, pysathq, Ricardo
Prins, Rob Gries, Roman Yurchak, Ryan May, Ryan Russell, stonebig, Szymswiat,
Tobias Megies, Vic Kumar, Victor, Wei Ji, Will Lachance

## Version 0.20.0

_April 9th, 2022_

[See the release notes for a summary.](https://blog.pyodide.org/posts/0.20-release/)

### CPython and stdlib

- {{ Update }} Pyodide now runs Python 3.10.2.
  {pr}`2225`

- {{ Enhancement }} All `ctypes` tests pass now except for
  `test_callback_too_many_args` (and we have a plan to fix
  `test_callback_too_many_args` upstream). `libffi-emscripten` now also passes
  all libffi tests.
  {pr}`2350`

### Packages

- {{Fix}} matplotlib now loads multiple fonts correctly {pr}`2271`

- New packages: boost-histogram {pr}`2174`, cryptography v3.3.2 {pr}`2263`, the
  standard library ssl module {pr}`2263`, python-solvespace v3.0.7,
  lazy-object-proxy {pr}`2320`.

- Many more scipy linking errors were fixed, mostly related to the Fortran f2c
  ABI for string arguments. There are still some fatal errors in the Scipy test
  suite, but none seem to be simple linker errors.
  {pr}`2289`

- Removed pyodide-interrupts. If you were using this for some reason, use
  `pyodide.setInterruptBuffer` instead.
  {pr}`2309`

- Most included packages were updated to the latest version. See
  {ref}`packages-in-pyodide` for a full list.

### Type translations

- {{Fix}} Python tracebacks now include Javascript frames when Python calls a
  Javascript function.
  {pr}`2123`

- {{Enhancement}} Added a `default_converter` argument to `JsProxy.to_py`
  and `pyodide.toPy` which is used to process any object that doesn't have
  a built-in conversion to Python. Also added a `default_converter` argument to
  `PyProxy.toJs` and `pyodide.ffi.to_js` to convert.
  {pr}`2170` and {pr}`2208`

- {{ Enhancement }} Async Python functions called from Javascript now have the
  resulting coroutine automatically scheduled. For instance, this makes it
  possible to use an async Python function as a Javascript event handler.
  {pr}`2319`

### Javascript package

- {{Enhancement}} It is no longer necessary to provide `indexURL` to
  `loadPyodide`.
  {pr}`2292`

- {{ Breaking }} The `globals` argument to `pyodide.runPython` and
  `pyodide.runPythonAsync` is now passed as a named argument. The old usage
  still works with a deprecation warning.
  {pr}`2300`

- {{Enhancement}} The Javascript package was migrated to Typescript.
  {pr}`2130` and {pr}`2133`

- {{Fix}} Fix importing pyodide with ESM syntax in a module type web worker.
  {pr}`2220`

- {{Enhancement}} When Pyodide is loaded as an ES6 module, no global
  `loadPyodide` variable is created (instead, it should be accessed as an
  attribute on the module).
  {pr}`2249`

- {{Fix}} The type `Py2JsResult` has been replaced with `any` which is more
  accurate. For backwards compatibility, we still export `Py2JsResult` as an
  alias for `any`.
  {pr}`2277`

- {{Fix}} Pyodide now loads correctly even if requirejs is included.
  {pr}`2283`

- {{ Enhancement }} Added robust handling for non-`Error` objects thrown by
  Javascript code. This mostly should never happen since well behaved Javascript
  code ought to throw errors. But it's better not to completely crash if it
  throws something else.
  {pr}`2294`

### pyodide_build

- {{Enhancement}} Pyodide now uses Python wheel files to distribute packages
  rather than the emscripten `file_packager.py` format.
  {pr}`2027`

- {{Enhancement}} Pyodide now uses `pypa/build` to build packages. We (mostly)
  use build isolation, so we can build packages that require conflicting
  versions of setuptools or alternative build backends.
  {pr}`2272`

- {{Enhancement}} Most pure Python packages were switched to use the wheels
  directly from PyPI rather than rebuilding them.
  {pr}`2126`

- {{Enhancement}} Added support for C++ exceptions in packages. Now C++
  extensions compiled and linked with `-fexceptions` can catch C++ exceptions.
  Furthermore, uncaught C++ exceptions will be formatted in a human-readable
  way.
  {pr}`2178`

- {{Breaking}} Removed the `skip-host` key from the `meta.yaml` format. If
  needed, install a host copy of the package with pip instead.
  {pr}`2256`

### Uncategorized

- {{ Enhancement }} The interrupt buffer can be used to raise all 64 signals
  now, not just `SIGINT`. Write a number between `1<= signum <= 64` into the
  interrupt buffer to trigger the corresponding signal. By default everything
  but `SIGINT` will be ignored. Any value written into the interrupt buffer
  outside of the range from 1 to 64 will be silently discarded.
  {pr}`2301`

- {{ Enhancement }} Updated to Emscripten 2.0.27.
  {pr}`2295`

- {{ Breaking }} The `extractDir` argument to `pyodide.unpackArchive` is now
  passed as a named argument. The old usage still works with a deprecation
  warning.
  {pr}`2300`

- {{ Enhancement }} Support ANSI escape codes in the Pyodide console.
  {pr}`2345`

- {{ Fix }} `pyodide_build` can now be installed in non-editable ways.
  {pr}`2351`

### List of contributors

Boris Feld, Christian Staudt, Gabriel Fougeron, Gyeongjae Choi, Henry Schreiner,
Hood Chatham, Jo Bovy, Karthikeyan Singaravelan, Leo Psidom, Liumeo, Luka
Mamukashvili, Madhur Tandon, Paul Korzhyk, Roman Yurchak, Seungmin Kim, Thorsten
Beier, Tom White, and Will Lachance

## Version 0.19.1

_February 19, 2022_

### Packages

- New packages: sqlalchemy {pr}`2112`, pydantic {pr}`2117`, wrapt {pr}`2165`

- {{ Update }} Upgraded packages: pyb2d (0.7.2), {pr}`2117`

- {{Fix}} A fatal error in `scipy.stats.binom.ppf` has been fixed.
  {pr}`2109`

- {{Fix}} Type signature mismatches in some numpy comparators have been fixed.
  {pr}`2110`

### Type translations

- {{Fix}} The "PyProxy has already been destroyed" error message has been
  improved with some context information.
  {pr}`2121`

### REPL

- {{Enhancement}} Pressing TAB in REPL no longer triggers completion when input
  is whitespace. {pr}`2125`

### List of contributors

Christian Staudt, Gyeongjae Choi, Hood Chatham, Liumeo, Paul Korzhyk, Roman
Yurchak, Seungmin Kim, Thorsten Beier

## Version 0.19.0

_January 10, 2021_

[See the release notes for a summary.](https://blog.pyodide.org/posts/0.19-release/)

### Python package

- {{Enhancement}} If `find_imports` is used on code that contains a syntax
  error, it will return an empty list instead of raising a `SyntaxError`.
  {pr}`1819`

- {{Enhancement}} Added the `pyodide.http.pyfetch` API which provides a
  convenience wrapper for the Javascript `fetch` API. The API returns a response
  object with various methods that convert the data into various types while
  minimizing the number of times the data is copied.
  {pr}`1865`

- {{Enhancement}} Added the `unpack_archive` API to the `pyodide.http.FetchResponse`
  object which treats the response body as an archive and uses `shutil` to
  unpack it. {pr}`1935`

- {{Fix}} The Pyodide event loop now works correctly with cancelled handles. In
  particular, `asyncio.wait_for` now functions as expected.
  {pr}`2022`

### JavaScript package

- {{Fix}} `loadPyodide` no longer fails in the
  presence of a user-defined global named `process`.
  {pr}`1849`

- {{Fix}} Various webpack buildtime and runtime compatibility issues were fixed.
  {pr}`1900`

- {{Enhancement}} Added the `pyodide.pyimport` API to import a Python module and
  return it as a `PyProxy`. Warning: this is different from the original
  `pyimport` API which was removed in this version.
  {pr}`1944`

- {{Enhancement}} Added the `pyodide.unpackArchive` API which unpacks an archive
  represented as an ArrayBuffer into the working directory. This is intended as
  a way to install packages from a local application.
  {pr}`1944`

- {{API}} `loadPyodide` now accepts a `homedir` parameter which sets home
  directory of Pyodide virtual file system.
  {pr}`1936`

- {{Breaking}} The default working directory(home directory) inside the Pyodide
  virtual file system has been changed from `/` to `/home/pyodide`. To get the
  previous behavior, you can
  - call `os.chdir("/")` in Python to change working directory or
  - call `loadPyodide` with the `homedir="/"`
    argument
    {pr}`1936`

### Python / JavaScript type conversions

- {{Breaking}} Updated the calling convention when a JavaScript function is
  called from Python to improve memory management of PyProxies. PyProxy
  arguments and return values are automatically destroyed when the function is
  finished.
  {pr}`1573`

- {{Enhancement}} Added `JsProxy.to_string`, `JsProxy.to_bytes`, and
  `JsProxy.to_memoryview` to allow for conversion of `TypedArray` to standard
  Python types without unneeded copies.
  {pr}`1864`

- {{Enhancement}} Added `JsProxy.to_file` and `JsProxy.from_file` to allow
  reading and writing Javascript buffers to files as a byte stream without
  unneeded copies.
  {pr}`1864`

- {{Fix}} It is now possible to destroy a borrowed attribute `PyProxy` of a
  `PyProxy` (as introduced by {pr}`1636`) before destroying the root `PyProxy`.
  {pr}`1854`

- {{Fix}} If `__iter__()` raises an error, it is now handled correctly by the
  `PyProxy[Symbol.iterator()]` method.
  {pr}`1871`

- {{Fix}} Borrowed attribute `PyProxy`s are no longer destroyed when the root
  `PyProxy` is garbage collected (because it was leaked). Doing so has no
  benefit to nonleaky code and turns some leaky code into broken code (see
  {issue}`1855` for an example).
  {pr}`1870`

- {{Fix}} Improved the way that `pyodide.globals.get("builtin_name")` works.
  Before we used `__main__.__dict__.update(builtins.__dict__)` which led to
  several undesirable effects such as `__name__` being equal to `"builtins"`.
  Now we use a proxy wrapper to replace `pyodide.globals.get` with a function
  that looks up the name on `builtins` if lookup on `globals` fails.
  {pr}`1905`

- {{Enhancement}} Coroutines have their memory managed in a more convenient way.
  In particular, now it is only necessary to either `await` the coroutine or
  call one of `.then`, `.except` or `.finally` to prevent a leak. It is no
  longer necessary to manually destroy the coroutine. Example: before:

```js
async function runPythonAsync(code, globals) {
  let coroutine = Module.pyodide_py.eval_code_async(code, globals);
  try {
    return await coroutine;
  } finally {
    coroutine.destroy();
  }
}
```

After:

```js
async function runPythonAsync(code, globals) {
  return await Module.pyodide_py.eval_code_async(code, globals);
}
```

{pr}`2030`

### pyodide-build

- {{API}} By default only a minimal set of packages is built. To build all
  packages set `PYODIDE_PACKAGES='*'` In addition, `make minimal` was removed,
  since it is now equivalent to `make` without extra arguments.
  {pr}`1801`

- {{Enhancement}} It is now possible to use `pyodide-build buildall` and
  `pyodide-build buildpkg` directly.
  {pr}`2063`

- {{Enhancement}} Added a `--force-rebuild` flag to `buildall` and `buildpkg`
  which rebuilds the package even if it looks like it doesn't need to be
  rebuilt. Added a `--continue` flag which keeps the same source tree for the
  package and can continue from the middle of a build.
  {pr}`2069`

- {{Enhancement}} Changes to environment variables in the build script are now
  seen in the compile and post build scripts.
  {pr}`1706`

- {{Fix}} Fix usability issues with `pyodide-build mkpkg` CLI.
  {pr}`1828`

- {{ Enhancement }} Better support for ccache when building Pyodide
  {pr}`1805`

- {{Fix}} Fix compile error `wasm-ld: error: unknown argument: --sort-common`
  and `wasm-ld: error: unknown argument: --as-needed` in ArchLinux.
  {pr}`1965`

### micropip

- {{Fix}} micropip now raises an error when installing a non-pure python wheel
  directly from a url.
  {pr}`1859`

- {{Enhancement}} {func}`micropip.install` now accepts a `keep_going` parameter.
  If set to `True`, micropip reports all identifiable dependencies that don't
  have pure Python wheels, instead of failing after processing the first one.
  {pr}`1976`

- {{Enhancement}} Added a new API {func}`micropip.list` which returns the list
  of installed packages by micropip.
  {pr}`2012`

### Packages

- {{ Enhancement }} Unit tests are now unvendored from Python packages and
  included in a separate package `<package name>-tests`. This results in a
  20% size reduction on average for packages that vendor tests (e.g. numpy,
  pandas, scipy).
  {pr}`1832`

- {{ Update }} Upgraded SciPy to 1.7.3. There are known issues with some SciPy
  components, the current status of the scipy test suite is
  [here](https://github.com/pyodide/pyodide/pull/2065#issuecomment-1004243045)
  {pr}`2065`

- {{ Fix }} The built-in pwd module of Python, which provides a Unix specific
  feature, is now unvendored.
  {pr}`1883`

- {{Fix}} pillow and imageio now correctly encode/decode grayscale and
  black-and-white JPEG images.
  {pr}`2028`

- {{Fix}} The numpy fft module now works correctly.
  {pr}`2028`

- New packages: logbook {pr}`1920`, pyb2d {pr}`1968`, and threadpoolctl (a
  dependency of scikit-learn) {pr}`2065`

- Upgraded packages: numpy (1.21.4) {pr}`1934`, scikit-learn (1.0.2) {pr}`2065`,
  scikit-image (0.19.1) {pr}`2005`, msgpack (1.0.3) {pr}`2071`, astropy (5.0.3)
  {pr}`2086`, statsmodels (0.13.1) {pr}`2073`, pillow (9.0.0) {pr}`2085`. This
  list is not exhaustive, refer to `packages.json` for the full list.

### Uncategorized

- {{ Enhancement }} `PyErr_CheckSignals` now works with the keyboard interrupt
  system so that cooperative C extensions can be interrupted. Also, added the
  `pyodide.checkInterrupt` function so Javascript code can opt to be
  interrupted.
  {pr}`1294`

- {{Fix}} The `_` variable is now set by the Pyodide repl just like it is set in
  the native Python repl.
  {pr}`1904`

- {{ Enhancement }} `pyodide-env` and `pyodide` Docker images are now available from both
  the [Docker Hub](https://hub.docker.com/repository/docker/pyodide/pyodide-env) and
  from the [Github Package registry](https://github.com/orgs/pyodide/packages). {pr}`1995`

- {{Fix}} The console now correctly handles it when an object's `__repr__` function raises an exception.
  {pr}`2021`

- {{ Enhancement }} Removed the `-s EMULATE_FUNCTION_POINTER_CASTS` flag,
  yielding large benefits in speed, stack usage, and code size.
  {pr}`2019`

### List of contributors

Alexey Ignatiev, Alex Hall, Bart Broere, Cyrille Bogaert, etienne, Grimmer,
Grimmer Kang, Gyeongjae Choi, Hao Zhang, Hood Chatham, Ian Clester, Jan Max
Meyer, LeoPsidom, Liumeo, Michael Christensen, Owen Ou, Roman Yurchak, Seungmin
Kim, Sylvain, Thorsten Beier, Wei Ouyang, Will Lachance

## Version 0.18.1

_September 16, 2021_

### Console

- {{Fix}} Ctrl+C handling in console now works correctly with multiline input.
  New behavior more closely approximates the behavior of the native Python
  console.
  {pr}`1790`

- {{Fix}} Fix the repr of Python objects (including lists and dicts) in console {pr}`1780`

- {{Fix}} The "long output truncated" message now appears on a separate line as intended.
  {pr}`1814`

- {{Fix}} The streams that are used to redirect stdin and stdout in the console now define
  `isatty` to return `True`. This fixes pytest.
  {pr}`1822`

### Python package

- {{Fix}} Avoid circular references when runsource raises SyntaxError
  {pr}`1758`

### JavaScript package

- {{Fix}} The `pyodide.setInterruptBuffer` command is now publicly exposed
  again, as it was in v0.17.0. {pr}`1797`

### Python / JavaScript type conversions

- {{Fix}} Conversion of very large strings from JavaScript to Python works
  again. {pr}`1806`

- {{Fix}} Fixed a use after free bug in the error handling code.
  {pr}`1816`

### Packages

- {{Fix}} pillow now correctly encodes/decodes RGB JPEG image format. {pr}`1818`

### Micellaneous

- {{Fix}} Patched emscripten to make the system calls to duplicate file
  descriptors closer to posix-compliant. In particular, this fixes the use of
  `dup` on pipes and temporary files, as needed by `pytest`.
  {pr}`1823`

## Version 0.18.0

_August 3rd, 2021_

### General

- {{ Update }} Pyodide now runs Python 3.9.5.
  {pr}`1637`

- {{ Enhancement }} Pyodide can experimentally be used in Node.js {pr}`1689`

- {{ Enhancement }} Pyodide now directly exposes the [Emscripten filesystem
  API](https://emscripten.org/docs/api_reference/Filesystem-API.html), allowing
  for direct manipulation of the in-memory filesystem
  {pr}`1692`

- {{ Enhancement }} Pyodide's support of [emscripten file
  systems](https://emscripten.org/docs/api_reference/Filesystem-API.html#file-systems)
  is expanded from the default `MEMFS` to include `IDBFS`, `NODEFS`, `PROXYFS`,
  and `WORKERFS`, allowing for custom persistence strategies depending on
  execution environment {pr}`1596`

- {{ API }} The `packages.json` schema for Pyodide was redesigned for better
  compatibility with conda. {pr}`1700`

- {{ API }} `run_docker` no longer binds any port to the docker image by default.
  {pr}`1750`

### Standard library

- {{ API }} The following standard library modules are now available as standalone packages
  - distlib

  They are loaded by default in `loadPyodide`, however this behavior
  can be disabled with the `fullStdLib` parameter set to `false`.
  All optional stdlib modules can then be loaded as needed with
  `pyodide.loadPackage`. {pr}`1543`

- {{ Enhancement }} The standard library module `audioop` is now included, making the `wave`,
  `sndhdr`, `aifc`, and `sunau` modules usable. {pr}`1623`

- {{ Enhancement }} Added support for `ctypes`.
  {pr}`1656`

### JavaScript package

- {{ Enhancement }} The Pyodide JavaScript package is released to npm under [npmjs.com/package/pyodide](https://www.npmjs.com/package/pyodide)
  {pr}`1762`
- {{ API }} `loadPyodide` no longer automatically
  stores the API into a global variable called `pyodide`. To get old behavior,
  say `globalThis.pyodide = await loadPyodide({...})`.
  {pr}`1597`
- {{ Enhancement }} `loadPyodide` now accepts callback functions for
  `stdin`, `stdout` and `stderr`
  {pr}`1728`
- {{ Enhancement }} Pyodide now ships with first party typescript types for the entire
  JavaScript API (though no typings are available for `PyProxy` fields).
  {pr}`1601`

- {{ Enhancement }} It is now possible to import `Comlink` objects into Pyodide after
  using `pyodide.registerComlink`
  {pr}`1642`

- {{ Enhancement }} If a Python error occurs in a reentrant `runPython` call, the error
  will be propagated into the outer `runPython` context as the original error
  type. This is particularly important if the error is a `KeyboardInterrupt`.
  {pr}`1447`

### Python package

- {{ Enhancement }} Added a new `pyodide.code.CodeRunner` API for finer control than
  `eval_code` and `eval_code_async`. Designed with
  the needs of REPL implementations in mind.
  {pr}`1563`

- {{ Enhancement }} Added `pyodide.console.Console` class closely based on the Python standard
  library `code.InteractiveConsole` but with support for top level await and
  stream redirection. Also added the subclass `pyodide.console.PyodideConsole` which
  automatically uses `pyodide.loadPackagesFromImports` on the code before running
  it.
  {pr}`1125`, {pr}`1155`, {pr}`1635`

- {{ Fix }} `pyodide.code.eval_code_async` no longer automatically awaits a returned
  coroutine or attempts to await a returned generator object (which triggered an
  error).
  {pr}`1563`

### Python / JavaScript type conversions

- {{ API }} `pyodide.runPythonAsync` no longer automatically calls
  `pyodide.loadPackagesFromImports`.
  {pr}`1538`.
- {{ Enhancement }} Added the `PyProxy.callKwargs` method to allow using
  Python functions with keyword arguments from JavaScript.
  {pr}`1539`
- {{ Enhancement }} Added the `PyProxy.copy` method.
  {pr}`1549` {pr}`1630`
- {{ API }} Updated the method resolution order on `PyProxy`. Performing a
  lookup on a `PyProxy` will prefer to pick a method from the `PyProxy` api, if
  no such method is found, it will use `getattr` on the proxied object.
  Prefixing a name with `$` forces `getattr`. For instance, `PyProxy.destroy`
  now always refers to the method that destroys the proxy, whereas
  `PyProxy.$destroy` refers to an attribute or method called `destroy` on the
  proxied object.
  {pr}`1604`
- {{ API }} It is now possible to use `Symbol` keys with PyProxies. These
  `Symbol` keys put markers on the PyProxy that can be used by external code.
  They will not currently be copied by `PyProxy.copy`.
  {pr}`1696`
- {{ Enhancement }} Memory management of `PyProxy` fields has been changed so
  that fields looked up on a `PyProxy` are "borrowed" and have their lifetime
  attached to the base `PyProxy`. This is intended to allow for more idiomatic
  usage.
  (See {issue}`1617`.) {pr}`1636`
- {{ API }} The depth argument to `toJs` is now passed as an option, so
  `toJs(n)` in v0.17 changed to `toJs({depth : n})`. Similarly, `pyodide.toPy`
  now takes `depth` as a named argument. Also `to_js` and `to_py` only take
  depth as a keyword argument.
  {pr}`1721`
- {{ API }} `PyProxy.toJs` and `pyodide.ffi.to_js` now
  take an option `pyproxies`, if a JavaScript Array is passed for this, then
  any proxies created during conversion will be placed into this array. This
  allows easy cleanup later. The `create_pyproxies` option can be used to
  disable creation of pyproxies during conversion (instead a `ConversionError`
  is raised). {pr}`1726`
- {{ API }} `toJs` and `to_js` now take an option `dict_converter` which will be
  called on a JavaScript iterable of two-element Arrays as the final step of
  converting dictionaries. For instance, pass `Object.fromEntries` to convert to
  an object or `Array.from` to convert to an array of pairs.
  {pr}`1742`

### pyodide-build

- {{ API }} pyodide-build is now an installable Python package, with an
  identically named CLI entrypoint that replaces `bin/pyodide` which is removed
  {pr}`1566`

### micropip

- {{ Fix }} micropip now correctly handles packages that have mixed case names.
  (See {issue}`1614`).
  {pr}`1615`
- {{ Enhancement }} micropip now resolves dependencies correctly for old
  versions of packages (it used to always use the dependencies from the most
  recent version, see {issue}`1619` and {issue}`1745`). micropip also will
  resolve dependencies for wheels loaded from custom urls.
  {pr}`1753`

### Packages

- {{ Enhancement }} matplotlib now comes with a new renderer based on the html5 canvas element. {pr}`1579`
  It is optional and the current default backend is still the agg backend compiled to wasm.
- {{ Enhancement }} Updated a number of packages included in Pyodide.

### List of contributors

Albertas Gimbutas, Andreas Klostermann, Arfy Slowy, daoxian,
Devin Neal, fuyutarow, Grimmer, Guido Zuidhof, Gyeongjae Choi, Hood
Chatham, Ian Clester, Itay Dafna, Jeremy Tuloup, jmsmdy, LinasNas, Madhur
Tandon, Michael Christensen, Nicholas Bollweg, Ondřej Staněk, Paul m. p. P,
Piet Brömmel, Roman Yurchak, stefnotch, Syrus Akbary, Teon L Brooks, Waldir

## Version 0.17.0

_April 21, 2021_

See the {ref}`0-17-0-release-notes` for more information.

### Improvements to package loading and dynamic linking

- {{ Enhancement }} Uses the emscripten preload plugin system to preload .so files in packages
- {{ Enhancement }} Support for shared library packages. This is used for CLAPACK which makes scipy a lot smaller.
  {pr}`1236`
- {{ Fix }} Pyodide and included packages can now be used with Safari v14+.
  Safari v13 has also been observed to work on some (but not all) devices.

### Python / JS type conversions

- {{ Feature }} A `JsProxy` of a JavaScript `Promise` or other awaitable object is now a
  Python awaitable.
  {pr}`880`
- {{ API }} Instead of automatically converting Python lists and dicts into
  JavaScript, they are now wrapped in `PyProxy`. Added a new `PyProxy.toJs`
  API to request the conversion behavior that used to be implicit.
  {pr}`1167`
- {{ API }} Added `JsProxy.to_py` API to convert a JavaScript object to Python.
  {pr}`1244`
- {{ Feature }} Flexible jsimports: it now possible to add custom Python
  "packages" backed by JavaScript code, like the `js` package. The `js` package
  is now implemented using this system.
  {pr}`1146`
- {{ Feature }} A `PyProxy` of a Python coroutine or awaitable is now an
  awaitable JavaScript object. Awaiting a coroutine will schedule it to run on
  the Python event loop using `asyncio.ensure_future`.
  {pr}`1170`
- {{ Enhancement }} Made `PyProxy` of an iterable Python object an iterable Js
  object: defined the `[Symbol.iterator]` method, can be used like `for(let x of proxy)`.
  Made a `PyProxy` of a Python iterator an iterator: `proxy.next()` is
  translated to `next(it)`. Made a `PyProxy` of a Python generator into a
  JavaScript generator: `proxy.next(val)` is translated to `gen.send(val)`.
  {pr}`1180`
- {{ API }} Updated `PyProxy` so that if the wrapped Python object supports `__getitem__`
  access, then the wrapper has `get`, `set`, `has`, and `delete` methods which do
  `obj[key]`, `obj[key] = val`, `key in obj` and `del obj[key]` respectively.
  {pr}`1175`
- {{ API }} The `pyodide.pyimport` function is deprecated in favor of using
  `pyodide.globals.get('key')`. {pr}`1367`
- {{ API }} Added `PyProxy.getBuffer` API to allow direct access to Python
  buffers as JavaScript TypedArrays.
  {pr}`1215`
- {{ API }} The innermost level of a buffer converted to JavaScript used to be a
  TypedArray if the buffer was contiguous and otherwise an Array. Now the
  innermost level will be a TypedArray unless the buffer format code is a '?' in
  which case it will be an Array of booleans, or if the format code is a "s" in
  which case the innermost level will be converted to a string.
  {pr}`1376`
- {{ Enhancement }} JavaScript `BigInt`s are converted into Python `int` and
  Python `int`s larger than 2^53 are converted into `BigInt`.
  {pr}`1407`
- {{ API }} Added `pyodide.isPyProxy` to test if an object is a `PyProxy`.
  {pr}`1456`
- {{ Enhancement }} `PyProxy` and `PyBuffer` objects are now garbage collected
  if the browser supports `FinalizationRegistry`.
  {pr}`1306`
- {{ Enhancement }} Automatic conversion of JavaScript functions to CPython
  calling conventions.
  {pr}`1051`, {pr}`1080`
- {{ Enhancement }} Automatic detection of fatal errors. In this case Pyodide
  will produce both a JavaScript and a Python stack trace with explicit
  instruction to open a bug report.
  pr`{1151}`, pr`{1390}`, pr`{1478}`.
- {{ Enhancement }} Systematic memory leak detection in the test suite and a
  large number of fixed to memory leaks.
  pr`{1340}`
- {{ Fix }} getattr and dir on JsProxy now report consistent results and include all
  names defined on the Python dictionary backing JsProxy.
  {pr}`1017`
- {{ Fix }} `JsProxy.__bool__` now produces more consistent results: both
  `bool(window)` and `bool(zero-arg-callback)` were `False` but now are `True`.
  Conversely, `bool(empty_js_set)` and `bool(empty_js_map)` were `True` but now
  are `False`.
  {pr}`1061`
- {{ Fix }} When calling a JavaScript function from Python without keyword
  arguments, Pyodide no longer passes a `PyProxy`-wrapped `NULL` pointer as the
  last argument. {pr}`1033`
- {{ Fix }} JsBoundMethod is now a subclass of JsProxy, which fixes nested
  attribute access and various other strange bugs.
  {pr}`1124`
- {{ Fix }} JavaScript functions imported like `from js import fetch` no longer
  trigger "invalid invocation" errors (issue {issue}`461`) and
  `js.fetch("some_url")` also works now (issue {issue}`768`).
  {pr}`1126`
- {{ Fix }} JavaScript bound method calls now work correctly with keyword arguments.
  {pr}`1138`
- {{ Fix }} JavaScript constructor calls now work correctly with keyword
  arguments.
  {pr}`1433`

### pyodide-py package

- {{ Feature }} Added a Python event loop to support asyncio by scheduling
  coroutines to run as jobs on the browser event loop. This event loop is
  available by default and automatically enabled by any relevant asyncio API,
  so for instance `asyncio.ensure_future` works without any configuration.
  {pr}`1158`
- {{ API }} Removed `as_nested_list` API in favor of `JsProxy.to_py`.
  {pr}`1345`

### pyodide-js

- {{ API }} Removed iodide-specific code in `pyodide.js`. This breaks compatibility with
  iodide.
  {pr}`878`, {pr}`981`
- {{ API }} Removed the `pyodide.autocomplete` API, use Jedi directly instead.
  {pr}`1066`
- {{ API }} Removed `pyodide.repr` API.
  {pr}`1067`
- {{ Fix }} If `messageCallback` and `errorCallback` are supplied to
  `pyodide.loadPackage`, `pyodide.runPythonAsync` and
  `pyodide.loadPackagesFromImport`, then the messages are no longer
  automatically logged to the console.
- {{ Feature }} `runPythonAsync` now runs the code with `eval_code_async`. In
  particular, it is possible to use top-level await inside of `runPythonAsync`.
- `eval_code` now accepts separate `globals` and `locals` parameters.
  {pr}`1083`
- Added the `pyodide.setInterruptBuffer` API. This can be used to set a
  `SharedArrayBuffer` to be the keyboard interrupt buffer. If Pyodide is running
  on a webworker, the main thread can signal to the webworker that it should
  raise a `KeyboardInterrupt` by writing to the interrupt buffer.
  {pr}`1148` and {pr}`1173`
- Changed the loading method: added an async function `loadPyodide` to load
  Pyodide to use instead of `languagePluginURL` and `languagePluginLoader`. The
  change is currently backwards compatible, but the old approach is deprecated.
  {pr}`1363`
- `runPythonAsync` now accepts `globals` parameter.
  {pr}`1914`

### micropip

- {{ Feature }} `micropip` now supports installing wheels from relative URLs.
  {pr}`872`
- {{ API }} `micropip.install` now returns a Python `Future` instead of a JavaScript `Promise`.
  {pr}`1324`
- {{ Fix }} `micropip.install` now interacts correctly with
  {js:func}`pyodide.loadPackage`.
  {pr}`1457`
- {{ Fix }} `micropip.install` now handles version constraints correctly
  even if there is a version of the package available from the Pyodide `indexURL`.

### Build system

- {{ Enhancement }} Updated to latest emscripten 2.0.13 with the upstream LLVM backend
  {pr}`1102`
- {{ API }} Use upstream `file_packager.py`, and stop checking package abi versions.
  The `PYODIDE_PACKAGE_ABI` environment variable is no longer used, but is
  still set as some packages use it to detect whether it is being built for
  Pyodide. This usage is deprecated, and a new environment variable `PYODIDE`
  is introduced for this purpose.

  As part of the change, Module.checkABI is no longer present.
  {pr}`991`

- uglifyjs and lessc no longer need to be installed in the system during build
  {pr}`878`.
- {{ Enhancement }} Reduce the size of the core Pyodide package
  {pr}`987`.
- {{ Enhancement }} Optionally to disable docker port binding
  {pr}`1423`.
- {{ Enhancement }} Run arbitrary command in docker
  {pr}`1424`
- Docker images for Pyodide are now accessible at
  [pyodide/pyodide-env](https://hub.docker.com/repository/docker/pyodide/pyodide-env)
  and
  [pyodide/pyodide](https://hub.docker.com/repository/docker/pyodide/pyodide).
- {{ Enhancement }} Option to run docker in non-interactive mode
  {pr}`1641`

### REPL

- {{ Fix }} In console.html: sync behavior, full stdout/stderr support, clean namespace,
  bigger font, correct result representation, clean traceback
  {pr}`1125` and {pr}`1141`
- {{ Fix }} Switched from ̀Jedi to rlcompleter for completion in
  `pyodide.console.InteractiveConsole` and so in `console.html`. This fixes
  some completion issues (see {issue}`821` and {issue}`1160`)
- {{ Enhancement }} Support top-level await in the console
  {pr}`1459`

### Packages

- six, jedi and parso are no longer vendored in the main Pyodide package, and
  need to be loaded explicitly
  {pr}`1010`, {pr}`987`.
- Updated packages {pr}`1021`, {pr}`1338`, {pr}`1460`.
- Added Plotly version 4.14.3 and retrying dependency
  {pr}`1419`

### List of contributors

(in alphabetic order)

Aditya Shankar, casatir, Dexter Chua, dmondev, Frederik Braun, Hood Chatham,
Jan Max Meyer, Jeremy Tuloup, joemarshall, leafjolt, Michael Greminger,
Mireille Raad, Ondřej Staněk, Paul m. p. P, rdb, Roman Yurchak, Rudolfs

## Version 0.16.1

_December 25, 2020_

Note: due to a CI deployment issue the 0.16.0 release was skipped and replaced
by 0.16.1 with identical contents.

- Pyodide files are distributed by [JsDelivr](https://www.jsdelivr.com/),
  `https://cdn.jsdelivr.net/pyodide/v0.16.1/full/pyodide.js`
  The previous CDN `pyodide-cdn2.iodide.io` still works and there
  are no plans for deprecating it. However please use
  JsDelivr as a more sustainable solution, including for earlier Pyodide
  versions.

### Python and the standard library

- Pyodide includes CPython 3.8.2
  {pr}`712`
- ENH Patches for the threading module were removed in all packages. Importing
  the module, and a subset of functionality (e.g. locks) works, while starting
  a new thread will produce an exception, as expected.
  {pr}`796`.
  See {issue}`237` for the current status of the threading support.
- ENH The multiprocessing module is now included, and will not fail at import,
  thus avoiding the necessity to patch included packages. Starting a new
  process will produce an exception due to the limitation of the WebAssembly VM
  with the following message: `Resource temporarily unavailable`
  {pr}`796`.

### Python / JS type conversions

- FIX Only call `Py_INCREF()` once when proxied by PyProxy
  {pr}`708`
- JavaScript exceptions can now be raised and caught in Python. They are
  wrapped in pyodide.JsException.
  {pr}`891`

### pyodide-py package and micropip

- The `pyodide.py` file was transformed to a pyodide-py package. The imports
  remain the same so this change is transparent to the users
  {pr}`909`.
- FIX Get last version from PyPI when installing a module via micropip
  {pr}`846`.
- Suppress REPL results returned by `pyodide.eval_code` by adding a semicolon
  {pr}`876`.
- Enable monkey patching of `eval_code` and `find_imports` to customize
  behavior of `runPython` and `runPythonAsync`
  {pr}`941`.

### Build system

- Updated docker image to Debian buster, resulting in smaller images.
  {pr}`815`
- Pre-built docker images are now available as
  [`iodide-project/pyodide`](https://hub.docker.com/r/iodide/pyodide)
  {pr}`787`
- Host Python is no longer compiled, reducing compilation time. This also
  implies that Python 3.8 is now required to build Pyodide. It can for instance
  be installed with conda.
  {pr}`830`
- FIX Infer package tarball directory from source URL
  {pr}`687`
- Updated to emscripten 1.38.44 and binaryen v86 (see related
  [commits](https://github.com/pyodide/pyodide/search?q=emscripten&type=commits))
- Updated default `--ldflags` argument to `pyodide_build` scripts to equal what
  Pyodide actually uses.
  {pr}`817`
- Replace C lz4 implementation with the (upstream) JavaScript implementation.
  {pr}`851`
- Pyodide deployment URL can now be specified with the `PYODIDE_BASE_URL`
  environment variable during build. The `pyodide_dev.js` is no longer
  distributed. To get an equivalent behavior with `pyodide.js`, set
  ```javascript
  window.languagePluginUrl = "./";
  ```
  before loading it.
  {pr}`855`
- Build runtime C libraries (e.g. libxml) via package build system with correct
  dependency resolution
  {pr}`927`
- Pyodide can now be built in a conda virtual environment
  {pr}`835`

### Other improvements

- Modify MEMFS timestamp handling to support better caching. This in
  particular allows to import newly created Python modules without invalidating
  import caches {pr}`893`

### Packages

- New packages: freesasa, lxml, python-sat, traits, astropy, pillow,
  scikit-image, imageio, numcodecs, msgpack, asciitree, zarr

  Note that due to the large size and the experimental state of the scipy
  package, packages that depend on scipy (including scikit-image, scikit-learn)
  will take longer to load, use a lot of memory and may experience failures.

- Updated packages: numpy 1.15.4, pandas 1.0.5, matplotlib 3.3.3 among others.
- New package
  [pyodide-interrupt](https://pypi.org/project/pyodide-interrupts/), useful for
  handling interrupts in Pyodide (see project description for details).

### Backward incompatible changes

- Dropped support for loading .wasm files with incorrect MIME type, following
  {pr}`851`

### List of contributors

abolger, Aditya Shankar, Akshay Philar, Alexey Ignatiev, Aray Karjauv, casatir,
chigozienri, Christian glacet, Dexter Chua, Frithjof, Hood Chatham, Jan Max
Meyer, Jay Harris, jcaesar, Joseph D. Long, Matthew Turk, Michael Greminger,
Michael Panchenko, mojighahar, Nicolas Ollinger, Ram Rachum, Roman Yurchak,
Sergio, Seungmin Kim, Shyam Saladi, smkm, Wei Ouyang

## Version 0.15.0

_May 19, 2020_

- Upgrades Pyodide to CPython 3.7.4.
- micropip no longer uses a CORS proxy to install pure Python packages from
  PyPI. Packages are now installed from PyPI directly.
- micropip can now be used from web workers.
- Adds support for installing pure Python wheels from arbitrary URLs with
  micropip.
- The CDN URL for Pyodide changed to
  https://pyodide-cdn2.iodide.io/v0.15.0/full/pyodide.js
  It now supports versioning and should provide faster downloads.
  The latest release can be accessed via
  https://pyodide-cdn2.iodide.io/latest/full/
- Adds `messageCallback` and `errorCallback` to
  `pyodide.loadPackage`.
- Reduces the initial memory footprint (`TOTAL_MEMORY`) from 1 GiB to 5 MiB.
  More memory will be allocated as needed.
- When building from source, only a subset of packages can be built by setting
  the `PYODIDE_PACKAGES` environment variable.
- New packages: future, autograd

## Version 0.14.3

_Dec 11, 2019_

- Convert JavaScript numbers containing integers, e.g. `3.0`, to a real Python
  long (e.g. `3`).
- Adds `__bool__` method to for `JsProxy` objects.
- Adds a JavaScript-side auto completion function for Iodide that uses jedi.
- New packages: nltk, jeudi, statsmodels, regex, cytoolz, xlrd, uncertainties

## Version 0.14.0

_Aug 14, 2019_

- The built-in `sqlite` and `bz2` modules of Python are now enabled.
- Adds support for auto-completion based on jedi when used in iodide

## Version 0.13.0

_May 31, 2019_

- Tagged versions of Pyodide are now deployed to Netlify.

## Version 0.12.0

_May 3, 2019_

**User improvements:**

- Packages with pure Python wheels can now be loaded directly from PyPI. See
  `micropip` for more information.

- Thanks to PEP 562, you can now `import js` from Python and use it to access
  anything in the global JavaScript namespace.

- Passing a Python object to JavaScript always creates the same object in
  JavaScript. This makes APIs like `removeEventListener` usable.

- Calling `dir()` in Python on a JavaScript proxy now works.

- Passing an `ArrayBuffer` from JavaScript to Python now correctly creates a
  `memoryview` object.

- Pyodide now works on Safari.

## Version 0.11.0

_Apr 12, 2019_

**User improvements:**

- Support for built-in modules:
  - `sqlite`, `crypt`

- New packages: `mne`

**Developer improvements:**

- The `mkpkg` command will now select an appropriate archive to use, rather
  than just using the first.

- The included version of emscripten has been upgraded to 1.38.30 (plus a
  bugfix).

- New packages: `jinja2`, `MarkupSafe`

## Version 0.10.0

_Mar 21, 2019_

**User improvements:**

- New packages: `html5lib`, `pygments`, `beautifulsoup4`, `soupsieve`,
  `docutils`, `bleach`, `mne`

**Developer improvements:**

- `console.html` provides a simple text-only interactive console to test local
  changes to Pyodide. The existing notebooks based on legacy versions of Iodide
  have been removed.

- The `run_docker` script can now be configured with environment variables.

```{eval-rst}
.. toctree::
   :hidden:

   deprecation-timeline.md
```<|MERGE_RESOLUTION|>--- conflicted
+++ resolved
@@ -45,13 +45,6 @@
 
 - {{ Enhancement }} The typescript types for `pyodide.FS` are now slightly more
   complete. {pr}`5863`
-
-<<<<<<< HEAD
-=======
-- {{ Breaking }} Deprecated `as_object_map`. It will be removed in Pyodide
-  0.31.0.
-  {pr}`5899`
->>>>>>> fff1e266
 
 ## Version 0.28.2
 
