---
myst:
  substitutions:
    API: "<span class='badge badge-warning'>API Change</span>"
    Enhancement: "<span class='badge badge-info'>Enhancement</span>"
    Performance: "<span class='badge badge-info'>Performance</span>"
    Feature: "<span class='badge badge-success'>Feature</span>"
    Fix: "<span class='badge badge-danger'>Fix</span>"
    Update: "<span class='badge badge-success'>Update</span>"
    Breaking: "<span class='badge badge-danger'>BREAKING CHANGE</span>"
---

(changelog)=

# Change Log

## Unreleased

### Packages

- Upgraded `protobuf` to 5.29.2 {pr}`5298`

## Version 0.27.0

_January 1, 2025_

- {{ Enhancement }} Upgrade to Python 3.12.7.
  {pr}`5149`

- {{ Enhancement }} Add unix-timezones module, which installs Unix compatible
  timezone data in /usr/share/zoneinfo, for use with C/C++ libraries which do
  timezone handling.
  {pr}`4889`

- {{ Enhancement }} `HttpStatusError` now store their the corresponding request
  `status`, `status_message` and `url`
  {pr}`4974`.

- {{ Breaking }} Shared libraries are now loaded locally. This means that packages that
  depend on shared libraries link to the shared libraries explicitly.
  {pr}`4876`

- {{ Enhancement }} Added implementation to abort `pyfetch` and `FetchResponse`
  manually or automatically.
  {pr}`4846`

- {{ Enhancement }} Unvendored stdlibs are now packaged in a wheel format
  {pr}`4902`

- {{ Breaking }} Prebuilt third-party libraries like `openblas`, `openssl`, `zlib` are
  not included in the cross-build env anymore.
  {pr}`4995`

- {{ Enhancement }} Added `JsProxy.as_py_json` method to adapt from JavaScript
  JSON (Arrays and Objects). to Python JSON (lists and dicts).
  {pr}`4666`

- {{ Enhancement }} `pyodide.loadPackage` will now install data files inside the wheel.
  {pr}`5034`

- {{ Enhancement }} `find_imports("import pkg.module.submodule")` will now
  return `["pkg", "pkg.module", "pkg.module.submodule"]`. This improves support
  for namespace packages.
  {pr}`5039`

- {{ Breaking }} Removed `webworker.js` from the distribution files. It was a
  pretty small file, if someone is using it for something they can just copy it into
  their own code.
  {pr}`5114`

- {{ Enhancement }} Enabled `pyodide.FS.trackingDelegate` which can be used to track
  file system operations. See
  [Emscripten docs](https://emscripten.org/docs/api_reference/Filesystem-API.html#FS.trackingDelegate[callback%20name])
  for more information.
  {pr}`5100`

- {{ Enhancement }} When using the Pyodide console, the standard streams inherit
  `TextIOBase` and behave more like normal IO streams. In particular, they have
  methods like `writelines()` and `readlines()`. They still don't have file
  descriptors though.
  {pr}`5056`

- {{ Breaking }} The WASM backend is now the default backend for `matplotlib-pyodide` and
  the HTML5 backend has been disabled, temporarily redirecting to it. Power users
  might see minor incompatibilities and subtle differences. Please see
  https://github.com/pyodide/matplotlib-pyodide/issues/64 and
  https://github.com/pyodide/matplotlib-pyodide/issues/65
  for more information and if you wish to contribute to the discussion.
  {pr}`4510`

### Packages

- Upgraded `numpy` to 2.0.2 {pr}`4925`
- Upgraded `RobotRaconteur` to 1.2.2 {pr}`4925`
- Upgraded `gsw` to 3.6.19 {pr}`4925`
- Upgraded `opencv-python` to 4.10.0.84 {pr}`4925`
- Upgraded `yt` to 4.3.1 {pr}`4925`
- Upgraded `xgboost` to 2.1.2 {pr}`4925`
- Upgraded `autograd` to 1.7.0 {pr}`4925`
- Upgraded `sisl` to 0.15.1 {pr}`4925`
- Upgraded `cartopy` to 0.24.1 {pr}`4925`
- Upgraded `astropy` to 7.0.0 {pr}`4925`
- Upgraded `biopython` to 1.84 {pr}`4925`
- Upgraded `fastparquet` to 2024.5.0 {pr}`4925`
- Upgraded `geopandas` to 1.0.1 {pr}`4925`
- Upgraded `imageio` to 2.36.0 {pr}`4925`
- Upgraded `lightgbm` to 4.5.0 {pr}`4925`
- Upgraded `netcdf4` to 1.7.2 {pr}`4925`
- Upgraded `networkx` to 3.4.2 {pr}`4925`
- Upgraded `numcodecs` to 0.13.1 {pr}`4925`
- Upgraded `pandas` to 2.2.3 {pr}`4893`, {pr}`4925`
- Upgraded `pywavelets` to 1.7.0 {pr}`4925`
- Upgraded `shapely` to 2.0.6 {pr}`4925`
- Upgraded `threadpoolctl` to 3.5.0 {pr}`4925`
- Upgraded `unyt` to 3.0.3 {pr}`4925`
- Upgraded `xarray` to 2024.10.0 {pr}`4925`
- Upgraded `zarr` to 2.18.3 {pr}`4925`
- Upgraded `h5py` to 3.12.1 {pr}`4925`
- Upgraded `cftime` to 1.6.4.post1 {pr}`4925`
- Upgraded `clarabel` to 0.9.0 {pr}`4925`
- Upgraded `ewah_bool_utils` to 1.2.2 {pr}`4925`
- Upgraded `galpy` to 1.10.1 {pr}`4925`
- Upgraded `mne-python` to 1.8.0 {pr}`4925`
- Upgraded `pyxirr` to 0.10.6 {pr}`4925`
- Upgraded `regex` to 2024.9.11 {pr}`4925`
- Upgraded `crc32c` to 2.7.1 {pr}`5169`
- Upgraded `rebound` to 4.4.3 {pr}`5163`
- Upgraded `reboundx` to 4.3.0 {pr}`5163`
- Upgraded `msprime` to 1.3.3 {pr}`5159`
- Upgraded `tskit` to 0.6.0 {pr}`5157`
- Upgraded `pydantic_core` to 2.25.1 {pr}`5151`
- Upgraded `pydantic` to 2.9.2 {pr}`5151`
- Upgraded `msgpack` to 1.1.0 {pr}`5144`
- Upgraded `protobuf` to 5.28.3 {pr}`5136`
- Upgraded `scikit-learn` to 1.5.2 {pr}`4823`, {pr}`5016`, {pr}`5072`
- Upgraded `libcst` to 1.4.0 {pr}`4856`
- Upgraded `lakers` to 0.3.3 {pr}`4885`
- Upgraded `certifi` to 2024.12.14 {pr}`5257`
- Upgraded `bokeh` to 3.6.0 {pr}`4888`, {pr}`5047`, {pr}`5118`
- Upgraded `awkward-cpp` to 43 {pr}`5214`, {pr}`5247`
- Upgraded `zengl` to 2.7.1 {pr}`5258`
- Upgraded `protobuf` to 5.29.1 {pr}`5257`
- Upgraded `sourmash` to 4.8.11 {pr}`4980`
- Upgraded `scipy` to 1.14.1 {pr}`4719`, {pr}`5011`, {pr}`5012`, {pr}`5031`
- Upgraded `scikit-image` to 0.24.0 {pr}`5003`
- Upgraded `statsmodels` to 0.14.4 {pr}`5058`
- Upgraded `contourpy` to 1.3.0 {pr}`5048`
- Upgraded `boost-histogram` to 1.5.0 {pr}`5074`
- Upgraded `duckdb` to 1.1.0 {pr}`5078`
- Upgraded `sympy` to 1.13.3 {pr}`5098`
- Upgraded `tree-sitter` to 0.23.1 {pr}`5110`
- Upgraded `altair` to 5.4.1 {pr}`5124`
- Upgraded `PyYAML` to 6.0.2 {pr}`5137`
- Upgraded `duckdb` to 1.1.2 {pr}`5142`
- Upgraded `matplotlib` to 3.8.4 {pr}`4510`
- Upgraded `matplotlib-pyodide` to 0.2.3 {pr}`4510`
- Upgraded `cysignals` to 1.12.2 {pr}`5267`
- Added `soxr` 0.5.0.post1 {pr}`5150`
- Added `tiktoken` v0.8.0 in {pr}`5147`
- Added `casadi` 3.6.7 {pr}`4936`, {pr}`5057`, {pr}`4925`
- Added `pyarrow` 18.1.0 {pr}`4950`, {pr}`5266`
- Added `polars` 1.18.0 {pr}`5282`
- Added `rasterio` 1.4.2, `affine` 2.4.0 {pr}`4983`, {pr}`4925`
- Added `iminuit` 2.30.1 {pr}`4767`, {pr}`5072`, {pr}`4925`
- Added `rateslib` 1.6.0 {pr}`5146`, {pr}`5235`
- Added `arro3-core`, `arro3-io`, and `arro3-compute` 0.3.0, 0.4.0, 0.4.1 {pr}`5020`, {pr}`5095`, {pr}`5104`
- Added `tree-sitter` 0.23.0 {pr}`5099`
- Added `tree-sitter-go` 0.23.1 {pr}`5102`
- Added `tree-sitter-java` 0.23.2 {pr}`5102`
- Added `tree-sitter-python` 0.23.2 {pr}`5102`
- Added `Narwhals` 1.9.4 {pr}`5121`
- Added `libzfp` and `zfpy` 1.0.1 {pr}`5172`
- Added `vega-datasets` 0.9.0 {pr}`5183`
- Added `clingo` 5.7.1 {pr}`5184`
<<<<<<< HEAD
- Added `apsw` 3.47.2.0 {pr}`5251`
=======
- Added `argon2-cffi` `argon2-cffi-bindings` 23.1.0 {pr}`5281`
>>>>>>> 6549d276
- Upgraded `tree-sitter` to 0.23.2 {pr}`5185`
- Upgraded `tree-sitter-go` to 0.23.3 {pr}`5185`
- Upgraded `tree-sitter-java` to 0.23.4 {pr}`5185`
- Upgraded `tree-sitter-python` to 0.23.4 {pr}`5185`
- Upgraded `xarray` to 2024.11.0 {pr}`5224`
- Upgraded `lakers-python` to 0.4.1 {pr}`5225`
- Upgraded `pure-eval` to 0.2.3 {pr}`5086`, {pr}`5244`
- Upgraded `cffi` to 1.17.1 {pr}`5261`
- Upgraded `pillow-heif` to 0.20.0 and `pyheif` 0.8.0 {pr}`5178`

## Version 0.26.4

_November 15, 2024_

- {{ Fix }} JSPI support now works with support for new JSPI and no WebAssembly type reflection.
  {pr}`5129`

- {{ Fix }} Fix sessionStorage-related crash when running in sandboxed iframe.
  {pr}`5186`

- {{ Fix }} `JsFinder.find_spec()` no longer crashes when called during pytest test collection.
  {pr}`5170`

## Version 0.26.3

_October 19, 2024_

- {{ Performance }} Attribute lookup on a `JsProxy` is now about 40% faster.
  {pr}`4961`

- {{ Performance }} Method calls on a `JsProxy` are now much faster. If the
  method has no arguments and no return value, it is about 80% faster. The
  speedup for methods with arguments is less drastic but still quite a lot.
  {pr}`4963`

- {{ Enhancement }} Updated stack switching support to handle new JSPI.
  {pr}`4982`

- {{ Fix }} `pyimport("a.b")` won't fail when `a` is removed by `del sys.modules["a"]`
  {pr}`4993`

- {{ Fix }} It now works to convert a 0d Python buffer to JavaScript.
  {pr}`5092`

- {{ Fix }} It now works to convert buffers of 64 bit signed or unsigned integers to JavaScript.
  {pr}`5092`

## Version 0.26.2

_July 26, 2024_

- {{ Fix }} Don't leak the values in a dictionary when applying `to_js` to it.
  {pr}`4853`

- {{ Fix }} Loading of dynamic libraries now works slightly better in the cli
  runner. Resolved {issue}`3865`.
  {pr}`4871`

- {{ Fix }} Restored the pre-0.26.0 behavior of calling `exit()` or raising
  `SystemExit`. In 0.26.0 and 0.26.1, `exit()` shuts down the Python
  interpreter. In all other versions of Pyodide it does not.
  {pr}`4867`

- {{ Fix }} Fixed a weird regression occurring in difficult to describe
  circumstances introduced by {pr}`4837`. See {issue}`4861`.
  {pr}`4861`

- {{ Fix }} Recursive fortran functions now work correctly in scipy {issue}`4818`.
  {pr}`4822`

- {{ Enhancement }} Allow setting `dont_inherit` and `optimize` for `compile`
  in `CodeRunner` and `Console`.
  {pr}`4897`

- {{ Fix }} Fixed a bug that caused `Console`'s `formatted_traceback` being truncated
  unexpectedly when `filename` is specified.
  {pr}`4905`

- {{ Fix }} Locked `PyodideConsole.runcode` to block `loadPackagesFromImports`.
  {pr}`4905`

- {{ Enhancement }} Added `checkAPIVersion` option to `loadPyodide` to allow
  bootstrapping pyodide with a different version.
  {pr}`4907`

- {{ Enhancement }} Added `can_run_sync` to test whether or not `run_sync`
  should work.
  {pr}`4913`

- {{ Fix }} Fixed a bug with the JSPI that made it interact incorrectly with
  JavaScript code that iterates a `PyProxy`.
  {pr}`4919`

- {{ Fix }} Pyodide now loads correctly when `define` and `define.amd` are
  defined in the global scope.
  {pr}`4866`

- {{ Fix }} Fixed keyboard input handling in SDL-based packages.
  {pr}`4865`

### Packages

- Added `duckdb` 1.0.0 {pr}`4684`

## Version 0.26.1

_June 7, 2024_

### Build system

- {{ Fix }} Fix `pyodide config` command printing extra output.
  {pr}`4814`

- {{ Enhancement }} Added implementation to read build settings from `pyproject.toml`.
  {pr}`4831`

- {{ Fix }} In the Pyodide virtual environment, pip sees `platform.system()` as
  "Emscripten" and not as "emscripten".
  {pr}`4812`

- {{ Fix }} Resolution of JavaScript symbols in dynamic libraries doesn't fail
  anymore in the command line runner.
  {pr}`4836`

- {{ Fix }} Pyodide virtual environments now work correctly in Fedora and other
  platforms with platlibdir not equal to "lib".
  {pr}`4844`

### Runtime / FFI

- {{ Enhancement }} Added the `enableRunUntilComplete` option to `loadPyodide`
  which makes `run_until_complete` block using stack switching, or crash if
  stack switching is disabled.
  {pr}`4817`

- {{ Fix }} Resolved an issue where string keys in `PyProxyJsonAdaptor` were
  unexpectedly cast to numbers.
  {pr}`4825`

- {{ Fix }} When a `Future` connected to a `Promise` is cancelled, don't raise
  `InvalidStateError`.
  {pr}`4837`

### Packages

- New Packages: `pytest-asyncio` {pr}`4819`

## Version 0.26.0

_May 27, 2024_

### General

- {{ Update }} Upgraded Python to v3.12.1
  {pr}`4431` {pr}`4435`

- {{ Update }} The wheel tag for Pyodide wheels has changed to pyodide_2024_0_wasm32.
  {pr}`4777`, {pr}`4780`

- {{ Enhancement }} ABI Break: Updated Emscripten to version 3.1.58
  {pr}`4399` {pr}`4715`

- {{ Breaking }} Pyodide will not fallback to `node-fetch` anymore when `fetch`
  is not available in the Node.js < 18 environment.
  {pr}`4417`

- {{ Enhancement }} Improved support for stack switching.
  {pr}`4532`, {pr}`4547`, {pr}`4615`, {pr}`4639`

- {{ Breaking }} The experimental `callSyncifying` method was renamed to
  `callPromising`.
  {pr}`4608`

- {{ Fix }} `dup` now works correctly in the Node filesystem.
  {pr}`4554`

- {{ Enhancement }} `asyncio.sleep(0)` now runs the next task a lot faster.
  {pr}`4590`

### JavaScript APIs

- {{ Enhancement }} `pyodide.loadPackage` now checks if the cache directory
  exists and calls `mkdir` only when it doesn't to avoid an error on read-only
  file systems in Node.js environment.
  {pr}`4738`

- {{ Fix }} `pyodide.mountNativeFS` will no longer silently overwrite an
  existing nonempty directory. Also it throws much clearer error messages when
  it fails.
  {pr}`4559`

- {{ Enhancement }} Added a new API `pyodide.mountNodeFS` which mounts a host
  directory into the Pyodide file system when running in node.
  {pr}`4561`

- {{ Enhancement }} Updated `pyimport` to support `pyimport("module.attribute")`.
  {pr}`4395`

### FFI

- {{ Enhancement }} `str(jsproxy)` has been adjusted to not raise an error if
  `jsproxy.toString` is undefined. Instead, it will use
  `Object.prototype.toString` in this case. If `jsproxy.toString` is defined and
  throws or is not defined but `jsproxy[Symbol.toStringTag]` is defined and
  throws, then `str` will still raise.
  {pr}`4574`

- {{ Enhancement }} Fixed a memory leak when iterating over a PyProxy.
  {pr}`4546`

- {{ Enhancement }} When a dictionary is converted to JavaScript with `toJs` the
  result is now a `LiteralMap`. String keys are accessible via direct property
  access unless they match a function on the `Map` prototype.
  {pr}`4576`

- {{ Fix }} `toJs` now works as expected on subclasses of `dict`.
  {pr}`4637`

- {{ Enhancement }} Added `PyProxy.asJsJson` method to adapt between Python JSON
  (lists and dicts) and JavaScript JSON (Arrays and Objects).
  {pr}`4666`

- {{ Enhancement }} Added a new `callRelaxed` to PyProxies of callables that
  discards extra arguments rather than raising a `TypeError``.
{pr}`4392`

- {{ Enhancement }} A new `callWithOptions` method was added to PyProxies of
  callables.
  {pr}`4608`

### Build

- {{ Fix }} pyodide-build now use response file when passing list of exported symbols to `emcc`.
  This fixes "Argument list too long" error.
  {pr}`4717``

- {{ Fix }} Pass through `-E` (command mode) arguments in CMake wrapper
  {pr}`4705`.

- {{ Fix }} Fix exception handling in dynamic linking of int64 functions
  {pr}`4698`.

- {{ Breaking }} `pyodide-build` entrypoint is removed in favor of `pyodide`.
  This entrypoint was deprecated since 0.22.0.
  {pr}`4368`

- {{ Breaking }} The `--no-deps` option to `pyodide build-recipes` has been
  replaced with a separate subcommand `pyodide build-recipes-no-deps`.
  {pr}`4443`

- {{ Enhancement }} The `build/post` script now runs under the directory
  where the built wheel is unpacked.
  {pr}`4481`

### Packages

- New Packages: `cysignals`, `ppl`, `pplpy` {pr}`4407`, `flint`, `python-flint` {pr}`4410`,
  `memory_allocator` {pr}`4393`, `primesieve`, `primecount`, `primecountpy` {pr}`4477`,
  `pyxirr` {pr}`4513`, `ipython`, `asttokens`, `executing`, `prompt_toolkit`,
  `pure_eval`, `stack_data`, `traitlets`, `wcwidth` {pr}`4452`, `altair` {pr}`4580`,
  `cvxpy` {pr}`4587`, `clarabel` {pr}`4587`, `matplotlib-inline` {pr}`4626`,
  `pygame-ce` {pr}`4602`, `libcst` {pr}`4665`, `mmh3`, `pyiceberg` {pr}`4648`,
  `lakers-python` {pr}`4763`, `crc32c` {pr}`4789`, `zstandard` {pr}`4792`

- Upgraded `contourpy` to 1.2.1 {pr}`4680`
- Upgraded `sourmash` to 4.8.8 {pr}`4683`

## Version 0.25.1

_March 31, 2024_

- {{ Fix }} Fixed pyodide-build to work with pypa/build>=1.2.
  {pr}`4653`

- {{ Fix }} Fixed a bug that pyodide-build setting `MESON` env variable,
  which overwrites the binary path of meson.
  {pr}`4502`

## Version 0.25.0

_January 18, 2024_

### General

- {{ Enhancement }} ABI Break: Updated Emscripten to version 3.1.46
  {pr}`4359`

- {{ Breaking }} Node.js < 18 is no longer officially supported. Older versions
  of Node.js might still work, but they are not tested or guaranteed to work.
  {pr}`4269`

- {{ Enhancement }} Added experimental support for stack switching.
  {pr}`3957`, {pr}`3964`, {pr}`3987`, {pr}`3990`, {pr}`3210`

### JavaScript API

- {{ Fix }} `pyodide.setStdin` now does not consider an empty string as EOF.
  {pr}`4327`

- {{ Breaking }} `loadPyodide` does not accept `homedir` option anymore, use
  `env: {HOME: "/the/home/directory"}` instead. This have been deprecated since
  Pyodide 0.24.
  {pr}`4342`

- {{ Enhancement }} `pyodide.loadPackage` now returns an object with metadata
  about the loaded packages.
  {pr}`4306`

- {{ Fix }} Fixed default indexURL calculation in Node.js environment.
  {pr}`4288`

### Python API

- {{ Enhancement }} The `pyodide-py` package on `pypi` now includes `py.typed`
  markers so mypy will use the types.
  {pr}`4321`

- {{ Fix }} Fixed a bug that micropip would fail to install packages from
  pyodide-lock.json if the package's name differs from its normalized name.
  {pr}`4319`

- {{ Enhancement }} Added a no-op `WebLoop.close` method so that attempts to
  close the event loop will not raise an exception.
  {pr}`4329`

### Python / JavaScript Foreign Function Interface

- {{ Fix }} `jsarray.pop` now works correctly. It previously returned the wrong
  value and leaked memory.
  {pr}`4236`

- {{ Breaking }} `PyProxy.toString` now calls `str` instead of `repr`. For now
  you can opt into the old behavior by passing `pyproxyToStringRepr: true` to
  `loadPyodide`, but this may be removed in the future.
  {pr}`4247`

- {{ Fix }} when accessing a `JsProxy` attribute invokes a getter and the getter
  throws an error, that error is propagated instead of being turned into an
  `AttributeError`.
  {pr}`4254`

- {{ Fix }} `import type { PyProxy } from "pyodide/ffi"` now works with the
  `NodeNext` typescript target.
  {pr}`4256`

- {{ Fix }} Fixed a bug that occurs when using `toJs` with both `dictConverter`
  and `defaultConverter` arguments.
  {pr}`4263`

- {{ Enhancement }} Added `JsArray.remove` and `JsArray.insert` methods.
  {pr}`4326`

- {{ Breaking }} Type exports of `PyProxy` subtypes have been moved from
  `pyodide` to `pyodide/ffi` and many of them have changed names.
  {pr}`4342`

- {{ Breaking }} The methods for checking `PyProxy` capabilities (e.g.,
  `supportsHas`, `isCallable`) are now removed. Use e.g.,
  `instanceof pyodide.ffi.PyCallable` instead.
  {pr}`4342`

### Pyodide CLI

- {{ Enhancement }} `pyodide config` command now show additional config
  variables: `rustflags`, `cmake_toolchain_file`, `pyo3_config_file`,
  `rust_toolchain`, `cflags` `cxxflags`, `ldflags`, `meson_cross_file`. These
  variables can be used in out-of-tree build to set the same variables as
  in-tree build.
  {pr}`4241`

- {{ Enhancement }} `pyodide build` command now accepts `--config-setting`
  (`-C`) option to pass flags to the build backend, just like `python -m build`
  command.
  {pr}`4308`

### Load time & size optimizations

- {{ Performance }} Do not use `importlib.metadata` when identifying installed
  packages, which reduces the time to load Pyodide.
  {pr}`4147`

### Build system

- {{ Fix }} Fixed `Emscripten.cmake` not vendored in pyodide-build since 0.24.0.
  {pr}`4223`

- {{ Fix }} pyodide-build now does not override `CMAKE_CONFIG_FILE` and
  `PYO3_CONFIG_FILE` env variables if provided by user.
  {pr}`4223`

- {{ Fix }} Fixed a bug that webpack messes up dynamic import of `pyodide.asm.js`.
  {pr}`4294`

### Packages

- New Packages: `river` {pr}`4197`, `sisl` {pr}`4210`, `frozenlist` {pr}`4231`,
  `zengl` {pr}`4208`, `msgspec` {pr}`4265`, `aiohttp` {pr}`4282`, `pysam` {pr}`4268`,
  `requests`, `urllib3` {pr}`4332`, `nh3` {pr}`4387`
- Upgraded zengl to 2.2.0 {pr}`4364`

## Version 0.24.1

_September 25, 2023_

- {{ Fix }} Fixed `LONG_BIT definition appears wrong for platform` error happened in out-of-tree build.
  {pr}`4136`

- {{ Fix }} Fixed an Emscripten bug that broke some matplotlib functionality.
  {pr}`4163`

- {{ Fix }} `pyodide.checkInterrupt` works when there is no interrupt buffer and
  the gil is not held.
  {pr}`4164`

### Packages

- Upgraded scipy to 1.11.2 {pr}`4156`
- Upgraded sourmash to 4.8.4 {pr}`4154`
- Upgraded scikit-learn to 1.3.1 {pr}`4161`
- Upgraded micropip to 0.5.0 {pr}`4167`

## Version 0.24.0

_September 13, 2023_

### General

- {{ Update }} Pyodide now runs Python 3.11.3.
  {pr}`3741`

- {{ Enhancement }} ABI Break: Updated Emscripten to version 3.1.45 {pr}`3665`,
  {pr}`3659`, {pr}`3822`, {pr}`3889`, {pr}`3890`, {pr}`3888`, {pr}`4055`,
  {pr}`4056`, {pr}`4073`, {pr}`4094`

### JavaScript API

- {{ Performance }} Added a `packages` optional argument to `loadPyodide`.
  Passing packages here saves time by downloading them during the Pyodide
  bootstrap.
  {pr}`4100`

- {{ Enhancement }} `runPython` and `runPythonAsync` now accept a `filename`
  optional argument which is passed as the `filename` argument to `eval_code`
  (resp. `eval_code_async`). Also, if a `filename` is passed to `eval_code`
  which does not start with `<` and end with `>`, Pyodide now uses the
  `linecache` module to ensure that source lines can appear in tracebacks.
  {pr}`3993`

- {{ Performance }} For performance reasons, don't render extra information in
  PyProxy destroyed message by default. By using `pyodide.setDebug(true)`, you
  can opt into worse performance and better error messages.
  {pr}`4027`

- {{ Enhancement }} It is now possible to pass environment variables to
  `loadPyodide` via the `env` argument. `homedir` is deprecated in favor of
  `{env: {HOME: whatever_directory}}`.
  {pr}`3870`

- {{ Enhancement }} The `setStdin`, `setStdout` and `setStderr` APIs have been
  improved with extra control and better performance.
  {pr}`4035`

### Python API

- {{ Enhancement }} Added `headers` property to `pyodide.http.FetchResponse`.
  {pr}`2078`

- {{ Enhancement }} Added `FetchResponse.text()` as a synonym to
  `FetchResponse.string()` for better compatibility with other requests APIs.
  {pr}`4052`

- {{ Breaking }} Changed the `FetchResponse` body getter methods to no longer
  throw an `OSError` exception for 400 and above response status codes. Added
  `FetchResponse.raise_for_status` to raise an `OSError` for error status codes.
  {pr}`3986` {pr}`4053`

### Python / JavaScript Foreign Function Interface

- {{ Performance }} Improved performance of PyProxy creation.
  {pr}`4096`

- {{ Fix }} Fixed adding getters/setters to a `PyProxy` with
  `Object.defineProperty` and improved compliance with JavaScript rules around
  Proxy traps.
  {pr}`4033`

- {{ Enhancement }} The promise methods `then`, `catch` and `finally_` are now
  present also on `Task`s as well as `Future`s.
  {pr}`3748`

- {{ Enhancement }} Added methods to a `PyProxy` of a `list` to make these work
  as drop-in replacements for JavaScript Arrays.
  {pr}`3853`

- {{ Enhancement }} When a `JsProxy` of an array is passed to Python builtin
  functions that use the `PySequence_*` APIs, it now works as expected. Also
  `jsarray * n` repeats the array `n` times and `jsarray + iterable` returns a
  new array with the result values from the iterable appended.
  {pr}`3904`

### Deployment

- {{ API }} Changed the name of the default lockfile from `repodata.json` to
  `pyodide-lock.json`
  {pr}`3824`

### Build System

- {{ Update }} The docker image now has node v20 instead of node v14.
  {pr}`3819`

- {{ Enhancement }} Added `check_wasm_magic_number` function to validate `.so`
  files for WebAssembly (WASM) compatibility.
  {pr}`4018`

- {{ Enhancement }} In pyodide build, automatically skip building package
  dependencies that are already included in the pyodide distribution.
  {pr}`4058`

### Packages

- New packages: sourmash {pr}`3635`, screed {pr}`3635`, bitstring {pr}`3635`,
  deprecation {pr}`3635`, cachetools {pr}`3635`, xyzservices {pr}`3786`,
  simplejson {pr}`3801`, protobuf {pr}`3813`, peewee {pr}`3897`, Cartopy
  {pr}`3909`, pyshp {pr}`3909`, netCDF4 {pr}`3910`, igraph {pr}`3991`, CoolProp
  {pr}`4028`, contourpy {pr}`4102`, awkward-cpp {pr}`4101`, orjson {pr}`4036`.

- Upgraded numpy to 1.25.2 {pr}`4125`

- Upgraded scipy to 1.11.1 {pr}`3794`, {pr}`3996`

- OpenBLAS has been added and scipy now uses OpenBLAS rather than CLAPACK
  {pr}`3331`.

### Pyodide CLI

- {{ Enhancement }} `pyodide build-recipes` now accepts a `--metadata-files`
  option to install `*.whl.metadata` files as specified in
  [PEP 658](https://peps.python.org/pep-0658/).
  {pr}`3981`

### Misc

- {{ Enhancement }} Add an example for `loadPyodide` and `pyodide.runPython
{pr}`4012`, {pr}`4011`

## Version 0.23.4

_July 6, 2023_

- {{ Enhancement }} The environment variable `PYODIDE_BUILD_EXPORTS` can now be
  used instead of the `--exports` argument to `pyodide build` to specify `.so`
  file exports of packages.
  {pr}`3973`

- {{ Fix }} Pin `pydantic` to `<2`.
  {pr}`3971`

- {{ Enhancement }} Allow customizing cache location for packages when running in Node
  {pr}`3967`

- {{ Enhancement }} Re-enabled sparseqr, freesasa, lightgbm, opencv-python, and wordcloud
  {pr}`3783`, {pr}`3970`

- {{ Fix }} A `JSProxy` of a `DOMException` will now inherit from exception so
  it can be raised in Python.
  {pr}`3868`

- {{ Fix }} The feature detection for `JSProxy` has been improved so that it
  should never fail even when handling strange or ill-behaved JavaScript proxy
  objects.
  {pr}`3740`, {pr}`3750`

- {{ Fix }} A `PyProxy` of a callable is now an `instanceof Function`. (If you
  are trying to feature detect whether something is callable or not in
  JavaScript, the correct way is to use `typeof o === "function"`. But you may
  have dependencies that don't do this correctly.)
  {pr}`3925`

- {{ Fix }} `from jsmodule import *` now works.
  {pr}`3903`

## Version 0.23.3

_June 17, 2023_

- {{ Fix }} `getattr(jsproxy, 'python_reserved_word')` works as expected again
  (as well as `hasattr` and `setattr`). This fixes a regression introduced in
  {pr}`3617`.
  {pr}`3926`

- {{ Fix }} `pyodide build` now replaces native `.so` slugs with Emscripten
  slugs. Usually `.so`s in the generated wheels are actually Emscripten `.so`s
  so this is good. If they are actually native `.so`s then there is a problem
  either way.
  {pr}`3903`

## Version 0.23.2

_May 2, 2023_

- {{ Enhancement }} Changed the name of the `--output-directory` argument to
  `pyodide build` to `--outdir` to match pypa/build. `--output-directory` is
  still accepted for backwards compatibility.
  {pr}`3811`

## Version 0.23.1

_April 13, 2023_

### Deployment

- {{ Fix }} Export `python_stdlib.zip` in `package.json`.
  {pr}`3723`

### CLI

- {{ Enhancement }} `pyodide build` now accepts an `--output-directory` argument.
  {pr}`3746`

- {{ Fix }} Fix `pyodide py-compile` not to ignore the `--compression-level`
  option when applied on a single file.
  {pr}`3727`

- {{ Fix }} Fix an issue where the `pyodide venv` command did not work correctly in pyodide-build
  version 0.23.0 because of missing `python_stdlib.zip`.
  {pr}`3760`

- {{ Fix }} `python -m pip` works correctly in the Pyodide venv now.
  {pr}`3761`

- {{ Fix }} Executables installed in a Pyodide virtual environment now run in
  Pyodide not in the host Python.
  {pr}`3752`

### Build System

- {{ Fix }} Fix `PYODIDE_ROOT` to point the correct directory when running out-of-tree build.
  {pr}`3751`

## Version 0.23.0

_March 30, 2023_

### General

- {{ Update }} Pyodide now runs Python 3.11.2 which officially supports
  WebAssembly as a [PEP11 Tier 3](https://peps.python.org/pep-0011/#tier-3) platform.
  {pr}`3252`, {pr}`3614`

- {{ Update }} We now build libpyodide.a so the Pyodide foreign function
  interface can be experimentally linked into other Emscripten builds of Python.
  {pr}`3335`

- {{ Enhancement }} Updated Emscripten to version 3.1.32
  {pr}`3471`, {pr}`3517`, {pr}`3599`

### JavaScript API

- {{ Breaking }} Type exports of `PyProxy` subtypes have been moved from
  `pyodide` to `pyodide/ffi` and many of them have changed names. The original
  exports are still available but they are deprecated.
  {pr}`3523`

- {{ Breaking }} The methods for checking `PyProxy` capabilities (e.g.,
  `supportsHas`, `isCallable`) are now deprecated. Use e.g.,
  `instanceof pyodide.ffi.PyCallable` instead.
  {pr}`3523`

- {{ Enhancement }} Added subclasses of `PyProxy` for each mixin. These can be
  used to check whether a `PyProxy` supports a given set of methods with
  `instanceof` e.g., `x instanceof pyodide.ffi.PyDict`.
  {pr}`3523`

- {{ Enhancement }} Added `stdLibURL` parameter to `loadPyodide` allowing to customize
  the URL from which the Python standard library is loaded.
  {pr}`3670`

- {{ Enhancement }} Checking whether an object is an instance of a `PyProxy` now
  only recognizes a `PyProxy` generated from the same Python interpreter. This
  means that creating multiple interpreters and importing a `PyProxy` from one
  into another no longer causes a fatal error.
  {pr}`3545`

- {{ Enhancement }} `as_object_map` now accepts a keyword argument `hereditary`.
  If set to `True` and indexing the object returns a plain-old-object, then the
  return value will be automatically mapped in `as_object_map` as well.
  {pr}`3638`

- {{ Enhancement }} A `JsProxy` of a JavaScript error object can be directly
  thrown as Python exceptions. Previously Pyodide automatically wrapped them in
  a `JsException` but that is no longer needed -- now `JsException` inherits
  from both `JsProxy` and `Exception`.
  {pr}`3455`

- {{ Enhancement }} `runPython` and `runPythonAsync` now accept a `locals`
  argument.
  {pr}`3618`

- {{ Fix }} Calling `loadPyodide` repeatedly in Node no longer results in
  `MaxListenersExceededWarning`. Also, calling `loadPyodide` in Node v14 no
  longer changes unhandled rejections in promises.
  {pr}`3542`

- {{ Fix }} If the `locals` argument to `eval_code` or `eval_code_async` is
  `None` it now uses `locals=globals` as the documentation says.
  {pr}`3580`

### Python standard library

- {{ Breaking }} Unvendored `_pydecimal` and `pydoc_data` from the standard
  library. Now these modules need to be loaded with `pyodide.loadPackage` or
  `micropip.install`, or auto-loaded via imports in `pyodide.runPythonAsync`
  {pr}`3525`

- {{ Breaking }} Test files of stdlib `ctypes` and `unittest` are now moved to
  `test/ctypes` and `test/unittest` respectively. This change is adapted from
  [CPython 3.12](https://github.com/python/cpython/issues/93839).
  {pr}`3507`

### Deployment

- {{ Breaking }} Pyodide no longer uses Emscripten preload plugin, hence
  `pyodide.asm.data` is removed, in favor of `python_stdlib.zip`. This change
  normally shouldn't affect users, but if you were using this file in a
  bundler, you will need to remove it. {pr}`3584`

- {{ Breaking }} `pyodide_py.tar` file is removed. This change normally
  shouldn't affect users, but if you were using this file in a bundler,
  you will need to remove it.
  {pr}`3621`

- {{ Breaking }} Python standard libraries are now vendored in a zipfile:
  `/lib/python{version}.zip` in the in-browser MEMFS file system. If you need
  to access the standard library source code, you need to unpack the zip file.
  For example:
  `import shutil; shutil.unpack_archive('/lib/python311.zip', '/lib/python3.11', 'zip)`
  {pr}`3584`

- {{ Fix }} Improves the compression of wheel files with the JsDelivr CDN. For
  browsers that support the Brotli compression (most modern ones) this should
  result in a size reduction of 20-30%. Also most many `pyodide` CLI
  sub-commands now support `--compression-level` as an optional parameter.
  {pr}`3655`

- {{ Breaking }} Following libraries are now not linked to the Pyodide main module:
  `libgl`, `libal`, `libhtml5`. This normally shouldn't affect users, but if you
  are using these libraries in a package that are built out-of-tree, you will
  need to link them to the package manually.
  {pr}`3505`

### Python / JavaScript Foreign Function Interface

- {{ Fix }} PyProxies of Async iterators are now async iterable JavaScript
  objects. The code:

  ```javascript
  for await (let x of async_iterator_pyproxy) {
    // ...
  }
  ```

  would previously fail with `TypeError: async_iterator_pyproxy is not async
iterable`. (Python async _iterables_ that were not also iterators were already
  async iterable, the problem was only with Python objects that are both async
  _iterable_ and an async iterator.)
  {pr}`3708`

- {{ Enhancement }} A py-compiled build which has smaller and faster-to-load
  packages is now deployed under
  `https://cdn.jsdelivr.net/pyodide/v0.23.0/pyc/` (also for future
  versions). The exceptions obtained with this builds will not include code
  snippets however. {pr}`3701`

- {{ Breaking }} Removed support for calling functions from the root of `pyodide` package
  directly. This has been deprecated since v0.21.0. Now all functions are only available
  under submodules.
  {pr}`3677`

- {{ Breaking }} Removed support for passing the "message" argument to `PyProxy.destroy`
  in a positional argument. This has been deprecated since v0.22.0.
  {pr}`3677`

- {{ Enhancement }} Python does not allow reserved words to be used as attributes.
  For instance, `Array.from` is a `SyntaxError`. (JavaScript has a more robust
  parser which can handle this.) To handle this, if an attribute to a `JsProxy`
  consists of a Python reserved word followed by one or more underscores, we remove
  a single underscore from the end of the attribute. For instance, `Array.from_`
  would access `from` on the underlying JavaScript object, whereas `o.from__`
  accesses the `from_` attribute.
  {pr}`3617`

### Build System

- {{ Breaking }} When building meta-packages (`core` and `min-scipy-stack`),
  you must prefix `tag:` to the meta-package name. For example, to build the
  `core` meta-package, you must run `pyodide build-recipes tag:core`, or
  `PYODIDE_PACKAGES="tag:core" make`.
  {pr}`3444`

- {{ Enhancement}} Add `--build-dependencies` to `pyodide build` command
  to fetch and build dependencies of a package being built.
  Also adds `--skip-dependency` to ignore selected dependencies.
  {pr}`3310`

- {{ Enhancement}} Added `pyodide build` support for building a list of packages
  from a requirements.txt file with `pyodide build -r <requirements.txt>`. Also
  can output a list of chosen dependencies in the same format when building a
  package and dependencies using the `--output-lockfile <lockfile.txt>`
  argument. This enables repeatable builds of packages.
  {pr}`3469`

- {{ Enhancement }} Added `package/tag` key to the `meta.yaml` spec to group
  packages.
  {pr}`3444`

- {{ Enhancement }} `pyodide build-recipes` now autodetects the number of
  CPU cores in the system and uses them for parallel builds.
  {pr}`3559` {pr}`3598`

- {{ Fix }} Fixed pip install error when installing cross build environment.
  {pr}`3562`

- {{ Enhancement }} Response files are now correctly handled when
  calculating exported symbols.
  {pr}`3645`

- {{ Fix }} Fix occasional build failure when building rust packages.
  {pr}`3607`

- {{ Enhancement }} Improved logging in `pyodide-build` with rich.
  {pr}`3442`

- {{ Enhancement }} `pyodide build-recipes` now accepts `--no-deps` parameter, which skips
  building dependencies of the package. This replaces `pyodide-build buildpkg`.
  {pr}`3520`

- {{ Enhancement }} `pyodide build-recipes` now works out-of-tree.

### Pyodide CLI

- {{ Breaking }} Removed deprecated CLI entrypoints `pyodide-build buildall` which is
  replaced by `pyodide build-recipes`, and `pyodide-build mkpkg` which is
  replaced by `pyodide skeleton pypi` {pr}`3668`.

- {{ Feature }} Added `pyodide py-compile` CLI command that py compiles a wheel or a zip
  file, converting .py files to .pyc files. It can also be applied to a folder
  with wheels / zip files. If the input folder contains the
  `repodata.json` the paths and checksums it contains will also be updated
  {pr}`3253` {pr}`3700`

- {{ Feature }} Added `pyodide create-zipfile` CLI command that creates a zip file of a
  directory. This command is hidden by default since it is not intended for use
  by end users.
  {pr}`3411` {pr}`3463`

### REPL

- {{ Fix }} Non-breaking space characters are now automatically converted to
  regular spaces in pyodide REPL.
  {pr}`3558`

- {{ Enhancement }} Allow changing the build type used in the REPL by passing the
  `build` argument to the REPL URL. For instance,
  `https://pyodide.org/en/latest/console.html?build=debug` will load debug dev build.
  {pr}`3671`

### Packages

- New packages: fastparquet {pr}`3590`, cramjam {pr}`3590`, pynacl {pr}`3500`,
  pyxel {pr}`3508`.
  mypy {pr}`3504`, multidict {pr}`3581`, yarl {pr}`3702`, idna {pr}`3702`,
  cbor-diag {pr}`3581`.

- Upgraded to micropip 0.3.0 (see
  [changelog](https://github.com/pyodide/micropip/blob/main/CHANGELOG.md)
  {pr}`3709`

- Added experimental [support for SDL based packages](using-sdl) {pr}`3508`

- Upgraded packages: see the list of packages versions in this release in
  {ref}`packages-in-pyodide`.

### List of Contributors

Alexey Ignatiev, Andrea Giammarchi, Arpit, Christian Clauss, Deepak Cherian,
Eli Lamb, Feodor Fitsner, Gyeongjae Choi, Hood Chatham, Jeff Glass, Jo Bovy,
Joe Marshall, josephrocca, Loïc Estève, martinRenou, messense, Nicholas
Bollweg, Roman Yurchak, TheOnlyWayUp, Victor Blomqvist, Ye Joo Park

## Version 0.22.1

_January 25, 2023_

- {{ Breaking }} `setStdin` now accepts an extra `autoEOF` parameter. If `true`,
  it will insert an EOF automatically after each string or buffer. Defaults to
  `true`. This also affects the behavior of the `stdin` argument to
  `loadPyodide`.
  {pr}`3488`

- {{ Fix }} `from pyodide.ffi import *` doesn't raise an `ImportError` anymore.
  {pr}`3484`

- {{ Enhancement }} Pyodide displays a better message when someone calls posix
  `exit` or `os._exit`.
  {pr}`3496`

### Package Loading

- {{ Fix }} Fix incorrect error message when loading a package
  include in Pyodide fails.
  {pr}`3435`

### Build system

- {{ Fix }} Emscripten is no longer required to create a Pyodide virtual
  environment.
  {pr}`3485`

- {{ Fix }} Fixed a bug where `pyodide build` would fail on package that use
  CMake, when run multiple times.
  {pr}`3445`

- {{ Fix }} pyodide build: Don't pass the directory to the build backend args,
  only pass the arguments.
  {pr}`3490`

- {{ Fix }} `pyodide config` won't print extra messages anymore.
  {pr}`3483`

- {{ Fix }} Pass the same environment variables for out of tree builds as for in
  tree builds.
  {pr}`3495`

## Version 0.22.0

_January 3, 2023_

[See the release notes for a summary.](https://blog.pyodide.org/posts/0.22-release/)

### Deployment and testing

- {{ Breaking }} `pyodide-cdn2.iodide.io` is not available anymore. Please use
  `https://cdn.jsdelivr.net/pyodide` instead.
  {pr}`3150`.

- {{ Breaking }} We don't publish pre-built Pyodide docker images anymore. Note
  that `./run_docker --pre-built` was not working for a while and it was
  actually equivalent to `./run_docker`. If you need to build a single Python
  wheel out of tree, you can use the `pyodide build` command instead. See
  [our blog post](https://blog.pyodide.org/posts/0.21-release/#building-binary-wheels-for-pyodide)
  for more information.
  {pr}`3342`.

- {{ Enhancement }} The releases are now called `pyodide-{version}.tar.gz`
  rather than `pyodide-build-{version}.tar.gz`
  {pr}`2996`

- {{ Enhancement }} Added a new release file called
  `pyodide-core-{version}.tar.gz` intended for use in Node. It contains the
  files needed to start Pyodide and no additional packages.
  {pr}`2999`

- {{ Enhancement }} The full test suite is now run in Safari
  {pr}`2578`, {pr}`3095`.

- {{ Enhancement }} Added Gitpod configuration to the repository.
  {pr}`3201`

### Foreign function interface

#### JsProxy / JavaScript from Python

- {{ Enhancement }} Implemented `reverse`, `__reversed__`, `count`, `index`,
  `append`, and `pop` for `JsProxy` of Javascript arrays so that they implement
  the `collections.abc.MutableSequence` API.
  {pr}`2970`

- {{ Enhancement }} Implemented methods `keys`, `items`, `values`, `get`, `pop`,
  `setdefault`, `popitem`, `update`, and `clear` for `JsProxy` of map-like
  objects so that they implement the `collections.abc.MutableMapping` API.
  {pr}`3275`

- {{ Enhancement }} It's now possible to destructure a JavaScript array, map, or
  object returned by `as_object_map` with a `match` statement.
  {pr}`2906`

- {{ Enhancement }} Added `then`, `catch`, and `finally_` methods to the
  `Future`s used by Pyodide's event loop so they can be used like `Promise`s.
  {pr}`2997`

- {{ Enhancement }} `create_proxy` now takes an optional `roundtrip` parameter.
  If this is set to `True`, then when the proxy is converted back to Python, it
  is converted back to the same double proxy. This allows the proxy to be
  destroyed from Python even if no reference is retained.
  {pr}`3163`, {pr}`3369`

- {{ Enhancement }} A `JsProxy` of a function now has a `__get__` descriptor
  method, so it's possible to use a JavaScript function as a Python method. When
  the method is called, `this` will be a `PyProxy` pointing to the Python object
  the method is called on.
  {pr}`3130`

- {{ Enhancement }} A `JsProxy` now has an `as_object_map` method. This will
  treat the object as a mapping over its `ownKeys` so for instance:
  `run_js("({a:2, b:3})").as_object_map()["a"]` will return 2. These implement
  `collections.abc.MutableMapping`.
  {pr}`3273`, {pr}`3295`, {pr}`3297`

- {{ Enhancement }} Split up the `JsProxy` documentation class into several
  classes, e.g., `JsBuffer`, `JsPromise`, etc. Implemented `issubclass` and
  `isinstance` on the various synthetic and real `JsProxy` classes so that they
  behave the way one might naively expect them to (or at least closer to that
  than it was before).
  {pr}`3277`

- {{ Enhancement }} Added type parameters to many of the `JsProxy` subtypes.
  {pr}`3387`

- {{ Enhancement }} Added `JsGenerator` and `JsIterator` types to `pyodide.ffi`.
  Added `send` method to `JsIterator`s and `throw`, and `close` methods to
  `JsGenerator`s.
  {pr}`3294`

- {{ Enhancement }} It is now possible to use asynchronous JavaScript iterables,
  iterators and generators from Python. This includes support for `aiter` for
  async interables, `anext` and `asend` for async iterators, and `athrow` and
  `aclose` for async generators.
  {pr}`3285`, {pr}`3299`, {pr}`3339`

- {{ Enhancement }} JavaScript generators and async generators that are created
  from Python now are wrapped so that Python objects sent to them as arguments
  or from `.send` / `.asend` are kept alive until the generator is exhausted or
  `.close`d. This makes generators significantly more ergonomic to use, at the
  cost of making memory leaks more likely if the generator is never finalized.
  {pr}`3317`

- {{ Enhancement }} Added a mypy typeshed for some common functionality for the
  `js` module.
  {pr}`3298`

- {{ Enhancement }} mypy understands the types of more things now.
  {pr}`3385`

- {{ Fix }} Fixed bug in `split` argument of `pyodide.console.repr_shorten`.
  Added `shorten` function.
  {pr}`3178`

#### PyProxy / Using Python from JavaScript

- {{ Enhancement }} Added a type field to `PythonError` (e.g., a StopIteration
  error would have `e.type === "StopIteration"`)
  {pr}`3289`

- {{ Enhancement }} It is now possible to use asynchronous Python generators
  from JavaScript.
  {pr}`3290`

- {{ Enhancement }} PyProxies of synchronous and asynchronous Python generators
  now support `return` and `throw` APIs that behave like the ones on JavaScript
  generators.
  {pr}`3346`

- {{ Enhancement }} It is possible to make a `PyProxy` that takes `this` as the
  first argument using the `PyProxy.captureThis` method. The `create_proxy`
  method also has a `capture_this` argument which causes the `PyProxy` to
  receive `this` as the first argument if set to `True`
  {pr}`3103`, {pr}`3145`

### JavaScript API

- {{ Enhancement }} Users can do a static import of `pyodide/pyodide.asm.js` to
  avoid issues with dynamic imports. This allows the use of Pyodide with
  module-type service workers.
  {pr}`3070`

- {{ Enhancement }} Added a new API `pyodide.mountNativeFS` which mounts a
  {js:class}`FileSystemDirectoryHandle` into the Pyodide file system.
  {pr}`2987`

- {{ Enhancement }} `loadPyodide` has a new option called `args`. This list will
  be passed as command line arguments to the Python interpreter at start up.
  {pr}`3021`, {pr}`3282`

- Removed "Python initialization complete" message printed when loading is
  finished.
  {pr}`3247

- {{ Breaking }} The messageCallback and errorCallback argument to `loadPackage`
  and `loadPackagesFromImports` is now passed as named arguments. The old usage
  still works with a deprecation warning.
  {pr}`3149`

- {{ Enhancement }} `loadPackage` and `loadPackagesFromImports` now accepts a
  new option `checkIntegrity`. If set to False, integrity check for Python
  Packages will be disabled.

- {{ Enhancement }} Added APIs `pyodide.setStdin`, `pyodide.setStdout`,
  `pyodide.setStderr` for changing the stream handlers after loading Pyodide.
  Also added more careful control over whether `isatty` returns true or false on
  stdin, stdout, and stderr.
  {pr}`3268`

### Package Loading

- {{ Enhancement }} Pyodide now shows more helpful error messages when importing
  packages that are included in Pyodide fails.
  {pr}`3137`, {pr}`3263`

- {{ Fix }} Shared libraries with version suffixes are now handled correctly.
  {pr}`3154`

- {{ Breaking }} Unvendored the sqlite3 module from the standard library. Before
  `sqlite3` was included by default. Now it needs to be loaded with
  `pyodide.loadPackage` or `micropip.install`.
  {pr}`2946`

- {{ Breaking }} The Pyodide Python package is installed into `/lib/python3.10`
  rather than `/lib/python3.10/site-packages`.
  {pr}`3022`

- {{ Breaking }} The matplotlib HTML5 backends are now available as part of the
  [`matplotlib-pyodide`](https://github.com/pyodide/matplotlib-pyodide) package.
  If you use the default backend from Pyodide, no changes are necessary.
  However, if you previously specified the backend with `matplotlib.use`, the
  URL is now different. See [package
  readme](https://github.com/pyodide/matplotlib-pyodide) for more details.
  {pr}`3061`

- {{ Breaking }} The micropip package was moved to a separate repository
  [pyodide/micropip](https://github.com/pyodide/micropip). In addion to
  installing the version shipped with a given Pyodide release, you can also
  install a different micropip version from
  [PyPi](https://pypi.org/project/micropip/) with,

  ```
  await pyodide.loadPackage('packaging')
  await pyodide.loadPackage('<URL of the micropip wheel on PyPI>')
  ```

  from Javascript. From Python you can import the Javascript Pyodide package,

  ```
  import pyodide_js
  ```

  and call the same functions as above.
  {pr}`3122`

- {{ Enhancement }} The parsing and validation of `meta.yaml` according to the
  specification is now done more rigorously with Pydantic.
  {pr}`3079`

- {{ Breaking }} The `source/md5` checksum field is not longer supported in
  `meta.yaml` files, use `source/sha256` instead
  {pr}`3079`

- {{ Breaking }} `pyodide_build.io.parse_package_config` function is removed in
  favor of `pyodide_build.MetaConfig.from_yaml`
  {pr}`3079`

- {{ Fix }} `ctypes.util.find_library` will now search WASM modules from
  LD_LIBRARY_PATH.
  {pr}`3353`

### Build System

- {{ Enhancement }} Updated Emscripten to version 3.1.27
  {pr}`2958`, {pr}`2950`, {pr}`3027`, {pr}`3107`, {pr}`3148`, {pr}`3236`,
  {pr}`3239`, {pr}`3280`, {pr}`3314`

- {{ Enhancement }} Added `requirements/host` key to the `meta.yaml` spec to
  allow host dependencies that are required for building packages.
  {pr}`2132`

- {{ Enhancement }} Added `package/top-level` key to the `meta.yaml` spec to
  calculate top-level import names for the package. Previously `test/imports`
  key was used for this purpose.
  {pr}`3006`

- {{ Enhancement }} Added `build/vendor-sharedlib` key to the `meta.yaml` spec
  which vendors shared libraries into the wheel after building.
  {pr}`3234` {pr}`3264`

- {{ Enhancement }} Added `build/type` key to the `meta.yaml` spec which
  specifies the type of the package.
  {pr}`3238`

- {{ Enhancement }} Added `requirements/executable` key to the `meta.yaml` spec
  which specifies the list of executables required for building a package.
  {pr}`3300`

- {{ Breaking }} `build/library` and `build/sharedlibrary` key in the
  `meta.yaml` spec are removed. Use `build/type` instead.
  {pr}`3238`

- {{ Fix }} Fixed a bug that `backend-flags` propagated to dependencies.
  {pr}`3153`

- {{ Fix }} Fixed a bug that shared libraries are not copied into distribution
  directory when it is already built.
  {pr}`3212`

- {{ Enhancement }} Added a system for making Pyodide virtual environments. This
  is for testing out of tree builds. For more information, see [the
  documentation](building-and-testing-packages-out-of-tree).
  {pr}`2976`, {pr}`3039`, {pr}`3040`, {pr}`3044`, {pr}`3096`, {pr}`3098`,
  {pr}`3108`, {pr}`3109`, {pr}`3241`

- Added a new CLI command `pyodide skeleton` which creates a package build recipe.
  `pyodide-build mkpkg` will be replaced by `pyodide skeleton pypi`.
  {pr}`3175`

- Added a new CLI command `pyodide build-recipes` which build packages from
  recipe folder. It replaces `pyodide-build buildall`.
  {pr}`3196` {pr}`3279`

- Added a new CLI command `pyodide config` which shows config variables used in
  Pyodide.
  {pr}`3376`

- Added subcommands for `pyodide build` which builds packages from various sources.
  | command | result |
  |------------------------|-----------------------------------------|
  | `pyodide build pypi` | build or fetch a single package from pypi |
  | `pyodide build source` | build the current source folder (same as pyodide build) |
  | `pyodide build url` | build or fetch a package from a url either tgz, tar.gz zip or wheel |
  {pr}`3196`

### Packages

- New packages: pycryptodome {pr}`2965`, coverage-py {pr}`3053`, bcrypt
  {pr}`3125`, lightgbm {pr}`3138`, pyheif, pillow_heif, libheif, libde265
  {pr}`3161`, wordcloud {pr}`3173`, gdal, fiona, geopandas {pr}`3213`, the
  standard library \_hashlib module {pr}`3206` , pyinstrument {pr}`3258`, gensim
  {pr}`3326`, smart_open {pr}`3326`, pyodide-http {pr}`3355`.

- {{ Fix }} Scipy CSR data is now handled correctly in XGBoost.
  {pr}`3194`

- {{ Update }} Upgraded packages: SciPy 1.9.1 {pr}`3043`, pandas 1.5.0
  {pr}`3134`, numpy 1.23.3 {pr}`3284`, scikit-learn 1.1.3 {pr}`3324` as well as
  most of the other packages {pr}`3348` {pr}`3365`. See
  {ref}`packages-in-pyodide` for more details.

- {{ Fix }} Fix scipy handling of exceptions that are raised from C++ code.
  {pr}`3384`.

### List of Contributors

Aierie, dataxerik, David Lechner, Deepak Cherian, Filipe, Gyeongjae Choi, Hood
Chatham, H.Yamada, Jacques Boscq, Jeremy Tuloup, Joe Marshall, John Wason,
Loïc Estève, partev, Patrick Arminio, Péter Ferenc Gyarmati, Prete, Qijia
Liu, Roman Yurchak, ryanking13, skelsec, Starz0r, Will Lachance, YeonWoo, Yizhi
Liu

## Version 0.21.3

_September 15, 2022_

- {{ Fix }} When loading `sqlite3`, `loadPackage` no longer also loads `nltk`
  and `regex`.
  {issue}`3001`

- {{ Fix }} Packages are now loaded in a topologically sorted order regarding
  their dependencies.
  {pr}`3020`

- {{ Breaking }} Loading the `soupsieve` package will not automatically load
  `beautifulsoup4` together.
  {pr}`3020`

- {{ Fix }} Fix the incorrect package name `ruamel` to `ruamel.yaml`.
  {pr}`3036`

- {{ Fix }} `loadPyodide` will now raise error when the version of
  JavaScript and Python Pyodide package does not match.
  {pr}`3074`

- {{ Enhancement }} Pyodide now works with a content security policy that
  doesn't include `unsafe-eval`. It is still necessary to include
  `wasm-unsafe-eval` (and probably always will be). Since current Safari
  versions have no support for `wasm-unsafe-eval`, it is necessary to include
  `unsafe-eval` in order to work in Safari. This will likely be fixed in the
  next Safari release: https://bugs.webkit.org/show_bug.cgi?id=235408
  {pr}`3075`

- {{ Fix }} It works again to use `loadPyodide` with a relative URL as
  `indexURL` (this was a regression in v0.21.2).
  {pr}`3077`

- {{ Fix }} Add `url` to list of pollyfilled packages for webpack compatibility.
  {pr}`3080`

- {{ Fix }} Fixed warnings like
  `Critical dependency: the request of a dependency is an expression.`
  when using Pyodide with webpack.
  {pr}`3080`

- {{ Enhancement }} Add binary files to exports in JavaScript package
  {pr}`3085`.

- {{ Fix }} Source maps are included in the distribution again (reverting
  {pr}`3015` included in 0.21.2) and if there is a variable in top level scope
  called `__dirname` we use that for the `indexURL`.
  {pr}`3088`

- {{ Fix }} `PyProxy.apply` now correctly handles the case when something
  unexpected is passed as the second argument.
  {pr}`3101`

## Version 0.21.2

_August 29, 2022_

- {{ Fix }} The standard library packages `ssl` and `lzma` can now be installed
  with `pyodide.loadPackage("ssl")` or `micropip.install("ssl")` (previously
  they had a leading underscore and it was only possible to load them with
  `pyodide.loadPackage`).
  {issue}`3003`

- {{ Fix }} If a wheel path is passed to `pyodide.loadPackage`, it will now be
  resolved relative to `document.location` (in browser) or relative to the
  current working directory (in Node) rather than relative to `indexURL`.
  {pr}`3013`, {issue}`3011`

- {{ Fix }} Fixed a bug in Emscripten that caused Pyodide to fail in Jest.
  {pr}`3014`

- {{ Fix }} It now works to pass a relative url to `indexURL`. Also, the
  calculated index URL now works even if `node` is run with
  `--enable-source-maps`.
  {pr}`3015`

## Version 0.21.1

_August 22, 2022_

- New packages: the standard library lzma module {pr}`2939`

- {{ Enhancement }} Pyodide now shows more helpful error messages when importing
  unvendored or removed stdlib modules fails.
  {pr}`2973`

- {{ Breaking }} The default value of `fullStdLib` in `loadPyodide` has been
  changed to `false`. This means Pyodide now will not load some stdlib modules
  like distutils, ssl, and sqlite3 by default. See [Pyodide Python
  compatibility](https://pyodide.org/en/stable/usage/wasm-constraints.html) for
  detail. If `fullStdLib` is set to `true`, it will load all unvendored stdlib
  modules. However, setting `fullStdLib` to true will increase the initial
  Pyodide load time. So it is preferable to explicitly load the required module.
  {pr}`2998`

- {{ Enhancement }} `pyodide build` now checks that the correct version of the
  Emscripten compiler is used.
  {pr}`2975`, {pr}`2990`

- {{ Fix }} Pyodide works in Safari v14 again. It was broken in v0.21.0
  {pr}`2994`

## Version 0.21.0

_August 9, 2022_

[See the release notes for a summary.](https://blog.pyodide.org/posts/0.21-release/)

### Build system

- {{ Enhancement }} Emscripten was updated to Version 3.1.14
  {pr}`2775`, {pr}`2679`, {pr}`2672`

- {{ Fix }} Fix building on macOS {issue}`2360` {pr}`2554`

- {{ Enhancement }} Update Typescript target to ES2017 to generate more modern
  Javascript code.
  {pr}`2471`

- {{ Enhancement }} We now put our built files into the `dist` directory rather
  than the `build` directory. {pr}`2387`

- {{ Fix }} The build will error out earlier if `cmake` or `libtool` are not
  installed.
  {pr}`2423`

- {{ Enhancement }} The platform tags of wheels now include the Emscripten
  version in them. This should help ensure ABI compatibility if Emscripten
  wheels are distributed outside of the main Pyodide distribution.
  {pr}`2610`

- {{ Enhancement }} The build system now uses the sysconfigdata from the target
  Python rather than the host Python.
  {pr}`2516`

- {{ Enhancement }} Pyodide now builds with `-sWASM_BIGINT`.
  {pr}`2643`

- {{ Enhancement }} Added `cross-script` key to the `meta.yaml` spec to allow
  executing custom logic in the cross build environment.
  {pr}`2734`

### Pyodide Module and type conversions

- {{ API }} All functions were moved out of the root `pyodide` package into
  various submodules. For backwards compatibility, they will be available from
  the root package (raising a `FutureWarning`) until v0.23.0.
  {pr}`2787`, {pr}`2790`

- {{ Enhancement }} `loadPyodide` no longer uses any global state, so it can be
  used more than once in the same thread. This is recommended if a network
  request causes a loading failure, if there is a fatal error, if you damage the
  state of the runtime so badly that it is no longer usable, or for certain
  testing purposes. It is not recommended for creating multiple execution
  environments, for which you should use
  `pyodide.runPython(code, { globals : some_dict})`;
  {pr}`2391`

- {{ Enhancement }} `pyodide.unpackArchive` now accepts any `ArrayBufferView` or
  `ArrayBuffer` as first argument, rather than only a `Uint8Array`.
  {pr}`2451`

- {{ Feature }} Added `pyodide.code.run_js` API.
  {pr}`2426`

- {{ Fix }} BigInt's between 2^{32\*n - 1} and 2^{32\*n} no longer get
  translated to negative Python ints.
  {pr}`2484`

- {{ Fix }} Pyodide now correctly handles JavaScript objects with `null`
  constructor.
  {pr}`2520`

- {{ Fix }} Fix garbage collection of `once_callable` {pr}`2401`

- {{ Enhancement }} Added the `js_id` attribute to `JsProxy` to allow using
  JavaScript object identity as a dictionary key.
  {pr}`2515`

- {{ Fix }} Fixed a bug with `toJs` when used with recursive structures and the
  `dictConverter` argument.
  {pr}`2533`

- {{ Enhancement }} Added Python wrappers `set_timeout`, `clear_timeout`,
  `set_interval`, `clear_interval`, `add_event_listener` and
  `remove_event_listener` for the corresponding JavaScript functions.
  {pr}`2456`

- {{ Fix }} If a request fails due to CORS, `pyfetch` now raises an `OSError`
  not a `JSException`.
  {pr}`2598`

- {{ Enhancement }} Pyodide now directly exposes the Emscripten `PATH` and
  `ERRNO_CODES` APIs.
  {pr}`2582`

- {{ Fix }} The `bool` operator on a `JsProxy` now behaves more consistently: it
  returns `False` if JavaScript would say that `!!x` is `false`, or if `x` is an
  empty container. Otherwise it returns `True`.
  {pr}`2803`

- {{ Fix }} Fix `loadPyodide` errors for the Windows Node environment.
  {pr}`2888`

- {{ Enhancement }} Implemented slice subscripting, `+=`, and `extend` for
  `JsProxy` of Javascript arrays.
  {pr}`2907`

### REPL

- {{ Enhancement }} Add a spinner while the REPL is loading
  {pr}`2635`

- {{ Enhancement }} Cursor blinking in the REPL can be disabled by setting
  `noblink` in URL search params.
  {pr}`2666`

- {{ Fix }} Fix a REPL error in printing high-dimensional lists.
  {pr}`2517` {pr}`2919`

- {{ Fix }} Fix output bug with using `input()` on online console
  {pr}`2509`

### micropip and package loading

- {{ API }} `packages.json` which contains the dependency graph for packages
  was renamed to `repodata.json` to avoid confusion with `package.json` used
  in JavaScript packages.

- {{ Enhancement }} Added SHA-256 hash of package to entries in `repodata.json`
  {pr}`2455`

- {{ Enhancement }} Integrity of Pyodide packages is now verified before
  loading them. This is for now limited to browser environments.
  {pr}`2513`

- {{ Enhancement }} `micropip` supports loading wheels from the Emscripten file
  system using the `emfs:` protocol now.
  {pr}`2767`

- {{ Enhancement }} It is now possible to use an alternate `repodata.json`
  lockfile by passing the `lockFileURL` option to `loadPyodide`. This is
  particularly intended to be used with `micropip.freeze`.
  {pr}`2645`

- {{ Fix }} micropip now correctly handles package names that include dashes
  {pr}`2414`

- {{ Enhancement }} Allow passing `credentials` to `micropip.install()`
  {pr}`2458`

- {{ Enhancement }} {func}`micropip.install` now accepts a `deps` parameter.
  If set to `False`, micropip will not install dependencies of the package.
  {pr}`2433`

- {{ Fix }} micropip now correctly compares packages with prerelease version
  {pr}`2532`

- {{ Enhancement }} {func}`micropip.install` now accepts a `pre` parameter.
  If set to `True`, micropip will include pre-release and development versions.
  {pr}`2542`

- {{ Enhancement }} `micropip` was refactored to improve readability and ease of
  maintenance.
  {pr}`2561`, {pr}`2563`, {pr}`2564`, {pr}`2565`, {pr}`2568`

- {{ Enhancement }} Various error messages were fine tuned and improved.
  {pr}`2562`, {pr}`2558`

- {{ Enhancement }} `micropip` was adjusted to keep its state in the wheel
  `.dist-info` directories which improves consistenency with the Python standard
  library and other tools used to install packages.
  {pr}`2572`

- {{ Enhancement }} `micropip` can now be used to install Emscripten binary wheels.
  {pr}`2591`

- {{ Enhancement }} Added `micropip.freeze` to record the current set of loaded
  packages into a `repodata.json` file.
  {pr}`2581`

- {{ Fix }} `micropip.list` now works correctly when there are packages
  that are installed via `pyodide.loadPackage` from a custom URL.
  {pr}`2743`

- {{ Fix }} micropip now skips package versions which do not follow PEP440.
  {pr}`2754`

- {{ Fix }} `micropip` supports extra markers in packages correctly now.
  {pr}`2584`

### Packages

- {{ Enhancement }} Update sqlite version to latest stable release
  {pr}`2477` and {pr}`2518`

- {{ Enhancement }} Pillow now supports WEBP image format {pr}`2407`.

- {{ Enhancement }} Pillow and opencv-python now support the TIFF image format.
  {pr}`2762`

- Pandas is now compiled with `-Oz`, which significantly speeds up loading the library
  on Chrome {pr}`2457`

- New packages: opencv-python {pr}`2305`, ffmpeg {pr}`2305`, libwebp {pr}`2305`,
  h5py, pkgconfig and libhdf5 {pr}`2411`, bitarray {pr}`2459`, gsw {pr}`2511`,
  cftime {pr}`2504`, svgwrite, jsonschema, tskit {pr}`2506`, xarray {pr}`2538`,
  demes, libgsl, newick, ruamel, msprime {pr}`2548`, gmpy2 {pr}`2665`,
  xgboost {pr}`2537`, galpy {pr}`2676`, shapely, geos {pr}`2725`, suitesparse,
  sparseqr {pr}`2685`, libtiff {pr}`2762`, pytest-benchmark {pr}`2799`,
  termcolor {pr}`2809`, sqlite3, libproj, pyproj, certifi {pr}`2555`,
  rebound {pr}`2868`, reboundx {pr}`2909`, pyclipper {pr}`2886`,
  brotli {pr}`2925`, python-magic {pr}`2941`

### Miscellaneous

- {{ Fix }} We now tell packagers (e.g., Webpack) to ignore npm-specific imports
  when packing files for the browser.
  {pr}`2468`

- {{ Enhancement }} `run_in_pyodide` now has support for pytest assertion
  rewriting and decorators such as `pytest.mark.parametrize` and hypothesis.
  {pr}`2510`, {pr}`2541`

- {{ Breaking }} `pyodide_build.testing` is removed. `run_in_pyodide`
  decorator can now be accessed through
  [`pytest-pyodide`](https://github.com/pyodide/pytest-pyodide) package.
  {pr}`2418`

### List of contributors

Alexey Ignatiev, Andrey Smelter, andrzej, Antonio Cuni, Ben Jeffery, Brian
Benjamin Maranville, David Lechner, dragoncoder047, echorand (Amit Saha),
Filipe, Frank, Gyeongjae Choi, Hanno Rein, haoran1062, Henry Schreiner, Hood
Chatham, Jason Grout, jmdyck, Jo Bovy, John Wason, josephrocca, Kyle Cutler,
Lester Fan, Liumeo, lukemarsden, Mario Gersbach, Matt Toad, Michael Droettboom,
Michael Gilbert, Michael Neil, Mu-Tsun Tsai, Nicholas Bollweg, pysathq, Ricardo
Prins, Rob Gries, Roman Yurchak, Ryan May, Ryan Russell, stonebig, Szymswiat,
Tobias Megies, Vic Kumar, Victor, Wei Ji, Will Lachance

## Version 0.20.0

_April 9th, 2022_

[See the release notes for a summary.](https://blog.pyodide.org/posts/0.20-release/)

### CPython and stdlib

- {{ Update }} Pyodide now runs Python 3.10.2.
  {pr}`2225`

- {{ Enhancement }} All `ctypes` tests pass now except for
  `test_callback_too_many_args` (and we have a plan to fix
  `test_callback_too_many_args` upstream). `libffi-emscripten` now also passes
  all libffi tests.
  {pr}`2350`

### Packages

- {{Fix}} matplotlib now loads multiple fonts correctly {pr}`2271`

- New packages: boost-histogram {pr}`2174`, cryptography v3.3.2 {pr}`2263`, the
  standard library ssl module {pr}`2263`, python-solvespace v3.0.7,
  lazy-object-proxy {pr}`2320`.

- Many more scipy linking errors were fixed, mostly related to the Fortran f2c
  ABI for string arguments. There are still some fatal errors in the Scipy test
  suite, but none seem to be simple linker errors.
  {pr}`2289`

- Removed pyodide-interrupts. If you were using this for some reason, use
  `pyodide.setInterruptBuffer` instead.
  {pr}`2309`

- Most included packages were updated to the latest version. See
  {ref}`packages-in-pyodide` for a full list.

### Type translations

- {{Fix}} Python tracebacks now include Javascript frames when Python calls a
  Javascript function.
  {pr}`2123`

- {{Enhancement}} Added a `default_converter` argument to `JsProxy.to_py`
  and `pyodide.toPy` which is used to process any object that doesn't have
  a built-in conversion to Python. Also added a `default_converter` argument to
  `PyProxy.toJs` and `pyodide.ffi.to_js` to convert.
  {pr}`2170` and {pr}`2208`

- {{ Enhancement }} Async Python functions called from Javascript now have the
  resulting coroutine automatically scheduled. For instance, this makes it
  possible to use an async Python function as a Javascript event handler.
  {pr}`2319`

### Javascript package

- {{Enhancement}} It is no longer necessary to provide `indexURL` to
  `loadPyodide`.
  {pr}`2292`

- {{ Breaking }} The `globals` argument to `pyodide.runPython` and
  `pyodide.runPythonAsync` is now passed as a named argument. The old usage
  still works with a deprecation warning.
  {pr}`2300`

- {{Enhancement}} The Javascript package was migrated to Typescript.
  {pr}`2130` and {pr}`2133`

- {{Fix}} Fix importing pyodide with ESM syntax in a module type web worker.
  {pr}`2220`

- {{Enhancement}} When Pyodide is loaded as an ES6 module, no global
  `loadPyodide` variable is created (instead, it should be accessed as an
  attribute on the module).
  {pr}`2249`

- {{Fix}} The type `Py2JsResult` has been replaced with `any` which is more
  accurate. For backwards compatibility, we still export `Py2JsResult` as an
  alias for `any`.
  {pr}`2277`

- {{Fix}} Pyodide now loads correctly even if requirejs is included.
  {pr}`2283`

- {{ Enhancement }} Added robust handling for non-`Error` objects thrown by
  Javascript code. This mostly should never happen since well behaved Javascript
  code ought to throw errors. But it's better not to completely crash if it
  throws something else.
  {pr}`2294`

### pyodide_build

- {{Enhancement}} Pyodide now uses Python wheel files to distribute packages
  rather than the emscripten `file_packager.py` format.
  {pr}`2027`

- {{Enhancement}} Pyodide now uses `pypa/build` to build packages. We (mostly)
  use build isolation, so we can build packages that require conflicting
  versions of setuptools or alternative build backends.
  {pr}`2272`

- {{Enhancement}} Most pure Python packages were switched to use the wheels
  directly from PyPI rather than rebuilding them.
  {pr}`2126`

- {{Enhancement}} Added support for C++ exceptions in packages. Now C++
  extensions compiled and linked with `-fexceptions` can catch C++ exceptions.
  Furthermore, uncaught C++ exceptions will be formatted in a human-readable
  way.
  {pr}`2178`

- {{Breaking}} Removed the `skip-host` key from the `meta.yaml` format. If
  needed, install a host copy of the package with pip instead.
  {pr}`2256`

### Uncategorized

- {{ Enhancement }} The interrupt buffer can be used to raise all 64 signals
  now, not just `SIGINT`. Write a number between `1<= signum <= 64` into the
  interrupt buffer to trigger the corresponding signal. By default everything
  but `SIGINT` will be ignored. Any value written into the interrupt buffer
  outside of the range from 1 to 64 will be silently discarded.
  {pr}`2301`

- {{ Enhancement }} Updated to Emscripten 2.0.27.
  {pr}`2295`

- {{ Breaking }} The `extractDir` argument to `pyodide.unpackArchive` is now
  passed as a named argument. The old usage still works with a deprecation
  warning.
  {pr}`2300`

- {{ Enhancement }} Support ANSI escape codes in the Pyodide console.
  {pr}`2345`

- {{ Fix }} `pyodide_build` can now be installed in non-editable ways.
  {pr}`2351`

### List of contributors

Boris Feld, Christian Staudt, Gabriel Fougeron, Gyeongjae Choi, Henry Schreiner,
Hood Chatham, Jo Bovy, Karthikeyan Singaravelan, Leo Psidom, Liumeo, Luka
Mamukashvili, Madhur Tandon, Paul Korzhyk, Roman Yurchak, Seungmin Kim, Thorsten
Beier, Tom White, and Will Lachance

## Version 0.19.1

_February 19, 2022_

### Packages

- New packages: sqlalchemy {pr}`2112`, pydantic {pr}`2117`, wrapt {pr}`2165`

- {{ Update }} Upgraded packages: pyb2d (0.7.2), {pr}`2117`

- {{Fix}} A fatal error in `scipy.stats.binom.ppf` has been fixed.
  {pr}`2109`

- {{Fix}} Type signature mismatches in some numpy comparators have been fixed.
  {pr}`2110`

### Type translations

- {{Fix}} The "PyProxy has already been destroyed" error message has been
  improved with some context information.
  {pr}`2121`

### REPL

- {{Enhancement}} Pressing TAB in REPL no longer triggers completion when input
  is whitespace. {pr}`2125`

### List of contributors

Christian Staudt, Gyeongjae Choi, Hood Chatham, Liumeo, Paul Korzhyk, Roman
Yurchak, Seungmin Kim, Thorsten Beier

## Version 0.19.0

_January 10, 2021_

[See the release notes for a summary.](https://blog.pyodide.org/posts/0.19-release/)

### Python package

- {{Enhancement}} If `find_imports` is used on code that contains a syntax
  error, it will return an empty list instead of raising a `SyntaxError`.
  {pr}`1819`

- {{Enhancement}} Added the `pyodide.http.pyfetch` API which provides a
  convenience wrapper for the Javascript `fetch` API. The API returns a response
  object with various methods that convert the data into various types while
  minimizing the number of times the data is copied.
  {pr}`1865`

- {{Enhancement}} Added the `unpack_archive` API to the `pyodide.http.FetchResponse`
  object which treats the response body as an archive and uses `shutil` to
  unpack it. {pr}`1935`

- {{Fix}} The Pyodide event loop now works correctly with cancelled handles. In
  particular, `asyncio.wait_for` now functions as expected.
  {pr}`2022`

### JavaScript package

- {{Fix}} `loadPyodide` no longer fails in the
  presence of a user-defined global named `process`.
  {pr}`1849`

- {{Fix}} Various webpack buildtime and runtime compatibility issues were fixed.
  {pr}`1900`

- {{Enhancement}} Added the `pyodide.pyimport` API to import a Python module and
  return it as a `PyProxy`. Warning: this is different from the original
  `pyimport` API which was removed in this version.
  {pr}`1944`

- {{Enhancement}} Added the `pyodide.unpackArchive` API which unpacks an archive
  represented as an ArrayBuffer into the working directory. This is intended as
  a way to install packages from a local application.
  {pr}`1944`

- {{API}} `loadPyodide` now accepts a `homedir` parameter which sets home
  directory of Pyodide virtual file system.
  {pr}`1936`

- {{Breaking}} The default working directory(home directory) inside the Pyodide
  virtual file system has been changed from `/` to `/home/pyodide`. To get the
  previous behavior, you can
  - call `os.chdir("/")` in Python to change working directory or
  - call `loadPyodide` with the `homedir="/"`
    argument
    {pr}`1936`

### Python / JavaScript type conversions

- {{Breaking}} Updated the calling convention when a JavaScript function is
  called from Python to improve memory management of PyProxies. PyProxy
  arguments and return values are automatically destroyed when the function is
  finished.
  {pr}`1573`

- {{Enhancement}} Added `JsProxy.to_string`, `JsProxy.to_bytes`, and
  `JsProxy.to_memoryview` to allow for conversion of `TypedArray` to standard
  Python types without unneeded copies.
  {pr}`1864`

- {{Enhancement}} Added `JsProxy.to_file` and `JsProxy.from_file` to allow
  reading and writing Javascript buffers to files as a byte stream without
  unneeded copies.
  {pr}`1864`

- {{Fix}} It is now possible to destroy a borrowed attribute `PyProxy` of a
  `PyProxy` (as introduced by {pr}`1636`) before destroying the root `PyProxy`.
  {pr}`1854`

- {{Fix}} If `__iter__()` raises an error, it is now handled correctly by the
  `PyProxy[Symbol.iterator()]` method.
  {pr}`1871`

- {{Fix}} Borrowed attribute `PyProxy`s are no longer destroyed when the root
  `PyProxy` is garbage collected (because it was leaked). Doing so has no
  benefit to nonleaky code and turns some leaky code into broken code (see
  {issue}`1855` for an example).
  {pr}`1870`

- {{Fix}} Improved the way that `pyodide.globals.get("builtin_name")` works.
  Before we used `__main__.__dict__.update(builtins.__dict__)` which led to
  several undesirable effects such as `__name__` being equal to `"builtins"`.
  Now we use a proxy wrapper to replace `pyodide.globals.get` with a function
  that looks up the name on `builtins` if lookup on `globals` fails.
  {pr}`1905`

- {{Enhancement}} Coroutines have their memory managed in a more convenient way.
  In particular, now it is only necessary to either `await` the coroutine or
  call one of `.then`, `.except` or `.finally` to prevent a leak. It is no
  longer necessary to manually destroy the coroutine. Example: before:

```js
async function runPythonAsync(code, globals) {
  let coroutine = Module.pyodide_py.eval_code_async(code, globals);
  try {
    return await coroutine;
  } finally {
    coroutine.destroy();
  }
}
```

After:

```js
async function runPythonAsync(code, globals) {
  return await Module.pyodide_py.eval_code_async(code, globals);
}
```

{pr}`2030`

### pyodide-build

- {{API}} By default only a minimal set of packages is built. To build all
  packages set `PYODIDE_PACKAGES='*'` In addition, `make minimal` was removed,
  since it is now equivalent to `make` without extra arguments.
  {pr}`1801`

- {{Enhancement}} It is now possible to use `pyodide-build buildall` and
  `pyodide-build buildpkg` directly.
  {pr}`2063`

- {{Enhancement}} Added a `--force-rebuild` flag to `buildall` and `buildpkg`
  which rebuilds the package even if it looks like it doesn't need to be
  rebuilt. Added a `--continue` flag which keeps the same source tree for the
  package and can continue from the middle of a build.
  {pr}`2069`

- {{Enhancement}} Changes to environment variables in the build script are now
  seen in the compile and post build scripts.
  {pr}`1706`

- {{Fix}} Fix usability issues with `pyodide-build mkpkg` CLI.
  {pr}`1828`

- {{ Enhancement }} Better support for ccache when building Pyodide
  {pr}`1805`

- {{Fix}} Fix compile error `wasm-ld: error: unknown argument: --sort-common`
  and `wasm-ld: error: unknown argument: --as-needed` in ArchLinux.
  {pr}`1965`

### micropip

- {{Fix}} micropip now raises an error when installing a non-pure python wheel
  directly from a url.
  {pr}`1859`

- {{Enhancement}} {func}`micropip.install` now accepts a `keep_going` parameter.
  If set to `True`, micropip reports all identifiable dependencies that don't
  have pure Python wheels, instead of failing after processing the first one.
  {pr}`1976`

- {{Enhancement}} Added a new API {func}`micropip.list` which returns the list
  of installed packages by micropip.
  {pr}`2012`

### Packages

- {{ Enhancement }} Unit tests are now unvendored from Python packages and
  included in a separate package `<package name>-tests`. This results in a
  20% size reduction on average for packages that vendor tests (e.g. numpy,
  pandas, scipy).
  {pr}`1832`

- {{ Update }} Upgraded SciPy to 1.7.3. There are known issues with some SciPy
  components, the current status of the scipy test suite is
  [here](https://github.com/pyodide/pyodide/pull/2065#issuecomment-1004243045)
  {pr}`2065`

- {{ Fix }} The built-in pwd module of Python, which provides a Unix specific
  feature, is now unvendored.
  {pr}`1883`

- {{Fix}} pillow and imageio now correctly encode/decode grayscale and
  black-and-white JPEG images.
  {pr}`2028`

- {{Fix}} The numpy fft module now works correctly.
  {pr}`2028`

- New packages: logbook {pr}`1920`, pyb2d {pr}`1968`, and threadpoolctl (a
  dependency of scikit-learn) {pr}`2065`

- Upgraded packages: numpy (1.21.4) {pr}`1934`, scikit-learn (1.0.2) {pr}`2065`,
  scikit-image (0.19.1) {pr}`2005`, msgpack (1.0.3) {pr}`2071`, astropy (5.0.3)
  {pr}`2086`, statsmodels (0.13.1) {pr}`2073`, pillow (9.0.0) {pr}`2085`. This
  list is not exhaustive, refer to `packages.json` for the full list.

### Uncategorized

- {{ Enhancement }} `PyErr_CheckSignals` now works with the keyboard interrupt
  system so that cooperative C extensions can be interrupted. Also, added the
  `pyodide.checkInterrupt` function so Javascript code can opt to be
  interrupted.
  {pr}`1294`

- {{Fix}} The `_` variable is now set by the Pyodide repl just like it is set in
  the native Python repl.
  {pr}`1904`

- {{ Enhancement }} `pyodide-env` and `pyodide` Docker images are now available from both
  the [Docker Hub](https://hub.docker.com/repository/docker/pyodide/pyodide-env) and
  from the [Github Package registry](https://github.com/orgs/pyodide/packages). {pr}`1995`

- {{Fix}} The console now correctly handles it when an object's `__repr__` function raises an exception.
  {pr}`2021`

- {{ Enhancement }} Removed the `-s EMULATE_FUNCTION_POINTER_CASTS` flag,
  yielding large benefits in speed, stack usage, and code size.
  {pr}`2019`

### List of contributors

Alexey Ignatiev, Alex Hall, Bart Broere, Cyrille Bogaert, etienne, Grimmer,
Grimmer Kang, Gyeongjae Choi, Hao Zhang, Hood Chatham, Ian Clester, Jan Max
Meyer, LeoPsidom, Liumeo, Michael Christensen, Owen Ou, Roman Yurchak, Seungmin
Kim, Sylvain, Thorsten Beier, Wei Ouyang, Will Lachance

## Version 0.18.1

_September 16, 2021_

### Console

- {{Fix}} Ctrl+C handling in console now works correctly with multiline input.
  New behavior more closely approximates the behavior of the native Python
  console.
  {pr}`1790`

- {{Fix}} Fix the repr of Python objects (including lists and dicts) in console {pr}`1780`

- {{Fix}} The "long output truncated" message now appears on a separate line as intended.
  {pr}`1814`

- {{Fix}} The streams that are used to redirect stdin and stdout in the console now define
  `isatty` to return `True`. This fixes pytest.
  {pr}`1822`

### Python package

- {{Fix}} Avoid circular references when runsource raises SyntaxError
  {pr}`1758`

### JavaScript package

- {{Fix}} The `pyodide.setInterruptBuffer` command is now publicly exposed
  again, as it was in v0.17.0. {pr}`1797`

### Python / JavaScript type conversions

- {{Fix}} Conversion of very large strings from JavaScript to Python works
  again. {pr}`1806`

- {{Fix}} Fixed a use after free bug in the error handling code.
  {pr}`1816`

### Packages

- {{Fix}} pillow now correctly encodes/decodes RGB JPEG image format. {pr}`1818`

### Micellaneous

- {{Fix}} Patched emscripten to make the system calls to duplicate file
  descriptors closer to posix-compliant. In particular, this fixes the use of
  `dup` on pipes and temporary files, as needed by `pytest`.
  {pr}`1823`

## Version 0.18.0

_August 3rd, 2021_

### General

- {{ Update }} Pyodide now runs Python 3.9.5.
  {pr}`1637`

- {{ Enhancement }} Pyodide can experimentally be used in Node.js {pr}`1689`

- {{ Enhancement }} Pyodide now directly exposes the [Emscripten filesystem
  API](https://emscripten.org/docs/api_reference/Filesystem-API.html), allowing
  for direct manipulation of the in-memory filesystem
  {pr}`1692`

- {{ Enhancement }} Pyodide's support of [emscripten file
  systems](https://emscripten.org/docs/api_reference/Filesystem-API.html#file-systems)
  is expanded from the default `MEMFS` to include `IDBFS`, `NODEFS`, `PROXYFS`,
  and `WORKERFS`, allowing for custom persistence strategies depending on
  execution environment {pr}`1596`

- {{ API }} The `packages.json` schema for Pyodide was redesigned for better
  compatibility with conda. {pr}`1700`

- {{ API }} `run_docker` no longer binds any port to the docker image by default.
  {pr}`1750`

### Standard library

- {{ API }} The following standard library modules are now available as standalone packages

  - distlib

  They are loaded by default in `loadPyodide`, however this behavior
  can be disabled with the `fullStdLib` parameter set to `false`.
  All optional stdlib modules can then be loaded as needed with
  `pyodide.loadPackage`. {pr}`1543`

- {{ Enhancement }} The standard library module `audioop` is now included, making the `wave`,
  `sndhdr`, `aifc`, and `sunau` modules usable. {pr}`1623`

- {{ Enhancement }} Added support for `ctypes`.
  {pr}`1656`

### JavaScript package

- {{ Enhancement }} The Pyodide JavaScript package is released to npm under [npmjs.com/package/pyodide](https://www.npmjs.com/package/pyodide)
  {pr}`1762`
- {{ API }} `loadPyodide` no longer automatically
  stores the API into a global variable called `pyodide`. To get old behavior,
  say `globalThis.pyodide = await loadPyodide({...})`.
  {pr}`1597`
- {{ Enhancement }} `loadPyodide` now accepts callback functions for
  `stdin`, `stdout` and `stderr`
  {pr}`1728`
- {{ Enhancement }} Pyodide now ships with first party typescript types for the entire
  JavaScript API (though no typings are available for `PyProxy` fields).
  {pr}`1601`

- {{ Enhancement }} It is now possible to import `Comlink` objects into Pyodide after
  using `pyodide.registerComlink`
  {pr}`1642`

- {{ Enhancement }} If a Python error occurs in a reentrant `runPython` call, the error
  will be propagated into the outer `runPython` context as the original error
  type. This is particularly important if the error is a `KeyboardInterrupt`.
  {pr}`1447`

### Python package

- {{ Enhancement }} Added a new `pyodide.code.CodeRunner` API for finer control than
  `eval_code` and `eval_code_async`. Designed with
  the needs of REPL implementations in mind.
  {pr}`1563`

- {{ Enhancement }} Added `pyodide.console.Console` class closely based on the Python standard
  library `code.InteractiveConsole` but with support for top level await and
  stream redirection. Also added the subclass `pyodide.console.PyodideConsole` which
  automatically uses `pyodide.loadPackagesFromImports` on the code before running
  it.
  {pr}`1125`, {pr}`1155`, {pr}`1635`

- {{ Fix }} `pyodide.code.eval_code_async` no longer automatically awaits a returned
  coroutine or attempts to await a returned generator object (which triggered an
  error).
  {pr}`1563`

### Python / JavaScript type conversions

- {{ API }} `pyodide.runPythonAsync` no longer automatically calls
  `pyodide.loadPackagesFromImports`.
  {pr}`1538`.
- {{ Enhancement }} Added the `PyProxy.callKwargs` method to allow using
  Python functions with keyword arguments from JavaScript.
  {pr}`1539`
- {{ Enhancement }} Added the `PyProxy.copy` method.
  {pr}`1549` {pr}`1630`
- {{ API }} Updated the method resolution order on `PyProxy`. Performing a
  lookup on a `PyProxy` will prefer to pick a method from the `PyProxy` api, if
  no such method is found, it will use `getattr` on the proxied object.
  Prefixing a name with `$` forces `getattr`. For instance, `PyProxy.destroy`
  now always refers to the method that destroys the proxy, whereas
  `PyProxy.$destroy` refers to an attribute or method called `destroy` on the
  proxied object.
  {pr}`1604`
- {{ API }} It is now possible to use `Symbol` keys with PyProxies. These
  `Symbol` keys put markers on the PyProxy that can be used by external code.
  They will not currently be copied by `PyProxy.copy`.
  {pr}`1696`
- {{ Enhancement }} Memory management of `PyProxy` fields has been changed so
  that fields looked up on a `PyProxy` are "borrowed" and have their lifetime
  attached to the base `PyProxy`. This is intended to allow for more idiomatic
  usage.
  (See {issue}`1617`.) {pr}`1636`
- {{ API }} The depth argument to `toJs` is now passed as an option, so
  `toJs(n)` in v0.17 changed to `toJs({depth : n})`. Similarly, `pyodide.toPy`
  now takes `depth` as a named argument. Also `to_js` and `to_py` only take
  depth as a keyword argument.
  {pr}`1721`
- {{ API }} `PyProxy.toJs` and `pyodide.ffi.to_js` now
  take an option `pyproxies`, if a JavaScript Array is passed for this, then
  any proxies created during conversion will be placed into this array. This
  allows easy cleanup later. The `create_pyproxies` option can be used to
  disable creation of pyproxies during conversion (instead a `ConversionError`
  is raised). {pr}`1726`
- {{ API }} `toJs` and `to_js` now take an option `dict_converter` which will be
  called on a JavaScript iterable of two-element Arrays as the final step of
  converting dictionaries. For instance, pass `Object.fromEntries` to convert to
  an object or `Array.from` to convert to an array of pairs.
  {pr}`1742`

### pyodide-build

- {{ API }} pyodide-build is now an installable Python package, with an
  identically named CLI entrypoint that replaces `bin/pyodide` which is removed
  {pr}`1566`

### micropip

- {{ Fix }} micropip now correctly handles packages that have mixed case names.
  (See {issue}`1614`).
  {pr}`1615`
- {{ Enhancement }} micropip now resolves dependencies correctly for old
  versions of packages (it used to always use the dependencies from the most
  recent version, see {issue}`1619` and {issue}`1745`). micropip also will
  resolve dependencies for wheels loaded from custom urls.
  {pr}`1753`

### Packages

- {{ Enhancement }} matplotlib now comes with a new renderer based on the html5 canvas element. {pr}`1579`
  It is optional and the current default backend is still the agg backend compiled to wasm.
- {{ Enhancement }} Updated a number of packages included in Pyodide.

### List of contributors

Albertas Gimbutas, Andreas Klostermann, Arfy Slowy, daoxian,
Devin Neal, fuyutarow, Grimmer, Guido Zuidhof, Gyeongjae Choi, Hood
Chatham, Ian Clester, Itay Dafna, Jeremy Tuloup, jmsmdy, LinasNas, Madhur
Tandon, Michael Christensen, Nicholas Bollweg, Ondřej Staněk, Paul m. p. P,
Piet Brömmel, Roman Yurchak, stefnotch, Syrus Akbary, Teon L Brooks, Waldir

## Version 0.17.0

_April 21, 2021_

See the {ref}`0-17-0-release-notes` for more information.

### Improvements to package loading and dynamic linking

- {{ Enhancement }} Uses the emscripten preload plugin system to preload .so files in packages
- {{ Enhancement }} Support for shared library packages. This is used for CLAPACK which makes scipy a lot smaller.
  {pr}`1236`
- {{ Fix }} Pyodide and included packages can now be used with Safari v14+.
  Safari v13 has also been observed to work on some (but not all) devices.

### Python / JS type conversions

- {{ Feature }} A `JsProxy` of a JavaScript `Promise` or other awaitable object is now a
  Python awaitable.
  {pr}`880`
- {{ API }} Instead of automatically converting Python lists and dicts into
  JavaScript, they are now wrapped in `PyProxy`. Added a new `PyProxy.toJs`
  API to request the conversion behavior that used to be implicit.
  {pr}`1167`
- {{ API }} Added `JsProxy.to_py` API to convert a JavaScript object to Python.
  {pr}`1244`
- {{ Feature }} Flexible jsimports: it now possible to add custom Python
  "packages" backed by JavaScript code, like the `js` package. The `js` package
  is now implemented using this system.
  {pr}`1146`
- {{ Feature }} A `PyProxy` of a Python coroutine or awaitable is now an
  awaitable JavaScript object. Awaiting a coroutine will schedule it to run on
  the Python event loop using `asyncio.ensure_future`.
  {pr}`1170`
- {{ Enhancement }} Made `PyProxy` of an iterable Python object an iterable Js
  object: defined the `[Symbol.iterator]` method, can be used like `for(let x of proxy)`.
  Made a `PyProxy` of a Python iterator an iterator: `proxy.next()` is
  translated to `next(it)`. Made a `PyProxy` of a Python generator into a
  JavaScript generator: `proxy.next(val)` is translated to `gen.send(val)`.
  {pr}`1180`
- {{ API }} Updated `PyProxy` so that if the wrapped Python object supports `__getitem__`
  access, then the wrapper has `get`, `set`, `has`, and `delete` methods which do
  `obj[key]`, `obj[key] = val`, `key in obj` and `del obj[key]` respectively.
  {pr}`1175`
- {{ API }} The `pyodide.pyimport` function is deprecated in favor of using
  `pyodide.globals.get('key')`. {pr}`1367`
- {{ API }} Added `PyProxy.getBuffer` API to allow direct access to Python
  buffers as JavaScript TypedArrays.
  {pr}`1215`
- {{ API }} The innermost level of a buffer converted to JavaScript used to be a
  TypedArray if the buffer was contiguous and otherwise an Array. Now the
  innermost level will be a TypedArray unless the buffer format code is a '?' in
  which case it will be an Array of booleans, or if the format code is a "s" in
  which case the innermost level will be converted to a string.
  {pr}`1376`
- {{ Enhancement }} JavaScript `BigInt`s are converted into Python `int` and
  Python `int`s larger than 2^53 are converted into `BigInt`.
  {pr}`1407`
- {{ API }} Added `pyodide.isPyProxy` to test if an object is a `PyProxy`.
  {pr}`1456`
- {{ Enhancement }} `PyProxy` and `PyBuffer` objects are now garbage collected
  if the browser supports `FinalizationRegistry`.
  {pr}`1306`
- {{ Enhancement }} Automatic conversion of JavaScript functions to CPython
  calling conventions.
  {pr}`1051`, {pr}`1080`
- {{ Enhancement }} Automatic detection of fatal errors. In this case Pyodide
  will produce both a JavaScript and a Python stack trace with explicit
  instruction to open a bug report.
  pr`{1151}`, pr`{1390}`, pr`{1478}`.
- {{ Enhancement }} Systematic memory leak detection in the test suite and a
  large number of fixed to memory leaks.
  pr`{1340}`
- {{ Fix }} getattr and dir on JsProxy now report consistent results and include all
  names defined on the Python dictionary backing JsProxy.
  {pr}`1017`
- {{ Fix }} `JsProxy.__bool__` now produces more consistent results: both
  `bool(window)` and `bool(zero-arg-callback)` were `False` but now are `True`.
  Conversely, `bool(empty_js_set)` and `bool(empty_js_map)` were `True` but now
  are `False`.
  {pr}`1061`
- {{ Fix }} When calling a JavaScript function from Python without keyword
  arguments, Pyodide no longer passes a `PyProxy`-wrapped `NULL` pointer as the
  last argument. {pr}`1033`
- {{ Fix }} JsBoundMethod is now a subclass of JsProxy, which fixes nested
  attribute access and various other strange bugs.
  {pr}`1124`
- {{ Fix }} JavaScript functions imported like `from js import fetch` no longer
  trigger "invalid invocation" errors (issue {issue}`461`) and
  `js.fetch("some_url")` also works now (issue {issue}`768`).
  {pr}`1126`
- {{ Fix }} JavaScript bound method calls now work correctly with keyword arguments.
  {pr}`1138`
- {{ Fix }} JavaScript constructor calls now work correctly with keyword
  arguments.
  {pr}`1433`

### pyodide-py package

- {{ Feature }} Added a Python event loop to support asyncio by scheduling
  coroutines to run as jobs on the browser event loop. This event loop is
  available by default and automatically enabled by any relevant asyncio API,
  so for instance `asyncio.ensure_future` works without any configuration.
  {pr}`1158`
- {{ API }} Removed `as_nested_list` API in favor of `JsProxy.to_py`.
  {pr}`1345`

### pyodide-js

- {{ API }} Removed iodide-specific code in `pyodide.js`. This breaks compatibility with
  iodide.
  {pr}`878`, {pr}`981`
- {{ API }} Removed the `pyodide.autocomplete` API, use Jedi directly instead.
  {pr}`1066`
- {{ API }} Removed `pyodide.repr` API.
  {pr}`1067`
- {{ Fix }} If `messageCallback` and `errorCallback` are supplied to
  `pyodide.loadPackage`, `pyodide.runPythonAsync` and
  `pyodide.loadPackagesFromImport`, then the messages are no longer
  automatically logged to the console.
- {{ Feature }} `runPythonAsync` now runs the code with `eval_code_async`. In
  particular, it is possible to use top-level await inside of `runPythonAsync`.
- `eval_code` now accepts separate `globals` and `locals` parameters.
  {pr}`1083`
- Added the `pyodide.setInterruptBuffer` API. This can be used to set a
  `SharedArrayBuffer` to be the keyboard interrupt buffer. If Pyodide is running
  on a webworker, the main thread can signal to the webworker that it should
  raise a `KeyboardInterrupt` by writing to the interrupt buffer.
  {pr}`1148` and {pr}`1173`
- Changed the loading method: added an async function `loadPyodide` to load
  Pyodide to use instead of `languagePluginURL` and `languagePluginLoader`. The
  change is currently backwards compatible, but the old approach is deprecated.
  {pr}`1363`
- `runPythonAsync` now accepts `globals` parameter.
  {pr}`1914`

### micropip

- {{ Feature }} `micropip` now supports installing wheels from relative URLs.
  {pr}`872`
- {{ API }} `micropip.install` now returns a Python `Future` instead of a JavaScript `Promise`.
  {pr}`1324`
- {{ Fix }} `micropip.install` now interacts correctly with
  {js:func}`pyodide.loadPackage`.
  {pr}`1457`
- {{ Fix }} `micropip.install` now handles version constraints correctly
  even if there is a version of the package available from the Pyodide `indexURL`.

### Build system

- {{ Enhancement }} Updated to latest emscripten 2.0.13 with the upstream LLVM backend
  {pr}`1102`
- {{ API }} Use upstream `file_packager.py`, and stop checking package abi versions.
  The `PYODIDE_PACKAGE_ABI` environment variable is no longer used, but is
  still set as some packages use it to detect whether it is being built for
  Pyodide. This usage is deprecated, and a new environment variable `PYODIDE`
  is introduced for this purpose.

  As part of the change, Module.checkABI is no longer present.
  {pr}`991`

- uglifyjs and lessc no longer need to be installed in the system during build
  {pr}`878`.
- {{ Enhancement }} Reduce the size of the core Pyodide package
  {pr}`987`.
- {{ Enhancement }} Optionally to disable docker port binding
  {pr}`1423`.
- {{ Enhancement }} Run arbitrary command in docker
  {pr}`1424`
- Docker images for Pyodide are now accessible at
  [pyodide/pyodide-env](https://hub.docker.com/repository/docker/pyodide/pyodide-env)
  and
  [pyodide/pyodide](https://hub.docker.com/repository/docker/pyodide/pyodide).
- {{ Enhancement }} Option to run docker in non-interactive mode
  {pr}`1641`

### REPL

- {{ Fix }} In console.html: sync behavior, full stdout/stderr support, clean namespace,
  bigger font, correct result representation, clean traceback
  {pr}`1125` and {pr}`1141`
- {{ Fix }} Switched from ̀Jedi to rlcompleter for completion in
  `pyodide.console.InteractiveConsole` and so in `console.html`. This fixes
  some completion issues (see {issue}`821` and {issue}`1160`)
- {{ Enhancement }} Support top-level await in the console
  {pr}`1459`

### Packages

- six, jedi and parso are no longer vendored in the main Pyodide package, and
  need to be loaded explicitly
  {pr}`1010`, {pr}`987`.
- Updated packages {pr}`1021`, {pr}`1338`, {pr}`1460`.
- Added Plotly version 4.14.3 and retrying dependency
  {pr}`1419`

### List of contributors

(in alphabetic order)

Aditya Shankar, casatir, Dexter Chua, dmondev, Frederik Braun, Hood Chatham,
Jan Max Meyer, Jeremy Tuloup, joemarshall, leafjolt, Michael Greminger,
Mireille Raad, Ondřej Staněk, Paul m. p. P, rdb, Roman Yurchak, Rudolfs

## Version 0.16.1

_December 25, 2020_

Note: due to a CI deployment issue the 0.16.0 release was skipped and replaced
by 0.16.1 with identical contents.

- Pyodide files are distributed by [JsDelivr](https://www.jsdelivr.com/),
  `https://cdn.jsdelivr.net/pyodide/v0.16.1/full/pyodide.js`
  The previous CDN `pyodide-cdn2.iodide.io` still works and there
  are no plans for deprecating it. However please use
  JsDelivr as a more sustainable solution, including for earlier Pyodide
  versions.

### Python and the standard library

- Pyodide includes CPython 3.8.2
  {pr}`712`
- ENH Patches for the threading module were removed in all packages. Importing
  the module, and a subset of functionality (e.g. locks) works, while starting
  a new thread will produce an exception, as expected.
  {pr}`796`.
  See {issue}`237` for the current status of the threading support.
- ENH The multiprocessing module is now included, and will not fail at import,
  thus avoiding the necessity to patch included packages. Starting a new
  process will produce an exception due to the limitation of the WebAssembly VM
  with the following message: `Resource temporarily unavailable`
  {pr}`796`.

### Python / JS type conversions

- FIX Only call `Py_INCREF()` once when proxied by PyProxy
  {pr}`708`
- JavaScript exceptions can now be raised and caught in Python. They are
  wrapped in pyodide.JsException.
  {pr}`891`

### pyodide-py package and micropip

- The `pyodide.py` file was transformed to a pyodide-py package. The imports
  remain the same so this change is transparent to the users
  {pr}`909`.
- FIX Get last version from PyPI when installing a module via micropip
  {pr}`846`.
- Suppress REPL results returned by `pyodide.eval_code` by adding a semicolon
  {pr}`876`.
- Enable monkey patching of `eval_code` and `find_imports` to customize
  behavior of `runPython` and `runPythonAsync`
  {pr}`941`.

### Build system

- Updated docker image to Debian buster, resulting in smaller images.
  {pr}`815`
- Pre-built docker images are now available as
  [`iodide-project/pyodide`](https://hub.docker.com/r/iodide/pyodide)
  {pr}`787`
- Host Python is no longer compiled, reducing compilation time. This also
  implies that Python 3.8 is now required to build Pyodide. It can for instance
  be installed with conda.
  {pr}`830`
- FIX Infer package tarball directory from source URL
  {pr}`687`
- Updated to emscripten 1.38.44 and binaryen v86 (see related
  [commits](https://github.com/pyodide/pyodide/search?q=emscripten&type=commits))
- Updated default `--ldflags` argument to `pyodide_build` scripts to equal what
  Pyodide actually uses.
  {pr}`817`
- Replace C lz4 implementation with the (upstream) JavaScript implementation.
  {pr}`851`
- Pyodide deployment URL can now be specified with the `PYODIDE_BASE_URL`
  environment variable during build. The `pyodide_dev.js` is no longer
  distributed. To get an equivalent behavior with `pyodide.js`, set
  ```javascript
  window.languagePluginUrl = "./";
  ```
  before loading it.
  {pr}`855`
- Build runtime C libraries (e.g. libxml) via package build system with correct
  dependency resolution
  {pr}`927`
- Pyodide can now be built in a conda virtual environment
  {pr}`835`

### Other improvements

- Modify MEMFS timestamp handling to support better caching. This in
  particular allows to import newly created Python modules without invalidating
  import caches {pr}`893`

### Packages

- New packages: freesasa, lxml, python-sat, traits, astropy, pillow,
  scikit-image, imageio, numcodecs, msgpack, asciitree, zarr

  Note that due to the large size and the experimental state of the scipy
  package, packages that depend on scipy (including scikit-image, scikit-learn)
  will take longer to load, use a lot of memory and may experience failures.

- Updated packages: numpy 1.15.4, pandas 1.0.5, matplotlib 3.3.3 among others.
- New package
  [pyodide-interrupt](https://pypi.org/project/pyodide-interrupts/), useful for
  handling interrupts in Pyodide (see project description for details).

### Backward incompatible changes

- Dropped support for loading .wasm files with incorrect MIME type, following
  {pr}`851`

### List of contributors

abolger, Aditya Shankar, Akshay Philar, Alexey Ignatiev, Aray Karjauv, casatir,
chigozienri, Christian glacet, Dexter Chua, Frithjof, Hood Chatham, Jan Max
Meyer, Jay Harris, jcaesar, Joseph D. Long, Matthew Turk, Michael Greminger,
Michael Panchenko, mojighahar, Nicolas Ollinger, Ram Rachum, Roman Yurchak,
Sergio, Seungmin Kim, Shyam Saladi, smkm, Wei Ouyang

## Version 0.15.0

_May 19, 2020_

- Upgrades Pyodide to CPython 3.7.4.
- micropip no longer uses a CORS proxy to install pure Python packages from
  PyPI. Packages are now installed from PyPI directly.
- micropip can now be used from web workers.
- Adds support for installing pure Python wheels from arbitrary URLs with
  micropip.
- The CDN URL for Pyodide changed to
  https://pyodide-cdn2.iodide.io/v0.15.0/full/pyodide.js
  It now supports versioning and should provide faster downloads.
  The latest release can be accessed via
  https://pyodide-cdn2.iodide.io/latest/full/
- Adds `messageCallback` and `errorCallback` to
  `pyodide.loadPackage`.
- Reduces the initial memory footprint (`TOTAL_MEMORY`) from 1 GiB to 5 MiB.
  More memory will be allocated as needed.
- When building from source, only a subset of packages can be built by setting
  the `PYODIDE_PACKAGES` environment variable. See
  {ref}`partial builds documentation <partial-builds>` for more details.
- New packages: future, autograd

## Version 0.14.3

_Dec 11, 2019_

- Convert JavaScript numbers containing integers, e.g. `3.0`, to a real Python
  long (e.g. `3`).
- Adds `__bool__` method to for `JsProxy` objects.
- Adds a JavaScript-side auto completion function for Iodide that uses jedi.
- New packages: nltk, jeudi, statsmodels, regex, cytoolz, xlrd, uncertainties

## Version 0.14.0

_Aug 14, 2019_

- The built-in `sqlite` and `bz2` modules of Python are now enabled.
- Adds support for auto-completion based on jedi when used in iodide

## Version 0.13.0

_May 31, 2019_

- Tagged versions of Pyodide are now deployed to Netlify.

## Version 0.12.0

_May 3, 2019_

**User improvements:**

- Packages with pure Python wheels can now be loaded directly from PyPI. See
  `micropip` for more information.

- Thanks to PEP 562, you can now `import js` from Python and use it to access
  anything in the global JavaScript namespace.

- Passing a Python object to JavaScript always creates the same object in
  JavaScript. This makes APIs like `removeEventListener` usable.

- Calling `dir()` in Python on a JavaScript proxy now works.

- Passing an `ArrayBuffer` from JavaScript to Python now correctly creates a
  `memoryview` object.

- Pyodide now works on Safari.

## Version 0.11.0

_Apr 12, 2019_

**User improvements:**

- Support for built-in modules:

  - `sqlite`, `crypt`

- New packages: `mne`

**Developer improvements:**

- The `mkpkg` command will now select an appropriate archive to use, rather
  than just using the first.

- The included version of emscripten has been upgraded to 1.38.30 (plus a
  bugfix).

- New packages: `jinja2`, `MarkupSafe`

## Version 0.10.0

_Mar 21, 2019_

**User improvements:**

- New packages: `html5lib`, `pygments`, `beautifulsoup4`, `soupsieve`,
  `docutils`, `bleach`, `mne`

**Developer improvements:**

- `console.html` provides a simple text-only interactive console to test local
  changes to Pyodide. The existing notebooks based on legacy versions of Iodide
  have been removed.

- The `run_docker` script can now be configured with environment variables.

```{eval-rst}
.. toctree::
   :hidden:

   deprecation-timeline.md
```<|MERGE_RESOLUTION|>--- conflicted
+++ resolved
@@ -19,6 +19,7 @@
 ### Packages
 
 - Upgraded `protobuf` to 5.29.2 {pr}`5298`
+- Added `apsw` 3.47.2.0 {pr}`5251`
 
 ## Version 0.27.0
 
@@ -172,11 +173,7 @@
 - Added `libzfp` and `zfpy` 1.0.1 {pr}`5172`
 - Added `vega-datasets` 0.9.0 {pr}`5183`
 - Added `clingo` 5.7.1 {pr}`5184`
-<<<<<<< HEAD
-- Added `apsw` 3.47.2.0 {pr}`5251`
-=======
 - Added `argon2-cffi` `argon2-cffi-bindings` 23.1.0 {pr}`5281`
->>>>>>> 6549d276
 - Upgraded `tree-sitter` to 0.23.2 {pr}`5185`
 - Upgraded `tree-sitter-go` to 0.23.3 {pr}`5185`
 - Upgraded `tree-sitter-java` to 0.23.4 {pr}`5185`
