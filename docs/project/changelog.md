--- conflicted
+++ resolved
@@ -98,17 +98,15 @@
 - {{ Fix }} Shared libraries with version suffix are now handled correctly.
   {pr}`3154`
 
-<<<<<<< HEAD
 - Added a new CLI command `pyodide sekeleton` which creates a package build recipe.
   `pyodide-build mkpkg` will be replaced by `pyodide sekeleton pypi`.
   {pr}`3175`
-=======
+
 - {{ Fix }} Fixed bug in `split` argument of {any}`repr_shorten`. Added {any}`shorten` function.
   {pr}`3178`
 
 - Add Gitpod configuration to the repository.
   {pr} `3201`
->>>>>>> 25a341aa
 
 ### Build System / Package Loading
 
