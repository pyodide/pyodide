---
myst:
  substitutions:
    API: "<span class='badge badge-warning'>API Change</span>"
    Enhancement: "<span class='badge badge-info'>Enhancement</span>"
    Feature: "<span class='badge badge-success'>Feature</span>"
    Fix: "<span class='badge badge-danger'>Fix</span>"
    Update: "<span class='badge badge-success'>Update</span>"
    Breaking: "<span class='badge badge-danger'>BREAKING CHANGE</span>"
---

(changelog)=

# Change Log

## Unreleased

<<<<<<< HEAD
- {{ Enhancement }} `runPython` and `runPythonAsync` now accept a `filename`
  optional argument which is passed as the `filename` argument to `eval_code`
  (resp. `eval_code_async`). Also, if a `filename` is passed to `eval_code`
  which does not start with `<` and end with `>`, Pyodide now uses the
  `linecache` module to ensure that source lines can appear in tracebacks.
  {pr}`3993`

- {{ Enhancement }} The environment variable `PYODIDE_BUILD_EXPORTS` can now be
  used instead of the `--exports` argument to `pyodide build` to specify `.so`
  file exports of packages.
  {pr}`3973`

- {{ Fix }} Pin `pydantic` to `<2`.
  {pr}`3971`

- {{ Enhancement }} Allow customizing installation location for packages
  {pr}`3967`

=======
>>>>>>> 1810fd9f
- {{ Enhancement }} ABI Break: Updated Emscripten to version 3.1.39
  {pr}`3665`, {pr}`3659`, {pr}`3822`, {pr}`3889`, {pr}`3890`

- {{ Update }} The docker image now has node v20 instead of node v14.
  {pr}`3819`

- {{ Update }} Pyodide now runs Python 3.11.3.
  {pr}`3741`

- {{ Enhancement }} The promise methods `then`, `catch` and `finally_` are now
  present also on `Task`s as well as `Future`s.
  {pr}`3748`

- {{ Enhancement }} Added `headers` property to `pyodide.http.FetchResponse`.
  {pr}`2078`

- {{ Enhancement }} Added methods to a `PyProxy` of a `list` to make these work
  as drop-in replacements for JavaScript Arrays.
  {pr}`3853`

- {{ Enhancement }} When a `JsProxy` of an array is passed to Python builtin
  functions that use the `PySequence_*` APIs, it now works as expected. Also
  `jsarray * n` repeats the array `n` times and `jsarray + iterable` returns a
  new array with the result values from the iterable appended.
  {pr}`3904`

- {{ Enhancement }} It is now possible to pass environment variables to
  `loadPyodide` via the `env` argument. `homedir` is deprecated in favor of
  `{env: {HOME: whatever_directory}}`.
  {pr}`3870`

- {{ API }} Changed the name of the default lockfile from `repodata.json` to
  `pyodide-lock.json`
  {pr}`3824`

- {{ Breaking }} Changed the FetchResponse body getter methods to no longer
  throw an OSError exception for 400 and above response status codes
  {pr}`3986`

### Packages

- OpenBLAS has been added and scipy now uses OpenBLAS rather than CLAPACK
  {pr}`3331`.
- New packages: sourmash {pr}`3635`, screed {pr}`3635`, bitstring {pr}`3635`,
  deprecation {pr}`3635`, cachetools {pr}`3635`, xyzservices {pr}`3786`,
  simplejson {pr}`3801`, protobuf {pr}`3813`, peewee {pr}`3897`,
  Cartopy {pr}`3909`, pyshp {pr}`3909`, netCDF4 {pr}`3910`.
- Upgraded libmpfr to 4.2.0 {pr}`3756`.
- Upgraded scipy to 1.11.1 {pr}`3794`, {pr}`3996`
- Upgraded scikit-image to 0.21 {pr}`3874`
- Upgraded scikit-learn to 1.3.0 {pr}`3976`
- Upgraded pyodide-http to 0.2.1

## Version 0.23.4

_July 6, 2023_

- {{ Enhancement }} The environment variable `PYODIDE_BUILD_EXPORTS` can now be
  used instead of the `--exports` argument to `pyodide build` to specify `.so`
  file exports of packages.
  {pr}`3973`

- {{ Fix }} Pin `pydantic` to `<2`.
  {pr}`3971`

- {{ Enhancement }} Allow customizing cache location for packages when running in Node
  {pr}`3967`

- {{ Enhancement }} Re-enabled sparseqr, freesasa, lightgbm, opencv-python, and wordcloud
  {pr}`3783`, {pr}`3970`

- {{ Fix }} A `JSProxy` of a `DOMException` will now inherit from exception so
  it can be raised in Python.
  {pr}`3868`

- {{ Fix }} The feature detection for `JSProxy` has been improved so that it
  should never fail even when handling strange or ill-behaved JavaScript proxy
  objects.
  {pr}`3740`, {pr}`3750`

- {{ Fix }} A `PyProxy` of a callable is now an `instanceof Function`. (If you
  are trying to feature detect whether something is callable or not in
  JavaScript, the correct way is to use `typeof o === "function"`. But you may
  have dependencies that don't do this correctly.)
  {pr}`3925`

- {{ Fix }} `from jsmodule import *` now works.
  {pr}`3903`

## Version 0.23.3

_June 17, 2023_

- {{ Fix }} `getattr(jsproxy, 'python_reserved_word')` works as expected again
  (as well as `hasattr` and `setattr`). This fixes a regression introduced in
  {pr}`3617`.
  {pr}`3926`

- {{ Fix }} `pyodide build` now replaces native `.so` slugs with Emscripten
  slugs. Usually `.so`s in the generated wheels are actually Emscripten `.so`s
  so this is good. If they are actually native `.so`s then there is a problem
  either way.
  {pr}`3903`

## Version 0.23.2

_May 2, 2023_

- {{ Enhancement }} Changed the name of the `--output-directory` argument to
  `pyodide build` to `--outdir` to match pypa/build. `--output-directory` is
  still accepted for backwards compatibility.
  {pr}`3811`

## Version 0.23.1

_April 13, 2023_

### Deployment

- {{ Fix }} Export `python_stdlib.zip` in `package.json`.
  {pr}`3723`

### CLI

- {{ Enhancement }} `pyodide build` now accepts an `--output-directory` argument.
  {pr}`3746`

- {{ Fix }} Fix `pyodide py-compile` not to ignore the `--compression-level`
  option when applied on a single file.
  {pr}`3727`

- {{ Fix }} Fix an issue where the `pyodide venv` command did not work correctly in pyodide-build
  version 0.23.0 because of missing `python_stdlib.zip`.
  {pr}`3760`

- {{ Fix }} `python -m pip` works correctly in the Pyodide venv now.
  {pr}`3761`

- {{ Fix }} Executables installed in a Pyodide virtual environment now run in
  Pyodide not in the host Python.
  {pr}`3752`

### Build System

- {{ Fix }} Fix `PYODIDE_ROOT` to point the correct directory when running out-of-tree build.
  {pr}`3751`

## Version 0.23.0

_March 30, 2023_

### General

- {{ Update }} Pyodide now runs Python 3.11.2 which officially supports
  WebAssembly as a [PEP11 Tier 3](https://peps.python.org/pep-0011/#tier-3) platform.
  {pr}`3252`, {pr}`3614`

- {{ Update }} We now build libpyodide.a so the Pyodide foreign function
  interface can be experimentally linked into other Emscripten builds of Python.
  {pr}`3335`

- {{ Enhancement }} Updated Emscripten to version 3.1.32
  {pr}`3471`, {pr}`3517`, {pr}`3599`

### JavaScript API

- {{ Breaking }} Type exports of `PyProxy` subtypes have been moved from
  `pyodide` to `pyodide/ffi` and many of them have changed names. The original
  exports are still available but they are deprecated.
  {pr}`3523`

- {{ Breaking }} The methods for checking `PyProxy` capabilities (e.g.,
  `supportsHas`, `isCallable`) are now deprecated. Use e.g.,
  `instanceof pyodide.ffi.PyCallable` instead.
  {pr}`3523`

- {{ Enhancement }} Added subclasses of `PyProxy` for each mixin. These can be
  used to check whether a `PyProxy` supports a given set of methods with
  `instanceof` e.g., `x instanceof pyodide.ffi.PyDict`.
  {pr}`3523`

- {{ Enhancement }} Added `stdLibURL` parameter to `loadPyodide` allowing to customize
  the URL from which the Python standard library is loaded.
  {pr}`3670`

- {{ Enhancement }} Checking whether an object is an instance of a `PyProxy` now
  only recognizes a `PyProxy` generated from the same Python interpreter. This
  means that creating multiple interpreters and importing a `PyProxy` from one
  into another no longer causes a fatal error.
  {pr}`3545`

- {{ Enhancement }} `as_object_map` now accepts a keyword argument `hereditary`.
  If set to `True` and indexing the object returns a plain-old-object, then the
  return value will be automatically mapped in `as_object_map` as well.
  {pr}`3638`

- {{ Enhancement }} A `JsProxy` of a JavaScript error object can be directly
  thrown as Python exceptions. Previously Pyodide automatically wrapped them in
  a `JsException` but that is no longer needed -- now `JsException` inherits
  from both `JsProxy` and `Exception`.
  {pr}`3455`

- {{ Enhancement }} `runPython` and `runPythonAsync` now accept a `locals`
  argument.
  {pr}`3618`

- {{ Fix }} Calling `loadPyodide` repeatedly in Node no longer results in
  `MaxListenersExceededWarning`. Also, calling `loadPyodide` in Node v14 no
  longer changes unhandled rejections in promises.
  {pr}`3542`

- {{ Fix }} If the `locals` argument to `eval_code` or `eval_code_async` is
  `None` it now uses `locals=globals` as the documentation says.
  {pr}`3580`

### Python standard library

- {{ Breaking }} Unvendored `_pydecimal` and `pydoc_data` from the standard
  library. Now these modules need to be loaded with `pyodide.loadPackage` or
  `micropip.install`, or auto-loaded via imports in `pyodide.runPythonAsync`
  {pr}`3525`

- {{ Breaking }} Test files of stdlib `ctypes` and `unittest` are now moved to
  `test/ctypes` and `test/unittest` respectively. This change is adapted from
  [CPython 3.12](https://github.com/python/cpython/issues/93839).
  {pr}`3507`

### Deployment

- {{ Breaking }} Pyodide no longer uses Emscripten preload plugin, hence
  `pyodide.asm.data` is removed, in favor of `python_stdlib.zip`. This change
  normally shouldn't affect users, but if you were using this file in a
  bundler, you will need to remove it. {pr}`3584`

- {{ Breaking }} `pyodide_py.tar` file is removed. This change normally
  shouldn't affect users, but if you were using this file in a bundler,
  you will need to remove it.
  {pr}`3621`

- {{ Breaking }} Python standard libraries are now vendored in a zipfile:
  `/lib/python{version}.zip` in the in-browser MEMFS file system. If you need
  to access the standard library source code, you need to unpack the zip file.
  For example:
  `import shutil; shutil.unpack_archive('/lib/python311.zip', '/lib/python3.11', 'zip)`
  {pr}`3584`

- {{ Fix }} Improves the compression of wheel files with the JsDelivr CDN. For
  browsers that support the Brotli compression (most modern ones) this should
  result in a size reduction of 20-30%. Also most many `pyodide` CLI
  sub-commands now support `--compression-level` as an optional parameter.
  {pr}`3655`

- {{ Breaking }} Following libraries are now not linked to the Pyodide main module:
  `libgl`, `libal`, `libhtml5`. This normally shouldn't affect users, but if you
  are using these libraries in a package that are built out-of-tree, you will
  need to link them to the package manually.
  {pr}`3505`

### Python / JavaScript Foreign Function Interface

- {{ Fix }} PyProxies of Async iterators are now async iterable JavaScript
  objects. The code:

  ```javascript
  for await (let x of async_iterator_pyproxy) {
    // ...
  }
  ```

  would previously fail with `TypeError: async_iterator_pyproxy is not async
iterable`. (Python async _iterables_ that were not also iterators were already
  async iterable, the problem was only with Python objects that are both async
  _iterable_ and an async iterator.)
  {pr}`3708`

- {{ Enhancement }} A py-compiled build which has smaller and faster-to-load
  packages is now deployed under
  `https://cdn.jsdelivr.net/pyodide/v0.23.0/pyc/` (also for future
  versions). The exceptions obtained with this builds will not include code
  snippets however. {pr}`3701`

- {{ Breaking }} Removed support for calling functions from the root of `pyodide` package
  directly. This has been deprecated since v0.21.0. Now all functions are only available
  under submodules.
  {pr}`3677`

- {{ Breaking }} Removed support for passing the "message" argument to `PyProxy.destroy`
  in a positional argument. This has been deprecated since v0.22.0.
  {pr}`3677`

- {{ Enhancement }} Python does not allow reserved words to be used as attributes.
  For instance, `Array.from` is a `SyntaxError`. (JavaScript has a more robust
  parser which can handle this.) To handle this, if an attribute to a `JsProxy`
  consists of a Python reserved word followed by one or more underscores, we remove
  a single underscore from the end of the attribute. For instance, `Array.from_`
  would access `from` on the underlying JavaScript object, whereas `o.from__`
  accesses the `from_` attribute.
  {pr}`3617`

### Build System

- {{ Breaking }} When building meta-packages (`core` and `min-scipy-stack`),
  you must prefix `tag:` to the meta-package name. For example, to build the
  `core` meta-package, you must run `pyodide build-recipes tag:core`, or
  `PYODIDE_PACKAGES="tag:core" make`.
  {pr}`3444`

- {{ Enhancement}} Add `--build-dependencies` to `pyodide build` command
  to fetch and build dependencies of a package being built.
  Also adds `--skip-dependency` to ignore selected dependencies.
  {pr}`3310`

- {{ Enhancement}} Added `pyodide build` support for building a list of packages
  from a requirements.txt file with `pyodide build -r <requirements.txt>`. Also
  can output a list of chosen dependencies in the same format when building a
  package and dependencies using the `--output-lockfile <lockfile.txt>`
  argument. This enables repeatable builds of packages.
  {pr}`3469`

- {{ Enhancement }} Added `package/tag` key to the `meta.yaml` spec to group
  packages.
  {pr}`3444`

- {{ Enhancement }} `pyodide build-recipes` now autodetects the number of
  CPU cores in the system and uses them for parallel builds.
  {pr}`3559` {pr}`3598`

- {{ Fix }} Fixed pip install error when installing cross build environment.
  {pr}`3562`

- {{ Enhancement }} Response files are now correctly handled when
  calculating exported symbols.
  {pr}`3645`

- {{ Fix }} Fix occasional build failure when building rust packages.
  {pr}`3607`

- {{ Enhancement }} Improved logging in `pyodide-build` with rich.
  {pr}`3442`

- {{ Enhancement }} `pyodide build-recipes` now accepts `--no-deps` parameter, which skips
  building dependencies of the package. This replaces `pyodide-build buildpkg`.
  {pr}`3520`

- {{ Enhancement }} `pyodide build-recipes` now works out-of-tree.

### Pyodide CLI

- {{ Breaking }} Removed deprecated CLI entrypoints `pyodide-build buildall` which is
  replaced by `pyodide build-recipes`, and `pyodide-build mkpkg` which is
  replaced by `pyodide skeleton pypi` {pr}`3668`.

- {{ Feature }} Added `pyodide py-compile` CLI command that py compiles a wheel or a zip
  file, converting .py files to .pyc files. It can also be applied to a folder
  with wheels / zip files. If the input folder contains the
  `repodata.json` the paths and checksums it contains will also be updated
  {pr}`3253` {pr}`3700`

- {{ Feature }} Added `pyodide create-zipfile` CLI command that creates a zip file of a
  directory. This command is hidden by default since it is not intended for use
  by end users.
  {pr}`3411` {pr}`3463`

### REPL

- {{ Fix }} Non-breaking space characters are now automatically converted to
  regular spaces in pyodide REPL.
  {pr}`3558`

- {{ Enhancement }} Allow changing the build type used in the REPL by passing the
  `build` argument to the REPL URL. For instance,
  `https://pyodide.org/en/latest/console.html?build=debug` will load debug dev build.
  {pr}`3671`

### Packages

- New packages: fastparquet {pr}`3590`, cramjam {pr}`3590`, pynacl {pr}`3500`,
  pyxel {pr}`3508`.
  mypy {pr}`3504`, multidict {pr}`3581`, yarl {pr}`3702`, idna {pr}`3702`,
  cbor-diag {pr}`3581`.

- Upgraded to micropip 0.3.0 (see
  [changelog](https://github.com/pyodide/micropip/blob/main/CHANGELOG.md)
  {pr}`3709`

- Added experimental [support for SDL based packages](using-sdl) {pr}`3508`

- Upgraded packages: see the list of packages versions in this release in
  {ref}`packages-in-pyodide`.

### List of Contributors

Alexey Ignatiev, Andrea Giammarchi, Arpit, Christian Clauss, Deepak Cherian,
Eli Lamb, Feodor Fitsner, Gyeongjae Choi, Hood Chatham, Jeff Glass, Jo Bovy,
Joe Marshall, josephrocca, Loïc Estève, martinRenou, messense, Nicholas
Bollweg, Roman Yurchak, TheOnlyWayUp, Victor Blomqvist, Ye Joo Park

## Version 0.22.1

_January 25, 2023_

- {{ Breaking }} `setStdin` now accepts an extra `autoEOF` parameter. If `true`,
  it will insert an EOF automatically after each string or buffer. Defaults to
  `true`. This also affects the behavior of the `stdin` argument to
  `loadPyodide`.
  {pr}`3488`

- {{ Fix }} `from pyodide.ffi import *` doesn't raise an `ImportError` anymore.
  {pr}`3484`

- {{ Enhancement }} Pyodide displays a better message when someone calls posix
  `exit` or `os._exit`.
  {pr}`3496`

### Package Loading

- {{ Fix }} Fix incorrect error message when loading a package
  include in Pyodide fails.
  {pr}`3435`

### Build system

- {{ Fix }} Emscripten is no longer required to create a Pyodide virtual
  environment.
  {pr}`3485`

- {{ Fix }} Fixed a bug where `pyodide build` would fail on package that use
  CMake, when run multiple times.
  {pr}`3445`

- {{ Fix }} pyodide build: Don't pass the directory to the build backend args,
  only pass the arguments.
  {pr}`3490`

- {{ Fix }} `pyodide config` won't print extra messages anymore.
  {pr}`3483`

- {{ Fix }} Pass the same environment variables for out of tree builds as for in
  tree builds.
  {pr}`3495`

## Version 0.22.0

_January 3, 2023_

[See the release notes for a summary.](https://blog.pyodide.org/posts/0.22-release/)

### Deployment and testing

- {{ Breaking }} `pyodide-cdn2.iodide.io` is not available anymore. Please use
  `https://cdn.jsdelivr.net/pyodide` instead.
  {pr}`3150`.

- {{ Breaking }} We don't publish pre-built Pyodide docker images anymore. Note
  that `./run_docker --pre-built` was not working for a while and it was
  actually equivalent to `./run_docker`. If you need to build a single Python
  wheel out of tree, you can use the `pyodide build` command instead. See
  [our blog post](https://blog.pyodide.org/posts/0.21-release/#building-binary-wheels-for-pyodide)
  for more information.
  {pr}`3342`.

- {{ Enhancement }} The releases are now called `pyodide-{version}.tar.gz`
  rather than `pyodide-build-{version}.tar.gz`
  {pr}`2996`

- {{ Enhancement }} Added a new release file called
  `pyodide-core-{version}.tar.gz` intended for use in Node. It contains the
  files needed to start Pyodide and no additional packages.
  {pr}`2999`

- {{ Enhancement }} The full test suite is now run in Safari
  {pr}`2578`, {pr}`3095`.

- {{ Enhancement }} Added Gitpod configuration to the repository.
  {pr}`3201`

### Foreign function interface

#### JsProxy / JavaScript from Python

- {{ Enhancement }} Implemented `reverse`, `__reversed__`, `count`, `index`,
  `append`, and `pop` for `JsProxy` of Javascript arrays so that they implement
  the `collections.abc.MutableSequence` API.
  {pr}`2970`

- {{ Enhancement }} Implemented methods `keys`, `items`, `values`, `get`, `pop`,
  `setdefault`, `popitem`, `update`, and `clear` for `JsProxy` of map-like
  objects so that they implement the `collections.abc.MutableMapping` API.
  {pr}`3275`

- {{ Enhancement }} It's now possible to destructure a JavaScript array, map, or
  object returned by `as_object_map` with a `match` statement.
  {pr}`2906`

- {{ Enhancement }} Added `then`, `catch`, and `finally_` methods to the
  `Future`s used by Pyodide's event loop so they can be used like `Promise`s.
  {pr}`2997`

- {{ Enhancement }} `create_proxy` now takes an optional `roundtrip` parameter.
  If this is set to `True`, then when the proxy is converted back to Python, it
  is converted back to the same double proxy. This allows the proxy to be
  destroyed from Python even if no reference is retained.
  {pr}`3163`, {pr}`3369`

- {{ Enhancement }} A `JsProxy` of a function now has a `__get__` descriptor
  method, so it's possible to use a JavaScript function as a Python method. When
  the method is called, `this` will be a `PyProxy` pointing to the Python object
  the method is called on.
  {pr}`3130`

- {{ Enhancement }} A `JsProxy` now has an `as_object_map` method. This will
  treat the object as a mapping over its `ownKeys` so for instance:
  `run_js("({a:2, b:3})").as_object_map()["a"]` will return 2. These implement
  `collections.abc.MutableMapping`.
  {pr}`3273`, {pr}`3295`, {pr}`3297`

- {{ Enhancement }} Split up the `JsProxy` documentation class into several
  classes, e.g., `JsBuffer`, `JsPromise`, etc. Implemented `issubclass` and
  `isinstance` on the various synthetic and real `JsProxy` classes so that they
  behave the way one might naively expect them to (or at least closer to that
  than it was before).
  {pr}`3277`

- {{ Enhancement }} Added type parameters to many of the `JsProxy` subtypes.
  {pr}`3387`

- {{ Enhancement }} Added `JsGenerator` and `JsIterator` types to `pyodide.ffi`.
  Added `send` method to `JsIterator`s and `throw`, and `close` methods to
  `JsGenerator`s.
  {pr}`3294`

- {{ Enhancement }} It is now possible to use asynchronous JavaScript iterables,
  iterators and generators from Python. This includes support for `aiter` for
  async interables, `anext` and `asend` for async iterators, and `athrow` and
  `aclose` for async generators.
  {pr}`3285`, {pr}`3299`, {pr}`3339`

- {{ Enhancement }} JavaScript generators and async generators that are created
  from Python now are wrapped so that Python objects sent to them as arguments
  or from `.send` / `.asend` are kept alive until the generator is exhausted or
  `.close`d. This makes generators significantly more ergonomic to use, at the
  cost of making memory leaks more likely if the generator is never finalized.
  {pr}`3317`

- {{ Enhancement }} Added a mypy typeshed for some common functionality for the
  `js` module.
  {pr}`3298`

- {{ Enhancement }} mypy understands the types of more things now.
  {pr}`3385`

- {{ Fix }} Fixed bug in `split` argument of `pyodide.console.repr_shorten`.
  Added `shorten` function.
  {pr}`3178`

#### PyProxy / Using Python from JavaScript

- {{ Enhancement }} Added a type field to `PythonError` (e.g., a StopIteration
  error would have `e.type === "StopIteration"`)
  {pr}`3289`

- {{ Enhancement }} It is now possible to use asynchronous Python generators
  from JavaScript.
  {pr}`3290`

- {{ Enhancement }} PyProxies of synchronous and asynchronous Python generators
  now support `return` and `throw` APIs that behave like the ones on JavaScript
  generators.
  {pr}`3346`

- {{ Enhancement }} It is possible to make a `PyProxy` that takes `this` as the
  first argument using the `PyProxy.captureThis` method. The `create_proxy`
  method also has a `capture_this` argument which causes the `PyProxy` to
  receive `this` as the first argument if set to `True`
  {pr}`3103`, {pr}`3145`

### JavaScript API

- {{ Enhancement }} Users can do a static import of `pyodide/pyodide.asm.js` to
  avoid issues with dynamic imports. This allows the use of Pyodide with
  module-type service workers.
  {pr}`3070`

- {{ Enhancement }} Added a new API `pyodide.mountNativeFS` which mounts a
  {js:class}`FileSystemDirectoryHandle` into the Pyodide file system.
  {pr}`2987`

- {{ Enhancement }} `loadPyodide` has a new option called `args`. This list will
  be passed as command line arguments to the Python interpreter at start up.
  {pr}`3021`, {pr}`3282`

- Removed "Python initialization complete" message printed when loading is
  finished.
  {pr}`3247

- {{ Breaking }} The messageCallback and errorCallback argument to `loadPackage`
  and `loadPackagesFromImports` is now passed as named arguments. The old usage
  still works with a deprecation warning.
  {pr}`3149`

- {{ Enhancement }} `loadPackage` and `loadPackagesFromImports` now accepts a
  new option `checkIntegrity`. If set to False, integrity check for Python
  Packages will be disabled.

- {{ Enhancement }} Added APIs `pyodide.setStdin`, `pyodide.setStdout`,
  `pyodide.setStderr` for changing the stream handlers after loading Pyodide.
  Also added more careful control over whether `isatty` returns true or false on
  stdin, stdout, and stderr.
  {pr}`3268`

### Package Loading

- {{ Enhancement }} Pyodide now shows more helpful error messages when importing
  packages that are included in Pyodide fails.
  {pr}`3137`, {pr}`3263`

- {{ Fix }} Shared libraries with version suffixes are now handled correctly.
  {pr}`3154`

- {{ Breaking }} Unvendored the sqlite3 module from the standard library. Before
  `sqlite3` was included by default. Now it needs to be loaded with
  `pyodide.loadPackage` or `micropip.install`.
  {pr}`2946`

- {{ Breaking }} The Pyodide Python package is installed into `/lib/python3.10`
  rather than `/lib/python3.10/site-packages`.
  {pr}`3022`

- {{ Breaking }} The matplotlib HTML5 backends are now available as part of the
  [`matplotlib-pyodide`](https://github.com/pyodide/matplotlib-pyodide) package.
  If you use the default backend from Pyodide, no changes are necessary.
  However, if you previously specified the backend with `matplotlib.use`, the
  URL is now different. See [package
  readme](https://github.com/pyodide/matplotlib-pyodide) for more details.
  {pr}`3061`

- {{ Breaking }} The micropip package was moved to a separate repository
  [pyodide/micropip](https://github.com/pyodide/micropip). In addion to
  installing the version shipped with a given Pyodide release, you can also
  install a different micropip version from
  [PyPi](https://pypi.org/project/micropip/) with,

  ```
  await pyodide.loadPackage('packaging')
  await pyodide.loadPackage('<URL of the micropip wheel on PyPI>')
  ```

  from Javascript. From Python you can import the Javascript Pyodide package,

  ```
  import pyodide_js
  ```

  and call the same functions as above.
  {pr}`3122`

- {{ Enhancement }} The parsing and validation of `meta.yaml` according to the
  specification is now done more rigorously with Pydantic.
  {pr}`3079`

- {{ Breaking }} The `source/md5` checksum field is not longer supported in
  `meta.yaml` files, use `source/sha256` instead
  {pr}`3079`

- {{ Breaking }} `pyodide_build.io.parse_package_config` function is removed in
  favor of `pyodide_build.MetaConfig.from_yaml`
  {pr}`3079`

- {{ Fix }} `ctypes.util.find_library` will now search WASM modules from
  LD_LIBRARY_PATH.
  {pr}`3353`

### Build System

- {{ Enhancement }} Updated Emscripten to version 3.1.27
  {pr}`2958`, {pr}`2950`, {pr}`3027`, {pr}`3107`, {pr}`3148`, {pr}`3236`,
  {pr}`3239`, {pr}`3280`, {pr}`3314`

- {{ Enhancement }} Added `requirements/host` key to the `meta.yaml` spec to
  allow host dependencies that are required for building packages.
  {pr}`2132`

- {{ Enhancement }} Added `package/top-level` key to the `meta.yaml` spec to
  calculate top-level import names for the package. Previously `test/imports`
  key was used for this purpose.
  {pr}`3006`

- {{ Enhancement }} Added `build/vendor-sharedlib` key to the `meta.yaml` spec
  which vendors shared libraries into the wheel after building.
  {pr}`3234` {pr}`3264`

- {{ Enhancement }} Added `build/type` key to the `meta.yaml` spec which
  specifies the type of the package.
  {pr}`3238`

- {{ Enhancement }} Added `requirements/executable` key to the `meta.yaml` spec
  which specifies the list of executables required for building a package.
  {pr}`3300`

- {{ Breaking }} `build/library` and `build/sharedlibrary` key in the
  `meta.yaml` spec are removed. Use `build/type` instead.
  {pr}`3238`

- {{ Fix }} Fixed a bug that `backend-flags` propagated to dependencies.
  {pr}`3153`

- {{ Fix }} Fixed a bug that shared libraries are not copied into distribution
  directory when it is already built.
  {pr}`3212`

- {{ Enhancement }} Added a system for making Pyodide virtual environments. This
  is for testing out of tree builds. For more information, see [the
  documentation](building-and-testing-packages-out-of-tree).
  {pr}`2976`, {pr}`3039`, {pr}`3040`, {pr}`3044`, {pr}`3096`, {pr}`3098`,
  {pr}`3108`, {pr}`3109`, {pr}`3241`

- Added a new CLI command `pyodide skeleton` which creates a package build recipe.
  `pyodide-build mkpkg` will be replaced by `pyodide skeleton pypi`.
  {pr}`3175`

- Added a new CLI command `pyodide build-recipes` which build packages from
  recipe folder. It replaces `pyodide-build buildall`.
  {pr}`3196` {pr}`3279`

- Added a new CLI command `pyodide config` which shows config variables used in
  Pyodide.
  {pr}`3376`

- Added subcommands for `pyodide build` which builds packages from various sources.
  | command | result |
  |------------------------|-----------------------------------------|
  | `pyodide build pypi` | build or fetch a single package from pypi |
  | `pyodide build source` | build the current source folder (same as pyodide build) |
  | `pyodide build url` | build or fetch a package from a url either tgz, tar.gz zip or wheel |
  {pr}`3196`

### Packages

- New packages: pycryptodome {pr}`2965`, coverage-py {pr}`3053`, bcrypt
  {pr}`3125`, lightgbm {pr}`3138`, pyheif, pillow_heif, libheif, libde265
  {pr}`3161`, wordcloud {pr}`3173`, gdal, fiona, geopandas {pr}`3213`, the
  standard library \_hashlib module {pr}`3206` , pyinstrument {pr}`3258`, gensim
  {pr}`3326`, smart_open {pr}`3326`, pyodide-http {pr}`3355`.

- {{ Fix }} Scipy CSR data is now handled correctly in XGBoost.
  {pr}`3194`

- {{ Update }} Upgraded packages: SciPy 1.9.1 {pr}`3043`, pandas 1.5.0
  {pr}`3134`, numpy 1.23.3 {pr}`3284`, scikit-learn 1.1.3 {pr}`3324` as well as
  most of the other packages {pr}`3348` {pr}`3365`. See
  {ref}`packages-in-pyodide` for more details.

- {{ Fix }} Fix scipy handling of exceptions that are raised from C++ code.
  {pr}`3384`.

### List of Contributors

Aierie, dataxerik, David Lechner, Deepak Cherian, Filipe, Gyeongjae Choi, Hood
Chatham, H.Yamada, Jacques Boscq, Jeremy Tuloup, Joe Marshall, John Wason,
Loïc Estève, partev, Patrick Arminio, Péter Ferenc Gyarmati, Prete, Qijia
Liu, Roman Yurchak, ryanking13, skelsec, Starz0r, Will Lachance, YeonWoo, Yizhi
Liu

## Version 0.21.3

_September 15, 2022_

- {{ Fix }} When loading `sqlite3`, `loadPackage` no longer also loads `nltk`
  and `regex`.
  {issue}`3001`

- {{ Fix }} Packages are now loaded in a topologically sorted order regarding
  their dependencies.
  {pr}`3020`

- {{ Breaking }} Loading the `soupsieve` package will not automatically load
  `beautifulsoup4` together.
  {pr}`3020`

- {{ Fix }} Fix the incorrect package name `ruamel` to `ruamel.yaml`.
  {pr}`3036`

- {{ Fix }} `loadPyodide` will now raise error when the version of
  JavaScript and Python Pyodide package does not match.
  {pr}`3074`

- {{ Enhancement }} Pyodide now works with a content security policy that
  doesn't include `unsafe-eval`. It is still necessary to include
  `wasm-unsafe-eval` (and probably always will be). Since current Safari
  versions have no support for `wasm-unsafe-eval`, it is necessary to include
  `unsafe-eval` in order to work in Safari. This will likely be fixed in the
  next Safari release: https://bugs.webkit.org/show_bug.cgi?id=235408
  {pr}`3075`

- {{ Fix }} It works again to use `loadPyodide` with a relative URL as
  `indexURL` (this was a regression in v0.21.2).
  {pr}`3077`

- {{ Fix }} Add `url` to list of pollyfilled packages for webpack compatibility.
  {pr}`3080`

- {{ Fix }} Fixed warnings like
  `Critical dependency: the request of a dependency is an expression.`
  when using Pyodide with webpack.
  {pr}`3080`

- {{ Enhancement }} Add binary files to exports in JavaScript package
  {pr}`3085`.

- {{ Fix }} Source maps are included in the distribution again (reverting
  {pr}`3015` included in 0.21.2) and if there is a variable in top level scope
  called `__dirname` we use that for the `indexURL`.
  {pr}`3088`

- {{ Fix }} `PyProxy.apply` now correctly handles the case when something
  unexpected is passed as the second argument.
  {pr}`3101`

## Version 0.21.2

_August 29, 2022_

- {{ Fix }} The standard library packages `ssl` and `lzma` can now be installed
  with `pyodide.loadPackage("ssl")` or `micropip.install("ssl")` (previously
  they had a leading underscore and it was only possible to load them with
  `pyodide.loadPackage`).
  {issue}`3003`

- {{ Fix }} If a wheel path is passed to `pyodide.loadPackage`, it will now be
  resolved relative to `document.location` (in browser) or relative to the
  current working directory (in Node) rather than relative to `indexURL`.
  {pr}`3013`, {issue}`3011`

- {{ Fix }} Fixed a bug in Emscripten that caused Pyodide to fail in Jest.
  {pr}`3014`

- {{ Fix }} It now works to pass a relative url to `indexURL`. Also, the
  calculated index URL now works even if `node` is run with
  `--enable-source-maps`.
  {pr}`3015`

## Version 0.21.1

_August 22, 2022_

- New packages: the standard library lzma module {pr}`2939`

- {{ Enhancement }} Pyodide now shows more helpful error messages when importing
  unvendored or removed stdlib modules fails.
  {pr}`2973`

- {{ Breaking }} The default value of `fullStdLib` in `loadPyodide` has been
  changed to `false`. This means Pyodide now will not load some stdlib modules
  like distutils, ssl, and sqlite3 by default. See [Pyodide Python
  compatibility](https://pyodide.org/en/stable/usage/wasm-constraints.html) for
  detail. If `fullStdLib` is set to `true`, it will load all unvendored stdlib
  modules. However, setting `fullStdLib` to true will increase the initial
  Pyodide load time. So it is preferable to explicitly load the required module.
  {pr}`2998`

- {{ Enhancement }} `pyodide build` now checks that the correct version of the
  Emscripten compiler is used.
  {pr}`2975`, {pr}`2990`

- {{ Fix }} Pyodide works in Safari v14 again. It was broken in v0.21.0
  {pr}`2994`

## Version 0.21.0

_August 9, 2022_

[See the release notes for a summary.](https://blog.pyodide.org/posts/0.21-release/)

### Build system

- {{ Enhancement }} Emscripten was updated to Version 3.1.14
  {pr}`2775`, {pr}`2679`, {pr}`2672`

- {{ Fix }} Fix building on macOS {issue}`2360` {pr}`2554`

- {{ Enhancement }} Update Typescript target to ES2017 to generate more modern
  Javascript code.
  {pr}`2471`

- {{ Enhancement }} We now put our built files into the `dist` directory rather
  than the `build` directory. {pr}`2387`

- {{ Fix }} The build will error out earlier if `cmake` or `libtool` are not
  installed.
  {pr}`2423`

- {{ Enhancement }} The platform tags of wheels now include the Emscripten
  version in them. This should help ensure ABI compatibility if Emscripten
  wheels are distributed outside of the main Pyodide distribution.
  {pr}`2610`

- {{ Enhancement }} The build system now uses the sysconfigdata from the target
  Python rather than the host Python.
  {pr}`2516`

- {{ Enhancement }} Pyodide now builds with `-sWASM_BIGINT`.
  {pr}`2643`

- {{ Enhancement }} Added `cross-script` key to the `meta.yaml` spec to allow
  executing custom logic in the cross build environment.
  {pr}`2734`

### Pyodide Module and type conversions

- {{ API }} All functions were moved out of the root `pyodide` package into
  various submodules. For backwards compatibility, they will be available from
  the root package (raising a `FutureWarning`) until v0.23.0.
  {pr}`2787`, {pr}`2790`

- {{ Enhancement }} `loadPyodide` no longer uses any global state, so it can be
  used more than once in the same thread. This is recommended if a network
  request causes a loading failure, if there is a fatal error, if you damage the
  state of the runtime so badly that it is no longer usable, or for certain
  testing purposes. It is not recommended for creating multiple execution
  environments, for which you should use
  `pyodide.runPython(code, { globals : some_dict})`;
  {pr}`2391`

- {{ Enhancement }} `pyodide.unpackArchive` now accepts any `ArrayBufferView` or
  `ArrayBuffer` as first argument, rather than only a `Uint8Array`.
  {pr}`2451`

- {{ Feature }} Added `pyodide.code.run_js` API.
  {pr}`2426`

- {{ Fix }} BigInt's between 2^{32\*n - 1} and 2^{32\*n} no longer get
  translated to negative Python ints.
  {pr}`2484`

- {{ Fix }} Pyodide now correctly handles JavaScript objects with `null`
  constructor.
  {pr}`2520`

- {{ Fix }} Fix garbage collection of `once_callable` {pr}`2401`

- {{ Enhancement }} Added the `js_id` attribute to `JsProxy` to allow using
  JavaScript object identity as a dictionary key.
  {pr}`2515`

- {{ Fix }} Fixed a bug with `toJs` when used with recursive structures and the
  `dictConverter` argument.
  {pr}`2533`

- {{ Enhancement }} Added Python wrappers `set_timeout`, `clear_timeout`,
  `set_interval`, `clear_interval`, `add_event_listener` and
  `remove_event_listener` for the corresponding JavaScript functions.
  {pr}`2456`

- {{ Fix }} If a request fails due to CORS, `pyfetch` now raises an `OSError`
  not a `JSException`.
  {pr}`2598`

- {{ Enhancement }} Pyodide now directly exposes the Emscripten `PATH` and
  `ERRNO_CODES` APIs.
  {pr}`2582`

- {{ Fix }} The `bool` operator on a `JsProxy` now behaves more consistently: it
  returns `False` if JavaScript would say that `!!x` is `false`, or if `x` is an
  empty container. Otherwise it returns `True`.
  {pr}`2803`

- {{ Fix }} Fix `loadPyodide` errors for the Windows Node environment.
  {pr}`2888`

- {{ Enhancement }} Implemented slice subscripting, `+=`, and `extend` for
  `JsProxy` of Javascript arrays.
  {pr}`2907`

### REPL

- {{ Enhancement }} Add a spinner while the REPL is loading
  {pr}`2635`

- {{ Enhancement }} Cursor blinking in the REPL can be disabled by setting
  `noblink` in URL search params.
  {pr}`2666`

- {{ Fix }} Fix a REPL error in printing high-dimensional lists.
  {pr}`2517` {pr}`2919`

- {{ Fix }} Fix output bug with using `input()` on online console
  {pr}`2509`

### micropip and package loading

- {{ API }} `packages.json` which contains the dependency graph for packages
  was renamed to `repodata.json` to avoid confusion with `package.json` used
  in JavaScript packages.

- {{ Enhancement }} Added SHA-256 hash of package to entries in `repodata.json`
  {pr}`2455`

- {{ Enhancement }} Integrity of Pyodide packages is now verified before
  loading them. This is for now limited to browser environments.
  {pr}`2513`

- {{ Enhancement }} `micropip` supports loading wheels from the Emscripten file
  system using the `emfs:` protocol now.
  {pr}`2767`

- {{ Enhancement }} It is now possible to use an alternate `repodata.json`
  lockfile by passing the `lockFileURL` option to `loadPyodide`. This is
  particularly intended to be used with `micropip.freeze`.
  {pr}`2645`

- {{ Fix }} micropip now correctly handles package names that include dashes
  {pr}`2414`

- {{ Enhancement }} Allow passing `credentials` to `micropip.install()`
  {pr}`2458`

- {{ Enhancement }} {func}`micropip.install` now accepts a `deps` parameter.
  If set to `False`, micropip will not install dependencies of the package.
  {pr}`2433`

- {{ Fix }} micropip now correctly compares packages with prerelease version
  {pr}`2532`

- {{ Enhancement }} {func}`micropip.install` now accepts a `pre` parameter.
  If set to `True`, micropip will include pre-release and development versions.
  {pr}`2542`

- {{ Enhancement }} `micropip` was refactored to improve readability and ease of
  maintenance.
  {pr}`2561`, {pr}`2563`, {pr}`2564`, {pr}`2565`, {pr}`2568`

- {{ Enhancement }} Various error messages were fine tuned and improved.
  {pr}`2562`, {pr}`2558`

- {{ Enhancement }} `micropip` was adjusted to keep its state in the wheel
  `.dist-info` directories which improves consistenency with the Python standard
  library and other tools used to install packages.
  {pr}`2572`

- {{ Enhancement }} `micropip` can now be used to install Emscripten binary wheels.
  {pr}`2591`

- {{ Enhancement }} Added `micropip.freeze` to record the current set of loaded
  packages into a `repodata.json` file.
  {pr}`2581`

- {{ Fix }} `micropip.list` now works correctly when there are packages
  that are installed via `pyodide.loadPackage` from a custom URL.
  {pr}`2743`

- {{ Fix }} micropip now skips package versions which do not follow PEP440.
  {pr}`2754`

- {{ Fix }} `micropip` supports extra markers in packages correctly now.
  {pr}`2584`

### Packages

- {{ Enhancement }} Update sqlite version to latest stable release
  {pr}`2477` and {pr}`2518`

- {{ Enhancement }} Pillow now supports WEBP image format {pr}`2407`.

- {{ Enhancement }} Pillow and opencv-python now support the TIFF image format.
  {pr}`2762`

- Pandas is now compiled with `-Oz`, which significantly speeds up loading the library
  on Chrome {pr}`2457`

- New packages: opencv-python {pr}`2305`, ffmpeg {pr}`2305`, libwebp {pr}`2305`,
  h5py, pkgconfig and libhdf5 {pr}`2411`, bitarray {pr}`2459`, gsw {pr}`2511`,
  cftime {pr}`2504`, svgwrite, jsonschema, tskit {pr}`2506`, xarray {pr}`2538`,
  demes, libgsl, newick, ruamel, msprime {pr}`2548`, gmpy2 {pr}`2665`,
  xgboost {pr}`2537`, galpy {pr}`2676`, shapely, geos {pr}`2725`, suitesparse,
  sparseqr {pr}`2685`, libtiff {pr}`2762`, pytest-benchmark {pr}`2799`,
  termcolor {pr}`2809`, sqlite3, libproj, pyproj, certifi {pr}`2555`,
  rebound {pr}`2868`, reboundx {pr}`2909`, pyclipper {pr}`2886`,
  brotli {pr}`2925`, python-magic {pr}`2941`

### Miscellaneous

- {{ Fix }} We now tell packagers (e.g., Webpack) to ignore npm-specific imports
  when packing files for the browser.
  {pr}`2468`

- {{ Enhancement }} `run_in_pyodide` now has support for pytest assertion
  rewriting and decorators such as `pytest.mark.parametrize` and hypothesis.
  {pr}`2510`, {pr}`2541`

- {{ Breaking }} `pyodide_build.testing` is removed. `run_in_pyodide`
  decorator can now be accessed through
  [`pytest-pyodide`](https://github.com/pyodide/pytest-pyodide) package.
  {pr}`2418`

### List of contributors

Alexey Ignatiev, Andrey Smelter, andrzej, Antonio Cuni, Ben Jeffery, Brian
Benjamin Maranville, David Lechner, dragoncoder047, echorand (Amit Saha),
Filipe, Frank, Gyeongjae Choi, Hanno Rein, haoran1062, Henry Schreiner, Hood
Chatham, Jason Grout, jmdyck, Jo Bovy, John Wason, josephrocca, Kyle Cutler,
Lester Fan, Liumeo, lukemarsden, Mario Gersbach, Matt Toad, Michael Droettboom,
Michael Gilbert, Michael Neil, Mu-Tsun Tsai, Nicholas Bollweg, pysathq, Ricardo
Prins, Rob Gries, Roman Yurchak, Ryan May, Ryan Russell, stonebig, Szymswiat,
Tobias Megies, Vic Kumar, Victor, Wei Ji, Will Lachance

## Version 0.20.0

_April 9th, 2022_

[See the release notes for a summary.](https://blog.pyodide.org/posts/0.20-release/)

### CPython and stdlib

- {{ Update }} Pyodide now runs Python 3.10.2.
  {pr}`2225`

- {{ Enhancement }} All `ctypes` tests pass now except for
  `test_callback_too_many_args` (and we have a plan to fix
  `test_callback_too_many_args` upstream). `libffi-emscripten` now also passes
  all libffi tests.
  {pr}`2350`

### Packages

- {{Fix}} matplotlib now loads multiple fonts correctly {pr}`2271`

- New packages: boost-histogram {pr}`2174`, cryptography v3.3.2 {pr}`2263`, the
  standard library ssl module {pr}`2263`, python-solvespace v3.0.7,
  lazy-object-proxy {pr}`2320`.

- Many more scipy linking errors were fixed, mostly related to the Fortran f2c
  ABI for string arguments. There are still some fatal errors in the Scipy test
  suite, but none seem to be simple linker errors.
  {pr}`2289`

- Removed pyodide-interrupts. If you were using this for some reason, use
  `pyodide.setInterruptBuffer` instead.
  {pr}`2309`

- Most included packages were updated to the latest version. See
  {ref}`packages-in-pyodide` for a full list.

### Type translations

- {{Fix}} Python tracebacks now include Javascript frames when Python calls a
  Javascript function.
  {pr}`2123`

- {{Enhancement}} Added a `default_converter` argument to `JsProxy.to_py`
  and `pyodide.toPy` which is used to process any object that doesn't have
  a built-in conversion to Python. Also added a `default_converter` argument to
  `PyProxy.toJs` and `pyodide.ffi.to_js` to convert.
  {pr}`2170` and {pr}`2208`

- {{ Enhancement }} Async Python functions called from Javascript now have the
  resulting coroutine automatically scheduled. For instance, this makes it
  possible to use an async Python function as a Javascript event handler.
  {pr}`2319`

### Javascript package

- {{Enhancement}} It is no longer necessary to provide `indexURL` to
  `loadPyodide`.
  {pr}`2292`

- {{ Breaking }} The `globals` argument to `pyodide.runPython` and
  `pyodide.runPythonAsync` is now passed as a named argument. The old usage
  still works with a deprecation warning.
  {pr}`2300`

- {{Enhancement}} The Javascript package was migrated to Typescript.
  {pr}`2130` and {pr}`2133`

- {{Fix}} Fix importing pyodide with ESM syntax in a module type web worker.
  {pr}`2220`

- {{Enhancement}} When Pyodide is loaded as an ES6 module, no global
  `loadPyodide` variable is created (instead, it should be accessed as an
  attribute on the module).
  {pr}`2249`

- {{Fix}} The type `Py2JsResult` has been replaced with `any` which is more
  accurate. For backwards compatibility, we still export `Py2JsResult` as an
  alias for `any`.
  {pr}`2277`

- {{Fix}} Pyodide now loads correctly even if requirejs is included.
  {pr}`2283`

- {{ Enhancement }} Added robust handling for non-`Error` objects thrown by
  Javascript code. This mostly should never happen since well behaved Javascript
  code ought to throw errors. But it's better not to completely crash if it
  throws something else.
  {pr}`2294`

### pyodide_build

- {{Enhancement}} Pyodide now uses Python wheel files to distribute packages
  rather than the emscripten `file_packager.py` format.
  {pr}`2027`

- {{Enhancement}} Pyodide now uses `pypa/build` to build packages. We (mostly)
  use build isolation, so we can build packages that require conflicting
  versions of setuptools or alternative build backends.
  {pr}`2272`

- {{Enhancement}} Most pure Python packages were switched to use the wheels
  directly from PyPI rather than rebuilding them.
  {pr}`2126`

- {{Enhancement}} Added support for C++ exceptions in packages. Now C++
  extensions compiled and linked with `-fexceptions` can catch C++ exceptions.
  Furthermore, uncaught C++ exceptions will be formatted in a human-readable
  way.
  {pr}`2178`

- {{Breaking}} Removed the `skip-host` key from the `meta.yaml` format. If
  needed, install a host copy of the package with pip instead.
  {pr}`2256`

### Uncategorized

- {{ Enhancement }} The interrupt buffer can be used to raise all 64 signals
  now, not just `SIGINT`. Write a number between `1<= signum <= 64` into the
  interrupt buffer to trigger the corresponding signal. By default everything
  but `SIGINT` will be ignored. Any value written into the interrupt buffer
  outside of the range from 1 to 64 will be silently discarded.
  {pr}`2301`

- {{ Enhancement }} Updated to Emscripten 2.0.27.
  {pr}`2295`

- {{ Breaking }} The `extractDir` argument to `pyodide.unpackArchive` is now
  passed as a named argument. The old usage still works with a deprecation
  warning.
  {pr}`2300`

- {{ Enhancement }} Support ANSI escape codes in the Pyodide console.
  {pr}`2345`

- {{ Fix }} `pyodide_build` can now be installed in non-editable ways.
  {pr}`2351`

### List of contributors

Boris Feld, Christian Staudt, Gabriel Fougeron, Gyeongjae Choi, Henry Schreiner,
Hood Chatham, Jo Bovy, Karthikeyan Singaravelan, Leo Psidom, Liumeo, Luka
Mamukashvili, Madhur Tandon, Paul Korzhyk, Roman Yurchak, Seungmin Kim, Thorsten
Beier, Tom White, and Will Lachance

## Version 0.19.1

_February 19, 2022_

### Packages

- New packages: sqlalchemy {pr}`2112`, pydantic {pr}`2117`, wrapt {pr}`2165`

- {{ Update }} Upgraded packages: pyb2d (0.7.2), {pr}`2117`

- {{Fix}} A fatal error in `scipy.stats.binom.ppf` has been fixed.
  {pr}`2109`

- {{Fix}} Type signature mismatches in some numpy comparators have been fixed.
  {pr}`2110`

### Type translations

- {{Fix}} The "PyProxy has already been destroyed" error message has been
  improved with some context information.
  {pr}`2121`

### REPL

- {{Enhancement}} Pressing TAB in REPL no longer triggers completion when input
  is whitespace. {pr}`2125`

### List of contributors

Christian Staudt, Gyeongjae Choi, Hood Chatham, Liumeo, Paul Korzhyk, Roman
Yurchak, Seungmin Kim, Thorsten Beier

## Version 0.19.0

_January 10, 2021_

[See the release notes for a summary.](https://blog.pyodide.org/posts/0.19-release/)

### Python package

- {{Enhancement}} If `find_imports` is used on code that contains a syntax
  error, it will return an empty list instead of raising a `SyntaxError`.
  {pr}`1819`

- {{Enhancement}} Added the `pyodide.http.pyfetch` API which provides a
  convenience wrapper for the Javascript `fetch` API. The API returns a response
  object with various methods that convert the data into various types while
  minimizing the number of times the data is copied.
  {pr}`1865`

- {{Enhancement}} Added the `unpack_archive` API to the `pyodide.http.FetchResponse`
  object which treats the response body as an archive and uses `shutil` to
  unpack it. {pr}`1935`

- {{Fix}} The Pyodide event loop now works correctly with cancelled handles. In
  particular, `asyncio.wait_for` now functions as expected.
  {pr}`2022`

### JavaScript package

- {{Fix}} `loadPyodide` no longer fails in the
  presence of a user-defined global named `process`.
  {pr}`1849`

- {{Fix}} Various webpack buildtime and runtime compatibility issues were fixed.
  {pr}`1900`

- {{Enhancement}} Added the `pyodide.pyimport` API to import a Python module and
  return it as a `PyProxy`. Warning: this is different from the original
  `pyimport` API which was removed in this version.
  {pr}`1944`

- {{Enhancement}} Added the `pyodide.unpackArchive` API which unpacks an archive
  represented as an ArrayBuffer into the working directory. This is intended as
  a way to install packages from a local application.
  {pr}`1944`

- {{API}} `loadPyodide` now accepts a `homedir` parameter which sets home
  directory of Pyodide virtual file system.
  {pr}`1936`

- {{Breaking}} The default working directory(home directory) inside the Pyodide
  virtual file system has been changed from `/` to `/home/pyodide`. To get the
  previous behavior, you can
  - call `os.chdir("/")` in Python to change working directory or
  - call `loadPyodide` with the `homedir="/"`
    argument
    {pr}`1936`

### Python / JavaScript type conversions

- {{Breaking}} Updated the calling convention when a JavaScript function is
  called from Python to improve memory management of PyProxies. PyProxy
  arguments and return values are automatically destroyed when the function is
  finished.
  {pr}`1573`

- {{Enhancement}} Added `JsProxy.to_string`, `JsProxy.to_bytes`, and
  `JsProxy.to_memoryview` to allow for conversion of `TypedArray` to standard
  Python types without unneeded copies.
  {pr}`1864`

- {{Enhancement}} Added `JsProxy.to_file` and `JsProxy.from_file` to allow
  reading and writing Javascript buffers to files as a byte stream without
  unneeded copies.
  {pr}`1864`

- {{Fix}} It is now possible to destroy a borrowed attribute `PyProxy` of a
  `PyProxy` (as introduced by {pr}`1636`) before destroying the root `PyProxy`.
  {pr}`1854`

- {{Fix}} If `__iter__()` raises an error, it is now handled correctly by the
  `PyProxy[Symbol.iterator()]` method.
  {pr}`1871`

- {{Fix}} Borrowed attribute `PyProxy`s are no longer destroyed when the root
  `PyProxy` is garbage collected (because it was leaked). Doing so has no
  benefit to nonleaky code and turns some leaky code into broken code (see
  {issue}`1855` for an example).
  {pr}`1870`

- {{Fix}} Improved the way that `pyodide.globals.get("builtin_name")` works.
  Before we used `__main__.__dict__.update(builtins.__dict__)` which led to
  several undesirable effects such as `__name__` being equal to `"builtins"`.
  Now we use a proxy wrapper to replace `pyodide.globals.get` with a function
  that looks up the name on `builtins` if lookup on `globals` fails.
  {pr}`1905`

- {{Enhancement}} Coroutines have their memory managed in a more convenient way.
  In particular, now it is only necessary to either `await` the coroutine or
  call one of `.then`, `.except` or `.finally` to prevent a leak. It is no
  longer necessary to manually destroy the coroutine. Example: before:

```js
async function runPythonAsync(code, globals) {
  let coroutine = Module.pyodide_py.eval_code_async(code, globals);
  try {
    return await coroutine;
  } finally {
    coroutine.destroy();
  }
}
```

After:

```js
async function runPythonAsync(code, globals) {
  return await Module.pyodide_py.eval_code_async(code, globals);
}
```

{pr}`2030`

### pyodide-build

- {{API}} By default only a minimal set of packages is built. To build all
  packages set `PYODIDE_PACKAGES='*'` In addition, `make minimal` was removed,
  since it is now equivalent to `make` without extra arguments.
  {pr}`1801`

- {{Enhancement}} It is now possible to use `pyodide-build buildall` and
  `pyodide-build buildpkg` directly.
  {pr}`2063`

- {{Enhancement}} Added a `--force-rebuild` flag to `buildall` and `buildpkg`
  which rebuilds the package even if it looks like it doesn't need to be
  rebuilt. Added a `--continue` flag which keeps the same source tree for the
  package and can continue from the middle of a build.
  {pr}`2069`

- {{Enhancement}} Changes to environment variables in the build script are now
  seen in the compile and post build scripts.
  {pr}`1706`

- {{Fix}} Fix usability issues with `pyodide-build mkpkg` CLI.
  {pr}`1828`

- {{ Enhancement }} Better support for ccache when building Pyodide
  {pr}`1805`

- {{Fix}} Fix compile error `wasm-ld: error: unknown argument: --sort-common`
  and `wasm-ld: error: unknown argument: --as-needed` in ArchLinux.
  {pr}`1965`

### micropip

- {{Fix}} micropip now raises an error when installing a non-pure python wheel
  directly from a url.
  {pr}`1859`

- {{Enhancement}} {func}`micropip.install` now accepts a `keep_going` parameter.
  If set to `True`, micropip reports all identifiable dependencies that don't
  have pure Python wheels, instead of failing after processing the first one.
  {pr}`1976`

- {{Enhancement}} Added a new API {func}`micropip.list` which returns the list
  of installed packages by micropip.
  {pr}`2012`

### Packages

- {{ Enhancement }} Unit tests are now unvendored from Python packages and
  included in a separate package `<package name>-tests`. This results in a
  20% size reduction on average for packages that vendor tests (e.g. numpy,
  pandas, scipy).
  {pr}`1832`

- {{ Update }} Upgraded SciPy to 1.7.3. There are known issues with some SciPy
  components, the current status of the scipy test suite is
  [here](https://github.com/pyodide/pyodide/pull/2065#issuecomment-1004243045)
  {pr}`2065`

- {{ Fix }} The built-in pwd module of Python, which provides a Unix specific
  feature, is now unvendored.
  {pr}`1883`

- {{Fix}} pillow and imageio now correctly encode/decode grayscale and
  black-and-white JPEG images.
  {pr}`2028`

- {{Fix}} The numpy fft module now works correctly.
  {pr}`2028`

- New packages: logbook {pr}`1920`, pyb2d {pr}`1968`, and threadpoolctl (a
  dependency of scikit-learn) {pr}`2065`

- Upgraded packages: numpy (1.21.4) {pr}`1934`, scikit-learn (1.0.2) {pr}`2065`,
  scikit-image (0.19.1) {pr}`2005`, msgpack (1.0.3) {pr}`2071`, astropy (5.0.3)
  {pr}`2086`, statsmodels (0.13.1) {pr}`2073`, pillow (9.0.0) {pr}`2085`. This
  list is not exhaustive, refer to `packages.json` for the full list.

### Uncategorized

- {{ Enhancement }} `PyErr_CheckSignals` now works with the keyboard interrupt
  system so that cooperative C extensions can be interrupted. Also, added the
  `pyodide.checkInterrupt` function so Javascript code can opt to be
  interrupted.
  {pr}`1294`

- {{Fix}} The `_` variable is now set by the Pyodide repl just like it is set in
  the native Python repl.
  {pr}`1904`

- {{ Enhancement }} `pyodide-env` and `pyodide` Docker images are now available from both
  the [Docker Hub](https://hub.docker.com/repository/docker/pyodide/pyodide-env) and
  from the [Github Package registry](https://github.com/orgs/pyodide/packages). {pr}`1995`

- {{Fix}} The console now correctly handles it when an object's `__repr__` function raises an exception.
  {pr}`2021`

- {{ Enhancement }} Removed the `-s EMULATE_FUNCTION_POINTER_CASTS` flag,
  yielding large benefits in speed, stack usage, and code size.
  {pr}`2019`

### List of contributors

Alexey Ignatiev, Alex Hall, Bart Broere, Cyrille Bogaert, etienne, Grimmer,
Grimmer Kang, Gyeongjae Choi, Hao Zhang, Hood Chatham, Ian Clester, Jan Max
Meyer, LeoPsidom, Liumeo, Michael Christensen, Owen Ou, Roman Yurchak, Seungmin
Kim, Sylvain, Thorsten Beier, Wei Ouyang, Will Lachance

## Version 0.18.1

_September 16, 2021_

### Console

- {{Fix}} Ctrl+C handling in console now works correctly with multiline input.
  New behavior more closely approximates the behavior of the native Python
  console.
  {pr}`1790`

- {{Fix}} Fix the repr of Python objects (including lists and dicts) in console {pr}`1780`

- {{Fix}} The "long output truncated" message now appears on a separate line as intended.
  {pr}`1814`

- {{Fix}} The streams that are used to redirect stdin and stdout in the console now define
  `isatty` to return `True`. This fixes pytest.
  {pr}`1822`

### Python package

- {{Fix}} Avoid circular references when runsource raises SyntaxError
  {pr}`1758`

### JavaScript package

- {{Fix}} The `pyodide.setInterruptBuffer` command is now publicly exposed
  again, as it was in v0.17.0. {pr}`1797`

### Python / JavaScript type conversions

- {{Fix}} Conversion of very large strings from JavaScript to Python works
  again. {pr}`1806`

- {{Fix}} Fixed a use after free bug in the error handling code.
  {pr}`1816`

### Packages

- {{Fix}} pillow now correctly encodes/decodes RGB JPEG image format. {pr}`1818`

### Micellaneous

- {{Fix}} Patched emscripten to make the system calls to duplicate file
  descriptors closer to posix-compliant. In particular, this fixes the use of
  `dup` on pipes and temporary files, as needed by `pytest`.
  {pr}`1823`

## Version 0.18.0

_August 3rd, 2021_

### General

- {{ Update }} Pyodide now runs Python 3.9.5.
  {pr}`1637`

- {{ Enhancement }} Pyodide can experimentally be used in Node.js {pr}`1689`

- {{ Enhancement }} Pyodide now directly exposes the [Emscripten filesystem
  API](https://emscripten.org/docs/api_reference/Filesystem-API.html), allowing
  for direct manipulation of the in-memory filesystem
  {pr}`1692`

- {{ Enhancement }} Pyodide's support of [emscripten file
  systems](https://emscripten.org/docs/api_reference/Filesystem-API.html#file-systems)
  is expanded from the default `MEMFS` to include `IDBFS`, `NODEFS`, `PROXYFS`,
  and `WORKERFS`, allowing for custom persistence strategies depending on
  execution environment {pr}`1596`

- {{ API }} The `packages.json` schema for Pyodide was redesigned for better
  compatibility with conda. {pr}`1700`

- {{ API }} `run_docker` no longer binds any port to the docker image by default.
  {pr}`1750`

### Standard library

- {{ API }} The following standard library modules are now available as standalone packages

  - distlib

  They are loaded by default in `loadPyodide`, however this behavior
  can be disabled with the `fullStdLib` parameter set to `false`.
  All optional stdlib modules can then be loaded as needed with
  `pyodide.loadPackage`. {pr}`1543`

- {{ Enhancement }} The standard library module `audioop` is now included, making the `wave`,
  `sndhdr`, `aifc`, and `sunau` modules usable. {pr}`1623`

- {{ Enhancement }} Added support for `ctypes`.
  {pr}`1656`

### JavaScript package

- {{ Enhancement }} The Pyodide JavaScript package is released to npm under [npmjs.com/package/pyodide](https://www.npmjs.com/package/pyodide)
  {pr}`1762`
- {{ API }} `loadPyodide` no longer automatically
  stores the API into a global variable called `pyodide`. To get old behavior,
  say `globalThis.pyodide = await loadPyodide({...})`.
  {pr}`1597`
- {{ Enhancement }} `loadPyodide` now accepts callback functions for
  `stdin`, `stdout` and `stderr`
  {pr}`1728`
- {{ Enhancement }} Pyodide now ships with first party typescript types for the entire
  JavaScript API (though no typings are available for `PyProxy` fields).
  {pr}`1601`

- {{ Enhancement }} It is now possible to import `Comlink` objects into Pyodide after
  using `pyodide.registerComlink`
  {pr}`1642`

- {{ Enhancement }} If a Python error occurs in a reentrant `runPython` call, the error
  will be propagated into the outer `runPython` context as the original error
  type. This is particularly important if the error is a `KeyboardInterrupt`.
  {pr}`1447`

### Python package

- {{ Enhancement }} Added a new `pyodide.code.CodeRunner` API for finer control than
  `eval_code` and `eval_code_async`. Designed with
  the needs of REPL implementations in mind.
  {pr}`1563`

- {{ Enhancement }} Added `pyodide.console.Console` class closely based on the Python standard
  library `code.InteractiveConsole` but with support for top level await and
  stream redirection. Also added the subclass `pyodide.console.PyodideConsole` which
  automatically uses `pyodide.loadPackagesFromImports` on the code before running
  it.
  {pr}`1125`, {pr}`1155`, {pr}`1635`

- {{ Fix }} `pyodide.code.eval_code_async` no longer automatically awaits a returned
  coroutine or attempts to await a returned generator object (which triggered an
  error).
  {pr}`1563`

### Python / JavaScript type conversions

- {{ API }} `pyodide.runPythonAsync` no longer automatically calls
  `pyodide.loadPackagesFromImports`.
  {pr}`1538`.
- {{ Enhancement }} Added the `PyProxy.callKwargs` method to allow using
  Python functions with keyword arguments from JavaScript.
  {pr}`1539`
- {{ Enhancement }} Added the `PyProxy.copy` method.
  {pr}`1549` {pr}`1630`
- {{ API }} Updated the method resolution order on `PyProxy`. Performing a
  lookup on a `PyProxy` will prefer to pick a method from the `PyProxy` api, if
  no such method is found, it will use `getattr` on the proxied object.
  Prefixing a name with `$` forces `getattr`. For instance, `PyProxy.destroy`
  now always refers to the method that destroys the proxy, whereas
  `PyProxy.$destroy` refers to an attribute or method called `destroy` on the
  proxied object.
  {pr}`1604`
- {{ API }} It is now possible to use `Symbol` keys with PyProxies. These
  `Symbol` keys put markers on the PyProxy that can be used by external code.
  They will not currently be copied by `PyProxy.copy`.
  {pr}`1696`
- {{ Enhancement }} Memory management of `PyProxy` fields has been changed so
  that fields looked up on a `PyProxy` are "borrowed" and have their lifetime
  attached to the base `PyProxy`. This is intended to allow for more idiomatic
  usage.
  (See {issue}`1617`.) {pr}`1636`
- {{ API }} The depth argument to `toJs` is now passed as an option, so
  `toJs(n)` in v0.17 changed to `toJs({depth : n})`. Similarly, `pyodide.toPy`
  now takes `depth` as a named argument. Also `to_js` and `to_py` only take
  depth as a keyword argument.
  {pr}`1721`
- {{ API }} `PyProxy.toJs` and `pyodide.ffi.to_js` now
  take an option `pyproxies`, if a JavaScript Array is passed for this, then
  any proxies created during conversion will be placed into this array. This
  allows easy cleanup later. The `create_pyproxies` option can be used to
  disable creation of pyproxies during conversion (instead a `ConversionError`
  is raised). {pr}`1726`
- {{ API }} `toJs` and `to_js` now take an option `dict_converter` which will be
  called on a JavaScript iterable of two-element Arrays as the final step of
  converting dictionaries. For instance, pass `Object.fromEntries` to convert to
  an object or `Array.from` to convert to an array of pairs.
  {pr}`1742`

### pyodide-build

- {{ API }} pyodide-build is now an installable Python package, with an
  identically named CLI entrypoint that replaces `bin/pyodide` which is removed
  {pr}`1566`

### micropip

- {{ Fix }} micropip now correctly handles packages that have mixed case names.
  (See {issue}`1614`).
  {pr}`1615`
- {{ Enhancement }} micropip now resolves dependencies correctly for old
  versions of packages (it used to always use the dependencies from the most
  recent version, see {issue}`1619` and {issue}`1745`). micropip also will
  resolve dependencies for wheels loaded from custom urls.
  {pr}`1753`

### Packages

- {{ Enhancement }} matplotlib now comes with a new renderer based on the html5 canvas element. {pr}`1579`
  It is optional and the current default backend is still the agg backend compiled to wasm.
- {{ Enhancement }} Updated a number of packages included in Pyodide.

### List of contributors

Albertas Gimbutas, Andreas Klostermann, Arfy Slowy, daoxian,
Devin Neal, fuyutarow, Grimmer, Guido Zuidhof, Gyeongjae Choi, Hood
Chatham, Ian Clester, Itay Dafna, Jeremy Tuloup, jmsmdy, LinasNas, Madhur
Tandon, Michael Christensen, Nicholas Bollweg, Ondřej Staněk, Paul m. p. P,
Piet Brömmel, Roman Yurchak, stefnotch, Syrus Akbary, Teon L Brooks, Waldir

## Version 0.17.0

_April 21, 2021_

See the {ref}`0-17-0-release-notes` for more information.

### Improvements to package loading and dynamic linking

- {{ Enhancement }} Uses the emscripten preload plugin system to preload .so files in packages
- {{ Enhancement }} Support for shared library packages. This is used for CLAPACK which makes scipy a lot smaller.
  {pr}`1236`
- {{ Fix }} Pyodide and included packages can now be used with Safari v14+.
  Safari v13 has also been observed to work on some (but not all) devices.

### Python / JS type conversions

- {{ Feature }} A `JsProxy` of a JavaScript `Promise` or other awaitable object is now a
  Python awaitable.
  {pr}`880`
- {{ API }} Instead of automatically converting Python lists and dicts into
  JavaScript, they are now wrapped in `PyProxy`. Added a new `PyProxy.toJs`
  API to request the conversion behavior that used to be implicit.
  {pr}`1167`
- {{ API }} Added `JsProxy.to_py` API to convert a JavaScript object to Python.
  {pr}`1244`
- {{ Feature }} Flexible jsimports: it now possible to add custom Python
  "packages" backed by JavaScript code, like the `js` package. The `js` package
  is now implemented using this system.
  {pr}`1146`
- {{ Feature }} A `PyProxy` of a Python coroutine or awaitable is now an
  awaitable JavaScript object. Awaiting a coroutine will schedule it to run on
  the Python event loop using `asyncio.ensure_future`.
  {pr}`1170`
- {{ Enhancement }} Made `PyProxy` of an iterable Python object an iterable Js
  object: defined the `[Symbol.iterator]` method, can be used like `for(let x of proxy)`.
  Made a `PyProxy` of a Python iterator an iterator: `proxy.next()` is
  translated to `next(it)`. Made a `PyProxy` of a Python generator into a
  JavaScript generator: `proxy.next(val)` is translated to `gen.send(val)`.
  {pr}`1180`
- {{ API }} Updated `PyProxy` so that if the wrapped Python object supports `__getitem__`
  access, then the wrapper has `get`, `set`, `has`, and `delete` methods which do
  `obj[key]`, `obj[key] = val`, `key in obj` and `del obj[key]` respectively.
  {pr}`1175`
- {{ API }} The `pyodide.pyimport` function is deprecated in favor of using
  `pyodide.globals.get('key')`. {pr}`1367`
- {{ API }} Added `PyProxy.getBuffer` API to allow direct access to Python
  buffers as JavaScript TypedArrays.
  {pr}`1215`
- {{ API }} The innermost level of a buffer converted to JavaScript used to be a
  TypedArray if the buffer was contiguous and otherwise an Array. Now the
  innermost level will be a TypedArray unless the buffer format code is a '?' in
  which case it will be an Array of booleans, or if the format code is a "s" in
  which case the innermost level will be converted to a string.
  {pr}`1376`
- {{ Enhancement }} JavaScript `BigInt`s are converted into Python `int` and
  Python `int`s larger than 2^53 are converted into `BigInt`.
  {pr}`1407`
- {{ API }} Added `pyodide.isPyProxy` to test if an object is a `PyProxy`.
  {pr}`1456`
- {{ Enhancement }} `PyProxy` and `PyBuffer` objects are now garbage collected
  if the browser supports `FinalizationRegistry`.
  {pr}`1306`
- {{ Enhancement }} Automatic conversion of JavaScript functions to CPython
  calling conventions.
  {pr}`1051`, {pr}`1080`
- {{ Enhancement }} Automatic detection of fatal errors. In this case Pyodide
  will produce both a JavaScript and a Python stack trace with explicit
  instruction to open a bug report.
  pr`{1151}`, pr`{1390}`, pr`{1478}`.
- {{ Enhancement }} Systematic memory leak detection in the test suite and a
  large number of fixed to memory leaks.
  pr`{1340}`
- {{ Fix }} getattr and dir on JsProxy now report consistent results and include all
  names defined on the Python dictionary backing JsProxy.
  {pr}`1017`
- {{ Fix }} `JsProxy.__bool__` now produces more consistent results: both
  `bool(window)` and `bool(zero-arg-callback)` were `False` but now are `True`.
  Conversely, `bool(empty_js_set)` and `bool(empty_js_map)` were `True` but now
  are `False`.
  {pr}`1061`
- {{ Fix }} When calling a JavaScript function from Python without keyword
  arguments, Pyodide no longer passes a `PyProxy`-wrapped `NULL` pointer as the
  last argument. {pr}`1033`
- {{ Fix }} JsBoundMethod is now a subclass of JsProxy, which fixes nested
  attribute access and various other strange bugs.
  {pr}`1124`
- {{ Fix }} JavaScript functions imported like `from js import fetch` no longer
  trigger "invalid invocation" errors (issue {issue}`461`) and
  `js.fetch("some_url")` also works now (issue {issue}`768`).
  {pr}`1126`
- {{ Fix }} JavaScript bound method calls now work correctly with keyword arguments.
  {pr}`1138`
- {{ Fix }} JavaScript constructor calls now work correctly with keyword
  arguments.
  {pr}`1433`

### pyodide-py package

- {{ Feature }} Added a Python event loop to support asyncio by scheduling
  coroutines to run as jobs on the browser event loop. This event loop is
  available by default and automatically enabled by any relevant asyncio API,
  so for instance `asyncio.ensure_future` works without any configuration.
  {pr}`1158`
- {{ API }} Removed `as_nested_list` API in favor of `JsProxy.to_py`.
  {pr}`1345`

### pyodide-js

- {{ API }} Removed iodide-specific code in `pyodide.js`. This breaks compatibility with
  iodide.
  {pr}`878`, {pr}`981`
- {{ API }} Removed the `pyodide.autocomplete` API, use Jedi directly instead.
  {pr}`1066`
- {{ API }} Removed `pyodide.repr` API.
  {pr}`1067`
- {{ Fix }} If `messageCallback` and `errorCallback` are supplied to
  `pyodide.loadPackage`, `pyodide.runPythonAsync` and
  `pyodide.loadPackagesFromImport`, then the messages are no longer
  automatically logged to the console.
- {{ Feature }} `runPythonAsync` now runs the code with `eval_code_async`. In
  particular, it is possible to use top-level await inside of `runPythonAsync`.
- `eval_code` now accepts separate `globals` and `locals` parameters.
  {pr}`1083`
- Added the `pyodide.setInterruptBuffer` API. This can be used to set a
  `SharedArrayBuffer` to be the keyboard interrupt buffer. If Pyodide is running
  on a webworker, the main thread can signal to the webworker that it should
  raise a `KeyboardInterrupt` by writing to the interrupt buffer.
  {pr}`1148` and {pr}`1173`
- Changed the loading method: added an async function `loadPyodide` to load
  Pyodide to use instead of `languagePluginURL` and `languagePluginLoader`. The
  change is currently backwards compatible, but the old approach is deprecated.
  {pr}`1363`
- `runPythonAsync` now accepts `globals` parameter.
  {pr}`1914`

### micropip

- {{ Feature }} `micropip` now supports installing wheels from relative URLs.
  {pr}`872`
- {{ API }} `micropip.install` now returns a Python `Future` instead of a JavaScript `Promise`.
  {pr}`1324`
- {{ Fix }} `micropip.install` now interacts correctly with
  {js:func}`pyodide.loadPackage`.
  {pr}`1457`
- {{ Fix }} `micropip.install` now handles version constraints correctly
  even if there is a version of the package available from the Pyodide `indexURL`.

### Build system

- {{ Enhancement }} Updated to latest emscripten 2.0.13 with the upstream LLVM backend
  {pr}`1102`
- {{ API }} Use upstream `file_packager.py`, and stop checking package abi versions.
  The `PYODIDE_PACKAGE_ABI` environment variable is no longer used, but is
  still set as some packages use it to detect whether it is being built for
  Pyodide. This usage is deprecated, and a new environment variable `PYODIDE`
  is introduced for this purpose.

  As part of the change, Module.checkABI is no longer present.
  {pr}`991`

- uglifyjs and lessc no longer need to be installed in the system during build
  {pr}`878`.
- {{ Enhancement }} Reduce the size of the core Pyodide package
  {pr}`987`.
- {{ Enhancement }} Optionally to disable docker port binding
  {pr}`1423`.
- {{ Enhancement }} Run arbitrary command in docker
  {pr}`1424`
- Docker images for Pyodide are now accessible at
  [pyodide/pyodide-env](https://hub.docker.com/repository/docker/pyodide/pyodide-env)
  and
  [pyodide/pyodide](https://hub.docker.com/repository/docker/pyodide/pyodide).
- {{ Enhancement }} Option to run docker in non-interactive mode
  {pr}`1641`

### REPL

- {{ Fix }} In console.html: sync behavior, full stdout/stderr support, clean namespace,
  bigger font, correct result representation, clean traceback
  {pr}`1125` and {pr}`1141`
- {{ Fix }} Switched from ̀Jedi to rlcompleter for completion in
  `pyodide.console.InteractiveConsole` and so in `console.html`. This fixes
  some completion issues (see {issue}`821` and {issue}`1160`)
- {{ Enhancement }} Support top-level await in the console
  {pr}`1459`

### Packages

- six, jedi and parso are no longer vendored in the main Pyodide package, and
  need to be loaded explicitly
  {pr}`1010`, {pr}`987`.
- Updated packages {pr}`1021`, {pr}`1338`, {pr}`1460`.
- Added Plotly version 4.14.3 and retrying dependency
  {pr}`1419`

### List of contributors

(in alphabetic order)

Aditya Shankar, casatir, Dexter Chua, dmondev, Frederik Braun, Hood Chatham,
Jan Max Meyer, Jeremy Tuloup, joemarshall, leafjolt, Michael Greminger,
Mireille Raad, Ondřej Staněk, Paul m. p. P, rdb, Roman Yurchak, Rudolfs

## Version 0.16.1

_December 25, 2020_

Note: due to a CI deployment issue the 0.16.0 release was skipped and replaced
by 0.16.1 with identical contents.

- Pyodide files are distributed by [JsDelivr](https://www.jsdelivr.com/),
  `https://cdn.jsdelivr.net/pyodide/v0.16.1/full/pyodide.js`
  The previous CDN `pyodide-cdn2.iodide.io` still works and there
  are no plans for deprecating it. However please use
  JsDelivr as a more sustainable solution, including for earlier Pyodide
  versions.

### Python and the standard library

- Pyodide includes CPython 3.8.2
  {pr}`712`
- ENH Patches for the threading module were removed in all packages. Importing
  the module, and a subset of functionality (e.g. locks) works, while starting
  a new thread will produce an exception, as expected.
  {pr}`796`.
  See {issue}`237` for the current status of the threading support.
- ENH The multiprocessing module is now included, and will not fail at import,
  thus avoiding the necessity to patch included packages. Starting a new
  process will produce an exception due to the limitation of the WebAssembly VM
  with the following message: `Resource temporarily unavailable`
  {pr}`796`.

### Python / JS type conversions

- FIX Only call `Py_INCREF()` once when proxied by PyProxy
  {pr}`708`
- JavaScript exceptions can now be raised and caught in Python. They are
  wrapped in pyodide.JsException.
  {pr}`891`

### pyodide-py package and micropip

- The `pyodide.py` file was transformed to a pyodide-py package. The imports
  remain the same so this change is transparent to the users
  {pr}`909`.
- FIX Get last version from PyPI when installing a module via micropip
  {pr}`846`.
- Suppress REPL results returned by `pyodide.eval_code` by adding a semicolon
  {pr}`876`.
- Enable monkey patching of `eval_code` and `find_imports` to customize
  behavior of `runPython` and `runPythonAsync`
  {pr}`941`.

### Build system

- Updated docker image to Debian buster, resulting in smaller images.
  {pr}`815`
- Pre-built docker images are now available as
  [`iodide-project/pyodide`](https://hub.docker.com/r/iodide/pyodide)
  {pr}`787`
- Host Python is no longer compiled, reducing compilation time. This also
  implies that Python 3.8 is now required to build Pyodide. It can for instance
  be installed with conda.
  {pr}`830`
- FIX Infer package tarball directory from source URL
  {pr}`687`
- Updated to emscripten 1.38.44 and binaryen v86 (see related
  [commits](https://github.com/pyodide/pyodide/search?q=emscripten&type=commits))
- Updated default `--ldflags` argument to `pyodide_build` scripts to equal what
  Pyodide actually uses.
  {pr}`817`
- Replace C lz4 implementation with the (upstream) JavaScript implementation.
  {pr}`851`
- Pyodide deployment URL can now be specified with the `PYODIDE_BASE_URL`
  environment variable during build. The `pyodide_dev.js` is no longer
  distributed. To get an equivalent behavior with `pyodide.js`, set
  ```javascript
  window.languagePluginUrl = "./";
  ```
  before loading it.
  {pr}`855`
- Build runtime C libraries (e.g. libxml) via package build system with correct
  dependency resolution
  {pr}`927`
- Pyodide can now be built in a conda virtual environment
  {pr}`835`

### Other improvements

- Modify MEMFS timestamp handling to support better caching. This in
  particular allows to import newly created Python modules without invalidating
  import caches {pr}`893`

### Packages

- New packages: freesasa, lxml, python-sat, traits, astropy, pillow,
  scikit-image, imageio, numcodecs, msgpack, asciitree, zarr

  Note that due to the large size and the experimental state of the scipy
  package, packages that depend on scipy (including scikit-image, scikit-learn)
  will take longer to load, use a lot of memory and may experience failures.

- Updated packages: numpy 1.15.4, pandas 1.0.5, matplotlib 3.3.3 among others.
- New package
  [pyodide-interrupt](https://pypi.org/project/pyodide-interrupts/), useful for
  handling interrupts in Pyodide (see project description for details).

### Backward incompatible changes

- Dropped support for loading .wasm files with incorrect MIME type, following
  {pr}`851`

### List of contributors

abolger, Aditya Shankar, Akshay Philar, Alexey Ignatiev, Aray Karjauv, casatir,
chigozienri, Christian glacet, Dexter Chua, Frithjof, Hood Chatham, Jan Max
Meyer, Jay Harris, jcaesar, Joseph D. Long, Matthew Turk, Michael Greminger,
Michael Panchenko, mojighahar, Nicolas Ollinger, Ram Rachum, Roman Yurchak,
Sergio, Seungmin Kim, Shyam Saladi, smkm, Wei Ouyang

## Version 0.15.0

_May 19, 2020_

- Upgrades Pyodide to CPython 3.7.4.
- micropip no longer uses a CORS proxy to install pure Python packages from
  PyPI. Packages are now installed from PyPI directly.
- micropip can now be used from web workers.
- Adds support for installing pure Python wheels from arbitrary URLs with
  micropip.
- The CDN URL for Pyodide changed to
  https://pyodide-cdn2.iodide.io/v0.15.0/full/pyodide.js
  It now supports versioning and should provide faster downloads.
  The latest release can be accessed via
  https://pyodide-cdn2.iodide.io/latest/full/
- Adds `messageCallback` and `errorCallback` to
  `pyodide.loadPackage`.
- Reduces the initial memory footprint (`TOTAL_MEMORY`) from 1 GiB to 5 MiB.
  More memory will be allocated as needed.
- When building from source, only a subset of packages can be built by setting
  the `PYODIDE_PACKAGES` environment variable. See
  {ref}`partial builds documentation <partial-builds>` for more details.
- New packages: future, autograd

## Version 0.14.3

_Dec 11, 2019_

- Convert JavaScript numbers containing integers, e.g. `3.0`, to a real Python
  long (e.g. `3`).
- Adds `__bool__` method to for `JsProxy` objects.
- Adds a JavaScript-side auto completion function for Iodide that uses jedi.
- New packages: nltk, jeudi, statsmodels, regex, cytoolz, xlrd, uncertainties

## Version 0.14.0

_Aug 14, 2019_

- The built-in `sqlite` and `bz2` modules of Python are now enabled.
- Adds support for auto-completion based on jedi when used in iodide

## Version 0.13.0

_May 31, 2019_

- Tagged versions of Pyodide are now deployed to Netlify.

## Version 0.12.0

_May 3, 2019_

**User improvements:**

- Packages with pure Python wheels can now be loaded directly from PyPI. See
  `micropip` for more information.

- Thanks to PEP 562, you can now `import js` from Python and use it to access
  anything in the global JavaScript namespace.

- Passing a Python object to JavaScript always creates the same object in
  JavaScript. This makes APIs like `removeEventListener` usable.

- Calling `dir()` in Python on a JavaScript proxy now works.

- Passing an `ArrayBuffer` from JavaScript to Python now correctly creates a
  `memoryview` object.

- Pyodide now works on Safari.

## Version 0.11.0

_Apr 12, 2019_

**User improvements:**

- Support for built-in modules:

  - `sqlite`, `crypt`

- New packages: `mne`

**Developer improvements:**

- The `mkpkg` command will now select an appropriate archive to use, rather
  than just using the first.

- The included version of emscripten has been upgraded to 1.38.30 (plus a
  bugfix).

- New packages: `jinja2`, `MarkupSafe`

## Version 0.10.0

_Mar 21, 2019_

**User improvements:**

- New packages: `html5lib`, `pygments`, `beautifulsoup4`, `soupsieve`,
  `docutils`, `bleach`, `mne`

**Developer improvements:**

- `console.html` provides a simple text-only interactive console to test local
  changes to Pyodide. The existing notebooks based on legacy versions of Iodide
  have been removed.

- The `run_docker` script can now be configured with environment variables.

```{eval-rst}
.. toctree::
   :hidden:

   deprecation-timeline.md
```<|MERGE_RESOLUTION|>--- conflicted
+++ resolved
@@ -15,7 +15,6 @@
 
 ## Unreleased
 
-<<<<<<< HEAD
 - {{ Enhancement }} `runPython` and `runPythonAsync` now accept a `filename`
   optional argument which is passed as the `filename` argument to `eval_code`
   (resp. `eval_code_async`). Also, if a `filename` is passed to `eval_code`
@@ -34,8 +33,6 @@
 - {{ Enhancement }} Allow customizing installation location for packages
   {pr}`3967`
 
-=======
->>>>>>> 1810fd9f
 - {{ Enhancement }} ABI Break: Updated Emscripten to version 3.1.39
   {pr}`3665`, {pr}`3659`, {pr}`3822`, {pr}`3889`, {pr}`3890`
 
