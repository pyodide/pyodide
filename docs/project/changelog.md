---
substitutions:
  API: "<span class='badge badge-warning'>API Change</span>"
  Enhancement: "<span class='badge badge-info'>Enhancement</span>"
  Feature: "<span class='badge badge-success'>Feature</span>"
  Fix: "<span class='badge badge-danger'>Fix</span>"
  Update: "<span class='badge badge-success'>Update</span>"
  Breaking: "<span class='badge badge-danger'>BREAKING CHANGE</span>"
---

(changelog)=

# Change Log

## Unreleased

- {{ Enhancement }} Emscripten was updated to Version 3.1.20
  {pr}`2958`, {pr}`2950`, {pr}`3027`

- New packages: pycryptodomex {pr}`2966`, pycryptodome {pr}`2965`

- {{ Enhancement }} Implemented `reverse`, `__reversed__`, `count`, `index`,
  `append`, and `pop` for `JsProxy` of Javascript arrays.
  {pr}`2970`

- {{ Breaking }} Unvendored the sqlite3 module from the standard library.
  Before `sqlite3` was included by default. Now it needs to be loaded with
  {any}`pyodide.loadPackage` or {any}`micropip.install`.
  {pr}`2946`

- {{ Enhancement }} The releases are now called `pyodide-{version}.tar.gz`
  rather than `pyodide-build-{version}.tar.gz`
  {pr}`2996`

- {{ Enhancement }} Added a new release file called
  `pyodide-core-{version}.tar.gz` intended for use in Node. It contains the
  files needed to start Pyodide and no additional packages.
  {pr}`2999`

- {{ Enhancement }} Added `then`, `catch`, and `finally_` methods to the `Future`s
  used by Pyodide's event loop.
  {pr}`2997`

- {{ Enhancement }} `loadPyodide` has a new option called `args`. This list will
  be passed as command line arguments to the Python interpreter at start up.
  {pr}`3021`

- {{ Breaking }} The Pyodide Python package is installed into `/lib/python3.10`
  rather than `/lib/python3.10/site-packages`.
  {pr}`3022`

- {{ Fix }} Fix the incorrect package name `ruamel` to `ruamel.yaml`.
  {pr}`3036`

<<<<<<< HEAD
- {{ Update }} Upgraded SciPy to version 1.9.1.
  {pr}`3043`
=======
- {{ Fix }} Packages are now loaded in a topologically sorted order regarding their dependencies.
  {pr}`3020`

- {{ Breaking }} Loading the `soupseive` package will not automatically load `beautifulsoup4` together.
  {pr}`3020`
>>>>>>> f0ed6276

### Build System

- {{ Enhancement }} Added `requirements/host` key to the `meta.yaml` spec to allow
  host dependencies that are required for building packages.
  {pr}`2132`

## Version 0.21.2

- {{ Fix }} The standard library packages `ssl` and `lzma` can now be installed
  with `pyodide.loadPackage("ssl")` or `micropip.install("ssl")` (previously
  they had a leading underscore and it was only possible to load them with
  `pyodide.loadPackage`).
  {issue}`3003`

- {{ Fix }} If a wheel path is passed to {any}`pyodide.loadPackage`, it will now
  be resolved relative to `document.location` (in browser) or relative to the
  current working directory (in Node) rather than relative to `indexURL`.
  {pr}`3013`, {issue}`3011`

- {{ Fix }} Fixed a bug in Emscripten that caused Pyodide to fail in Jest.
  {pr}`3014`

- {{ Fix }} It now works to pass a relative url to `indexURL`. Also, the calculated index URL
  now works even if `node` is run with `--enable-source-maps`.
  {pr}`3015`

## Version 0.21.1

- New packages: the standard library lzma module {pr}`2939`

- {{ Enhancement }} Pyodide now shows more helpful error messages when
  importing unvendored or removed stdlib modules fails.
  {pr}`2973`

- {{ Breaking }} The default value of `fullStdLib` in {any}`loadPyodide` has been
  changed to `false`. This means Pyodide now will not load some stdlib modules like
  distutils, ssl, and sqlite3 by default.
  See [Pyodide Python compatibility](https://pyodide.org/en/stable/usage/wasm-constraints.html)
  for detail. If `fullStdLib` is set to `true`, it will load all unvendored stdlib modules.
  However, setting `fullStdLib` to true will increase the initial Pyodide load time.
  So it is preferable to explicitly load the required module.
  {pr}`2998`

- {{ Enhancement }} `pyodide build` now checks that the correct version of the
  Emscripten compiler is used.
  {pr}`2975`, {pr}`2990`

- {{ Fix }} Pyodide works in Safari v14 again. It was broken in v0.21.0
  {pr}`2994`

## Version 0.21.0

_August 9, 2022_

[See the release notes for a summary.](https://blog.pyodide.org/posts/0.21-release/)

### Build system

- {{ Enhancement }} Emscripten was updated to Version 3.1.14
  {pr}`2775`, {pr}`2679`, {pr}`2672`

- {{ Fix }} Fix building on macOS {issue}`2360` {pr}`2554`

- {{ Enhancement }} Update Typescript target to ES2017 to generate more modern
  Javascript code.
  {pr}`2471`

- {{ Enhancement }} We now put our built files into the `dist` directory rather
  than the `build` directory. {pr}`2387`

- {{ Fix }} The build will error out earlier if `cmake` or `libtool` are not
  installed.
  {pr}`2423`

- {{ Enhancement }} The platform tags of wheels now include the Emscripten
  version in them. This should help ensure ABI compatibility if Emscripten
  wheels are distributed outside of the main Pyodide distribution.
  {pr}`2610`

- {{ Enhancement }} The build system now uses the sysconfigdata from the target
  Python rather than the host Python.
  {pr}`2516`

- {{ Enhancement }} Pyodide now builds with `-sWASM_BIGINT`.
  {pr}`2643`

- {{ Enhancement }} Added `cross-script` key to the `meta.yaml` spec to allow
  executing custom logic in the cross build environment.
  {pr}`2734`

### Pyodide Module and type conversions

- {{ API }} All functions were moved out of the root `pyodide` package into
  various submodules. For backwards compatibility, they will be available from
  the root package (raising a `FutureWarning`) until v0.23.0.
  {pr}`2787`, {pr}`2790`

- {{ Enhancement }} `loadPyodide` no longer uses any global state, so it can be
  used more than once in the same thread. This is recommended if a network
  request causes a loading failure, if there is a fatal error, if you damage the
  state of the runtime so badly that it is no longer usable, or for certain
  testing purposes. It is not recommended for creating multiple execution
  environments, for which you should use
  `pyodide.runPython(code, { globals : some_dict})`;
  {pr}`2391`

- {{ Enhancement }} `pyodide.unpackArchive` now accepts any `ArrayBufferView` or
  `ArrayBuffer` as first argument, rather than only a `Uint8Array`.
  {pr}`2451`

- {{ Feature }} Added `pyodide.code.run_js` API.
  {pr}`2426`

- {{ Fix }} BigInt's between 2^{32\*n - 1} and 2^{32\*n} no longer get
  translated to negative Python ints.
  {pr}`2484`

- {{ Fix }} Pyodide now correctly handles JavaScript objects with `null`
  constructor.
  {pr}`2520`

- {{ Fix }} Fix garbage collection of `once_callable` {pr}`2401`

- {{ Enhancement }} Added the `js_id` attribute to `JsProxy` to allow using
  JavaScript object identity as a dictionary key.
  {pr}`2515`

- {{ Fix }} Fixed a bug with `toJs` when used with recursive structures and the
  `dictConverter` argument.
  {pr}`2533`

- {{ Enhancement }} Added Python wrappers `set_timeout`, `clear_timeout`,
  `set_interval`, `clear_interval`, `add_event_listener` and
  `remove_event_listener` for the corresponding JavaScript functions.
  {pr}`2456`

- {{ Fix }} If a request fails due to CORS, `pyfetch` now raises an `OSError`
  not a `JSException`.
  {pr}`2598`

- {{ Enhancement }} Pyodide now directly exposes the Emscripten `PATH` and
  `ERRNO_CODES` APIs.
  {pr}`2582`

- {{ Fix }} The `bool` operator on a `JsProxy` now behaves more consistently: it
  returns `False` if JavaScript would say that `!!x` is `false`, or if `x` is an
  empty container. Otherwise it returns `True`.
  {pr}`2803`

- {{ Fix }} Fix `loadPyodide` errors for the Windows Node environment.
  {pr}`2888`

- {{ Enhancement }} Implemented slice subscripting, `+=`, and `extend` for
  `JsProxy` of Javascript arrays.
  {pr}`2907`

### REPL

- {{ Enhancement }} Add a spinner while the REPL is loading
  {pr}`2635`

- {{ Enhancement }} Cursor blinking in the REPL can be disabled by setting
  `noblink` in URL search params.
  {pr}`2666`

- {{ Fix }} Fix a REPL error in printing high-dimensional lists.
  {pr}`2517` {pr}`2919`

- {{ Fix }} Fix output bug with using `input()` on online console
  {pr}`2509`

### micropip and package loading

- {{ API }} `packages.json` which contains the dependency graph for packages
  was renamed to `repodata.json` to avoid confusion with `package.json` used
  in JavaScript packages.

- {{ Enhancement }} Added SHA-256 hash of package to entries in `repodata.json`
  {pr}`2455`

- {{ Enhancement }} Integrity of Pyodide packages is now verified before
  loading them. This is for now limited to browser environments.
  {pr}`2513`

- {{ Enhancement }} `micropip` supports loading wheels from the Emscripten file
  system using the `emfs:` protocol now.
  {pr}`2767`

- {{ Enhancement }} It is now possible to use an alternate `repodata.json`
  lockfile by passing the `lockFileURL` option to {any}`loadPyodide <globalThis.loadPyodide>`. This is
  particularly intended to be used with {any}`micropip.freeze`.
  {pr}`2645`

- {{ Fix }} micropip now correctly handles package names that include dashes
  {pr}`2414`

- {{ Enhancement }} Allow passing `credentials` to `micropip.install()`
  {pr}`2458`

- {{ Enhancement }} {func}`micropip.install` now accepts a `deps` parameter.
  If set to `False`, micropip will not install dependencies of the package.
  {pr}`2433`

- {{ Fix }} micropip now correctly compares packages with prerelease version
  {pr}`2532`

- {{ Enhancement }} {func}`micropip.install` now accepts a `pre` parameter.
  If set to `True`, micropip will include pre-release and development versions.
  {pr}`2542`

- {{ Enhancement }} `micropip` was refactored to improve readability and ease of
  maintenance.
  {pr}`2561`, {pr}`2563`, {pr}`2564`, {pr}`2565`, {pr}`2568`

- {{ Enhancement }} Various error messages were fine tuned and improved.
  {pr}`2562`, {pr}`2558`

- {{ Enhancement }} `micropip` was adjusted to keep its state in the wheel
  `.dist-info` directories which improves consistenency with the Python standard
  library and other tools used to install packages.
  {pr}`2572`

- {{ Enhancement }} `micropip` can now be used to install Emscripten binary wheels.
  {pr}`2591`

- {{ Enhancement }} Added `micropip.freeze` to record the current set of loaded
  packages into a `repodata.json` file.
  {pr}`2581`

- {{ Fix }} `micropip.list` now works correctly when there are packages
  that are installed via `pyodide.loadPackage` from a custom URL.
  {pr}`2743`

- {{ Fix }} micropip now skips package versions which do not follow PEP440.
  {pr}`2754`

- {{ Fix }} `micropip` supports extra markers in packages correctly now.
  {pr}`2584`

### Packages

- {{ Enhancement }} Update sqlite version to latest stable release
  {pr}`2477` and {pr}`2518`

- {{ Enhancement }} Pillow now supports WEBP image format {pr}`2407`.

- {{ Enhancement }} Pillow and opencv-python now support the TIFF image format.
  {pr}`2762`

- Pandas is now compiled with `-Oz`, which significantly speeds up loading the library
  on Chrome {pr}`2457`

- New packages: opencv-python {pr}`2305`, ffmpeg {pr}`2305`, libwebp {pr}`2305`,
  h5py, pkgconfig and libhdf5 {pr}`2411`, bitarray {pr}`2459`, gsw {pr}`2511`,
  cftime {pr}`2504`, svgwrite, jsonschema, tskit {pr}`2506`, xarray {pr}`2538`,
  demes, libgsl, newick, ruamel, msprime {pr}`2548`, gmpy2 {pr}`2665`,
  xgboost {pr}`2537`, galpy {pr}`2676`, shapely, geos {pr}`2725`, suitesparse,
  sparseqr {pr}`2685`, libtiff {pr}`2762`, pytest-benchmark {pr}`2799`,
  termcolor {pr}`2809`, sqlite3, libproj, pyproj, certifi {pr}`2555`,
  rebound {pr}`2868`, reboundx {pr}`2909`, pyclipper {pr}`2886`,
  brotli {pr}`2925`, python-magic {pr}`2941`

### Miscellaneous

- {{ Fix }} We now tell packagers (e.g., Webpack) to ignore npm-specific imports
  when packing files for the browser.
  {pr}`2468`

- {{ Enhancement }} `run_in_pyodide` now has support for pytest assertion
  rewriting and decorators such as `pytest.mark.parametrize` and hypothesis.
  {pr}`2510`, {pr}`2541`

- {{ Breaking }} `pyodide_build.testing` is removed. `run_in_pyodide`
  decorator can now be accessed through
  [`pytest-pyodide`](https://github.com/pyodide/pytest-pyodide) package.
  {pr}`2418`

### List of contributors

Alexey Ignatiev, Andrey Smelter, andrzej, Antonio Cuni, Ben Jeffery, Brian
Benjamin Maranville, David Lechner, dragoncoder047, echorand (Amit Saha),
Filipe, Frank, Gyeongjae Choi, Hanno Rein, haoran1062, Henry Schreiner, Hood
Chatham, Jason Grout, jmdyck, Jo Bovy, John Wason, josephrocca, Kyle Cutler,
Lester Fan, Liumeo, lukemarsden, Mario Gersbach, Matt Toad, Michael Droettboom,
Michael Gilbert, Michael Neil, Mu-Tsun Tsai, Nicholas Bollweg, pysathq, Ricardo
Prins, Rob Gries, Roman Yurchak, Ryan May, Ryan Russell, stonebig, Szymswiat,
Tobias Megies, Vic Kumar, Victor, Wei Ji, Will Lachance

## Version 0.20.0

[See the release notes for a summary.](https://blog.pyodide.org/posts/0.20-release/)

### CPython and stdlib

- {{ Update }} Pyodide now runs Python 3.10.2.
  {pr}`2225`

- {{ Enhancement }} All
  `ctypes` tests pass now except for `test_callback_too_many_args` (and we have
  a plan to fix `test_callback_too_many_args` upstream). `libffi-emscripten`
  now also passes all libffi tests.
  {pr}`2350`

### Packages

- {{Fix}} matplotlib now loads multiple fonts correctly {pr}`2271`

- New packages: boost-histogram {pr}`2174`, cryptography v3.3.2 {pr}`2263`, the
  standard library ssl module {pr}`2263`, python-solvespace v3.0.7,
  lazy-object-proxy {pr}`2320`.

- Many more scipy linking errors were fixed, mostly related to the Fortran f2c
  ABI for string arguments. There are still some fatal errors in the Scipy test
  suite, but none seem to be simple linker errors.
  {pr}`2289`

- Removed pyodide-interrupts. If you were using this for some reason, use
  {any}`setInterruptBuffer <pyodide.setInterruptBuffer>` instead.
  {pr}`2309`

- Most included packages were updated to the latest version. See
  {ref}`packages-in-pyodide` for a full list.

### Type translations

- {{Fix}} Python tracebacks now include Javascript frames when Python calls a
  Javascript function.
  {pr}`2123`

- {{Enhancement}} Added a `default_converter` argument to {any}`JsProxy.to_py`
  and {any}`pyodide.toPy` which is used to process any object that doesn't have
  a built-in conversion to Python. Also added a `default_converter` argument to
  {any}`PyProxy.toJs` and {any}`pyodide.ffi.to_js` to convert.
  {pr}`2170` and {pr}`2208`

- {{ Enhancement }} Async Python functions called from Javascript now have the
  resulting coroutine automatically scheduled. For instance, this makes it
  possible to use an async Python function as a Javascript event handler.
  {pr}`2319`

### Javascript package

- {{Enhancement}} It is no longer necessary to provide `indexURL` to
  {any}`loadPyodide <globalThis.loadPyodide>`.
  {pr}`2292`

- {{ Breaking }} The `globals` argument to {any}`runPython <pyodide.runPython>`
  and {any}`runPythonAsync <pyodide.runPythonAsync>` is now passed as a named
  argument. The old usage still works with a deprecation warning.
  {pr}`2300`

- {{Enhancement}} The Javascript package was migrated to Typescript.
  {pr}`2130` and {pr}`2133`

- {{Fix}} Fix importing pyodide with ESM syntax in a module type web worker.
  {pr}`2220`

- {{Enhancement}} When Pyodide is loaded as an ES6 module, no global
  {any}`loadPyodide <globalThis.loadPyodide>` variable is created (instead, it
  should be accessed as an attribute on the module).
  {pr}`2249`

- {{Fix}} The type `Py2JsResult` has been replaced with `any` which is more
  accurate. For backwards compatibility, we still export `Py2JsResult` as an
  alias for `any`.
  {pr}`2277`

- {{Fix}} Pyodide now loads correctly even if requirejs is included.
  {pr}`2283`

- {{ Enhancement }} Added robust handling for non-`Error` objects thrown by
  Javascript code. This mostly should never happen since well behaved Javascript
  code ought to throw errors. But it's better not to completely crash if it
  throws something else.
  {pr}`2294`

### pyodide_build

- {{Enhancement}} Pyodide now uses Python wheel files to distribute packages
  rather than the emscripten `file_packager.py` format.
  {pr}`2027`

- {{Enhancement}} Pyodide now uses `pypa/build` to build packages. We (mostly)
  use build isolation, so we can build packages that require conflicting
  versions of setuptools or alternative build backends.
  {pr}`2272`

- {{Enhancement}} Most pure Python packages were switched to use the wheels
  directly from PyPI rather than rebuilding them.
  {pr}`2126`

- {{Enhancement}} Added support for C++ exceptions in packages. Now C++
  extensions compiled and linked with `-fexceptions` can catch C++ exceptions.
  Furthermore, uncaught C++ exceptions will be formatted in a human-readable
  way.
  {pr}`2178`

- {{Breaking}} Removed the `skip-host` key from the `meta.yaml` format. If
  needed, install a host copy of the package with pip instead.
  {pr}`2256`

### Uncategorized

- {{ Enhancement }} The interrupt buffer can be used to raise all 64 signals
  now, not just `SIGINT`. Write a number between `1<= signum <= 64` into the
  interrupt buffer to trigger the corresponding signal. By default everything
  but `SIGINT` will be ignored. Any value written into the interrupt buffer
  outside of the range from 1 to 64 will be silently discarded.
  {pr}`2301`

- {{ Enhancement }} Updated to Emscripten 2.0.27.
  {pr}`2295`

- {{ Breaking }} The `extractDir` argument to
  {any}`unpackArchive <pyodide.unpackArchive>` is now passed as a named argument.
  The old usage still works with a deprecation warning.
  {pr}`2300`

- {{ Enhancement }} Support ANSI escape codes in the Pyodide console.
  {pr}`2345`

- {{ Fix }} `pyodide_build` can now be installed in non-editable ways.
  {pr}`2351`

### List of contributors

Boris Feld, Christian Staudt, Gabriel Fougeron, Gyeongjae Choi, Henry Schreiner,
Hood Chatham, Jo Bovy, Karthikeyan Singaravelan, Leo Psidom, Liumeo, Luka
Mamukashvili, Madhur Tandon, Paul Korzhyk, Roman Yurchak, Seungmin Kim, Thorsten
Beier, Tom White, and Will Lachance

## Version 0.19.1

_February 19, 2022_

### Packages

- New packages: sqlalchemy {pr}`2112`, pydantic {pr}`2117`, wrapt {pr}`2165`

- {{ Update }} Upgraded packages: pyb2d (0.7.2), {pr}`2117`

- {{Fix}} A fatal error in `scipy.stats.binom.ppf` has been fixed.
  {pr}`2109`

- {{Fix}} Type signature mismatches in some numpy comparators have been fixed.
  {pr}`2110`

### Type translations

- {{Fix}} The "PyProxy has already been destroyed" error message has been
  improved with some context information.
  {pr}`2121`

### REPL

- {{Enhancement}} Pressing TAB in REPL no longer triggers completion when input
  is whitespace. {pr}`2125`

### List of contributors

Christian Staudt, Gyeongjae Choi, Hood Chatham, Liumeo, Paul Korzhyk, Roman
Yurchak, Seungmin Kim, Thorsten Beier

## Version 0.19.0

_January 10, 2021_

[See the release notes for a summary.](https://blog.pyodide.org/posts/0.19-release/)

### Python package

- {{Enhancement}} If `find_imports` is used on code that contains a syntax
  error, it will return an empty list instead of raising a `SyntaxError`.
  {pr}`1819`

- {{Enhancement}} Added the {any}`pyodide.http.pyfetch` API which provides a
  convenience wrapper for the Javascript `fetch` API. The API returns a response
  object with various methods that convert the data into various types while
  minimizing the number of times the data is copied.
  {pr}`1865`

- {{Enhancement}} Added the {any}`unpack_archive` API to the {any}`FetchResponse`
  object which treats the response body as an archive and uses `shutil` to
  unpack it. {pr}`1935`

- {{Fix}} The Pyodide event loop now works correctly with cancelled handles. In
  particular, `asyncio.wait_for` now functions as expected.
  {pr}`2022`

### JavaScript package

- {{Fix}} {any}`loadPyodide <globalThis.loadPyodide>` no longer fails in the
  presence of a user-defined global named `process`.
  {pr}`1849`

- {{Fix}} Various webpack buildtime and runtime compatibility issues were fixed.
  {pr}`1900`

- {{Enhancement}} Added the {any}`pyodide.pyimport` API to import a Python module
  and return it as a `PyProxy`. Warning: this is different from the
  original `pyimport` API which was removed in this version.
  {pr}`1944`

- {{Enhancement}} Added the {any}`pyodide.unpackArchive` API which unpacks an
  archive represented as an ArrayBuffer into the working directory. This is
  intended as a way to install packages from a local application.
  {pr}`1944`

- {{API}} {any}`loadPyodide <globalThis.loadPyodide>` now accepts a `homedir`
  parameter which sets home directory of Pyodide virtual file system.
  {pr}`1936`

- {{Breaking}} The default working directory(home directory) inside the Pyodide
  virtual file system has been changed from `/` to `/home/pyodide`. To get the
  previous behavior, you can
  - call `os.chdir("/")` in Python to change working directory or
  - call {any}`loadPyodide <globalThis.loadPyodide>` with the `homedir="/"`
    argument
    {pr}`1936`

### Python / JavaScript type conversions

- {{Breaking}} Updated the calling convention when a JavaScript function is
  called from Python to improve memory management of PyProxies. PyProxy
  arguments and return values are automatically destroyed when the function is
  finished.
  {pr}`1573`

- {{Enhancement}} Added {any}`JsProxy.to_string`, {any}`JsProxy.to_bytes`, and
  {any}`JsProxy.to_memoryview` to allow for conversion of `TypedArray` to
  standard Python types without unneeded copies. {pr}`1864`

- {{Enhancement}} Added {any}`JsProxy.to_file` and {any}`JsProxy.from_file` to
  allow reading and writing Javascript buffers to files as a byte stream without
  unneeded copies.
  {pr}`1864`

- {{Fix}} It is now possible to destroy a borrowed attribute `PyProxy` of a
  `PyProxy` (as introduced by {pr}`1636`) before destroying the root `PyProxy`.
  {pr}`1854`

- {{Fix}} If `__iter__()` raises an error, it is now handled correctly by the
  `PyProxy[Symbol.iterator()]` method.
  {pr}`1871`

- {{Fix}} Borrowed attribute `PyProxy`s are no longer destroyed when the root
  `PyProxy` is garbage collected (because it was leaked). Doing so has no
  benefit to nonleaky code and turns some leaky code into broken code (see
  {issue}`1855` for an example).
  {pr}`1870`

- {{Fix}} Improved the way that `pyodide.globals.get("builtin_name")` works.
  Before we used `__main__.__dict__.update(builtins.__dict__)` which led to
  several undesirable effects such as `__name__` being equal to `"builtins"`.
  Now we use a proxy wrapper to replace `pyodide.globals.get` with a function
  that looks up the name on `builtins` if lookup on `globals` fails.
  {pr}`1905`

- {{Enhancement}} Coroutines have their memory managed in a more convenient way.
  In particular, now it is only necessary to either `await` the coroutine or
  call one of `.then`, `.except` or `.finally` to prevent a leak. It is no
  longer necessary to manually destroy the coroutine. Example: before:

```js
async function runPythonAsync(code, globals) {
  let coroutine = Module.pyodide_py.eval_code_async(code, globals);
  try {
    return await coroutine;
  } finally {
    coroutine.destroy();
  }
}
```

After:

```js
async function runPythonAsync(code, globals) {
  return await Module.pyodide_py.eval_code_async(code, globals);
}
```

{pr}`2030`

### pyodide-build

- {{API}} By default only a minimal set of packages is built. To build all
  packages set `PYODIDE_PACKAGES='*'` In addition, `make minimal` was removed,
  since it is now equivalent to `make` without extra arguments.
  {pr}`1801`

- {{Enhancement}} It is now possible to use `pyodide-build buildall` and
  `pyodide-build buildpkg` directly.
  {pr}`2063`

- {{Enhancement}} Added a `--force-rebuild` flag to `buildall` and `buildpkg`
  which rebuilds the package even if it looks like it doesn't need to be
  rebuilt. Added a `--continue` flag which keeps the same source tree for the
  package and can continue from the middle of a build.
  {pr}`2069`

- {{Enhancement}} Changes to environment variables in the build script are now
  seen in the compile and post build scripts.
  {pr}`1706`

- {{Fix}} Fix usability issues with `pyodide-build mkpkg` CLI.
  {pr}`1828`

- {{ Enhancement }} Better support for ccache when building Pyodide
  {pr}`1805`

- {{Fix}} Fix compile error `wasm-ld: error: unknown argument: --sort-common`
  and `wasm-ld: error: unknown argument: --as-needed` in ArchLinux.
  {pr}`1965`

### micropip

- {{Fix}} micropip now raises an error when installing a non-pure python wheel
  directly from a url.
  {pr}`1859`

- {{Enhancement}} {func}`micropip.install` now accepts a `keep_going` parameter.
  If set to `True`, micropip reports all identifiable dependencies that don't
  have pure Python wheels, instead of failing after processing the first one.
  {pr}`1976`

- {{Enhancement}} Added a new API {func}`micropip.list` which returns the list
  of installed packages by micropip.
  {pr}`2012`

### Packages

- {{ Enhancement }} Unit tests are now unvendored from Python packages and
  included in a separate package `<package name>-tests`. This results in a
  20% size reduction on average for packages that vendor tests (e.g. numpy,
  pandas, scipy).
  {pr}`1832`

- {{ Update }} Upgraded SciPy to 1.7.3. There are known issues with some SciPy
  components, the current status of the scipy test suite is
  [here](https://github.com/pyodide/pyodide/pull/2065#issuecomment-1004243045)
  {pr}`2065`

- {{ Fix }} The built-in pwd module of Python, which provides a Unix specific
  feature, is now unvendored.
  {pr}`1883`

- {{Fix}} pillow and imageio now correctly encode/decode grayscale and
  black-and-white JPEG images.
  {pr}`2028`

- {{Fix}} The numpy fft module now works correctly.
  {pr}`2028`

- New packages: logbook {pr}`1920`, pyb2d {pr}`1968`, and threadpoolctl (a
  dependency of scikit-learn) {pr}`2065`

- Upgraded packages: numpy (1.21.4) {pr}`1934`, scikit-learn (1.0.2) {pr}`2065`,
  scikit-image (0.19.1) {pr}`2005`, msgpack (1.0.3) {pr}`2071`, astropy (5.0.3)
  {pr}`2086`, statsmodels (0.13.1) {pr}`2073`, pillow (9.0.0) {pr}`2085`. This
  list is not exhaustive, refer to `packages.json` for the full list.

### Uncategorized

- {{ Enhancement }} `PyErr_CheckSignals` now works with the keyboard interrupt
  system so that cooperative C extensions can be interrupted. Also, added the
  `pyodide.checkInterrupt` function so Javascript code can opt to be
  interrupted.
  {pr}`1294`

- {{Fix}} The `_` variable is now set by the Pyodide repl just like it is set in
  the native Python repl.
  {pr}`1904`

- {{ Enhancement }} `pyodide-env` and `pyodide` Docker images are now available from both
  the [Docker Hub](https://hub.docker.com/repository/docker/pyodide/pyodide-env) and
  from the [Github Package registry](https://github.com/orgs/pyodide/packages). {pr}`1995`

- {{Fix}} The console now correctly handles it when an object's `__repr__` function raises an exception.
  {pr}`2021`

- {{ Enhancement }} Removed the `-s EMULATE_FUNCTION_POINTER_CASTS` flag,
  yielding large benefits in speed, stack usage, and code size.
  {pr}`2019`

### List of contributors

Alexey Ignatiev, Alex Hall, Bart Broere, Cyrille Bogaert, etienne, Grimmer,
Grimmer Kang, Gyeongjae Choi, Hao Zhang, Hood Chatham, Ian Clester, Jan Max
Meyer, LeoPsidom, Liumeo, Michael Christensen, Owen Ou, Roman Yurchak, Seungmin
Kim, Sylvain, Thorsten Beier, Wei Ouyang, Will Lachance

## Version 0.18.1

_September 16, 2021_

### Console

- {{Fix}} Ctrl+C handling in console now works correctly with multiline input.
  New behavior more closely approximates the behavior of the native Python
  console.
  {pr}`1790`

- {{Fix}} Fix the repr of Python objects (including lists and dicts) in console {pr}`1780`

- {{Fix}} The "long output truncated" message now appears on a separate line as intended.
  {pr}`1814`

- {{Fix}} The streams that are used to redirect stdin and stdout in the console now define
  `isatty` to return `True`. This fixes pytest.
  {pr}`1822`

### Python package

- {{Fix}} Avoid circular references when runsource raises SyntaxError
  {pr}`1758`

### JavaScript package

- {{Fix}} The {any}`pyodide.setInterruptBuffer` command is now publicly exposed
  again, as it was in v0.17.0. {pr}`1797`

### Python / JavaScript type conversions

- {{Fix}} Conversion of very large strings from JavaScript to Python works
  again. {pr}`1806`

- {{Fix}} Fixed a use after free bug in the error handling code.
  {pr}`1816`

### Packages

- {{Fix}} pillow now correctly encodes/decodes RGB JPEG image format. {pr}`1818`

### Micellaneous

- {{Fix}} Patched emscripten to make the system calls to duplicate file
  descriptors closer to posix-compliant. In particular, this fixes the use of
  `dup` on pipes and temporary files, as needed by `pytest`.
  {pr}`1823`

## Version 0.18.0

_August 3rd, 2021_

### General

- {{ Update }} Pyodide now runs Python 3.9.5.
  {pr}`1637`

- {{ Enhancement }} Pyodide can experimentally be used in Node.js {pr}`1689`

- {{ Enhancement }} Pyodide now directly exposes the [Emscripten filesystem
  API](https://emscripten.org/docs/api_reference/Filesystem-API.html), allowing
  for direct manipulation of the in-memory filesystem
  {pr}`1692`

- {{ Enhancement }} Pyodide's support of [emscripten file
  systems](https://emscripten.org/docs/api_reference/Filesystem-API.html#file-systems)
  is expanded from the default `MEMFS` to include `IDBFS`, `NODEFS`, `PROXYFS`,
  and `WORKERFS`, allowing for custom persistence strategies depending on
  execution environment {pr}`1596`

- {{ API }} The `packages.json` schema for Pyodide was redesigned for better
  compatibility with conda. {pr}`1700`

- {{ API }} `run_docker` no longer binds any port to the docker image by default.
  {pr}`1750`

### Standard library

- {{ API }} The following standard library modules are now available as standalone packages

  - distlib

  They are loaded by default in {any}`loadPyodide <globalThis.loadPyodide>`, however this behavior
  can be disabled with the `fullStdLib` parameter set to `false`.
  All optional stdlib modules can then be loaded as needed with
  {any}`pyodide.loadPackage`. {pr}`1543`

- {{ Enhancement }} The standard library module `audioop` is now included, making the `wave`,
  `sndhdr`, `aifc`, and `sunau` modules usable. {pr}`1623`

- {{ Enhancement }} Added support for `ctypes`.
  {pr}`1656`

### JavaScript package

- {{ Enhancement }} The Pyodide JavaScript package is released to npm under [npmjs.com/package/pyodide](https://www.npmjs.com/package/pyodide)
  {pr}`1762`
- {{ API }} {any}`loadPyodide <globalThis.loadPyodide>` no longer automatically
  stores the API into a global variable called `pyodide`. To get old behavior,
  say `globalThis.pyodide = await loadPyodide({...})`.
  {pr}`1597`
- {{ Enhancement }} {any}`loadPyodide <globalThis.loadPyodide>` now accepts callback functions for
  `stdin`, `stdout` and `stderr`
  {pr}`1728`
- {{ Enhancement }} Pyodide now ships with first party typescript types for the entire
  JavaScript API (though no typings are available for `PyProxy` fields).
  {pr}`1601`

- {{ Enhancement }} It is now possible to import `Comlink` objects into Pyodide after
  using {any}`pyodide.registerComlink`
  {pr}`1642`

- {{ Enhancement }} If a Python error occurs in a reentrant `runPython` call, the error
  will be propagated into the outer `runPython` context as the original error
  type. This is particularly important if the error is a `KeyboardInterrupt`.
  {pr}`1447`

### Python package

- {{ Enhancement }} Added a new {any}`CodeRunner <pyodide.code.CodeRunner>` API for finer control than
  {any}`eval_code` and {any}`eval_code_async`. Designed with
  the needs of REPL implementations in mind.
  {pr}`1563`

- {{ Enhancement }} Added {any}`Console` class closely based on the Python standard
  library `code.InteractiveConsole` but with support for top level await and
  stream redirection. Also added the subclass {any}`PyodideConsole` which
  automatically uses {any}`pyodide.loadPackagesFromImports` on the code before running
  it.
  {pr}`1125`, {pr}`1155`, {pr}`1635`

- {{ Fix }} {any}`eval_code_async` no longer automatically awaits a returned
  coroutine or attempts to await a returned generator object (which triggered an
  error).
  {pr}`1563`

### Python / JavaScript type conversions

- {{ API }} {any}`pyodide.runPythonAsync` no longer automatically calls
  {any}`pyodide.loadPackagesFromImports`.
  {pr}`1538`.
- {{ Enhancement }} Added the {any}`PyProxy.callKwargs` method to allow using
  Python functions with keyword arguments from JavaScript.
  {pr}`1539`
- {{ Enhancement }} Added the {any}`PyProxy.copy` method.
  {pr}`1549` {pr}`1630`
- {{ API }} Updated the method resolution order on `PyProxy`. Performing a
  lookup on a `PyProxy` will prefer to pick a method from the `PyProxy` api, if
  no such method is found, it will use `getattr` on the proxied object.
  Prefixing a name with `$` forces `getattr`. For instance, {any}`PyProxy.destroy`
  now always refers to the method that destroys the proxy, whereas
  `PyProxy.$destroy` refers to an attribute or method called `destroy` on the
  proxied object.
  {pr}`1604`
- {{ API }} It is now possible to use `Symbol` keys with PyProxies. These
  `Symbol` keys put markers on the PyProxy that can be used by external code.
  They will not currently be copied by {any}`PyProxy.copy`.
  {pr}`1696`
- {{ Enhancement }} Memory management of `PyProxy` fields has been changed so
  that fields looked up on a `PyProxy` are "borrowed" and have their lifetime
  attached to the base `PyProxy`. This is intended to allow for more idiomatic
  usage.
  (See {issue}`1617`.) {pr}`1636`
- {{ API }} The depth argument to `toJs` is now passed as an option, so
  `toJs(n)` in v0.17 changed to `toJs({depth : n})`. Similarly, `pyodide.toPy`
  now takes `depth` as a named argument. Also `to_js` and `to_py` only take
  depth as a keyword argument.
  {pr}`1721`
- {{ API }} {any}`PyProxy.toJs` and {any}`to_js <pyodide.ffi.to_js>` now
  take an option `pyproxies`, if a JavaScript Array is passed for this, then
  any proxies created during conversion will be placed into this array. This
  allows easy cleanup later. The `create_pyproxies` option can be used to
  disable creation of pyproxies during conversion (instead a `ConversionError`
  is raised). {pr}`1726`
- {{ API }} `toJs` and `to_js` now take an option `dict_converter` which will be
  called on a JavaScript iterable of two-element Arrays as the final step of
  converting dictionaries. For instance, pass `Object.fromEntries` to convert to
  an object or `Array.from` to convert to an array of pairs.
  {pr}`1742`

### pyodide-build

- {{ API }} pyodide-build is now an installable Python package, with an
  identically named CLI entrypoint that replaces `bin/pyodide` which is removed
  {pr}`1566`

### micropip

- {{ Fix }} micropip now correctly handles packages that have mixed case names.
  (See {issue}`1614`).
  {pr}`1615`
- {{ Enhancement }} micropip now resolves dependencies correctly for old
  versions of packages (it used to always use the dependencies from the most
  recent version, see {issue}`1619` and {issue}`1745`). micropip also will
  resolve dependencies for wheels loaded from custom urls.
  {pr}`1753`

### Packages

- {{ Enhancement }} matplotlib now comes with a new renderer based on the html5 canvas element. {pr}`1579`
  It is optional and the current default backend is still the agg backend compiled to wasm.
- {{ Enhancement }} Updated a number of packages included in Pyodide.

### List of contributors

Albertas Gimbutas, Andreas Klostermann, Arfy Slowy, daoxian,
Devin Neal, fuyutarow, Grimmer, Guido Zuidhof, Gyeongjae Choi, Hood
Chatham, Ian Clester, Itay Dafna, Jeremy Tuloup, jmsmdy, LinasNas, Madhur
Tandon, Michael Christensen, Nicholas Bollweg, Ondřej Staněk, Paul m. p. P,
Piet Brömmel, Roman Yurchak, stefnotch, Syrus Akbary, Teon L Brooks, Waldir

## Version 0.17.0

_April 21, 2021_

See the {ref}`0-17-0-release-notes` for more information.

### Improvements to package loading and dynamic linking

- {{ Enhancement }} Uses the emscripten preload plugin system to preload .so files in packages
- {{ Enhancement }} Support for shared library packages. This is used for CLAPACK which makes scipy a lot smaller.
  {pr}`1236`
- {{ Fix }} Pyodide and included packages can now be used with Safari v14+.
  Safari v13 has also been observed to work on some (but not all) devices.

### Python / JS type conversions

- {{ Feature }} A `JsProxy` of a JavaScript `Promise` or other awaitable object is now a
  Python awaitable.
  {pr}`880`
- {{ API }} Instead of automatically converting Python lists and dicts into
  JavaScript, they are now wrapped in `PyProxy`. Added a new {any}`PyProxy.toJs`
  API to request the conversion behavior that used to be implicit.
  {pr}`1167`
- {{ API }} Added {any}`JsProxy.to_py` API to convert a JavaScript object to Python.
  {pr}`1244`
- {{ Feature }} Flexible jsimports: it now possible to add custom Python
  "packages" backed by JavaScript code, like the `js` package. The `js` package
  is now implemented using this system.
  {pr}`1146`
- {{ Feature }} A `PyProxy` of a Python coroutine or awaitable is now an
  awaitable JavaScript object. Awaiting a coroutine will schedule it to run on
  the Python event loop using `asyncio.ensure_future`.
  {pr}`1170`
- {{ Enhancement }} Made `PyProxy` of an iterable Python object an iterable Js
  object: defined the `[Symbol.iterator]` method, can be used like `for(let x of proxy)`. Made a `PyProxy` of a Python iterator an iterator: `proxy.next()` is
  translated to `next(it)`. Made a `PyProxy` of a Python generator into a
  JavaScript generator: `proxy.next(val)` is translated to `gen.send(val)`.
  {pr}`1180`
- {{ API }} Updated `PyProxy` so that if the wrapped Python object supports `__getitem__`
  access, then the wrapper has `get`, `set`, `has`, and `delete` methods which do
  `obj[key]`, `obj[key] = val`, `key in obj` and `del obj[key]` respectively.
  {pr}`1175`
- {{ API }} The `pyodide.pyimport` function is deprecated in favor of using
  `pyodide.globals.get('key')`. {pr}`1367`
- {{ API }} Added {any}`PyProxy.getBuffer` API to allow direct access to Python
  buffers as JavaScript TypedArrays.
  {pr}`1215`
- {{ API }} The innermost level of a buffer converted to JavaScript used to be a
  TypedArray if the buffer was contiguous and otherwise an Array. Now the
  innermost level will be a TypedArray unless the buffer format code is a '?' in
  which case it will be an Array of booleans, or if the format code is a "s" in
  which case the innermost level will be converted to a string.
  {pr}`1376`
- {{ Enhancement }} JavaScript `BigInt`s are converted into Python `int` and
  Python `int`s larger than 2^53 are converted into `BigInt`.
  {pr}`1407`
- {{ API }} Added {any}`pyodide.isPyProxy` to test if an object is a `PyProxy`.
  {pr}`1456`
- {{ Enhancement }} `PyProxy` and `PyBuffer` objects are now garbage collected
  if the browser supports `FinalizationRegistry`.
  {pr}`1306`
- {{ Enhancement }} Automatic conversion of JavaScript functions to CPython
  calling conventions.
  {pr}`1051`, {pr}`1080`
- {{ Enhancement }} Automatic detection of fatal errors. In this case Pyodide
  will produce both a JavaScript and a Python stack trace with explicit
  instruction to open a bug report.
  pr`{1151}`, pr`{1390}`, pr`{1478}`.
- {{ Enhancement }} Systematic memory leak detection in the test suite and a
  large number of fixed to memory leaks.
  pr`{1340}`
- {{ Fix }} getattr and dir on JsProxy now report consistent results and include all
  names defined on the Python dictionary backing JsProxy.
  {pr}`1017`
- {{ Fix }} `JsProxy.__bool__` now produces more consistent results: both
  `bool(window)` and `bool(zero-arg-callback)` were `False` but now are `True`.
  Conversely, `bool(empty_js_set)` and `bool(empty_js_map)` were `True` but now
  are `False`.
  {pr}`1061`
- {{ Fix }} When calling a JavaScript function from Python without keyword
  arguments, Pyodide no longer passes a `PyProxy`-wrapped `NULL` pointer as the
  last argument. {pr}`1033`
- {{ Fix }} JsBoundMethod is now a subclass of JsProxy, which fixes nested
  attribute access and various other strange bugs.
  {pr}`1124`
- {{ Fix }} JavaScript functions imported like `from js import fetch` no longer
  trigger "invalid invocation" errors (issue {issue}`461`) and
  `js.fetch("some_url")` also works now (issue {issue}`768`).
  {pr}`1126`
- {{ Fix }} JavaScript bound method calls now work correctly with keyword arguments.
  {pr}`1138`
- {{ Fix }} JavaScript constructor calls now work correctly with keyword
  arguments.
  {pr}`1433`

### pyodide-py package

- {{ Feature }} Added a Python event loop to support asyncio by scheduling
  coroutines to run as jobs on the browser event loop. This event loop is
  available by default and automatically enabled by any relevant asyncio API,
  so for instance `asyncio.ensure_future` works without any configuration.
  {pr}`1158`
- {{ API }} Removed `as_nested_list` API in favor of `JsProxy.to_py`.
  {pr}`1345`

### pyodide-js

- {{ API }} Removed iodide-specific code in `pyodide.js`. This breaks compatibility with
  iodide.
  {pr}`878`, {pr}`981`
- {{ API }} Removed the `pyodide.autocomplete` API, use Jedi directly instead.
  {pr}`1066`
- {{ API }} Removed `pyodide.repr` API.
  {pr}`1067`
- {{ Fix }} If `messageCallback` and `errorCallback` are supplied to
  `pyodide.loadPackage`, `pyodide.runPythonAsync` and
  `pyodide.loadPackagesFromImport`, then the messages are no longer
  automatically logged to the console.
- {{ Feature }} `runPythonAsync` now runs the code with `eval_code_async`. In
  particular, it is possible to use top-level await inside of `runPythonAsync`.
- `eval_code` now accepts separate `globals` and `locals` parameters.
  {pr}`1083`
- Added the `pyodide.setInterruptBuffer` API. This can be used to set a
  `SharedArrayBuffer` to be the keyboard interrupt buffer. If Pyodide is running
  on a webworker, the main thread can signal to the webworker that it should
  raise a `KeyboardInterrupt` by writing to the interrupt buffer.
  {pr}`1148` and {pr}`1173`
- Changed the loading method: added an async function `loadPyodide` to load
  Pyodide to use instead of `languagePluginURL` and `languagePluginLoader`. The
  change is currently backwards compatible, but the old approach is deprecated.
  {pr}`1363`
- `runPythonAsync` now accepts `globals` parameter.
  {pr}`1914`

### micropip

- {{ Feature }} `micropip` now supports installing wheels from relative URLs.
  {pr}`872`
- {{ API }} `micropip.install` now returns a Python `Future` instead of a JavaScript `Promise`.
  {pr}`1324`
- {{ Fix }} {any}`micropip.install` now interacts correctly with
  {any}`pyodide.loadPackage`.
  {pr}`1457`
- {{ Fix }} {any}`micropip.install` now handles version constraints correctly
  even if there is a version of the package available from the Pyodide `indexURL`.

### Build system

- {{ Enhancement }} Updated to latest emscripten 2.0.13 with the upstream LLVM backend
  {pr}`1102`
- {{ API }} Use upstream `file_packager.py`, and stop checking package abi versions.
  The `PYODIDE_PACKAGE_ABI` environment variable is no longer used, but is
  still set as some packages use it to detect whether it is being built for
  Pyodide. This usage is deprecated, and a new environment variable `PYODIDE`
  is introduced for this purpose.

  As part of the change, Module.checkABI is no longer present.
  {pr}`991`

- uglifyjs and lessc no longer need to be installed in the system during build
  {pr}`878`.
- {{ Enhancement }} Reduce the size of the core Pyodide package
  {pr}`987`.
- {{ Enhancement }} Optionally to disable docker port binding
  {pr}`1423`.
- {{ Enhancement }} Run arbitrary command in docker
  {pr}`1424`
- Docker images for Pyodide are now accessible at
  [pyodide/pyodide-env](https://hub.docker.com/repository/docker/pyodide/pyodide-env)
  and
  [pyodide/pyodide](https://hub.docker.com/repository/docker/pyodide/pyodide).
- {{ Enhancement }} Option to run docker in non-interactive mode
  {pr}`1641`

### REPL

- {{ Fix }} In console.html: sync behavior, full stdout/stderr support, clean namespace,
  bigger font, correct result representation, clean traceback
  {pr}`1125` and {pr}`1141`
- {{ Fix }} Switched from ̀Jedi to rlcompleter for completion in
  `pyodide.console.InteractiveConsole` and so in `console.html`. This fixes
  some completion issues (see {issue}`821` and {issue}`1160`)
- {{ Enhancement }} Support top-level await in the console
  {pr}`1459`

### Packages

- six, jedi and parso are no longer vendored in the main Pyodide package, and
  need to be loaded explicitly
  {pr}`1010`, {pr}`987`.
- Updated packages {pr}`1021`, {pr}`1338`, {pr}`1460`.
- Added Plotly version 4.14.3 and retrying dependency
  {pr}`1419`

### List of contributors

(in alphabetic order)

Aditya Shankar, casatir, Dexter Chua, dmondev, Frederik Braun, Hood Chatham,
Jan Max Meyer, Jeremy Tuloup, joemarshall, leafjolt, Michael Greminger,
Mireille Raad, Ondřej Staněk, Paul m. p. P, rdb, Roman Yurchak, Rudolfs

## Version 0.16.1

_December 25, 2020_

Note: due to a CI deployment issue the 0.16.0 release was skipped and replaced
by 0.16.1 with identical contents.

- Pyodide files are distributed by [JsDelivr](https://www.jsdelivr.com/),
  `https://cdn.jsdelivr.net/pyodide/v0.16.1/full/pyodide.js`
  The previous CDN `pyodide-cdn2.iodide.io` still works and there
  are no plans for deprecating it. However please use
  JsDelivr as a more sustainable solution, including for earlier Pyodide
  versions.

### Python and the standard library

- Pyodide includes CPython 3.8.2
  {pr}`712`
- ENH Patches for the threading module were removed in all packages. Importing
  the module, and a subset of functionality (e.g. locks) works, while starting
  a new thread will produce an exception, as expected.
  {pr}`796`.
  See {issue}`237` for the current status of the threading support.
- ENH The multiprocessing module is now included, and will not fail at import,
  thus avoiding the necessity to patch included packages. Starting a new
  process will produce an exception due to the limitation of the WebAssembly VM
  with the following message: `Resource temporarily unavailable`
  {pr}`796`.

### Python / JS type conversions

- FIX Only call `Py_INCREF()` once when proxied by PyProxy
  {pr}`708`
- JavaScript exceptions can now be raised and caught in Python. They are
  wrapped in pyodide.JsException.
  {pr}`891`

### pyodide-py package and micropip

- The `pyodide.py` file was transformed to a pyodide-py package. The imports
  remain the same so this change is transparent to the users
  {pr}`909`.
- FIX Get last version from PyPI when installing a module via micropip
  {pr}`846`.
- Suppress REPL results returned by `pyodide.eval_code` by adding a semicolon
  {pr}`876`.
- Enable monkey patching of `eval_code` and `find_imports` to customize
  behavior of `runPython` and `runPythonAsync`
  {pr}`941`.

### Build system

- Updated docker image to Debian buster, resulting in smaller images.
  {pr}`815`
- Pre-built docker images are now available as
  [`iodide-project/pyodide`](https://hub.docker.com/r/iodide/pyodide)
  {pr}`787`
- Host Python is no longer compiled, reducing compilation time. This also
  implies that Python 3.8 is now required to build Pyodide. It can for instance
  be installed with conda.
  {pr}`830`
- FIX Infer package tarball directory from source URL
  {pr}`687`
- Updated to emscripten 1.38.44 and binaryen v86 (see related
  [commits](https://github.com/pyodide/pyodide/search?q=emscripten&type=commits))
- Updated default `--ldflags` argument to `pyodide_build` scripts to equal what
  Pyodide actually uses.
  {pr}`817`
- Replace C lz4 implementation with the (upstream) JavaScript implementation.
  {pr}`851`
- Pyodide deployment URL can now be specified with the `PYODIDE_BASE_URL`
  environment variable during build. The `pyodide_dev.js` is no longer
  distributed. To get an equivalent behavior with `pyodide.js`, set
  ```javascript
  window.languagePluginUrl = "./";
  ```
  before loading it.
  {pr}`855`
- Build runtime C libraries (e.g. libxml) via package build system with correct
  dependency resolution
  {pr}`927`
- Pyodide can now be built in a conda virtual environment
  {pr}`835`

### Other improvements

- Modify MEMFS timestamp handling to support better caching. This in
  particular allows to import newly created Python modules without invalidating
  import caches {pr}`893`

### Packages

- New packages: freesasa, lxml, python-sat, traits, astropy, pillow,
  scikit-image, imageio, numcodecs, msgpack, asciitree, zarr

  Note that due to the large size and the experimental state of the scipy
  package, packages that depend on scipy (including scikit-image, scikit-learn)
  will take longer to load, use a lot of memory and may experience failures.

- Updated packages: numpy 1.15.4, pandas 1.0.5, matplotlib 3.3.3 among others.
- New package
  [pyodide-interrupt](https://pypi.org/project/pyodide-interrupts/), useful for
  handling interrupts in Pyodide (see project description for details).

### Backward incompatible changes

- Dropped support for loading .wasm files with incorrect MIME type, following
  {pr}`851`

### List of contributors

abolger, Aditya Shankar, Akshay Philar, Alexey Ignatiev, Aray Karjauv, casatir,
chigozienri, Christian glacet, Dexter Chua, Frithjof, Hood Chatham, Jan Max
Meyer, Jay Harris, jcaesar, Joseph D. Long, Matthew Turk, Michael Greminger,
Michael Panchenko, mojighahar, Nicolas Ollinger, Ram Rachum, Roman Yurchak,
Sergio, Seungmin Kim, Shyam Saladi, smkm, Wei Ouyang

## Version 0.15.0

_May 19, 2020_

- Upgrades Pyodide to CPython 3.7.4.
- micropip no longer uses a CORS proxy to install pure Python packages from
  PyPI. Packages are now installed from PyPI directly.
- micropip can now be used from web workers.
- Adds support for installing pure Python wheels from arbitrary URLs with
  micropip.
- The CDN URL for Pyodide changed to
  https://pyodide-cdn2.iodide.io/v0.15.0/full/pyodide.js
  It now supports versioning and should provide faster downloads.
  The latest release can be accessed via
  https://pyodide-cdn2.iodide.io/latest/full/
- Adds `messageCallback` and `errorCallback` to
  {any}`pyodide.loadPackage`.
- Reduces the initial memory footprint (`TOTAL_MEMORY`) from 1 GiB to 5 MiB.
  More memory will be allocated as needed.
- When building from source, only a subset of packages can be built by setting
  the `PYODIDE_PACKAGES` environment variable. See
  {ref}`partial builds documentation <partial-builds>` for more details.
- New packages: future, autograd

## Version 0.14.3

_Dec 11, 2019_

- Convert JavaScript numbers containing integers, e.g. `3.0`, to a real Python
  long (e.g. `3`).
- Adds `__bool__` method to for `JsProxy` objects.
- Adds a JavaScript-side auto completion function for Iodide that uses jedi.
- New packages: nltk, jeudi, statsmodels, regex, cytoolz, xlrd, uncertainties

## Version 0.14.0

_Aug 14, 2019_

- The built-in `sqlite` and `bz2` modules of Python are now enabled.
- Adds support for auto-completion based on jedi when used in iodide

## Version 0.13.0

_May 31, 2019_

- Tagged versions of Pyodide are now deployed to Netlify.

## Version 0.12.0

_May 3, 2019_

**User improvements:**

- Packages with pure Python wheels can now be loaded directly from PyPI. See
  {ref}`micropip` for more information.

- Thanks to PEP 562, you can now `import js` from Python and use it to access
  anything in the global JavaScript namespace.

- Passing a Python object to JavaScript always creates the same object in
  JavaScript. This makes APIs like `removeEventListener` usable.

- Calling `dir()` in Python on a JavaScript proxy now works.

- Passing an `ArrayBuffer` from JavaScript to Python now correctly creates a
  `memoryview` object.

- Pyodide now works on Safari.

## Version 0.11.0

_Apr 12, 2019_

**User improvements:**

- Support for built-in modules:

  - `sqlite`, `crypt`

- New packages: `mne`

**Developer improvements:**

- The `mkpkg` command will now select an appropriate archive to use, rather
  than just using the first.

- The included version of emscripten has been upgraded to 1.38.30 (plus a
  bugfix).

- New packages: `jinja2`, `MarkupSafe`

## Version 0.10.0

_Mar 21, 2019_

**User improvements:**

- New packages: `html5lib`, `pygments`, `beautifulsoup4`, `soupsieve`,
  `docutils`, `bleach`, `mne`

**Developer improvements:**

- `console.html` provides a simple text-only interactive console to test local
  changes to Pyodide. The existing notebooks based on legacy versions of Iodide
  have been removed.

- The `run_docker` script can now be configured with environment variables.

```{eval-rst}
.. toctree::
   :hidden:

   deprecation-timeline.md
```<|MERGE_RESOLUTION|>--- conflicted
+++ resolved
@@ -17,34 +17,36 @@
 - {{ Enhancement }} Emscripten was updated to Version 3.1.20
   {pr}`2958`, {pr}`2950`, {pr}`3027`
 
-- New packages: pycryptodomex {pr}`2966`, pycryptodome {pr}`2965`
-
 - {{ Enhancement }} Implemented `reverse`, `__reversed__`, `count`, `index`,
   `append`, and `pop` for `JsProxy` of Javascript arrays.
   {pr}`2970`
+
+- {{ Enhancement }} The releases are now called `pyodide-{version}.tar.gz`
+  rather than `pyodide-build-{version}.tar.gz`
+  {pr}`2996`
+
+- {{ Enhancement }} Added a new release file called
+  `pyodide-core-{version}.tar.gz` intended for use in Node. It contains the
+  files needed to start Pyodide and no additional packages.
+  {pr}`2999`
+
+- {{ Enhancement }} Added `then`, `catch`, and `finally_` methods to the `Future`s
+  used by Pyodide's event loop.
+  {pr}`2997`
+
+- {{ Enhancement }} `loadPyodide` has a new option called `args`. This list will
+  be passed as command line arguments to the Python interpreter at start up.
+  {pr}`3021`
+
+### Build System / Package Loading
+
+- New packages: pycryptodomex {pr}`2966`, pycryptodome {pr}`2965`
 
 - {{ Breaking }} Unvendored the sqlite3 module from the standard library.
   Before `sqlite3` was included by default. Now it needs to be loaded with
   {any}`pyodide.loadPackage` or {any}`micropip.install`.
   {pr}`2946`
 
-- {{ Enhancement }} The releases are now called `pyodide-{version}.tar.gz`
-  rather than `pyodide-build-{version}.tar.gz`
-  {pr}`2996`
-
-- {{ Enhancement }} Added a new release file called
-  `pyodide-core-{version}.tar.gz` intended for use in Node. It contains the
-  files needed to start Pyodide and no additional packages.
-  {pr}`2999`
-
-- {{ Enhancement }} Added `then`, `catch`, and `finally_` methods to the `Future`s
-  used by Pyodide's event loop.
-  {pr}`2997`
-
-- {{ Enhancement }} `loadPyodide` has a new option called `args`. This list will
-  be passed as command line arguments to the Python interpreter at start up.
-  {pr}`3021`
-
 - {{ Breaking }} The Pyodide Python package is installed into `/lib/python3.10`
   rather than `/lib/python3.10/site-packages`.
   {pr}`3022`
@@ -52,18 +54,14 @@
 - {{ Fix }} Fix the incorrect package name `ruamel` to `ruamel.yaml`.
   {pr}`3036`
 
-<<<<<<< HEAD
 - {{ Update }} Upgraded SciPy to version 1.9.1.
   {pr}`3043`
-=======
+
 - {{ Fix }} Packages are now loaded in a topologically sorted order regarding their dependencies.
   {pr}`3020`
 
-- {{ Breaking }} Loading the `soupseive` package will not automatically load `beautifulsoup4` together.
+- {{ Breaking }} Loading the `soupsieve` package will not automatically load `beautifulsoup4` together.
   {pr}`3020`
->>>>>>> f0ed6276
-
-### Build System
 
 - {{ Enhancement }} Added `requirements/host` key to the `meta.yaml` spec to allow
   host dependencies that are required for building packages.
