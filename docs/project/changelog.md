---
myst:
  substitutions:
    API: "<span class='badge badge-warning'>API Change</span>"
    Enhancement: "<span class='badge badge-info'>Enhancement</span>"
    Performance: "<span class='badge badge-info'>Performance</span>"
    Feature: "<span class='badge badge-success'>Feature</span>"
    Fix: "<span class='badge badge-danger'>Fix</span>"
    Update: "<span class='badge badge-success'>Update</span>"
    Breaking: "<span class='badge badge-danger'>BREAKING CHANGE</span>"
---

(changelog)=

# Change Log

## Unreleased

### General

- {{ Enhancement }} ABI Break: Updated Emscripten to version 3.1.46 {pr}`4359`

- {{ Breaking }} Node.js < 18 is no longer officially supported. Older versions
  of Node.js might still work, but they are not tested or guaranteed to work.
  {pr}`4269`

- {{ Enhancement }} Added experimental support for stack switching.
  {pr}`3957`, {pr}`3964`, {pr}`3987`, {pr}`3990`, {pr}`3210`

### JavaScript API

- {{ Fix }} `pyodide.setStdin` now does not consider an empty string as EOF.
  {pr}`4327`

- {{ Breaking }} `loadPyodide` does not accept `homedir` option anymore, use
  `env: {HOME: "/the/home/directory"}` instead. This have been deprecated since
  Pyodide 0.24.
  {pr}`4342`

- {{ Enhancement }} `pyodide.loadPackage` now returns an object with metadata
  about the loaded packages.
  {pr}`4306`

- {{ Fix }} Fixed default indexURL calculation in Node.js environment.
  {pr}`4288`

### Python API

- {{ Enhancement }} The `pyodide-py` package on `pypi` now includes `py.typed`
  markers so mypy will use the types.
  {pr}`4321`

- {{ Fix }} Fixed a bug that micropip would fail to install packages from
  pyodide-lock.json if the package's name differs from its normalized name.
  {pr}`4319`

- {{ Enhancement }} Added a no-op `WebLoop.close` method so that attempts to
  close the event loop will not raise an exception.
  {pr}`4329`

### Python / JavaScript Foreign Function Interface

- {{ Fix }} `jsarray.pop` now works correctly. It previously returned the wrong
  value and leaked memory.
  {pr}`4236`

- {{ Breaking }} `PyProxy.toString` now calls `str` instead of `repr`. For now
  you can opt into the old behavior by passing `pyproxyToStringRepr: true` to
  `loadPyodide`, but this may be removed in the future.
  {pr}`4247`

- {{ Fix }} when accessing a `JsProxy` attribute invokes a getter and the getter
  throws an error, that error is propagated instead of being turned into an
  `AttributeError`.
  {pr}`4254`

- {{ Fix }} `import type { PyProxy } from "pyodide/ffi"` now works with the
  `NodeNext` typescript target.
  {pr}`4256`

- {{ Fix }} Fixed a bug that occurs when using `toJs` with both `dictConverter`
  and `defaultConverter` arguments.
  {pr}`4263`

- {{ Enhancement }} Added `JsArray.remove` and `JsArray.insert` methods.
  {pr}`4326`

- {{ Breaking }} Type exports of `PyProxy` subtypes have been moved from
  `pyodide` to `pyodide/ffi` and many of them have changed names.
  {pr}`4342`

- {{ Breaking }} The methods for checking `PyProxy` capabilities (e.g.,
  `supportsHas`, `isCallable`) are now removed. Use e.g.,
  `instanceof pyodide.ffi.PyCallable` instead.
  {pr}`4342`

### Pyodide CLI

- {{ Enhancement }} `pyodide config` command now show additional config
  variables: `rustflags`, `cmake_toolchain_file`, `pyo3_config_file`,
  `rust_toolchain`, `cflags` `cxxflags`, `ldflags`, `meson_cross_file`. These
  variables can be used in out-of-tree build to set the same variables as
  in-tree build.
  {pr}`4241`

- {{ Enhancement }} `pyodide build` command now accepts `--config-setting`
  (`-C`) option to pass flags to the build backend, just like `python -m build`
  command.
  {pr}`4308`

### Load time & size optimizations

- {{ Performance }} Do not use `importlib.metadata` when identifying installed
  packages, which reduces the time to load Pyodide.
  {pr}`4147`

### Build system

- {{ Fix }} Fixed `Emscripten.cmake` not vendored in pyodide-build since 0.24.0.
  {pr}`4223`

- {{ Fix }} pyodide-build now does not override `CMAKE_CONFIG_FILE` and
  `PYO3_CONFIG_FILE` env variables if provided by user.
  {pr}`4223`

- {{ Fix }} Fixed a bug that webpack messes up dynamic import of `pyodide.asm.js`.
  {pr}`4294`

### Packages

- New Packages: `river` {pr}`4197`, `sisl` {pr}`4210`, `frozenlist` {pr}`4231`,
  `zengl` {pr}`4208`, `msgspec` {pr}`4265`, `aiohttp` {pr}`4282`, `pysam` {pr}`4268`,
<<<<<<< HEAD
  `requests`, `urllib3` {pr}`4332`, `nh3` {pr}`4387`
=======
  `requests`, `urllib3` {pr}`4332`
- Upgraded zengl to 2.2.0 {pr}`4364`
>>>>>>> d44293f3

## Version 0.24.1

_September 25, 2023_

- {{ Fix }} Fixed `LONG_BIT definition appears wrong for platform` error happened in out-of-tree build.
  {pr}`4136`

- {{ Fix }} Fixed an Emscripten bug that broke some matplotlib functionality.
  {pr}`4163`

- {{ Fix }} `pyodide.checkInterrupt` works when there is no interrupt buffer and
  the gil is not held.
  {pr}`4164`

### Packages

- Upgraded scipy to 1.11.2 {pr}`4156`
- Upgraded sourmash to 4.8.4 {pr}`4154`
- Upgraded scikit-learn to 1.3.1 {pr}`4161`
- Upgraded micropip to 0.5.0 {pr}`4167`

## Version 0.24.0

_September 13, 2023_

### General

- {{ Update }} Pyodide now runs Python 3.11.3.
  {pr}`3741`

- {{ Enhancement }} ABI Break: Updated Emscripten to version 3.1.45 {pr}`3665`,
  {pr}`3659`, {pr}`3822`, {pr}`3889`, {pr}`3890`, {pr}`3888`, {pr}`4055`,
  {pr}`4056`, {pr}`4073`, {pr}`4094`

### JavaScript API

- {{ Performance }} Added a `packages` optional argument to `loadPyodide`.
  Passing packages here saves time by downloading them during the Pyodide
  bootstrap.
  {pr}`4100`

- {{ Enhancement }} `runPython` and `runPythonAsync` now accept a `filename`
  optional argument which is passed as the `filename` argument to `eval_code`
  (resp. `eval_code_async`). Also, if a `filename` is passed to `eval_code`
  which does not start with `<` and end with `>`, Pyodide now uses the
  `linecache` module to ensure that source lines can appear in tracebacks.
  {pr}`3993`

- {{ Performance }} For performance reasons, don't render extra information in
  PyProxy destroyed message by default. By using `pyodide.setDebug(true)`, you
  can opt into worse performance and better error messages.
  {pr}`4027`

- {{ Enhancement }} It is now possible to pass environment variables to
  `loadPyodide` via the `env` argument. `homedir` is deprecated in favor of
  `{env: {HOME: whatever_directory}}`.
  {pr}`3870`

- {{ Enhancement }} The `setStdin`, `setStdout` and `setStderr` APIs have been
  improved with extra control and better performance.
  {pr}`4035`

### Python API

- {{ Enhancement }} Added `headers` property to `pyodide.http.FetchResponse`.
  {pr}`2078`

- {{ Enhancement }} Added `FetchResponse.text()` as a synonym to
  `FetchResponse.string()` for better compatibility with other requests APIs.
  {pr}`4052`

- {{ Breaking }} Changed the `FetchResponse` body getter methods to no longer
  throw an `OSError` exception for 400 and above response status codes. Added
  `FetchResponse.raise_for_status` to raise an `OSError` for error status codes.
  {pr}`3986` {pr}`4053`

### Python / JavaScript Foreign Function Interface

- {{ Performance }} Improved performance of PyProxy creation.
  {pr}`4096`

- {{ Fix }} Fixed adding getters/setters to a `PyProxy` with
  `Object.defineProperty` and improved compliance with JavaScript rules around
  Proxy traps.
  {pr}`4033`

- {{ Enhancement }} The promise methods `then`, `catch` and `finally_` are now
  present also on `Task`s as well as `Future`s.
  {pr}`3748`

- {{ Enhancement }} Added methods to a `PyProxy` of a `list` to make these work
  as drop-in replacements for JavaScript Arrays.
  {pr}`3853`

- {{ Enhancement }} When a `JsProxy` of an array is passed to Python builtin
  functions that use the `PySequence_*` APIs, it now works as expected. Also
  `jsarray * n` repeats the array `n` times and `jsarray + iterable` returns a
  new array with the result values from the iterable appended.
  {pr}`3904`

### Deployment

- {{ API }} Changed the name of the default lockfile from `repodata.json` to
  `pyodide-lock.json`
  {pr}`3824`

### Build System

- {{ Update }} The docker image now has node v20 instead of node v14.
  {pr}`3819`

- {{ Enhancement }} Added `check_wasm_magic_number` function to validate `.so`
  files for WebAssembly (WASM) compatibility.
  {pr}`4018`

- {{ Enhancement }} In pyodide build, automatically skip building package
  dependencies that are already included in the pyodide distribution.
  {pr}`4058`

### Packages

- New packages: sourmash {pr}`3635`, screed {pr}`3635`, bitstring {pr}`3635`,
  deprecation {pr}`3635`, cachetools {pr}`3635`, xyzservices {pr}`3786`,
  simplejson {pr}`3801`, protobuf {pr}`3813`, peewee {pr}`3897`, Cartopy
  {pr}`3909`, pyshp {pr}`3909`, netCDF4 {pr}`3910`, igraph {pr}`3991`, CoolProp
  {pr}`4028`, contourpy {pr}`4102`, awkward-cpp {pr}`4101`, orjson {pr}`4036`.

- Upgraded numpy to 1.25.2 {pr}`4125`

- Upgraded scipy to 1.11.1 {pr}`3794`, {pr}`3996`

- OpenBLAS has been added and scipy now uses OpenBLAS rather than CLAPACK
  {pr}`3331`.

### Pyodide CLI

- {{ Enhancement }} `pyodide build-recipes` now accepts a `--metadata-files`
  option to install `*.whl.metadata` files as specified in
  [PEP 658](https://peps.python.org/pep-0658/).
  {pr}`3981`

### Misc

- {{ Enhancement }} Add an example for `loadPyodide` and `pyodide.runPython
{pr}`4012`, {pr}`4011`

## Version 0.23.4

_July 6, 2023_

- {{ Enhancement }} The environment variable `PYODIDE_BUILD_EXPORTS` can now be
  used instead of the `--exports` argument to `pyodide build` to specify `.so`
  file exports of packages.
  {pr}`3973`

- {{ Fix }} Pin `pydantic` to `<2`.
  {pr}`3971`

- {{ Enhancement }} Allow customizing cache location for packages when running in Node
  {pr}`3967`

- {{ Enhancement }} Re-enabled sparseqr, freesasa, lightgbm, opencv-python, and wordcloud
  {pr}`3783`, {pr}`3970`

- {{ Fix }} A `JSProxy` of a `DOMException` will now inherit from exception so
  it can be raised in Python.
  {pr}`3868`

- {{ Fix }} The feature detection for `JSProxy` has been improved so that it
  should never fail even when handling strange or ill-behaved JavaScript proxy
  objects.
  {pr}`3740`, {pr}`3750`

- {{ Fix }} A `PyProxy` of a callable is now an `instanceof Function`. (If you
  are trying to feature detect whether something is callable or not in
  JavaScript, the correct way is to use `typeof o === "function"`. But you may
  have dependencies that don't do this correctly.)
  {pr}`3925`

- {{ Fix }} `from jsmodule import *` now works.
  {pr}`3903`

## Version 0.23.3

_June 17, 2023_

- {{ Fix }} `getattr(jsproxy, 'python_reserved_word')` works as expected again
  (as well as `hasattr` and `setattr`). This fixes a regression introduced in
  {pr}`3617`.
  {pr}`3926`

- {{ Fix }} `pyodide build` now replaces native `.so` slugs with Emscripten
  slugs. Usually `.so`s in the generated wheels are actually Emscripten `.so`s
  so this is good. If they are actually native `.so`s then there is a problem
  either way.
  {pr}`3903`

## Version 0.23.2

_May 2, 2023_

- {{ Enhancement }} Changed the name of the `--output-directory` argument to
  `pyodide build` to `--outdir` to match pypa/build. `--output-directory` is
  still accepted for backwards compatibility.
  {pr}`3811`

## Version 0.23.1

_April 13, 2023_

### Deployment

- {{ Fix }} Export `python_stdlib.zip` in `package.json`.
  {pr}`3723`

### CLI

- {{ Enhancement }} `pyodide build` now accepts an `--output-directory` argument.
  {pr}`3746`

- {{ Fix }} Fix `pyodide py-compile` not to ignore the `--compression-level`
  option when applied on a single file.
  {pr}`3727`

- {{ Fix }} Fix an issue where the `pyodide venv` command did not work correctly in pyodide-build
  version 0.23.0 because of missing `python_stdlib.zip`.
  {pr}`3760`

- {{ Fix }} `python -m pip` works correctly in the Pyodide venv now.
  {pr}`3761`

- {{ Fix }} Executables installed in a Pyodide virtual environment now run in
  Pyodide not in the host Python.
  {pr}`3752`

### Build System

- {{ Fix }} Fix `PYODIDE_ROOT` to point the correct directory when running out-of-tree build.
  {pr}`3751`

## Version 0.23.0

_March 30, 2023_

### General

- {{ Update }} Pyodide now runs Python 3.11.2 which officially supports
  WebAssembly as a [PEP11 Tier 3](https://peps.python.org/pep-0011/#tier-3) platform.
  {pr}`3252`, {pr}`3614`

- {{ Update }} We now build libpyodide.a so the Pyodide foreign function
  interface can be experimentally linked into other Emscripten builds of Python.
  {pr}`3335`

- {{ Enhancement }} Updated Emscripten to version 3.1.32
  {pr}`3471`, {pr}`3517`, {pr}`3599`

### JavaScript API

- {{ Breaking }} Type exports of `PyProxy` subtypes have been moved from
  `pyodide` to `pyodide/ffi` and many of them have changed names. The original
  exports are still available but they are deprecated.
  {pr}`3523`

- {{ Breaking }} The methods for checking `PyProxy` capabilities (e.g.,
  `supportsHas`, `isCallable`) are now deprecated. Use e.g.,
  `instanceof pyodide.ffi.PyCallable` instead.
  {pr}`3523`

- {{ Enhancement }} Added subclasses of `PyProxy` for each mixin. These can be
  used to check whether a `PyProxy` supports a given set of methods with
  `instanceof` e.g., `x instanceof pyodide.ffi.PyDict`.
  {pr}`3523`

- {{ Enhancement }} Added `stdLibURL` parameter to `loadPyodide` allowing to customize
  the URL from which the Python standard library is loaded.
  {pr}`3670`

- {{ Enhancement }} Checking whether an object is an instance of a `PyProxy` now
  only recognizes a `PyProxy` generated from the same Python interpreter. This
  means that creating multiple interpreters and importing a `PyProxy` from one
  into another no longer causes a fatal error.
  {pr}`3545`

- {{ Enhancement }} `as_object_map` now accepts a keyword argument `hereditary`.
  If set to `True` and indexing the object returns a plain-old-object, then the
  return value will be automatically mapped in `as_object_map` as well.
  {pr}`3638`

- {{ Enhancement }} A `JsProxy` of a JavaScript error object can be directly
  thrown as Python exceptions. Previously Pyodide automatically wrapped them in
  a `JsException` but that is no longer needed -- now `JsException` inherits
  from both `JsProxy` and `Exception`.
  {pr}`3455`

- {{ Enhancement }} `runPython` and `runPythonAsync` now accept a `locals`
  argument.
  {pr}`3618`

- {{ Fix }} Calling `loadPyodide` repeatedly in Node no longer results in
  `MaxListenersExceededWarning`. Also, calling `loadPyodide` in Node v14 no
  longer changes unhandled rejections in promises.
  {pr}`3542`

- {{ Fix }} If the `locals` argument to `eval_code` or `eval_code_async` is
  `None` it now uses `locals=globals` as the documentation says.
  {pr}`3580`

### Python standard library

- {{ Breaking }} Unvendored `_pydecimal` and `pydoc_data` from the standard
  library. Now these modules need to be loaded with `pyodide.loadPackage` or
  `micropip.install`, or auto-loaded via imports in `pyodide.runPythonAsync`
  {pr}`3525`

- {{ Breaking }} Test files of stdlib `ctypes` and `unittest` are now moved to
  `test/ctypes` and `test/unittest` respectively. This change is adapted from
  [CPython 3.12](https://github.com/python/cpython/issues/93839).
  {pr}`3507`

### Deployment

- {{ Breaking }} Pyodide no longer uses Emscripten preload plugin, hence
  `pyodide.asm.data` is removed, in favor of `python_stdlib.zip`. This change
  normally shouldn't affect users, but if you were using this file in a
  bundler, you will need to remove it. {pr}`3584`

- {{ Breaking }} `pyodide_py.tar` file is removed. This change normally
  shouldn't affect users, but if you were using this file in a bundler,
  you will need to remove it.
  {pr}`3621`

- {{ Breaking }} Python standard libraries are now vendored in a zipfile:
  `/lib/python{version}.zip` in the in-browser MEMFS file system. If you need
  to access the standard library source code, you need to unpack the zip file.
  For example:
  `import shutil; shutil.unpack_archive('/lib/python311.zip', '/lib/python3.11', 'zip)`
  {pr}`3584`

- {{ Fix }} Improves the compression of wheel files with the JsDelivr CDN. For
  browsers that support the Brotli compression (most modern ones) this should
  result in a size reduction of 20-30%. Also most many `pyodide` CLI
  sub-commands now support `--compression-level` as an optional parameter.
  {pr}`3655`

- {{ Breaking }} Following libraries are now not linked to the Pyodide main module:
  `libgl`, `libal`, `libhtml5`. This normally shouldn't affect users, but if you
  are using these libraries in a package that are built out-of-tree, you will
  need to link them to the package manually.
  {pr}`3505`

### Python / JavaScript Foreign Function Interface

- {{ Fix }} PyProxies of Async iterators are now async iterable JavaScript
  objects. The code:

  ```javascript
  for await (let x of async_iterator_pyproxy) {
    // ...
  }
  ```

  would previously fail with `TypeError: async_iterator_pyproxy is not async
iterable`. (Python async _iterables_ that were not also iterators were already
  async iterable, the problem was only with Python objects that are both async
  _iterable_ and an async iterator.)
  {pr}`3708`

- {{ Enhancement }} A py-compiled build which has smaller and faster-to-load
  packages is now deployed under
  `https://cdn.jsdelivr.net/pyodide/v0.23.0/pyc/` (also for future
  versions). The exceptions obtained with this builds will not include code
  snippets however. {pr}`3701`

- {{ Breaking }} Removed support for calling functions from the root of `pyodide` package
  directly. This has been deprecated since v0.21.0. Now all functions are only available
  under submodules.
  {pr}`3677`

- {{ Breaking }} Removed support for passing the "message" argument to `PyProxy.destroy`
  in a positional argument. This has been deprecated since v0.22.0.
  {pr}`3677`

- {{ Enhancement }} Python does not allow reserved words to be used as attributes.
  For instance, `Array.from` is a `SyntaxError`. (JavaScript has a more robust
  parser which can handle this.) To handle this, if an attribute to a `JsProxy`
  consists of a Python reserved word followed by one or more underscores, we remove
  a single underscore from the end of the attribute. For instance, `Array.from_`
  would access `from` on the underlying JavaScript object, whereas `o.from__`
  accesses the `from_` attribute.
  {pr}`3617`

### Build System

- {{ Breaking }} When building meta-packages (`core` and `min-scipy-stack`),
  you must prefix `tag:` to the meta-package name. For example, to build the
  `core` meta-package, you must run `pyodide build-recipes tag:core`, or
  `PYODIDE_PACKAGES="tag:core" make`.
  {pr}`3444`

- {{ Enhancement}} Add `--build-dependencies` to `pyodide build` command
  to fetch and build dependencies of a package being built.
  Also adds `--skip-dependency` to ignore selected dependencies.
  {pr}`3310`

- {{ Enhancement}} Added `pyodide build` support for building a list of packages
  from a requirements.txt file with `pyodide build -r <requirements.txt>`. Also
  can output a list of chosen dependencies in the same format when building a
  package and dependencies using the `--output-lockfile <lockfile.txt>`
  argument. This enables repeatable builds of packages.
  {pr}`3469`

- {{ Enhancement }} Added `package/tag` key to the `meta.yaml` spec to group
  packages.
  {pr}`3444`

- {{ Enhancement }} `pyodide build-recipes` now autodetects the number of
  CPU cores in the system and uses them for parallel builds.
  {pr}`3559` {pr}`3598`

- {{ Fix }} Fixed pip install error when installing cross build environment.
  {pr}`3562`

- {{ Enhancement }} Response files are now correctly handled when
  calculating exported symbols.
  {pr}`3645`

- {{ Fix }} Fix occasional build failure when building rust packages.
  {pr}`3607`

- {{ Enhancement }} Improved logging in `pyodide-build` with rich.
  {pr}`3442`

- {{ Enhancement }} `pyodide build-recipes` now accepts `--no-deps` parameter, which skips
  building dependencies of the package. This replaces `pyodide-build buildpkg`.
  {pr}`3520`

- {{ Enhancement }} `pyodide build-recipes` now works out-of-tree.

### Pyodide CLI

- {{ Breaking }} Removed deprecated CLI entrypoints `pyodide-build buildall` which is
  replaced by `pyodide build-recipes`, and `pyodide-build mkpkg` which is
  replaced by `pyodide skeleton pypi` {pr}`3668`.

- {{ Feature }} Added `pyodide py-compile` CLI command that py compiles a wheel or a zip
  file, converting .py files to .pyc files. It can also be applied to a folder
  with wheels / zip files. If the input folder contains the
  `repodata.json` the paths and checksums it contains will also be updated
  {pr}`3253` {pr}`3700`

- {{ Feature }} Added `pyodide create-zipfile` CLI command that creates a zip file of a
  directory. This command is hidden by default since it is not intended for use
  by end users.
  {pr}`3411` {pr}`3463`

### REPL

- {{ Fix }} Non-breaking space characters are now automatically converted to
  regular spaces in pyodide REPL.
  {pr}`3558`

- {{ Enhancement }} Allow changing the build type used in the REPL by passing the
  `build` argument to the REPL URL. For instance,
  `https://pyodide.org/en/latest/console.html?build=debug` will load debug dev build.
  {pr}`3671`

### Packages

- New packages: fastparquet {pr}`3590`, cramjam {pr}`3590`, pynacl {pr}`3500`,
  pyxel {pr}`3508`.
  mypy {pr}`3504`, multidict {pr}`3581`, yarl {pr}`3702`, idna {pr}`3702`,
  cbor-diag {pr}`3581`.

- Upgraded to micropip 0.3.0 (see
  [changelog](https://github.com/pyodide/micropip/blob/main/CHANGELOG.md)
  {pr}`3709`

- Added experimental [support for SDL based packages](using-sdl) {pr}`3508`

- Upgraded packages: see the list of packages versions in this release in
  {ref}`packages-in-pyodide`.

### List of Contributors

Alexey Ignatiev, Andrea Giammarchi, Arpit, Christian Clauss, Deepak Cherian,
Eli Lamb, Feodor Fitsner, Gyeongjae Choi, Hood Chatham, Jeff Glass, Jo Bovy,
Joe Marshall, josephrocca, Loïc Estève, martinRenou, messense, Nicholas
Bollweg, Roman Yurchak, TheOnlyWayUp, Victor Blomqvist, Ye Joo Park

## Version 0.22.1

_January 25, 2023_

- {{ Breaking }} `setStdin` now accepts an extra `autoEOF` parameter. If `true`,
  it will insert an EOF automatically after each string or buffer. Defaults to
  `true`. This also affects the behavior of the `stdin` argument to
  `loadPyodide`.
  {pr}`3488`

- {{ Fix }} `from pyodide.ffi import *` doesn't raise an `ImportError` anymore.
  {pr}`3484`

- {{ Enhancement }} Pyodide displays a better message when someone calls posix
  `exit` or `os._exit`.
  {pr}`3496`

### Package Loading

- {{ Fix }} Fix incorrect error message when loading a package
  include in Pyodide fails.
  {pr}`3435`

### Build system

- {{ Fix }} Emscripten is no longer required to create a Pyodide virtual
  environment.
  {pr}`3485`

- {{ Fix }} Fixed a bug where `pyodide build` would fail on package that use
  CMake, when run multiple times.
  {pr}`3445`

- {{ Fix }} pyodide build: Don't pass the directory to the build backend args,
  only pass the arguments.
  {pr}`3490`

- {{ Fix }} `pyodide config` won't print extra messages anymore.
  {pr}`3483`

- {{ Fix }} Pass the same environment variables for out of tree builds as for in
  tree builds.
  {pr}`3495`

## Version 0.22.0

_January 3, 2023_

[See the release notes for a summary.](https://blog.pyodide.org/posts/0.22-release/)

### Deployment and testing

- {{ Breaking }} `pyodide-cdn2.iodide.io` is not available anymore. Please use
  `https://cdn.jsdelivr.net/pyodide` instead.
  {pr}`3150`.

- {{ Breaking }} We don't publish pre-built Pyodide docker images anymore. Note
  that `./run_docker --pre-built` was not working for a while and it was
  actually equivalent to `./run_docker`. If you need to build a single Python
  wheel out of tree, you can use the `pyodide build` command instead. See
  [our blog post](https://blog.pyodide.org/posts/0.21-release/#building-binary-wheels-for-pyodide)
  for more information.
  {pr}`3342`.

- {{ Enhancement }} The releases are now called `pyodide-{version}.tar.gz`
  rather than `pyodide-build-{version}.tar.gz`
  {pr}`2996`

- {{ Enhancement }} Added a new release file called
  `pyodide-core-{version}.tar.gz` intended for use in Node. It contains the
  files needed to start Pyodide and no additional packages.
  {pr}`2999`

- {{ Enhancement }} The full test suite is now run in Safari
  {pr}`2578`, {pr}`3095`.

- {{ Enhancement }} Added Gitpod configuration to the repository.
  {pr}`3201`

### Foreign function interface

#### JsProxy / JavaScript from Python

- {{ Enhancement }} Implemented `reverse`, `__reversed__`, `count`, `index`,
  `append`, and `pop` for `JsProxy` of Javascript arrays so that they implement
  the `collections.abc.MutableSequence` API.
  {pr}`2970`

- {{ Enhancement }} Implemented methods `keys`, `items`, `values`, `get`, `pop`,
  `setdefault`, `popitem`, `update`, and `clear` for `JsProxy` of map-like
  objects so that they implement the `collections.abc.MutableMapping` API.
  {pr}`3275`

- {{ Enhancement }} It's now possible to destructure a JavaScript array, map, or
  object returned by `as_object_map` with a `match` statement.
  {pr}`2906`

- {{ Enhancement }} Added `then`, `catch`, and `finally_` methods to the
  `Future`s used by Pyodide's event loop so they can be used like `Promise`s.
  {pr}`2997`

- {{ Enhancement }} `create_proxy` now takes an optional `roundtrip` parameter.
  If this is set to `True`, then when the proxy is converted back to Python, it
  is converted back to the same double proxy. This allows the proxy to be
  destroyed from Python even if no reference is retained.
  {pr}`3163`, {pr}`3369`

- {{ Enhancement }} A `JsProxy` of a function now has a `__get__` descriptor
  method, so it's possible to use a JavaScript function as a Python method. When
  the method is called, `this` will be a `PyProxy` pointing to the Python object
  the method is called on.
  {pr}`3130`

- {{ Enhancement }} A `JsProxy` now has an `as_object_map` method. This will
  treat the object as a mapping over its `ownKeys` so for instance:
  `run_js("({a:2, b:3})").as_object_map()["a"]` will return 2. These implement
  `collections.abc.MutableMapping`.
  {pr}`3273`, {pr}`3295`, {pr}`3297`

- {{ Enhancement }} Split up the `JsProxy` documentation class into several
  classes, e.g., `JsBuffer`, `JsPromise`, etc. Implemented `issubclass` and
  `isinstance` on the various synthetic and real `JsProxy` classes so that they
  behave the way one might naively expect them to (or at least closer to that
  than it was before).
  {pr}`3277`

- {{ Enhancement }} Added type parameters to many of the `JsProxy` subtypes.
  {pr}`3387`

- {{ Enhancement }} Added `JsGenerator` and `JsIterator` types to `pyodide.ffi`.
  Added `send` method to `JsIterator`s and `throw`, and `close` methods to
  `JsGenerator`s.
  {pr}`3294`

- {{ Enhancement }} It is now possible to use asynchronous JavaScript iterables,
  iterators and generators from Python. This includes support for `aiter` for
  async interables, `anext` and `asend` for async iterators, and `athrow` and
  `aclose` for async generators.
  {pr}`3285`, {pr}`3299`, {pr}`3339`

- {{ Enhancement }} JavaScript generators and async generators that are created
  from Python now are wrapped so that Python objects sent to them as arguments
  or from `.send` / `.asend` are kept alive until the generator is exhausted or
  `.close`d. This makes generators significantly more ergonomic to use, at the
  cost of making memory leaks more likely if the generator is never finalized.
  {pr}`3317`

- {{ Enhancement }} Added a mypy typeshed for some common functionality for the
  `js` module.
  {pr}`3298`

- {{ Enhancement }} mypy understands the types of more things now.
  {pr}`3385`

- {{ Fix }} Fixed bug in `split` argument of `pyodide.console.repr_shorten`.
  Added `shorten` function.
  {pr}`3178`

#### PyProxy / Using Python from JavaScript

- {{ Enhancement }} Added a type field to `PythonError` (e.g., a StopIteration
  error would have `e.type === "StopIteration"`)
  {pr}`3289`

- {{ Enhancement }} It is now possible to use asynchronous Python generators
  from JavaScript.
  {pr}`3290`

- {{ Enhancement }} PyProxies of synchronous and asynchronous Python generators
  now support `return` and `throw` APIs that behave like the ones on JavaScript
  generators.
  {pr}`3346`

- {{ Enhancement }} It is possible to make a `PyProxy` that takes `this` as the
  first argument using the `PyProxy.captureThis` method. The `create_proxy`
  method also has a `capture_this` argument which causes the `PyProxy` to
  receive `this` as the first argument if set to `True`
  {pr}`3103`, {pr}`3145`

### JavaScript API

- {{ Enhancement }} Users can do a static import of `pyodide/pyodide.asm.js` to
  avoid issues with dynamic imports. This allows the use of Pyodide with
  module-type service workers.
  {pr}`3070`

- {{ Enhancement }} Added a new API `pyodide.mountNativeFS` which mounts a
  {js:class}`FileSystemDirectoryHandle` into the Pyodide file system.
  {pr}`2987`

- {{ Enhancement }} `loadPyodide` has a new option called `args`. This list will
  be passed as command line arguments to the Python interpreter at start up.
  {pr}`3021`, {pr}`3282`

- Removed "Python initialization complete" message printed when loading is
  finished.
  {pr}`3247

- {{ Breaking }} The messageCallback and errorCallback argument to `loadPackage`
  and `loadPackagesFromImports` is now passed as named arguments. The old usage
  still works with a deprecation warning.
  {pr}`3149`

- {{ Enhancement }} `loadPackage` and `loadPackagesFromImports` now accepts a
  new option `checkIntegrity`. If set to False, integrity check for Python
  Packages will be disabled.

- {{ Enhancement }} Added APIs `pyodide.setStdin`, `pyodide.setStdout`,
  `pyodide.setStderr` for changing the stream handlers after loading Pyodide.
  Also added more careful control over whether `isatty` returns true or false on
  stdin, stdout, and stderr.
  {pr}`3268`

### Package Loading

- {{ Enhancement }} Pyodide now shows more helpful error messages when importing
  packages that are included in Pyodide fails.
  {pr}`3137`, {pr}`3263`

- {{ Fix }} Shared libraries with version suffixes are now handled correctly.
  {pr}`3154`

- {{ Breaking }} Unvendored the sqlite3 module from the standard library. Before
  `sqlite3` was included by default. Now it needs to be loaded with
  `pyodide.loadPackage` or `micropip.install`.
  {pr}`2946`

- {{ Breaking }} The Pyodide Python package is installed into `/lib/python3.10`
  rather than `/lib/python3.10/site-packages`.
  {pr}`3022`

- {{ Breaking }} The matplotlib HTML5 backends are now available as part of the
  [`matplotlib-pyodide`](https://github.com/pyodide/matplotlib-pyodide) package.
  If you use the default backend from Pyodide, no changes are necessary.
  However, if you previously specified the backend with `matplotlib.use`, the
  URL is now different. See [package
  readme](https://github.com/pyodide/matplotlib-pyodide) for more details.
  {pr}`3061`

- {{ Breaking }} The micropip package was moved to a separate repository
  [pyodide/micropip](https://github.com/pyodide/micropip). In addion to
  installing the version shipped with a given Pyodide release, you can also
  install a different micropip version from
  [PyPi](https://pypi.org/project/micropip/) with,

  ```
  await pyodide.loadPackage('packaging')
  await pyodide.loadPackage('<URL of the micropip wheel on PyPI>')
  ```

  from Javascript. From Python you can import the Javascript Pyodide package,

  ```
  import pyodide_js
  ```

  and call the same functions as above.
  {pr}`3122`

- {{ Enhancement }} The parsing and validation of `meta.yaml` according to the
  specification is now done more rigorously with Pydantic.
  {pr}`3079`

- {{ Breaking }} The `source/md5` checksum field is not longer supported in
  `meta.yaml` files, use `source/sha256` instead
  {pr}`3079`

- {{ Breaking }} `pyodide_build.io.parse_package_config` function is removed in
  favor of `pyodide_build.MetaConfig.from_yaml`
  {pr}`3079`

- {{ Fix }} `ctypes.util.find_library` will now search WASM modules from
  LD_LIBRARY_PATH.
  {pr}`3353`

### Build System

- {{ Enhancement }} Updated Emscripten to version 3.1.27
  {pr}`2958`, {pr}`2950`, {pr}`3027`, {pr}`3107`, {pr}`3148`, {pr}`3236`,
  {pr}`3239`, {pr}`3280`, {pr}`3314`

- {{ Enhancement }} Added `requirements/host` key to the `meta.yaml` spec to
  allow host dependencies that are required for building packages.
  {pr}`2132`

- {{ Enhancement }} Added `package/top-level` key to the `meta.yaml` spec to
  calculate top-level import names for the package. Previously `test/imports`
  key was used for this purpose.
  {pr}`3006`

- {{ Enhancement }} Added `build/vendor-sharedlib` key to the `meta.yaml` spec
  which vendors shared libraries into the wheel after building.
  {pr}`3234` {pr}`3264`

- {{ Enhancement }} Added `build/type` key to the `meta.yaml` spec which
  specifies the type of the package.
  {pr}`3238`

- {{ Enhancement }} Added `requirements/executable` key to the `meta.yaml` spec
  which specifies the list of executables required for building a package.
  {pr}`3300`

- {{ Breaking }} `build/library` and `build/sharedlibrary` key in the
  `meta.yaml` spec are removed. Use `build/type` instead.
  {pr}`3238`

- {{ Fix }} Fixed a bug that `backend-flags` propagated to dependencies.
  {pr}`3153`

- {{ Fix }} Fixed a bug that shared libraries are not copied into distribution
  directory when it is already built.
  {pr}`3212`

- {{ Enhancement }} Added a system for making Pyodide virtual environments. This
  is for testing out of tree builds. For more information, see [the
  documentation](building-and-testing-packages-out-of-tree).
  {pr}`2976`, {pr}`3039`, {pr}`3040`, {pr}`3044`, {pr}`3096`, {pr}`3098`,
  {pr}`3108`, {pr}`3109`, {pr}`3241`

- Added a new CLI command `pyodide skeleton` which creates a package build recipe.
  `pyodide-build mkpkg` will be replaced by `pyodide skeleton pypi`.
  {pr}`3175`

- Added a new CLI command `pyodide build-recipes` which build packages from
  recipe folder. It replaces `pyodide-build buildall`.
  {pr}`3196` {pr}`3279`

- Added a new CLI command `pyodide config` which shows config variables used in
  Pyodide.
  {pr}`3376`

- Added subcommands for `pyodide build` which builds packages from various sources.
  | command | result |
  |------------------------|-----------------------------------------|
  | `pyodide build pypi` | build or fetch a single package from pypi |
  | `pyodide build source` | build the current source folder (same as pyodide build) |
  | `pyodide build url` | build or fetch a package from a url either tgz, tar.gz zip or wheel |
  {pr}`3196`

### Packages

- New packages: pycryptodome {pr}`2965`, coverage-py {pr}`3053`, bcrypt
  {pr}`3125`, lightgbm {pr}`3138`, pyheif, pillow_heif, libheif, libde265
  {pr}`3161`, wordcloud {pr}`3173`, gdal, fiona, geopandas {pr}`3213`, the
  standard library \_hashlib module {pr}`3206` , pyinstrument {pr}`3258`, gensim
  {pr}`3326`, smart_open {pr}`3326`, pyodide-http {pr}`3355`.

- {{ Fix }} Scipy CSR data is now handled correctly in XGBoost.
  {pr}`3194`

- {{ Update }} Upgraded packages: SciPy 1.9.1 {pr}`3043`, pandas 1.5.0
  {pr}`3134`, numpy 1.23.3 {pr}`3284`, scikit-learn 1.1.3 {pr}`3324` as well as
  most of the other packages {pr}`3348` {pr}`3365`. See
  {ref}`packages-in-pyodide` for more details.

- {{ Fix }} Fix scipy handling of exceptions that are raised from C++ code.
  {pr}`3384`.

### List of Contributors

Aierie, dataxerik, David Lechner, Deepak Cherian, Filipe, Gyeongjae Choi, Hood
Chatham, H.Yamada, Jacques Boscq, Jeremy Tuloup, Joe Marshall, John Wason,
Loïc Estève, partev, Patrick Arminio, Péter Ferenc Gyarmati, Prete, Qijia
Liu, Roman Yurchak, ryanking13, skelsec, Starz0r, Will Lachance, YeonWoo, Yizhi
Liu

## Version 0.21.3

_September 15, 2022_

- {{ Fix }} When loading `sqlite3`, `loadPackage` no longer also loads `nltk`
  and `regex`.
  {issue}`3001`

- {{ Fix }} Packages are now loaded in a topologically sorted order regarding
  their dependencies.
  {pr}`3020`

- {{ Breaking }} Loading the `soupsieve` package will not automatically load
  `beautifulsoup4` together.
  {pr}`3020`

- {{ Fix }} Fix the incorrect package name `ruamel` to `ruamel.yaml`.
  {pr}`3036`

- {{ Fix }} `loadPyodide` will now raise error when the version of
  JavaScript and Python Pyodide package does not match.
  {pr}`3074`

- {{ Enhancement }} Pyodide now works with a content security policy that
  doesn't include `unsafe-eval`. It is still necessary to include
  `wasm-unsafe-eval` (and probably always will be). Since current Safari
  versions have no support for `wasm-unsafe-eval`, it is necessary to include
  `unsafe-eval` in order to work in Safari. This will likely be fixed in the
  next Safari release: https://bugs.webkit.org/show_bug.cgi?id=235408
  {pr}`3075`

- {{ Fix }} It works again to use `loadPyodide` with a relative URL as
  `indexURL` (this was a regression in v0.21.2).
  {pr}`3077`

- {{ Fix }} Add `url` to list of pollyfilled packages for webpack compatibility.
  {pr}`3080`

- {{ Fix }} Fixed warnings like
  `Critical dependency: the request of a dependency is an expression.`
  when using Pyodide with webpack.
  {pr}`3080`

- {{ Enhancement }} Add binary files to exports in JavaScript package
  {pr}`3085`.

- {{ Fix }} Source maps are included in the distribution again (reverting
  {pr}`3015` included in 0.21.2) and if there is a variable in top level scope
  called `__dirname` we use that for the `indexURL`.
  {pr}`3088`

- {{ Fix }} `PyProxy.apply` now correctly handles the case when something
  unexpected is passed as the second argument.
  {pr}`3101`

## Version 0.21.2

_August 29, 2022_

- {{ Fix }} The standard library packages `ssl` and `lzma` can now be installed
  with `pyodide.loadPackage("ssl")` or `micropip.install("ssl")` (previously
  they had a leading underscore and it was only possible to load them with
  `pyodide.loadPackage`).
  {issue}`3003`

- {{ Fix }} If a wheel path is passed to `pyodide.loadPackage`, it will now be
  resolved relative to `document.location` (in browser) or relative to the
  current working directory (in Node) rather than relative to `indexURL`.
  {pr}`3013`, {issue}`3011`

- {{ Fix }} Fixed a bug in Emscripten that caused Pyodide to fail in Jest.
  {pr}`3014`

- {{ Fix }} It now works to pass a relative url to `indexURL`. Also, the
  calculated index URL now works even if `node` is run with
  `--enable-source-maps`.
  {pr}`3015`

## Version 0.21.1

_August 22, 2022_

- New packages: the standard library lzma module {pr}`2939`

- {{ Enhancement }} Pyodide now shows more helpful error messages when importing
  unvendored or removed stdlib modules fails.
  {pr}`2973`

- {{ Breaking }} The default value of `fullStdLib` in `loadPyodide` has been
  changed to `false`. This means Pyodide now will not load some stdlib modules
  like distutils, ssl, and sqlite3 by default. See [Pyodide Python
  compatibility](https://pyodide.org/en/stable/usage/wasm-constraints.html) for
  detail. If `fullStdLib` is set to `true`, it will load all unvendored stdlib
  modules. However, setting `fullStdLib` to true will increase the initial
  Pyodide load time. So it is preferable to explicitly load the required module.
  {pr}`2998`

- {{ Enhancement }} `pyodide build` now checks that the correct version of the
  Emscripten compiler is used.
  {pr}`2975`, {pr}`2990`

- {{ Fix }} Pyodide works in Safari v14 again. It was broken in v0.21.0
  {pr}`2994`

## Version 0.21.0

_August 9, 2022_

[See the release notes for a summary.](https://blog.pyodide.org/posts/0.21-release/)

### Build system

- {{ Enhancement }} Emscripten was updated to Version 3.1.14
  {pr}`2775`, {pr}`2679`, {pr}`2672`

- {{ Fix }} Fix building on macOS {issue}`2360` {pr}`2554`

- {{ Enhancement }} Update Typescript target to ES2017 to generate more modern
  Javascript code.
  {pr}`2471`

- {{ Enhancement }} We now put our built files into the `dist` directory rather
  than the `build` directory. {pr}`2387`

- {{ Fix }} The build will error out earlier if `cmake` or `libtool` are not
  installed.
  {pr}`2423`

- {{ Enhancement }} The platform tags of wheels now include the Emscripten
  version in them. This should help ensure ABI compatibility if Emscripten
  wheels are distributed outside of the main Pyodide distribution.
  {pr}`2610`

- {{ Enhancement }} The build system now uses the sysconfigdata from the target
  Python rather than the host Python.
  {pr}`2516`

- {{ Enhancement }} Pyodide now builds with `-sWASM_BIGINT`.
  {pr}`2643`

- {{ Enhancement }} Added `cross-script` key to the `meta.yaml` spec to allow
  executing custom logic in the cross build environment.
  {pr}`2734`

### Pyodide Module and type conversions

- {{ API }} All functions were moved out of the root `pyodide` package into
  various submodules. For backwards compatibility, they will be available from
  the root package (raising a `FutureWarning`) until v0.23.0.
  {pr}`2787`, {pr}`2790`

- {{ Enhancement }} `loadPyodide` no longer uses any global state, so it can be
  used more than once in the same thread. This is recommended if a network
  request causes a loading failure, if there is a fatal error, if you damage the
  state of the runtime so badly that it is no longer usable, or for certain
  testing purposes. It is not recommended for creating multiple execution
  environments, for which you should use
  `pyodide.runPython(code, { globals : some_dict})`;
  {pr}`2391`

- {{ Enhancement }} `pyodide.unpackArchive` now accepts any `ArrayBufferView` or
  `ArrayBuffer` as first argument, rather than only a `Uint8Array`.
  {pr}`2451`

- {{ Feature }} Added `pyodide.code.run_js` API.
  {pr}`2426`

- {{ Fix }} BigInt's between 2^{32\*n - 1} and 2^{32\*n} no longer get
  translated to negative Python ints.
  {pr}`2484`

- {{ Fix }} Pyodide now correctly handles JavaScript objects with `null`
  constructor.
  {pr}`2520`

- {{ Fix }} Fix garbage collection of `once_callable` {pr}`2401`

- {{ Enhancement }} Added the `js_id` attribute to `JsProxy` to allow using
  JavaScript object identity as a dictionary key.
  {pr}`2515`

- {{ Fix }} Fixed a bug with `toJs` when used with recursive structures and the
  `dictConverter` argument.
  {pr}`2533`

- {{ Enhancement }} Added Python wrappers `set_timeout`, `clear_timeout`,
  `set_interval`, `clear_interval`, `add_event_listener` and
  `remove_event_listener` for the corresponding JavaScript functions.
  {pr}`2456`

- {{ Fix }} If a request fails due to CORS, `pyfetch` now raises an `OSError`
  not a `JSException`.
  {pr}`2598`

- {{ Enhancement }} Pyodide now directly exposes the Emscripten `PATH` and
  `ERRNO_CODES` APIs.
  {pr}`2582`

- {{ Fix }} The `bool` operator on a `JsProxy` now behaves more consistently: it
  returns `False` if JavaScript would say that `!!x` is `false`, or if `x` is an
  empty container. Otherwise it returns `True`.
  {pr}`2803`

- {{ Fix }} Fix `loadPyodide` errors for the Windows Node environment.
  {pr}`2888`

- {{ Enhancement }} Implemented slice subscripting, `+=`, and `extend` for
  `JsProxy` of Javascript arrays.
  {pr}`2907`

### REPL

- {{ Enhancement }} Add a spinner while the REPL is loading
  {pr}`2635`

- {{ Enhancement }} Cursor blinking in the REPL can be disabled by setting
  `noblink` in URL search params.
  {pr}`2666`

- {{ Fix }} Fix a REPL error in printing high-dimensional lists.
  {pr}`2517` {pr}`2919`

- {{ Fix }} Fix output bug with using `input()` on online console
  {pr}`2509`

### micropip and package loading

- {{ API }} `packages.json` which contains the dependency graph for packages
  was renamed to `repodata.json` to avoid confusion with `package.json` used
  in JavaScript packages.

- {{ Enhancement }} Added SHA-256 hash of package to entries in `repodata.json`
  {pr}`2455`

- {{ Enhancement }} Integrity of Pyodide packages is now verified before
  loading them. This is for now limited to browser environments.
  {pr}`2513`

- {{ Enhancement }} `micropip` supports loading wheels from the Emscripten file
  system using the `emfs:` protocol now.
  {pr}`2767`

- {{ Enhancement }} It is now possible to use an alternate `repodata.json`
  lockfile by passing the `lockFileURL` option to `loadPyodide`. This is
  particularly intended to be used with `micropip.freeze`.
  {pr}`2645`

- {{ Fix }} micropip now correctly handles package names that include dashes
  {pr}`2414`

- {{ Enhancement }} Allow passing `credentials` to `micropip.install()`
  {pr}`2458`

- {{ Enhancement }} {func}`micropip.install` now accepts a `deps` parameter.
  If set to `False`, micropip will not install dependencies of the package.
  {pr}`2433`

- {{ Fix }} micropip now correctly compares packages with prerelease version
  {pr}`2532`

- {{ Enhancement }} {func}`micropip.install` now accepts a `pre` parameter.
  If set to `True`, micropip will include pre-release and development versions.
  {pr}`2542`

- {{ Enhancement }} `micropip` was refactored to improve readability and ease of
  maintenance.
  {pr}`2561`, {pr}`2563`, {pr}`2564`, {pr}`2565`, {pr}`2568`

- {{ Enhancement }} Various error messages were fine tuned and improved.
  {pr}`2562`, {pr}`2558`

- {{ Enhancement }} `micropip` was adjusted to keep its state in the wheel
  `.dist-info` directories which improves consistenency with the Python standard
  library and other tools used to install packages.
  {pr}`2572`

- {{ Enhancement }} `micropip` can now be used to install Emscripten binary wheels.
  {pr}`2591`

- {{ Enhancement }} Added `micropip.freeze` to record the current set of loaded
  packages into a `repodata.json` file.
  {pr}`2581`

- {{ Fix }} `micropip.list` now works correctly when there are packages
  that are installed via `pyodide.loadPackage` from a custom URL.
  {pr}`2743`

- {{ Fix }} micropip now skips package versions which do not follow PEP440.
  {pr}`2754`

- {{ Fix }} `micropip` supports extra markers in packages correctly now.
  {pr}`2584`

### Packages

- {{ Enhancement }} Update sqlite version to latest stable release
  {pr}`2477` and {pr}`2518`

- {{ Enhancement }} Pillow now supports WEBP image format {pr}`2407`.

- {{ Enhancement }} Pillow and opencv-python now support the TIFF image format.
  {pr}`2762`

- Pandas is now compiled with `-Oz`, which significantly speeds up loading the library
  on Chrome {pr}`2457`

- New packages: opencv-python {pr}`2305`, ffmpeg {pr}`2305`, libwebp {pr}`2305`,
  h5py, pkgconfig and libhdf5 {pr}`2411`, bitarray {pr}`2459`, gsw {pr}`2511`,
  cftime {pr}`2504`, svgwrite, jsonschema, tskit {pr}`2506`, xarray {pr}`2538`,
  demes, libgsl, newick, ruamel, msprime {pr}`2548`, gmpy2 {pr}`2665`,
  xgboost {pr}`2537`, galpy {pr}`2676`, shapely, geos {pr}`2725`, suitesparse,
  sparseqr {pr}`2685`, libtiff {pr}`2762`, pytest-benchmark {pr}`2799`,
  termcolor {pr}`2809`, sqlite3, libproj, pyproj, certifi {pr}`2555`,
  rebound {pr}`2868`, reboundx {pr}`2909`, pyclipper {pr}`2886`,
  brotli {pr}`2925`, python-magic {pr}`2941`

### Miscellaneous

- {{ Fix }} We now tell packagers (e.g., Webpack) to ignore npm-specific imports
  when packing files for the browser.
  {pr}`2468`

- {{ Enhancement }} `run_in_pyodide` now has support for pytest assertion
  rewriting and decorators such as `pytest.mark.parametrize` and hypothesis.
  {pr}`2510`, {pr}`2541`

- {{ Breaking }} `pyodide_build.testing` is removed. `run_in_pyodide`
  decorator can now be accessed through
  [`pytest-pyodide`](https://github.com/pyodide/pytest-pyodide) package.
  {pr}`2418`

### List of contributors

Alexey Ignatiev, Andrey Smelter, andrzej, Antonio Cuni, Ben Jeffery, Brian
Benjamin Maranville, David Lechner, dragoncoder047, echorand (Amit Saha),
Filipe, Frank, Gyeongjae Choi, Hanno Rein, haoran1062, Henry Schreiner, Hood
Chatham, Jason Grout, jmdyck, Jo Bovy, John Wason, josephrocca, Kyle Cutler,
Lester Fan, Liumeo, lukemarsden, Mario Gersbach, Matt Toad, Michael Droettboom,
Michael Gilbert, Michael Neil, Mu-Tsun Tsai, Nicholas Bollweg, pysathq, Ricardo
Prins, Rob Gries, Roman Yurchak, Ryan May, Ryan Russell, stonebig, Szymswiat,
Tobias Megies, Vic Kumar, Victor, Wei Ji, Will Lachance

## Version 0.20.0

_April 9th, 2022_

[See the release notes for a summary.](https://blog.pyodide.org/posts/0.20-release/)

### CPython and stdlib

- {{ Update }} Pyodide now runs Python 3.10.2.
  {pr}`2225`

- {{ Enhancement }} All `ctypes` tests pass now except for
  `test_callback_too_many_args` (and we have a plan to fix
  `test_callback_too_many_args` upstream). `libffi-emscripten` now also passes
  all libffi tests.
  {pr}`2350`

### Packages

- {{Fix}} matplotlib now loads multiple fonts correctly {pr}`2271`

- New packages: boost-histogram {pr}`2174`, cryptography v3.3.2 {pr}`2263`, the
  standard library ssl module {pr}`2263`, python-solvespace v3.0.7,
  lazy-object-proxy {pr}`2320`.

- Many more scipy linking errors were fixed, mostly related to the Fortran f2c
  ABI for string arguments. There are still some fatal errors in the Scipy test
  suite, but none seem to be simple linker errors.
  {pr}`2289`

- Removed pyodide-interrupts. If you were using this for some reason, use
  `pyodide.setInterruptBuffer` instead.
  {pr}`2309`

- Most included packages were updated to the latest version. See
  {ref}`packages-in-pyodide` for a full list.

### Type translations

- {{Fix}} Python tracebacks now include Javascript frames when Python calls a
  Javascript function.
  {pr}`2123`

- {{Enhancement}} Added a `default_converter` argument to `JsProxy.to_py`
  and `pyodide.toPy` which is used to process any object that doesn't have
  a built-in conversion to Python. Also added a `default_converter` argument to
  `PyProxy.toJs` and `pyodide.ffi.to_js` to convert.
  {pr}`2170` and {pr}`2208`

- {{ Enhancement }} Async Python functions called from Javascript now have the
  resulting coroutine automatically scheduled. For instance, this makes it
  possible to use an async Python function as a Javascript event handler.
  {pr}`2319`

### Javascript package

- {{Enhancement}} It is no longer necessary to provide `indexURL` to
  `loadPyodide`.
  {pr}`2292`

- {{ Breaking }} The `globals` argument to `pyodide.runPython` and
  `pyodide.runPythonAsync` is now passed as a named argument. The old usage
  still works with a deprecation warning.
  {pr}`2300`

- {{Enhancement}} The Javascript package was migrated to Typescript.
  {pr}`2130` and {pr}`2133`

- {{Fix}} Fix importing pyodide with ESM syntax in a module type web worker.
  {pr}`2220`

- {{Enhancement}} When Pyodide is loaded as an ES6 module, no global
  `loadPyodide` variable is created (instead, it should be accessed as an
  attribute on the module).
  {pr}`2249`

- {{Fix}} The type `Py2JsResult` has been replaced with `any` which is more
  accurate. For backwards compatibility, we still export `Py2JsResult` as an
  alias for `any`.
  {pr}`2277`

- {{Fix}} Pyodide now loads correctly even if requirejs is included.
  {pr}`2283`

- {{ Enhancement }} Added robust handling for non-`Error` objects thrown by
  Javascript code. This mostly should never happen since well behaved Javascript
  code ought to throw errors. But it's better not to completely crash if it
  throws something else.
  {pr}`2294`

### pyodide_build

- {{Enhancement}} Pyodide now uses Python wheel files to distribute packages
  rather than the emscripten `file_packager.py` format.
  {pr}`2027`

- {{Enhancement}} Pyodide now uses `pypa/build` to build packages. We (mostly)
  use build isolation, so we can build packages that require conflicting
  versions of setuptools or alternative build backends.
  {pr}`2272`

- {{Enhancement}} Most pure Python packages were switched to use the wheels
  directly from PyPI rather than rebuilding them.
  {pr}`2126`

- {{Enhancement}} Added support for C++ exceptions in packages. Now C++
  extensions compiled and linked with `-fexceptions` can catch C++ exceptions.
  Furthermore, uncaught C++ exceptions will be formatted in a human-readable
  way.
  {pr}`2178`

- {{Breaking}} Removed the `skip-host` key from the `meta.yaml` format. If
  needed, install a host copy of the package with pip instead.
  {pr}`2256`

### Uncategorized

- {{ Enhancement }} The interrupt buffer can be used to raise all 64 signals
  now, not just `SIGINT`. Write a number between `1<= signum <= 64` into the
  interrupt buffer to trigger the corresponding signal. By default everything
  but `SIGINT` will be ignored. Any value written into the interrupt buffer
  outside of the range from 1 to 64 will be silently discarded.
  {pr}`2301`

- {{ Enhancement }} Updated to Emscripten 2.0.27.
  {pr}`2295`

- {{ Breaking }} The `extractDir` argument to `pyodide.unpackArchive` is now
  passed as a named argument. The old usage still works with a deprecation
  warning.
  {pr}`2300`

- {{ Enhancement }} Support ANSI escape codes in the Pyodide console.
  {pr}`2345`

- {{ Fix }} `pyodide_build` can now be installed in non-editable ways.
  {pr}`2351`

### List of contributors

Boris Feld, Christian Staudt, Gabriel Fougeron, Gyeongjae Choi, Henry Schreiner,
Hood Chatham, Jo Bovy, Karthikeyan Singaravelan, Leo Psidom, Liumeo, Luka
Mamukashvili, Madhur Tandon, Paul Korzhyk, Roman Yurchak, Seungmin Kim, Thorsten
Beier, Tom White, and Will Lachance

## Version 0.19.1

_February 19, 2022_

### Packages

- New packages: sqlalchemy {pr}`2112`, pydantic {pr}`2117`, wrapt {pr}`2165`

- {{ Update }} Upgraded packages: pyb2d (0.7.2), {pr}`2117`

- {{Fix}} A fatal error in `scipy.stats.binom.ppf` has been fixed.
  {pr}`2109`

- {{Fix}} Type signature mismatches in some numpy comparators have been fixed.
  {pr}`2110`

### Type translations

- {{Fix}} The "PyProxy has already been destroyed" error message has been
  improved with some context information.
  {pr}`2121`

### REPL

- {{Enhancement}} Pressing TAB in REPL no longer triggers completion when input
  is whitespace. {pr}`2125`

### List of contributors

Christian Staudt, Gyeongjae Choi, Hood Chatham, Liumeo, Paul Korzhyk, Roman
Yurchak, Seungmin Kim, Thorsten Beier

## Version 0.19.0

_January 10, 2021_

[See the release notes for a summary.](https://blog.pyodide.org/posts/0.19-release/)

### Python package

- {{Enhancement}} If `find_imports` is used on code that contains a syntax
  error, it will return an empty list instead of raising a `SyntaxError`.
  {pr}`1819`

- {{Enhancement}} Added the `pyodide.http.pyfetch` API which provides a
  convenience wrapper for the Javascript `fetch` API. The API returns a response
  object with various methods that convert the data into various types while
  minimizing the number of times the data is copied.
  {pr}`1865`

- {{Enhancement}} Added the `unpack_archive` API to the `pyodide.http.FetchResponse`
  object which treats the response body as an archive and uses `shutil` to
  unpack it. {pr}`1935`

- {{Fix}} The Pyodide event loop now works correctly with cancelled handles. In
  particular, `asyncio.wait_for` now functions as expected.
  {pr}`2022`

### JavaScript package

- {{Fix}} `loadPyodide` no longer fails in the
  presence of a user-defined global named `process`.
  {pr}`1849`

- {{Fix}} Various webpack buildtime and runtime compatibility issues were fixed.
  {pr}`1900`

- {{Enhancement}} Added the `pyodide.pyimport` API to import a Python module and
  return it as a `PyProxy`. Warning: this is different from the original
  `pyimport` API which was removed in this version.
  {pr}`1944`

- {{Enhancement}} Added the `pyodide.unpackArchive` API which unpacks an archive
  represented as an ArrayBuffer into the working directory. This is intended as
  a way to install packages from a local application.
  {pr}`1944`

- {{API}} `loadPyodide` now accepts a `homedir` parameter which sets home
  directory of Pyodide virtual file system.
  {pr}`1936`

- {{Breaking}} The default working directory(home directory) inside the Pyodide
  virtual file system has been changed from `/` to `/home/pyodide`. To get the
  previous behavior, you can
  - call `os.chdir("/")` in Python to change working directory or
  - call `loadPyodide` with the `homedir="/"`
    argument
    {pr}`1936`

### Python / JavaScript type conversions

- {{Breaking}} Updated the calling convention when a JavaScript function is
  called from Python to improve memory management of PyProxies. PyProxy
  arguments and return values are automatically destroyed when the function is
  finished.
  {pr}`1573`

- {{Enhancement}} Added `JsProxy.to_string`, `JsProxy.to_bytes`, and
  `JsProxy.to_memoryview` to allow for conversion of `TypedArray` to standard
  Python types without unneeded copies.
  {pr}`1864`

- {{Enhancement}} Added `JsProxy.to_file` and `JsProxy.from_file` to allow
  reading and writing Javascript buffers to files as a byte stream without
  unneeded copies.
  {pr}`1864`

- {{Fix}} It is now possible to destroy a borrowed attribute `PyProxy` of a
  `PyProxy` (as introduced by {pr}`1636`) before destroying the root `PyProxy`.
  {pr}`1854`

- {{Fix}} If `__iter__()` raises an error, it is now handled correctly by the
  `PyProxy[Symbol.iterator()]` method.
  {pr}`1871`

- {{Fix}} Borrowed attribute `PyProxy`s are no longer destroyed when the root
  `PyProxy` is garbage collected (because it was leaked). Doing so has no
  benefit to nonleaky code and turns some leaky code into broken code (see
  {issue}`1855` for an example).
  {pr}`1870`

- {{Fix}} Improved the way that `pyodide.globals.get("builtin_name")` works.
  Before we used `__main__.__dict__.update(builtins.__dict__)` which led to
  several undesirable effects such as `__name__` being equal to `"builtins"`.
  Now we use a proxy wrapper to replace `pyodide.globals.get` with a function
  that looks up the name on `builtins` if lookup on `globals` fails.
  {pr}`1905`

- {{Enhancement}} Coroutines have their memory managed in a more convenient way.
  In particular, now it is only necessary to either `await` the coroutine or
  call one of `.then`, `.except` or `.finally` to prevent a leak. It is no
  longer necessary to manually destroy the coroutine. Example: before:

```js
async function runPythonAsync(code, globals) {
  let coroutine = Module.pyodide_py.eval_code_async(code, globals);
  try {
    return await coroutine;
  } finally {
    coroutine.destroy();
  }
}
```

After:

```js
async function runPythonAsync(code, globals) {
  return await Module.pyodide_py.eval_code_async(code, globals);
}
```

{pr}`2030`

### pyodide-build

- {{API}} By default only a minimal set of packages is built. To build all
  packages set `PYODIDE_PACKAGES='*'` In addition, `make minimal` was removed,
  since it is now equivalent to `make` without extra arguments.
  {pr}`1801`

- {{Enhancement}} It is now possible to use `pyodide-build buildall` and
  `pyodide-build buildpkg` directly.
  {pr}`2063`

- {{Enhancement}} Added a `--force-rebuild` flag to `buildall` and `buildpkg`
  which rebuilds the package even if it looks like it doesn't need to be
  rebuilt. Added a `--continue` flag which keeps the same source tree for the
  package and can continue from the middle of a build.
  {pr}`2069`

- {{Enhancement}} Changes to environment variables in the build script are now
  seen in the compile and post build scripts.
  {pr}`1706`

- {{Fix}} Fix usability issues with `pyodide-build mkpkg` CLI.
  {pr}`1828`

- {{ Enhancement }} Better support for ccache when building Pyodide
  {pr}`1805`

- {{Fix}} Fix compile error `wasm-ld: error: unknown argument: --sort-common`
  and `wasm-ld: error: unknown argument: --as-needed` in ArchLinux.
  {pr}`1965`

### micropip

- {{Fix}} micropip now raises an error when installing a non-pure python wheel
  directly from a url.
  {pr}`1859`

- {{Enhancement}} {func}`micropip.install` now accepts a `keep_going` parameter.
  If set to `True`, micropip reports all identifiable dependencies that don't
  have pure Python wheels, instead of failing after processing the first one.
  {pr}`1976`

- {{Enhancement}} Added a new API {func}`micropip.list` which returns the list
  of installed packages by micropip.
  {pr}`2012`

### Packages

- {{ Enhancement }} Unit tests are now unvendored from Python packages and
  included in a separate package `<package name>-tests`. This results in a
  20% size reduction on average for packages that vendor tests (e.g. numpy,
  pandas, scipy).
  {pr}`1832`

- {{ Update }} Upgraded SciPy to 1.7.3. There are known issues with some SciPy
  components, the current status of the scipy test suite is
  [here](https://github.com/pyodide/pyodide/pull/2065#issuecomment-1004243045)
  {pr}`2065`

- {{ Fix }} The built-in pwd module of Python, which provides a Unix specific
  feature, is now unvendored.
  {pr}`1883`

- {{Fix}} pillow and imageio now correctly encode/decode grayscale and
  black-and-white JPEG images.
  {pr}`2028`

- {{Fix}} The numpy fft module now works correctly.
  {pr}`2028`

- New packages: logbook {pr}`1920`, pyb2d {pr}`1968`, and threadpoolctl (a
  dependency of scikit-learn) {pr}`2065`

- Upgraded packages: numpy (1.21.4) {pr}`1934`, scikit-learn (1.0.2) {pr}`2065`,
  scikit-image (0.19.1) {pr}`2005`, msgpack (1.0.3) {pr}`2071`, astropy (5.0.3)
  {pr}`2086`, statsmodels (0.13.1) {pr}`2073`, pillow (9.0.0) {pr}`2085`. This
  list is not exhaustive, refer to `packages.json` for the full list.

### Uncategorized

- {{ Enhancement }} `PyErr_CheckSignals` now works with the keyboard interrupt
  system so that cooperative C extensions can be interrupted. Also, added the
  `pyodide.checkInterrupt` function so Javascript code can opt to be
  interrupted.
  {pr}`1294`

- {{Fix}} The `_` variable is now set by the Pyodide repl just like it is set in
  the native Python repl.
  {pr}`1904`

- {{ Enhancement }} `pyodide-env` and `pyodide` Docker images are now available from both
  the [Docker Hub](https://hub.docker.com/repository/docker/pyodide/pyodide-env) and
  from the [Github Package registry](https://github.com/orgs/pyodide/packages). {pr}`1995`

- {{Fix}} The console now correctly handles it when an object's `__repr__` function raises an exception.
  {pr}`2021`

- {{ Enhancement }} Removed the `-s EMULATE_FUNCTION_POINTER_CASTS` flag,
  yielding large benefits in speed, stack usage, and code size.
  {pr}`2019`

### List of contributors

Alexey Ignatiev, Alex Hall, Bart Broere, Cyrille Bogaert, etienne, Grimmer,
Grimmer Kang, Gyeongjae Choi, Hao Zhang, Hood Chatham, Ian Clester, Jan Max
Meyer, LeoPsidom, Liumeo, Michael Christensen, Owen Ou, Roman Yurchak, Seungmin
Kim, Sylvain, Thorsten Beier, Wei Ouyang, Will Lachance

## Version 0.18.1

_September 16, 2021_

### Console

- {{Fix}} Ctrl+C handling in console now works correctly with multiline input.
  New behavior more closely approximates the behavior of the native Python
  console.
  {pr}`1790`

- {{Fix}} Fix the repr of Python objects (including lists and dicts) in console {pr}`1780`

- {{Fix}} The "long output truncated" message now appears on a separate line as intended.
  {pr}`1814`

- {{Fix}} The streams that are used to redirect stdin and stdout in the console now define
  `isatty` to return `True`. This fixes pytest.
  {pr}`1822`

### Python package

- {{Fix}} Avoid circular references when runsource raises SyntaxError
  {pr}`1758`

### JavaScript package

- {{Fix}} The `pyodide.setInterruptBuffer` command is now publicly exposed
  again, as it was in v0.17.0. {pr}`1797`

### Python / JavaScript type conversions

- {{Fix}} Conversion of very large strings from JavaScript to Python works
  again. {pr}`1806`

- {{Fix}} Fixed a use after free bug in the error handling code.
  {pr}`1816`

### Packages

- {{Fix}} pillow now correctly encodes/decodes RGB JPEG image format. {pr}`1818`

### Micellaneous

- {{Fix}} Patched emscripten to make the system calls to duplicate file
  descriptors closer to posix-compliant. In particular, this fixes the use of
  `dup` on pipes and temporary files, as needed by `pytest`.
  {pr}`1823`

## Version 0.18.0

_August 3rd, 2021_

### General

- {{ Update }} Pyodide now runs Python 3.9.5.
  {pr}`1637`

- {{ Enhancement }} Pyodide can experimentally be used in Node.js {pr}`1689`

- {{ Enhancement }} Pyodide now directly exposes the [Emscripten filesystem
  API](https://emscripten.org/docs/api_reference/Filesystem-API.html), allowing
  for direct manipulation of the in-memory filesystem
  {pr}`1692`

- {{ Enhancement }} Pyodide's support of [emscripten file
  systems](https://emscripten.org/docs/api_reference/Filesystem-API.html#file-systems)
  is expanded from the default `MEMFS` to include `IDBFS`, `NODEFS`, `PROXYFS`,
  and `WORKERFS`, allowing for custom persistence strategies depending on
  execution environment {pr}`1596`

- {{ API }} The `packages.json` schema for Pyodide was redesigned for better
  compatibility with conda. {pr}`1700`

- {{ API }} `run_docker` no longer binds any port to the docker image by default.
  {pr}`1750`

### Standard library

- {{ API }} The following standard library modules are now available as standalone packages

  - distlib

  They are loaded by default in `loadPyodide`, however this behavior
  can be disabled with the `fullStdLib` parameter set to `false`.
  All optional stdlib modules can then be loaded as needed with
  `pyodide.loadPackage`. {pr}`1543`

- {{ Enhancement }} The standard library module `audioop` is now included, making the `wave`,
  `sndhdr`, `aifc`, and `sunau` modules usable. {pr}`1623`

- {{ Enhancement }} Added support for `ctypes`.
  {pr}`1656`

### JavaScript package

- {{ Enhancement }} The Pyodide JavaScript package is released to npm under [npmjs.com/package/pyodide](https://www.npmjs.com/package/pyodide)
  {pr}`1762`
- {{ API }} `loadPyodide` no longer automatically
  stores the API into a global variable called `pyodide`. To get old behavior,
  say `globalThis.pyodide = await loadPyodide({...})`.
  {pr}`1597`
- {{ Enhancement }} `loadPyodide` now accepts callback functions for
  `stdin`, `stdout` and `stderr`
  {pr}`1728`
- {{ Enhancement }} Pyodide now ships with first party typescript types for the entire
  JavaScript API (though no typings are available for `PyProxy` fields).
  {pr}`1601`

- {{ Enhancement }} It is now possible to import `Comlink` objects into Pyodide after
  using `pyodide.registerComlink`
  {pr}`1642`

- {{ Enhancement }} If a Python error occurs in a reentrant `runPython` call, the error
  will be propagated into the outer `runPython` context as the original error
  type. This is particularly important if the error is a `KeyboardInterrupt`.
  {pr}`1447`

### Python package

- {{ Enhancement }} Added a new `pyodide.code.CodeRunner` API for finer control than
  `eval_code` and `eval_code_async`. Designed with
  the needs of REPL implementations in mind.
  {pr}`1563`

- {{ Enhancement }} Added `pyodide.console.Console` class closely based on the Python standard
  library `code.InteractiveConsole` but with support for top level await and
  stream redirection. Also added the subclass `pyodide.console.PyodideConsole` which
  automatically uses `pyodide.loadPackagesFromImports` on the code before running
  it.
  {pr}`1125`, {pr}`1155`, {pr}`1635`

- {{ Fix }} `pyodide.code.eval_code_async` no longer automatically awaits a returned
  coroutine or attempts to await a returned generator object (which triggered an
  error).
  {pr}`1563`

### Python / JavaScript type conversions

- {{ API }} `pyodide.runPythonAsync` no longer automatically calls
  `pyodide.loadPackagesFromImports`.
  {pr}`1538`.
- {{ Enhancement }} Added the `PyProxy.callKwargs` method to allow using
  Python functions with keyword arguments from JavaScript.
  {pr}`1539`
- {{ Enhancement }} Added the `PyProxy.copy` method.
  {pr}`1549` {pr}`1630`
- {{ API }} Updated the method resolution order on `PyProxy`. Performing a
  lookup on a `PyProxy` will prefer to pick a method from the `PyProxy` api, if
  no such method is found, it will use `getattr` on the proxied object.
  Prefixing a name with `$` forces `getattr`. For instance, `PyProxy.destroy`
  now always refers to the method that destroys the proxy, whereas
  `PyProxy.$destroy` refers to an attribute or method called `destroy` on the
  proxied object.
  {pr}`1604`
- {{ API }} It is now possible to use `Symbol` keys with PyProxies. These
  `Symbol` keys put markers on the PyProxy that can be used by external code.
  They will not currently be copied by `PyProxy.copy`.
  {pr}`1696`
- {{ Enhancement }} Memory management of `PyProxy` fields has been changed so
  that fields looked up on a `PyProxy` are "borrowed" and have their lifetime
  attached to the base `PyProxy`. This is intended to allow for more idiomatic
  usage.
  (See {issue}`1617`.) {pr}`1636`
- {{ API }} The depth argument to `toJs` is now passed as an option, so
  `toJs(n)` in v0.17 changed to `toJs({depth : n})`. Similarly, `pyodide.toPy`
  now takes `depth` as a named argument. Also `to_js` and `to_py` only take
  depth as a keyword argument.
  {pr}`1721`
- {{ API }} `PyProxy.toJs` and `pyodide.ffi.to_js` now
  take an option `pyproxies`, if a JavaScript Array is passed for this, then
  any proxies created during conversion will be placed into this array. This
  allows easy cleanup later. The `create_pyproxies` option can be used to
  disable creation of pyproxies during conversion (instead a `ConversionError`
  is raised). {pr}`1726`
- {{ API }} `toJs` and `to_js` now take an option `dict_converter` which will be
  called on a JavaScript iterable of two-element Arrays as the final step of
  converting dictionaries. For instance, pass `Object.fromEntries` to convert to
  an object or `Array.from` to convert to an array of pairs.
  {pr}`1742`

### pyodide-build

- {{ API }} pyodide-build is now an installable Python package, with an
  identically named CLI entrypoint that replaces `bin/pyodide` which is removed
  {pr}`1566`

### micropip

- {{ Fix }} micropip now correctly handles packages that have mixed case names.
  (See {issue}`1614`).
  {pr}`1615`
- {{ Enhancement }} micropip now resolves dependencies correctly for old
  versions of packages (it used to always use the dependencies from the most
  recent version, see {issue}`1619` and {issue}`1745`). micropip also will
  resolve dependencies for wheels loaded from custom urls.
  {pr}`1753`

### Packages

- {{ Enhancement }} matplotlib now comes with a new renderer based on the html5 canvas element. {pr}`1579`
  It is optional and the current default backend is still the agg backend compiled to wasm.
- {{ Enhancement }} Updated a number of packages included in Pyodide.

### List of contributors

Albertas Gimbutas, Andreas Klostermann, Arfy Slowy, daoxian,
Devin Neal, fuyutarow, Grimmer, Guido Zuidhof, Gyeongjae Choi, Hood
Chatham, Ian Clester, Itay Dafna, Jeremy Tuloup, jmsmdy, LinasNas, Madhur
Tandon, Michael Christensen, Nicholas Bollweg, Ondřej Staněk, Paul m. p. P,
Piet Brömmel, Roman Yurchak, stefnotch, Syrus Akbary, Teon L Brooks, Waldir

## Version 0.17.0

_April 21, 2021_

See the {ref}`0-17-0-release-notes` for more information.

### Improvements to package loading and dynamic linking

- {{ Enhancement }} Uses the emscripten preload plugin system to preload .so files in packages
- {{ Enhancement }} Support for shared library packages. This is used for CLAPACK which makes scipy a lot smaller.
  {pr}`1236`
- {{ Fix }} Pyodide and included packages can now be used with Safari v14+.
  Safari v13 has also been observed to work on some (but not all) devices.

### Python / JS type conversions

- {{ Feature }} A `JsProxy` of a JavaScript `Promise` or other awaitable object is now a
  Python awaitable.
  {pr}`880`
- {{ API }} Instead of automatically converting Python lists and dicts into
  JavaScript, they are now wrapped in `PyProxy`. Added a new `PyProxy.toJs`
  API to request the conversion behavior that used to be implicit.
  {pr}`1167`
- {{ API }} Added `JsProxy.to_py` API to convert a JavaScript object to Python.
  {pr}`1244`
- {{ Feature }} Flexible jsimports: it now possible to add custom Python
  "packages" backed by JavaScript code, like the `js` package. The `js` package
  is now implemented using this system.
  {pr}`1146`
- {{ Feature }} A `PyProxy` of a Python coroutine or awaitable is now an
  awaitable JavaScript object. Awaiting a coroutine will schedule it to run on
  the Python event loop using `asyncio.ensure_future`.
  {pr}`1170`
- {{ Enhancement }} Made `PyProxy` of an iterable Python object an iterable Js
  object: defined the `[Symbol.iterator]` method, can be used like `for(let x of proxy)`.
  Made a `PyProxy` of a Python iterator an iterator: `proxy.next()` is
  translated to `next(it)`. Made a `PyProxy` of a Python generator into a
  JavaScript generator: `proxy.next(val)` is translated to `gen.send(val)`.
  {pr}`1180`
- {{ API }} Updated `PyProxy` so that if the wrapped Python object supports `__getitem__`
  access, then the wrapper has `get`, `set`, `has`, and `delete` methods which do
  `obj[key]`, `obj[key] = val`, `key in obj` and `del obj[key]` respectively.
  {pr}`1175`
- {{ API }} The `pyodide.pyimport` function is deprecated in favor of using
  `pyodide.globals.get('key')`. {pr}`1367`
- {{ API }} Added `PyProxy.getBuffer` API to allow direct access to Python
  buffers as JavaScript TypedArrays.
  {pr}`1215`
- {{ API }} The innermost level of a buffer converted to JavaScript used to be a
  TypedArray if the buffer was contiguous and otherwise an Array. Now the
  innermost level will be a TypedArray unless the buffer format code is a '?' in
  which case it will be an Array of booleans, or if the format code is a "s" in
  which case the innermost level will be converted to a string.
  {pr}`1376`
- {{ Enhancement }} JavaScript `BigInt`s are converted into Python `int` and
  Python `int`s larger than 2^53 are converted into `BigInt`.
  {pr}`1407`
- {{ API }} Added `pyodide.isPyProxy` to test if an object is a `PyProxy`.
  {pr}`1456`
- {{ Enhancement }} `PyProxy` and `PyBuffer` objects are now garbage collected
  if the browser supports `FinalizationRegistry`.
  {pr}`1306`
- {{ Enhancement }} Automatic conversion of JavaScript functions to CPython
  calling conventions.
  {pr}`1051`, {pr}`1080`
- {{ Enhancement }} Automatic detection of fatal errors. In this case Pyodide
  will produce both a JavaScript and a Python stack trace with explicit
  instruction to open a bug report.
  pr`{1151}`, pr`{1390}`, pr`{1478}`.
- {{ Enhancement }} Systematic memory leak detection in the test suite and a
  large number of fixed to memory leaks.
  pr`{1340}`
- {{ Fix }} getattr and dir on JsProxy now report consistent results and include all
  names defined on the Python dictionary backing JsProxy.
  {pr}`1017`
- {{ Fix }} `JsProxy.__bool__` now produces more consistent results: both
  `bool(window)` and `bool(zero-arg-callback)` were `False` but now are `True`.
  Conversely, `bool(empty_js_set)` and `bool(empty_js_map)` were `True` but now
  are `False`.
  {pr}`1061`
- {{ Fix }} When calling a JavaScript function from Python without keyword
  arguments, Pyodide no longer passes a `PyProxy`-wrapped `NULL` pointer as the
  last argument. {pr}`1033`
- {{ Fix }} JsBoundMethod is now a subclass of JsProxy, which fixes nested
  attribute access and various other strange bugs.
  {pr}`1124`
- {{ Fix }} JavaScript functions imported like `from js import fetch` no longer
  trigger "invalid invocation" errors (issue {issue}`461`) and
  `js.fetch("some_url")` also works now (issue {issue}`768`).
  {pr}`1126`
- {{ Fix }} JavaScript bound method calls now work correctly with keyword arguments.
  {pr}`1138`
- {{ Fix }} JavaScript constructor calls now work correctly with keyword
  arguments.
  {pr}`1433`

### pyodide-py package

- {{ Feature }} Added a Python event loop to support asyncio by scheduling
  coroutines to run as jobs on the browser event loop. This event loop is
  available by default and automatically enabled by any relevant asyncio API,
  so for instance `asyncio.ensure_future` works without any configuration.
  {pr}`1158`
- {{ API }} Removed `as_nested_list` API in favor of `JsProxy.to_py`.
  {pr}`1345`

### pyodide-js

- {{ API }} Removed iodide-specific code in `pyodide.js`. This breaks compatibility with
  iodide.
  {pr}`878`, {pr}`981`
- {{ API }} Removed the `pyodide.autocomplete` API, use Jedi directly instead.
  {pr}`1066`
- {{ API }} Removed `pyodide.repr` API.
  {pr}`1067`
- {{ Fix }} If `messageCallback` and `errorCallback` are supplied to
  `pyodide.loadPackage`, `pyodide.runPythonAsync` and
  `pyodide.loadPackagesFromImport`, then the messages are no longer
  automatically logged to the console.
- {{ Feature }} `runPythonAsync` now runs the code with `eval_code_async`. In
  particular, it is possible to use top-level await inside of `runPythonAsync`.
- `eval_code` now accepts separate `globals` and `locals` parameters.
  {pr}`1083`
- Added the `pyodide.setInterruptBuffer` API. This can be used to set a
  `SharedArrayBuffer` to be the keyboard interrupt buffer. If Pyodide is running
  on a webworker, the main thread can signal to the webworker that it should
  raise a `KeyboardInterrupt` by writing to the interrupt buffer.
  {pr}`1148` and {pr}`1173`
- Changed the loading method: added an async function `loadPyodide` to load
  Pyodide to use instead of `languagePluginURL` and `languagePluginLoader`. The
  change is currently backwards compatible, but the old approach is deprecated.
  {pr}`1363`
- `runPythonAsync` now accepts `globals` parameter.
  {pr}`1914`

### micropip

- {{ Feature }} `micropip` now supports installing wheels from relative URLs.
  {pr}`872`
- {{ API }} `micropip.install` now returns a Python `Future` instead of a JavaScript `Promise`.
  {pr}`1324`
- {{ Fix }} `micropip.install` now interacts correctly with
  {js:func}`pyodide.loadPackage`.
  {pr}`1457`
- {{ Fix }} `micropip.install` now handles version constraints correctly
  even if there is a version of the package available from the Pyodide `indexURL`.

### Build system

- {{ Enhancement }} Updated to latest emscripten 2.0.13 with the upstream LLVM backend
  {pr}`1102`
- {{ API }} Use upstream `file_packager.py`, and stop checking package abi versions.
  The `PYODIDE_PACKAGE_ABI` environment variable is no longer used, but is
  still set as some packages use it to detect whether it is being built for
  Pyodide. This usage is deprecated, and a new environment variable `PYODIDE`
  is introduced for this purpose.

  As part of the change, Module.checkABI is no longer present.
  {pr}`991`

- uglifyjs and lessc no longer need to be installed in the system during build
  {pr}`878`.
- {{ Enhancement }} Reduce the size of the core Pyodide package
  {pr}`987`.
- {{ Enhancement }} Optionally to disable docker port binding
  {pr}`1423`.
- {{ Enhancement }} Run arbitrary command in docker
  {pr}`1424`
- Docker images for Pyodide are now accessible at
  [pyodide/pyodide-env](https://hub.docker.com/repository/docker/pyodide/pyodide-env)
  and
  [pyodide/pyodide](https://hub.docker.com/repository/docker/pyodide/pyodide).
- {{ Enhancement }} Option to run docker in non-interactive mode
  {pr}`1641`

### REPL

- {{ Fix }} In console.html: sync behavior, full stdout/stderr support, clean namespace,
  bigger font, correct result representation, clean traceback
  {pr}`1125` and {pr}`1141`
- {{ Fix }} Switched from ̀Jedi to rlcompleter for completion in
  `pyodide.console.InteractiveConsole` and so in `console.html`. This fixes
  some completion issues (see {issue}`821` and {issue}`1160`)
- {{ Enhancement }} Support top-level await in the console
  {pr}`1459`

### Packages

- six, jedi and parso are no longer vendored in the main Pyodide package, and
  need to be loaded explicitly
  {pr}`1010`, {pr}`987`.
- Updated packages {pr}`1021`, {pr}`1338`, {pr}`1460`.
- Added Plotly version 4.14.3 and retrying dependency
  {pr}`1419`

### List of contributors

(in alphabetic order)

Aditya Shankar, casatir, Dexter Chua, dmondev, Frederik Braun, Hood Chatham,
Jan Max Meyer, Jeremy Tuloup, joemarshall, leafjolt, Michael Greminger,
Mireille Raad, Ondřej Staněk, Paul m. p. P, rdb, Roman Yurchak, Rudolfs

## Version 0.16.1

_December 25, 2020_

Note: due to a CI deployment issue the 0.16.0 release was skipped and replaced
by 0.16.1 with identical contents.

- Pyodide files are distributed by [JsDelivr](https://www.jsdelivr.com/),
  `https://cdn.jsdelivr.net/pyodide/v0.16.1/full/pyodide.js`
  The previous CDN `pyodide-cdn2.iodide.io` still works and there
  are no plans for deprecating it. However please use
  JsDelivr as a more sustainable solution, including for earlier Pyodide
  versions.

### Python and the standard library

- Pyodide includes CPython 3.8.2
  {pr}`712`
- ENH Patches for the threading module were removed in all packages. Importing
  the module, and a subset of functionality (e.g. locks) works, while starting
  a new thread will produce an exception, as expected.
  {pr}`796`.
  See {issue}`237` for the current status of the threading support.
- ENH The multiprocessing module is now included, and will not fail at import,
  thus avoiding the necessity to patch included packages. Starting a new
  process will produce an exception due to the limitation of the WebAssembly VM
  with the following message: `Resource temporarily unavailable`
  {pr}`796`.

### Python / JS type conversions

- FIX Only call `Py_INCREF()` once when proxied by PyProxy
  {pr}`708`
- JavaScript exceptions can now be raised and caught in Python. They are
  wrapped in pyodide.JsException.
  {pr}`891`

### pyodide-py package and micropip

- The `pyodide.py` file was transformed to a pyodide-py package. The imports
  remain the same so this change is transparent to the users
  {pr}`909`.
- FIX Get last version from PyPI when installing a module via micropip
  {pr}`846`.
- Suppress REPL results returned by `pyodide.eval_code` by adding a semicolon
  {pr}`876`.
- Enable monkey patching of `eval_code` and `find_imports` to customize
  behavior of `runPython` and `runPythonAsync`
  {pr}`941`.

### Build system

- Updated docker image to Debian buster, resulting in smaller images.
  {pr}`815`
- Pre-built docker images are now available as
  [`iodide-project/pyodide`](https://hub.docker.com/r/iodide/pyodide)
  {pr}`787`
- Host Python is no longer compiled, reducing compilation time. This also
  implies that Python 3.8 is now required to build Pyodide. It can for instance
  be installed with conda.
  {pr}`830`
- FIX Infer package tarball directory from source URL
  {pr}`687`
- Updated to emscripten 1.38.44 and binaryen v86 (see related
  [commits](https://github.com/pyodide/pyodide/search?q=emscripten&type=commits))
- Updated default `--ldflags` argument to `pyodide_build` scripts to equal what
  Pyodide actually uses.
  {pr}`817`
- Replace C lz4 implementation with the (upstream) JavaScript implementation.
  {pr}`851`
- Pyodide deployment URL can now be specified with the `PYODIDE_BASE_URL`
  environment variable during build. The `pyodide_dev.js` is no longer
  distributed. To get an equivalent behavior with `pyodide.js`, set
  ```javascript
  window.languagePluginUrl = "./";
  ```
  before loading it.
  {pr}`855`
- Build runtime C libraries (e.g. libxml) via package build system with correct
  dependency resolution
  {pr}`927`
- Pyodide can now be built in a conda virtual environment
  {pr}`835`

### Other improvements

- Modify MEMFS timestamp handling to support better caching. This in
  particular allows to import newly created Python modules without invalidating
  import caches {pr}`893`

### Packages

- New packages: freesasa, lxml, python-sat, traits, astropy, pillow,
  scikit-image, imageio, numcodecs, msgpack, asciitree, zarr

  Note that due to the large size and the experimental state of the scipy
  package, packages that depend on scipy (including scikit-image, scikit-learn)
  will take longer to load, use a lot of memory and may experience failures.

- Updated packages: numpy 1.15.4, pandas 1.0.5, matplotlib 3.3.3 among others.
- New package
  [pyodide-interrupt](https://pypi.org/project/pyodide-interrupts/), useful for
  handling interrupts in Pyodide (see project description for details).

### Backward incompatible changes

- Dropped support for loading .wasm files with incorrect MIME type, following
  {pr}`851`

### List of contributors

abolger, Aditya Shankar, Akshay Philar, Alexey Ignatiev, Aray Karjauv, casatir,
chigozienri, Christian glacet, Dexter Chua, Frithjof, Hood Chatham, Jan Max
Meyer, Jay Harris, jcaesar, Joseph D. Long, Matthew Turk, Michael Greminger,
Michael Panchenko, mojighahar, Nicolas Ollinger, Ram Rachum, Roman Yurchak,
Sergio, Seungmin Kim, Shyam Saladi, smkm, Wei Ouyang

## Version 0.15.0

_May 19, 2020_

- Upgrades Pyodide to CPython 3.7.4.
- micropip no longer uses a CORS proxy to install pure Python packages from
  PyPI. Packages are now installed from PyPI directly.
- micropip can now be used from web workers.
- Adds support for installing pure Python wheels from arbitrary URLs with
  micropip.
- The CDN URL for Pyodide changed to
  https://pyodide-cdn2.iodide.io/v0.15.0/full/pyodide.js
  It now supports versioning and should provide faster downloads.
  The latest release can be accessed via
  https://pyodide-cdn2.iodide.io/latest/full/
- Adds `messageCallback` and `errorCallback` to
  `pyodide.loadPackage`.
- Reduces the initial memory footprint (`TOTAL_MEMORY`) from 1 GiB to 5 MiB.
  More memory will be allocated as needed.
- When building from source, only a subset of packages can be built by setting
  the `PYODIDE_PACKAGES` environment variable. See
  {ref}`partial builds documentation <partial-builds>` for more details.
- New packages: future, autograd

## Version 0.14.3

_Dec 11, 2019_

- Convert JavaScript numbers containing integers, e.g. `3.0`, to a real Python
  long (e.g. `3`).
- Adds `__bool__` method to for `JsProxy` objects.
- Adds a JavaScript-side auto completion function for Iodide that uses jedi.
- New packages: nltk, jeudi, statsmodels, regex, cytoolz, xlrd, uncertainties

## Version 0.14.0

_Aug 14, 2019_

- The built-in `sqlite` and `bz2` modules of Python are now enabled.
- Adds support for auto-completion based on jedi when used in iodide

## Version 0.13.0

_May 31, 2019_

- Tagged versions of Pyodide are now deployed to Netlify.

## Version 0.12.0

_May 3, 2019_

**User improvements:**

- Packages with pure Python wheels can now be loaded directly from PyPI. See
  `micropip` for more information.

- Thanks to PEP 562, you can now `import js` from Python and use it to access
  anything in the global JavaScript namespace.

- Passing a Python object to JavaScript always creates the same object in
  JavaScript. This makes APIs like `removeEventListener` usable.

- Calling `dir()` in Python on a JavaScript proxy now works.

- Passing an `ArrayBuffer` from JavaScript to Python now correctly creates a
  `memoryview` object.

- Pyodide now works on Safari.

## Version 0.11.0

_Apr 12, 2019_

**User improvements:**

- Support for built-in modules:

  - `sqlite`, `crypt`

- New packages: `mne`

**Developer improvements:**

- The `mkpkg` command will now select an appropriate archive to use, rather
  than just using the first.

- The included version of emscripten has been upgraded to 1.38.30 (plus a
  bugfix).

- New packages: `jinja2`, `MarkupSafe`

## Version 0.10.0

_Mar 21, 2019_

**User improvements:**

- New packages: `html5lib`, `pygments`, `beautifulsoup4`, `soupsieve`,
  `docutils`, `bleach`, `mne`

**Developer improvements:**

- `console.html` provides a simple text-only interactive console to test local
  changes to Pyodide. The existing notebooks based on legacy versions of Iodide
  have been removed.

- The `run_docker` script can now be configured with environment variables.

```{eval-rst}
.. toctree::
   :hidden:

   deprecation-timeline.md
```<|MERGE_RESOLUTION|>--- conflicted
+++ resolved
@@ -130,12 +130,8 @@
 
 - New Packages: `river` {pr}`4197`, `sisl` {pr}`4210`, `frozenlist` {pr}`4231`,
   `zengl` {pr}`4208`, `msgspec` {pr}`4265`, `aiohttp` {pr}`4282`, `pysam` {pr}`4268`,
-<<<<<<< HEAD
   `requests`, `urllib3` {pr}`4332`, `nh3` {pr}`4387`
-=======
-  `requests`, `urllib3` {pr}`4332`
 - Upgraded zengl to 2.2.0 {pr}`4364`
->>>>>>> d44293f3
 
 ## Version 0.24.1
 
