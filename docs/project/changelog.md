--- conflicted
+++ resolved
@@ -38,13 +38,11 @@
   be passed as command line arguments to the Python interpreter at start up.
   {pr}`3021`
 
-<<<<<<< HEAD
 - {{ Enhancement }} The core test suite is now run in Safari {pr}`2578`.
-=======
+
 - {{ Fix }} It works again to use `loadPyodide` with a relative URL as
   `indexURL` (this was a regression in v0.21.2).
   {pr}`3077`
->>>>>>> 2c6c788c
 
 ### Build System / Package Loading
 
