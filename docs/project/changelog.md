--- conflicted
+++ resolved
@@ -43,13 +43,10 @@
   "Emscripten" and not as "emscripten".
   {pr}`4812`
 
-<<<<<<< HEAD
 - {{ Fix }} Resolution of JavaScript symbols in dynamic libraries doesn't fail
   anymore.
   {pr}`4836`
 
-=======
->>>>>>> 0f2ee223
 ### Packages
 
 - New Packages: `pytest-asyncio` {pr}`4819`
