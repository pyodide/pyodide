---
substitutions:
  API: "<span class='badge badge-warning'>API Change</span>"
  Enhancement: "<span class='badge badge-info'>Enhancement</span>"
  Feature: "<span class='badge badge-success'>Feature</span>"
  Fix: "<span class='badge badge-danger'>Fix</span>"
  Update: "<span class='badge badge-success'>Update</span>"
  Breaking: "<span class='badge badge-danger'>BREAKING CHANGE</span>"
---

(changelog)=

# Change Log

## Unreleased

- {{ Enhancement }} Added a system for making Pyodide virtual environments. This
  is for testing out of tree builds. For more information, see
  [the documentation](https://pyodide.org/en/stable/development/out-of-tree.html).
  {pr}`2976`, {pr}`3039`, {pr}`3040`, {pr}`3044`, {pr}`3044`, {pr}`3096`, {pr}`3108`, {pr}`3109`

- {{ Enhancement }} Users can do a static import of `pyodide/pyodide.asm.js` to
  avoid issues with dynamic imports. This allows the use of Pyodide with
  module-type service workers.
  {pr}`3070`

- {{ Enhancement }} Emscripten was updated to Version 3.1.21
  {pr}`2958`, {pr}`2950`, {pr}`3027`, {pr}`3107`

- {{ Enhancement }} Implemented `reverse`, `__reversed__`, `count`, `index`,
  `append`, and `pop` for `JsProxy` of Javascript arrays.
  {pr}`2970`

- {{ Enhancement }} The releases are now called `pyodide-{version}.tar.gz`
  rather than `pyodide-build-{version}.tar.gz`
  {pr}`2996`

- {{ Enhancement }} Added a new release file called
  `pyodide-core-{version}.tar.gz` intended for use in Node. It contains the
  files needed to start Pyodide and no additional packages.
  {pr}`2999`

- {{ Enhancement }} Added `then`, `catch`, and `finally_` methods to the `Future`s
  used by Pyodide's event loop.
  {pr}`2997`

- {{ Enhancement }} `loadPyodide` has a new option called `args`. This list will
  be passed as command line arguments to the Python interpreter at start up.
  {pr}`3021`

- {{ Enhancement }} The full test suite is now run in Safari {pr}`2578` {pr}`3095`.

<<<<<<< HEAD
- {{ Enhancement }} Pyodide now shows more helpful error messages when
  importing packages that are included in Pyodide fails.
  {pr}`3137`
=======
- {{ Enhancement }} It is possible to make a `PyProxy` that takes `this` as the
  first argument using the {any}`captureThis` method.
  {pr}`3103`
>>>>>>> 1a669123

### Build System / Package Loading

- New packages: pycryptodomex {pr}`2966`, pycryptodome {pr}`2965`

- {{ Breaking }} Unvendored the sqlite3 module from the standard library.
  Before `sqlite3` was included by default. Now it needs to be loaded with
  {any}`pyodide.loadPackage` or {any}`micropip.install`.
  {pr}`2946`

- {{ Breaking }} The Pyodide Python package is installed into `/lib/python3.10`
  rather than `/lib/python3.10/site-packages`.
  {pr}`3022`

- {{ Update }} Upgraded SciPy to version 1.9.1.
  {pr}`3043`

- {{ Breaking }} The matplotlib HTML5 backends are now available as part of the
  [`matplotlib-pyodide`](https://github.com/pyodide/matplotlib-pyodide)
  package. If you use the default backend from Pyodide, no changes are
  necessary. However, if you previously specified the backend with
  `matplotlib.use`, the URL is now different. See [package
  readme](https://github.com/pyodide/matplotlib-pyodide) for more details.
  {pr}`3061`

- {{ Enhancement }} The parsing and validation of `meta.yaml` according to the
  specification is now done more rigourously with Pydantic
  {pr}`3079`

- {{ Breaking }} `source/md5` checksum field is not longer supported in
  `meta.yaml` files, use `source/sha256` instead
  {pr}`3079`

- {{ Breaking }} `pyodide_build.io.parse_package_config` function is removed in favor of
  `pyodide_build.MetaConfig.from_yaml`
  {pr}`3079`

- {{ Update }} Upgraded pandas to version 1.5.0.
  {pr}`3134`

### Build System

- {{ Enhancement }} Added `requirements/host` key to the `meta.yaml` spec to allow
  host dependencies that are required for building packages.
  {pr}`2132`

- {{ Enhancement }} Added `package/top-level` key to the `meta.yaml` spec to
  calculate top-level import names for the package. Previously `test/imports`
  key was used for this purpose.
  {pr}`3006`

## Version 0.21.3

_September 15, 2022_

- {{ Fix }} When loading `sqlite3`, `loadPackage` no longer also loads `nltk` and `regex`.
  {issue}`3001`

- {{ Fix }} Packages are now loaded in a topologically sorted order regarding
  their dependencies.
  {pr}`3020`

- {{ Breaking }} Loading the `soupsieve` package will not automatically load
  `beautifulsoup4` together.
  {pr}`3020`

- {{ Fix }} Fix the incorrect package name `ruamel` to `ruamel.yaml`.
  {pr}`3036`

- {{ Fix }} `loadPyodide` will now raise error when the version of
  JavaScript and Python Pyodide package does not match.
  {pr}`3074`

- {{ Enhancement }} Pyodide now works with a content security policy that
  doesn't include `unsafe-eval`. It is still necessary to include
  `wasm-unsafe-eval` (and probably always will be). Since current Safari
  versions have no support for `wasm-unsafe-eval`, it is necessary to include
  `unsafe-eval` in order to work in Safari. This will likely be fixed in the
  next Safari release: https://bugs.webkit.org/show_bug.cgi?id=235408
  {pr}`3075`

- {{ Fix }} It works again to use `loadPyodide` with a relative URL as
  `indexURL` (this was a regression in v0.21.2).
  {pr}`3077`

- {{ Fix }} Add `url` to list of pollyfilled packages for webpack compatibility.
  {pr}`3080`

- {{ Fix }} Fixed warnings like
  `Critical dependency: the request of a dependency is an expression.`
  when using Pyodide with webpack.
  {pr}`3080`

- {{ Enhancement }} Add binary files to exports in JavaScript package
  {pr}`3085`.

- {{ Fix }} Source maps are included in the distribution again (reverting
  {pr}`3015` included in 0.21.2) and if there is a variable in top level scope
  called `__dirname` we use that for the `indexURL`.
  {pr}`3088`

- {{ Fix }} `PyProxy.apply` now correctly handles the case when something
  unexpected is passed as the second argument.
  {pr}`3101`

## Version 0.21.2

_August 29, 2022_

- {{ Fix }} The standard library packages `ssl` and `lzma` can now be installed
  with `pyodide.loadPackage("ssl")` or `micropip.install("ssl")` (previously
  they had a leading underscore and it was only possible to load them with
  `pyodide.loadPackage`).
  {issue}`3003`

- {{ Fix }} If a wheel path is passed to {any}`pyodide.loadPackage`, it will now
  be resolved relative to `document.location` (in browser) or relative to the
  current working directory (in Node) rather than relative to `indexURL`.
  {pr}`3013`, {issue}`3011`

- {{ Fix }} Fixed a bug in Emscripten that caused Pyodide to fail in Jest.
  {pr}`3014`

- {{ Fix }} It now works to pass a relative url to `indexURL`. Also, the
  calculated index URL now works even if `node` is run with
  `--enable-source-maps`.
  {pr}`3015`

## Version 0.21.1

_August 22, 2022_

- New packages: the standard library lzma module {pr}`2939`

- {{ Enhancement }} Pyodide now shows more helpful error messages when
  importing unvendored or removed stdlib modules fails.
  {pr}`2973`

- {{ Breaking }} The default value of `fullStdLib` in {any}`loadPyodide` has been
  changed to `false`. This means Pyodide now will not load some stdlib modules like
  distutils, ssl, and sqlite3 by default.
  See [Pyodide Python compatibility](https://pyodide.org/en/stable/usage/wasm-constraints.html)
  for detail. If `fullStdLib` is set to `true`, it will load all unvendored stdlib modules.
  However, setting `fullStdLib` to true will increase the initial Pyodide load time.
  So it is preferable to explicitly load the required module.
  {pr}`2998`

- {{ Enhancement }} `pyodide build` now checks that the correct version of the
  Emscripten compiler is used.
  {pr}`2975`, {pr}`2990`

- {{ Fix }} Pyodide works in Safari v14 again. It was broken in v0.21.0
  {pr}`2994`

## Version 0.21.0

_August 9, 2022_

[See the release notes for a summary.](https://blog.pyodide.org/posts/0.21-release/)

### Build system

- {{ Enhancement }} Emscripten was updated to Version 3.1.14
  {pr}`2775`, {pr}`2679`, {pr}`2672`

- {{ Fix }} Fix building on macOS {issue}`2360` {pr}`2554`

- {{ Enhancement }} Update Typescript target to ES2017 to generate more modern
  Javascript code.
  {pr}`2471`

- {{ Enhancement }} We now put our built files into the `dist` directory rather
  than the `build` directory. {pr}`2387`

- {{ Fix }} The build will error out earlier if `cmake` or `libtool` are not
  installed.
  {pr}`2423`

- {{ Enhancement }} The platform tags of wheels now include the Emscripten
  version in them. This should help ensure ABI compatibility if Emscripten
  wheels are distributed outside of the main Pyodide distribution.
  {pr}`2610`

- {{ Enhancement }} The build system now uses the sysconfigdata from the target
  Python rather than the host Python.
  {pr}`2516`

- {{ Enhancement }} Pyodide now builds with `-sWASM_BIGINT`.
  {pr}`2643`

- {{ Enhancement }} Added `cross-script` key to the `meta.yaml` spec to allow
  executing custom logic in the cross build environment.
  {pr}`2734`

### Pyodide Module and type conversions

- {{ API }} All functions were moved out of the root `pyodide` package into
  various submodules. For backwards compatibility, they will be available from
  the root package (raising a `FutureWarning`) until v0.23.0.
  {pr}`2787`, {pr}`2790`

- {{ Enhancement }} `loadPyodide` no longer uses any global state, so it can be
  used more than once in the same thread. This is recommended if a network
  request causes a loading failure, if there is a fatal error, if you damage the
  state of the runtime so badly that it is no longer usable, or for certain
  testing purposes. It is not recommended for creating multiple execution
  environments, for which you should use
  `pyodide.runPython(code, { globals : some_dict})`;
  {pr}`2391`

- {{ Enhancement }} `pyodide.unpackArchive` now accepts any `ArrayBufferView` or
  `ArrayBuffer` as first argument, rather than only a `Uint8Array`.
  {pr}`2451`

- {{ Feature }} Added `pyodide.code.run_js` API.
  {pr}`2426`

- {{ Fix }} BigInt's between 2^{32\*n - 1} and 2^{32\*n} no longer get
  translated to negative Python ints.
  {pr}`2484`

- {{ Fix }} Pyodide now correctly handles JavaScript objects with `null`
  constructor.
  {pr}`2520`

- {{ Fix }} Fix garbage collection of `once_callable` {pr}`2401`

- {{ Enhancement }} Added the `js_id` attribute to `JsProxy` to allow using
  JavaScript object identity as a dictionary key.
  {pr}`2515`

- {{ Fix }} Fixed a bug with `toJs` when used with recursive structures and the
  `dictConverter` argument.
  {pr}`2533`

- {{ Enhancement }} Added Python wrappers `set_timeout`, `clear_timeout`,
  `set_interval`, `clear_interval`, `add_event_listener` and
  `remove_event_listener` for the corresponding JavaScript functions.
  {pr}`2456`

- {{ Fix }} If a request fails due to CORS, `pyfetch` now raises an `OSError`
  not a `JSException`.
  {pr}`2598`

- {{ Enhancement }} Pyodide now directly exposes the Emscripten `PATH` and
  `ERRNO_CODES` APIs.
  {pr}`2582`

- {{ Fix }} The `bool` operator on a `JsProxy` now behaves more consistently: it
  returns `False` if JavaScript would say that `!!x` is `false`, or if `x` is an
  empty container. Otherwise it returns `True`.
  {pr}`2803`

- {{ Fix }} Fix `loadPyodide` errors for the Windows Node environment.
  {pr}`2888`

- {{ Enhancement }} Implemented slice subscripting, `+=`, and `extend` for
  `JsProxy` of Javascript arrays.
  {pr}`2907`

### REPL

- {{ Enhancement }} Add a spinner while the REPL is loading
  {pr}`2635`

- {{ Enhancement }} Cursor blinking in the REPL can be disabled by setting
  `noblink` in URL search params.
  {pr}`2666`

- {{ Fix }} Fix a REPL error in printing high-dimensional lists.
  {pr}`2517` {pr}`2919`

- {{ Fix }} Fix output bug with using `input()` on online console
  {pr}`2509`

### micropip and package loading

- {{ API }} `packages.json` which contains the dependency graph for packages
  was renamed to `repodata.json` to avoid confusion with `package.json` used
  in JavaScript packages.

- {{ Enhancement }} Added SHA-256 hash of package to entries in `repodata.json`
  {pr}`2455`

- {{ Enhancement }} Integrity of Pyodide packages is now verified before
  loading them. This is for now limited to browser environments.
  {pr}`2513`

- {{ Enhancement }} `micropip` supports loading wheels from the Emscripten file
  system using the `emfs:` protocol now.
  {pr}`2767`

- {{ Enhancement }} It is now possible to use an alternate `repodata.json`
  lockfile by passing the `lockFileURL` option to {any}`loadPyodide <globalThis.loadPyodide>`. This is
  particularly intended to be used with {any}`micropip.freeze`.
  {pr}`2645`

- {{ Fix }} micropip now correctly handles package names that include dashes
  {pr}`2414`

- {{ Enhancement }} Allow passing `credentials` to `micropip.install()`
  {pr}`2458`

- {{ Enhancement }} {func}`micropip.install` now accepts a `deps` parameter.
  If set to `False`, micropip will not install dependencies of the package.
  {pr}`2433`

- {{ Fix }} micropip now correctly compares packages with prerelease version
  {pr}`2532`

- {{ Enhancement }} {func}`micropip.install` now accepts a `pre` parameter.
  If set to `True`, micropip will include pre-release and development versions.
  {pr}`2542`

- {{ Enhancement }} `micropip` was refactored to improve readability and ease of
  maintenance.
  {pr}`2561`, {pr}`2563`, {pr}`2564`, {pr}`2565`, {pr}`2568`

- {{ Enhancement }} Various error messages were fine tuned and improved.
  {pr}`2562`, {pr}`2558`

- {{ Enhancement }} `micropip` was adjusted to keep its state in the wheel
  `.dist-info` directories which improves consistenency with the Python standard
  library and other tools used to install packages.
  {pr}`2572`

- {{ Enhancement }} `micropip` can now be used to install Emscripten binary wheels.
  {pr}`2591`

- {{ Enhancement }} Added `micropip.freeze` to record the current set of loaded
  packages into a `repodata.json` file.
  {pr}`2581`

- {{ Fix }} `micropip.list` now works correctly when there are packages
  that are installed via `pyodide.loadPackage` from a custom URL.
  {pr}`2743`

- {{ Fix }} micropip now skips package versions which do not follow PEP440.
  {pr}`2754`

- {{ Fix }} `micropip` supports extra markers in packages correctly now.
  {pr}`2584`

### Packages

- {{ Enhancement }} Update sqlite version to latest stable release
  {pr}`2477` and {pr}`2518`

- {{ Enhancement }} Pillow now supports WEBP image format {pr}`2407`.

- {{ Enhancement }} Pillow and opencv-python now support the TIFF image format.
  {pr}`2762`

- Pandas is now compiled with `-Oz`, which significantly speeds up loading the library
  on Chrome {pr}`2457`

- New packages: opencv-python {pr}`2305`, ffmpeg {pr}`2305`, libwebp {pr}`2305`,
  h5py, pkgconfig and libhdf5 {pr}`2411`, bitarray {pr}`2459`, gsw {pr}`2511`,
  cftime {pr}`2504`, svgwrite, jsonschema, tskit {pr}`2506`, xarray {pr}`2538`,
  demes, libgsl, newick, ruamel, msprime {pr}`2548`, gmpy2 {pr}`2665`,
  xgboost {pr}`2537`, galpy {pr}`2676`, shapely, geos {pr}`2725`, suitesparse,
  sparseqr {pr}`2685`, libtiff {pr}`2762`, pytest-benchmark {pr}`2799`,
  termcolor {pr}`2809`, sqlite3, libproj, pyproj, certifi {pr}`2555`,
  rebound {pr}`2868`, reboundx {pr}`2909`, pyclipper {pr}`2886`,
  brotli {pr}`2925`, python-magic {pr}`2941`

### Miscellaneous

- {{ Fix }} We now tell packagers (e.g., Webpack) to ignore npm-specific imports
  when packing files for the browser.
  {pr}`2468`

- {{ Enhancement }} `run_in_pyodide` now has support for pytest assertion
  rewriting and decorators such as `pytest.mark.parametrize` and hypothesis.
  {pr}`2510`, {pr}`2541`

- {{ Breaking }} `pyodide_build.testing` is removed. `run_in_pyodide`
  decorator can now be accessed through
  [`pytest-pyodide`](https://github.com/pyodide/pytest-pyodide) package.
  {pr}`2418`

### List of contributors

Alexey Ignatiev, Andrey Smelter, andrzej, Antonio Cuni, Ben Jeffery, Brian
Benjamin Maranville, David Lechner, dragoncoder047, echorand (Amit Saha),
Filipe, Frank, Gyeongjae Choi, Hanno Rein, haoran1062, Henry Schreiner, Hood
Chatham, Jason Grout, jmdyck, Jo Bovy, John Wason, josephrocca, Kyle Cutler,
Lester Fan, Liumeo, lukemarsden, Mario Gersbach, Matt Toad, Michael Droettboom,
Michael Gilbert, Michael Neil, Mu-Tsun Tsai, Nicholas Bollweg, pysathq, Ricardo
Prins, Rob Gries, Roman Yurchak, Ryan May, Ryan Russell, stonebig, Szymswiat,
Tobias Megies, Vic Kumar, Victor, Wei Ji, Will Lachance

## Version 0.20.0

_April 9th, 2022_

[See the release notes for a summary.](https://blog.pyodide.org/posts/0.20-release/)

### CPython and stdlib

- {{ Update }} Pyodide now runs Python 3.10.2.
  {pr}`2225`

- {{ Enhancement }} All
  `ctypes` tests pass now except for `test_callback_too_many_args` (and we have
  a plan to fix `test_callback_too_many_args` upstream). `libffi-emscripten`
  now also passes all libffi tests.
  {pr}`2350`

### Packages

- {{Fix}} matplotlib now loads multiple fonts correctly {pr}`2271`

- New packages: boost-histogram {pr}`2174`, cryptography v3.3.2 {pr}`2263`, the
  standard library ssl module {pr}`2263`, python-solvespace v3.0.7,
  lazy-object-proxy {pr}`2320`.

- Many more scipy linking errors were fixed, mostly related to the Fortran f2c
  ABI for string arguments. There are still some fatal errors in the Scipy test
  suite, but none seem to be simple linker errors.
  {pr}`2289`

- Removed pyodide-interrupts. If you were using this for some reason, use
  {any}`setInterruptBuffer <pyodide.setInterruptBuffer>` instead.
  {pr}`2309`

- Most included packages were updated to the latest version. See
  {ref}`packages-in-pyodide` for a full list.

### Type translations

- {{Fix}} Python tracebacks now include Javascript frames when Python calls a
  Javascript function.
  {pr}`2123`

- {{Enhancement}} Added a `default_converter` argument to {any}`JsProxy.to_py`
  and {any}`pyodide.toPy` which is used to process any object that doesn't have
  a built-in conversion to Python. Also added a `default_converter` argument to
  {any}`PyProxy.toJs` and {any}`pyodide.ffi.to_js` to convert.
  {pr}`2170` and {pr}`2208`

- {{ Enhancement }} Async Python functions called from Javascript now have the
  resulting coroutine automatically scheduled. For instance, this makes it
  possible to use an async Python function as a Javascript event handler.
  {pr}`2319`

### Javascript package

- {{Enhancement}} It is no longer necessary to provide `indexURL` to
  {any}`loadPyodide <globalThis.loadPyodide>`.
  {pr}`2292`

- {{ Breaking }} The `globals` argument to {any}`runPython <pyodide.runPython>`
  and {any}`runPythonAsync <pyodide.runPythonAsync>` is now passed as a named
  argument. The old usage still works with a deprecation warning.
  {pr}`2300`

- {{Enhancement}} The Javascript package was migrated to Typescript.
  {pr}`2130` and {pr}`2133`

- {{Fix}} Fix importing pyodide with ESM syntax in a module type web worker.
  {pr}`2220`

- {{Enhancement}} When Pyodide is loaded as an ES6 module, no global
  {any}`loadPyodide <globalThis.loadPyodide>` variable is created (instead, it
  should be accessed as an attribute on the module).
  {pr}`2249`

- {{Fix}} The type `Py2JsResult` has been replaced with `any` which is more
  accurate. For backwards compatibility, we still export `Py2JsResult` as an
  alias for `any`.
  {pr}`2277`

- {{Fix}} Pyodide now loads correctly even if requirejs is included.
  {pr}`2283`

- {{ Enhancement }} Added robust handling for non-`Error` objects thrown by
  Javascript code. This mostly should never happen since well behaved Javascript
  code ought to throw errors. But it's better not to completely crash if it
  throws something else.
  {pr}`2294`

### pyodide_build

- {{Enhancement}} Pyodide now uses Python wheel files to distribute packages
  rather than the emscripten `file_packager.py` format.
  {pr}`2027`

- {{Enhancement}} Pyodide now uses `pypa/build` to build packages. We (mostly)
  use build isolation, so we can build packages that require conflicting
  versions of setuptools or alternative build backends.
  {pr}`2272`

- {{Enhancement}} Most pure Python packages were switched to use the wheels
  directly from PyPI rather than rebuilding them.
  {pr}`2126`

- {{Enhancement}} Added support for C++ exceptions in packages. Now C++
  extensions compiled and linked with `-fexceptions` can catch C++ exceptions.
  Furthermore, uncaught C++ exceptions will be formatted in a human-readable
  way.
  {pr}`2178`

- {{Breaking}} Removed the `skip-host` key from the `meta.yaml` format. If
  needed, install a host copy of the package with pip instead.
  {pr}`2256`

### Uncategorized

- {{ Enhancement }} The interrupt buffer can be used to raise all 64 signals
  now, not just `SIGINT`. Write a number between `1<= signum <= 64` into the
  interrupt buffer to trigger the corresponding signal. By default everything
  but `SIGINT` will be ignored. Any value written into the interrupt buffer
  outside of the range from 1 to 64 will be silently discarded.
  {pr}`2301`

- {{ Enhancement }} Updated to Emscripten 2.0.27.
  {pr}`2295`

- {{ Breaking }} The `extractDir` argument to
  {any}`unpackArchive <pyodide.unpackArchive>` is now passed as a named argument.
  The old usage still works with a deprecation warning.
  {pr}`2300`

- {{ Enhancement }} Support ANSI escape codes in the Pyodide console.
  {pr}`2345`

- {{ Fix }} `pyodide_build` can now be installed in non-editable ways.
  {pr}`2351`

### List of contributors

Boris Feld, Christian Staudt, Gabriel Fougeron, Gyeongjae Choi, Henry Schreiner,
Hood Chatham, Jo Bovy, Karthikeyan Singaravelan, Leo Psidom, Liumeo, Luka
Mamukashvili, Madhur Tandon, Paul Korzhyk, Roman Yurchak, Seungmin Kim, Thorsten
Beier, Tom White, and Will Lachance

## Version 0.19.1

_February 19, 2022_

### Packages

- New packages: sqlalchemy {pr}`2112`, pydantic {pr}`2117`, wrapt {pr}`2165`

- {{ Update }} Upgraded packages: pyb2d (0.7.2), {pr}`2117`

- {{Fix}} A fatal error in `scipy.stats.binom.ppf` has been fixed.
  {pr}`2109`

- {{Fix}} Type signature mismatches in some numpy comparators have been fixed.
  {pr}`2110`

### Type translations

- {{Fix}} The "PyProxy has already been destroyed" error message has been
  improved with some context information.
  {pr}`2121`

### REPL

- {{Enhancement}} Pressing TAB in REPL no longer triggers completion when input
  is whitespace. {pr}`2125`

### List of contributors

Christian Staudt, Gyeongjae Choi, Hood Chatham, Liumeo, Paul Korzhyk, Roman
Yurchak, Seungmin Kim, Thorsten Beier

## Version 0.19.0

_January 10, 2021_

[See the release notes for a summary.](https://blog.pyodide.org/posts/0.19-release/)

### Python package

- {{Enhancement}} If `find_imports` is used on code that contains a syntax
  error, it will return an empty list instead of raising a `SyntaxError`.
  {pr}`1819`

- {{Enhancement}} Added the {any}`pyodide.http.pyfetch` API which provides a
  convenience wrapper for the Javascript `fetch` API. The API returns a response
  object with various methods that convert the data into various types while
  minimizing the number of times the data is copied.
  {pr}`1865`

- {{Enhancement}} Added the {any}`unpack_archive` API to the {any}`FetchResponse`
  object which treats the response body as an archive and uses `shutil` to
  unpack it. {pr}`1935`

- {{Fix}} The Pyodide event loop now works correctly with cancelled handles. In
  particular, `asyncio.wait_for` now functions as expected.
  {pr}`2022`

### JavaScript package

- {{Fix}} {any}`loadPyodide <globalThis.loadPyodide>` no longer fails in the
  presence of a user-defined global named `process`.
  {pr}`1849`

- {{Fix}} Various webpack buildtime and runtime compatibility issues were fixed.
  {pr}`1900`

- {{Enhancement}} Added the {any}`pyodide.pyimport` API to import a Python module
  and return it as a `PyProxy`. Warning: this is different from the
  original `pyimport` API which was removed in this version.
  {pr}`1944`

- {{Enhancement}} Added the {any}`pyodide.unpackArchive` API which unpacks an
  archive represented as an ArrayBuffer into the working directory. This is
  intended as a way to install packages from a local application.
  {pr}`1944`

- {{API}} {any}`loadPyodide <globalThis.loadPyodide>` now accepts a `homedir`
  parameter which sets home directory of Pyodide virtual file system.
  {pr}`1936`

- {{Breaking}} The default working directory(home directory) inside the Pyodide
  virtual file system has been changed from `/` to `/home/pyodide`. To get the
  previous behavior, you can
  - call `os.chdir("/")` in Python to change working directory or
  - call {any}`loadPyodide <globalThis.loadPyodide>` with the `homedir="/"`
    argument
    {pr}`1936`

### Python / JavaScript type conversions

- {{Breaking}} Updated the calling convention when a JavaScript function is
  called from Python to improve memory management of PyProxies. PyProxy
  arguments and return values are automatically destroyed when the function is
  finished.
  {pr}`1573`

- {{Enhancement}} Added {any}`JsProxy.to_string`, {any}`JsProxy.to_bytes`, and
  {any}`JsProxy.to_memoryview` to allow for conversion of `TypedArray` to
  standard Python types without unneeded copies. {pr}`1864`

- {{Enhancement}} Added {any}`JsProxy.to_file` and {any}`JsProxy.from_file` to
  allow reading and writing Javascript buffers to files as a byte stream without
  unneeded copies.
  {pr}`1864`

- {{Fix}} It is now possible to destroy a borrowed attribute `PyProxy` of a
  `PyProxy` (as introduced by {pr}`1636`) before destroying the root `PyProxy`.
  {pr}`1854`

- {{Fix}} If `__iter__()` raises an error, it is now handled correctly by the
  `PyProxy[Symbol.iterator()]` method.
  {pr}`1871`

- {{Fix}} Borrowed attribute `PyProxy`s are no longer destroyed when the root
  `PyProxy` is garbage collected (because it was leaked). Doing so has no
  benefit to nonleaky code and turns some leaky code into broken code (see
  {issue}`1855` for an example).
  {pr}`1870`

- {{Fix}} Improved the way that `pyodide.globals.get("builtin_name")` works.
  Before we used `__main__.__dict__.update(builtins.__dict__)` which led to
  several undesirable effects such as `__name__` being equal to `"builtins"`.
  Now we use a proxy wrapper to replace `pyodide.globals.get` with a function
  that looks up the name on `builtins` if lookup on `globals` fails.
  {pr}`1905`

- {{Enhancement}} Coroutines have their memory managed in a more convenient way.
  In particular, now it is only necessary to either `await` the coroutine or
  call one of `.then`, `.except` or `.finally` to prevent a leak. It is no
  longer necessary to manually destroy the coroutine. Example: before:

```js
async function runPythonAsync(code, globals) {
  let coroutine = Module.pyodide_py.eval_code_async(code, globals);
  try {
    return await coroutine;
  } finally {
    coroutine.destroy();
  }
}
```

After:

```js
async function runPythonAsync(code, globals) {
  return await Module.pyodide_py.eval_code_async(code, globals);
}
```

{pr}`2030`

### pyodide-build

- {{API}} By default only a minimal set of packages is built. To build all
  packages set `PYODIDE_PACKAGES='*'` In addition, `make minimal` was removed,
  since it is now equivalent to `make` without extra arguments.
  {pr}`1801`

- {{Enhancement}} It is now possible to use `pyodide-build buildall` and
  `pyodide-build buildpkg` directly.
  {pr}`2063`

- {{Enhancement}} Added a `--force-rebuild` flag to `buildall` and `buildpkg`
  which rebuilds the package even if it looks like it doesn't need to be
  rebuilt. Added a `--continue` flag which keeps the same source tree for the
  package and can continue from the middle of a build.
  {pr}`2069`

- {{Enhancement}} Changes to environment variables in the build script are now
  seen in the compile and post build scripts.
  {pr}`1706`

- {{Fix}} Fix usability issues with `pyodide-build mkpkg` CLI.
  {pr}`1828`

- {{ Enhancement }} Better support for ccache when building Pyodide
  {pr}`1805`

- {{Fix}} Fix compile error `wasm-ld: error: unknown argument: --sort-common`
  and `wasm-ld: error: unknown argument: --as-needed` in ArchLinux.
  {pr}`1965`

### micropip

- {{Fix}} micropip now raises an error when installing a non-pure python wheel
  directly from a url.
  {pr}`1859`

- {{Enhancement}} {func}`micropip.install` now accepts a `keep_going` parameter.
  If set to `True`, micropip reports all identifiable dependencies that don't
  have pure Python wheels, instead of failing after processing the first one.
  {pr}`1976`

- {{Enhancement}} Added a new API {func}`micropip.list` which returns the list
  of installed packages by micropip.
  {pr}`2012`

### Packages

- {{ Enhancement }} Unit tests are now unvendored from Python packages and
  included in a separate package `<package name>-tests`. This results in a
  20% size reduction on average for packages that vendor tests (e.g. numpy,
  pandas, scipy).
  {pr}`1832`

- {{ Update }} Upgraded SciPy to 1.7.3. There are known issues with some SciPy
  components, the current status of the scipy test suite is
  [here](https://github.com/pyodide/pyodide/pull/2065#issuecomment-1004243045)
  {pr}`2065`

- {{ Fix }} The built-in pwd module of Python, which provides a Unix specific
  feature, is now unvendored.
  {pr}`1883`

- {{Fix}} pillow and imageio now correctly encode/decode grayscale and
  black-and-white JPEG images.
  {pr}`2028`

- {{Fix}} The numpy fft module now works correctly.
  {pr}`2028`

- New packages: logbook {pr}`1920`, pyb2d {pr}`1968`, and threadpoolctl (a
  dependency of scikit-learn) {pr}`2065`

- Upgraded packages: numpy (1.21.4) {pr}`1934`, scikit-learn (1.0.2) {pr}`2065`,
  scikit-image (0.19.1) {pr}`2005`, msgpack (1.0.3) {pr}`2071`, astropy (5.0.3)
  {pr}`2086`, statsmodels (0.13.1) {pr}`2073`, pillow (9.0.0) {pr}`2085`. This
  list is not exhaustive, refer to `packages.json` for the full list.

### Uncategorized

- {{ Enhancement }} `PyErr_CheckSignals` now works with the keyboard interrupt
  system so that cooperative C extensions can be interrupted. Also, added the
  `pyodide.checkInterrupt` function so Javascript code can opt to be
  interrupted.
  {pr}`1294`

- {{Fix}} The `_` variable is now set by the Pyodide repl just like it is set in
  the native Python repl.
  {pr}`1904`

- {{ Enhancement }} `pyodide-env` and `pyodide` Docker images are now available from both
  the [Docker Hub](https://hub.docker.com/repository/docker/pyodide/pyodide-env) and
  from the [Github Package registry](https://github.com/orgs/pyodide/packages). {pr}`1995`

- {{Fix}} The console now correctly handles it when an object's `__repr__` function raises an exception.
  {pr}`2021`

- {{ Enhancement }} Removed the `-s EMULATE_FUNCTION_POINTER_CASTS` flag,
  yielding large benefits in speed, stack usage, and code size.
  {pr}`2019`

### List of contributors

Alexey Ignatiev, Alex Hall, Bart Broere, Cyrille Bogaert, etienne, Grimmer,
Grimmer Kang, Gyeongjae Choi, Hao Zhang, Hood Chatham, Ian Clester, Jan Max
Meyer, LeoPsidom, Liumeo, Michael Christensen, Owen Ou, Roman Yurchak, Seungmin
Kim, Sylvain, Thorsten Beier, Wei Ouyang, Will Lachance

## Version 0.18.1

_September 16, 2021_

### Console

- {{Fix}} Ctrl+C handling in console now works correctly with multiline input.
  New behavior more closely approximates the behavior of the native Python
  console.
  {pr}`1790`

- {{Fix}} Fix the repr of Python objects (including lists and dicts) in console {pr}`1780`

- {{Fix}} The "long output truncated" message now appears on a separate line as intended.
  {pr}`1814`

- {{Fix}} The streams that are used to redirect stdin and stdout in the console now define
  `isatty` to return `True`. This fixes pytest.
  {pr}`1822`

### Python package

- {{Fix}} Avoid circular references when runsource raises SyntaxError
  {pr}`1758`

### JavaScript package

- {{Fix}} The {any}`pyodide.setInterruptBuffer` command is now publicly exposed
  again, as it was in v0.17.0. {pr}`1797`

### Python / JavaScript type conversions

- {{Fix}} Conversion of very large strings from JavaScript to Python works
  again. {pr}`1806`

- {{Fix}} Fixed a use after free bug in the error handling code.
  {pr}`1816`

### Packages

- {{Fix}} pillow now correctly encodes/decodes RGB JPEG image format. {pr}`1818`

### Micellaneous

- {{Fix}} Patched emscripten to make the system calls to duplicate file
  descriptors closer to posix-compliant. In particular, this fixes the use of
  `dup` on pipes and temporary files, as needed by `pytest`.
  {pr}`1823`

## Version 0.18.0

_August 3rd, 2021_

### General

- {{ Update }} Pyodide now runs Python 3.9.5.
  {pr}`1637`

- {{ Enhancement }} Pyodide can experimentally be used in Node.js {pr}`1689`

- {{ Enhancement }} Pyodide now directly exposes the [Emscripten filesystem
  API](https://emscripten.org/docs/api_reference/Filesystem-API.html), allowing
  for direct manipulation of the in-memory filesystem
  {pr}`1692`

- {{ Enhancement }} Pyodide's support of [emscripten file
  systems](https://emscripten.org/docs/api_reference/Filesystem-API.html#file-systems)
  is expanded from the default `MEMFS` to include `IDBFS`, `NODEFS`, `PROXYFS`,
  and `WORKERFS`, allowing for custom persistence strategies depending on
  execution environment {pr}`1596`

- {{ API }} The `packages.json` schema for Pyodide was redesigned for better
  compatibility with conda. {pr}`1700`

- {{ API }} `run_docker` no longer binds any port to the docker image by default.
  {pr}`1750`

### Standard library

- {{ API }} The following standard library modules are now available as standalone packages

  - distlib

  They are loaded by default in {any}`loadPyodide <globalThis.loadPyodide>`, however this behavior
  can be disabled with the `fullStdLib` parameter set to `false`.
  All optional stdlib modules can then be loaded as needed with
  {any}`pyodide.loadPackage`. {pr}`1543`

- {{ Enhancement }} The standard library module `audioop` is now included, making the `wave`,
  `sndhdr`, `aifc`, and `sunau` modules usable. {pr}`1623`

- {{ Enhancement }} Added support for `ctypes`.
  {pr}`1656`

### JavaScript package

- {{ Enhancement }} The Pyodide JavaScript package is released to npm under [npmjs.com/package/pyodide](https://www.npmjs.com/package/pyodide)
  {pr}`1762`
- {{ API }} {any}`loadPyodide <globalThis.loadPyodide>` no longer automatically
  stores the API into a global variable called `pyodide`. To get old behavior,
  say `globalThis.pyodide = await loadPyodide({...})`.
  {pr}`1597`
- {{ Enhancement }} {any}`loadPyodide <globalThis.loadPyodide>` now accepts callback functions for
  `stdin`, `stdout` and `stderr`
  {pr}`1728`
- {{ Enhancement }} Pyodide now ships with first party typescript types for the entire
  JavaScript API (though no typings are available for `PyProxy` fields).
  {pr}`1601`

- {{ Enhancement }} It is now possible to import `Comlink` objects into Pyodide after
  using {any}`pyodide.registerComlink`
  {pr}`1642`

- {{ Enhancement }} If a Python error occurs in a reentrant `runPython` call, the error
  will be propagated into the outer `runPython` context as the original error
  type. This is particularly important if the error is a `KeyboardInterrupt`.
  {pr}`1447`

### Python package

- {{ Enhancement }} Added a new {any}`CodeRunner <pyodide.code.CodeRunner>` API for finer control than
  {any}`eval_code` and {any}`eval_code_async`. Designed with
  the needs of REPL implementations in mind.
  {pr}`1563`

- {{ Enhancement }} Added {any}`Console` class closely based on the Python standard
  library `code.InteractiveConsole` but with support for top level await and
  stream redirection. Also added the subclass {any}`PyodideConsole` which
  automatically uses {any}`pyodide.loadPackagesFromImports` on the code before running
  it.
  {pr}`1125`, {pr}`1155`, {pr}`1635`

- {{ Fix }} {any}`eval_code_async` no longer automatically awaits a returned
  coroutine or attempts to await a returned generator object (which triggered an
  error).
  {pr}`1563`

### Python / JavaScript type conversions

- {{ API }} {any}`pyodide.runPythonAsync` no longer automatically calls
  {any}`pyodide.loadPackagesFromImports`.
  {pr}`1538`.
- {{ Enhancement }} Added the {any}`PyProxy.callKwargs` method to allow using
  Python functions with keyword arguments from JavaScript.
  {pr}`1539`
- {{ Enhancement }} Added the {any}`PyProxy.copy` method.
  {pr}`1549` {pr}`1630`
- {{ API }} Updated the method resolution order on `PyProxy`. Performing a
  lookup on a `PyProxy` will prefer to pick a method from the `PyProxy` api, if
  no such method is found, it will use `getattr` on the proxied object.
  Prefixing a name with `$` forces `getattr`. For instance, {any}`PyProxy.destroy`
  now always refers to the method that destroys the proxy, whereas
  `PyProxy.$destroy` refers to an attribute or method called `destroy` on the
  proxied object.
  {pr}`1604`
- {{ API }} It is now possible to use `Symbol` keys with PyProxies. These
  `Symbol` keys put markers on the PyProxy that can be used by external code.
  They will not currently be copied by {any}`PyProxy.copy`.
  {pr}`1696`
- {{ Enhancement }} Memory management of `PyProxy` fields has been changed so
  that fields looked up on a `PyProxy` are "borrowed" and have their lifetime
  attached to the base `PyProxy`. This is intended to allow for more idiomatic
  usage.
  (See {issue}`1617`.) {pr}`1636`
- {{ API }} The depth argument to `toJs` is now passed as an option, so
  `toJs(n)` in v0.17 changed to `toJs({depth : n})`. Similarly, `pyodide.toPy`
  now takes `depth` as a named argument. Also `to_js` and `to_py` only take
  depth as a keyword argument.
  {pr}`1721`
- {{ API }} {any}`PyProxy.toJs` and {any}`to_js <pyodide.ffi.to_js>` now
  take an option `pyproxies`, if a JavaScript Array is passed for this, then
  any proxies created during conversion will be placed into this array. This
  allows easy cleanup later. The `create_pyproxies` option can be used to
  disable creation of pyproxies during conversion (instead a `ConversionError`
  is raised). {pr}`1726`
- {{ API }} `toJs` and `to_js` now take an option `dict_converter` which will be
  called on a JavaScript iterable of two-element Arrays as the final step of
  converting dictionaries. For instance, pass `Object.fromEntries` to convert to
  an object or `Array.from` to convert to an array of pairs.
  {pr}`1742`

### pyodide-build

- {{ API }} pyodide-build is now an installable Python package, with an
  identically named CLI entrypoint that replaces `bin/pyodide` which is removed
  {pr}`1566`

### micropip

- {{ Fix }} micropip now correctly handles packages that have mixed case names.
  (See {issue}`1614`).
  {pr}`1615`
- {{ Enhancement }} micropip now resolves dependencies correctly for old
  versions of packages (it used to always use the dependencies from the most
  recent version, see {issue}`1619` and {issue}`1745`). micropip also will
  resolve dependencies for wheels loaded from custom urls.
  {pr}`1753`

### Packages

- {{ Enhancement }} matplotlib now comes with a new renderer based on the html5 canvas element. {pr}`1579`
  It is optional and the current default backend is still the agg backend compiled to wasm.
- {{ Enhancement }} Updated a number of packages included in Pyodide.

### List of contributors

Albertas Gimbutas, Andreas Klostermann, Arfy Slowy, daoxian,
Devin Neal, fuyutarow, Grimmer, Guido Zuidhof, Gyeongjae Choi, Hood
Chatham, Ian Clester, Itay Dafna, Jeremy Tuloup, jmsmdy, LinasNas, Madhur
Tandon, Michael Christensen, Nicholas Bollweg, Ondřej Staněk, Paul m. p. P,
Piet Brömmel, Roman Yurchak, stefnotch, Syrus Akbary, Teon L Brooks, Waldir

## Version 0.17.0

_April 21, 2021_

See the {ref}`0-17-0-release-notes` for more information.

### Improvements to package loading and dynamic linking

- {{ Enhancement }} Uses the emscripten preload plugin system to preload .so files in packages
- {{ Enhancement }} Support for shared library packages. This is used for CLAPACK which makes scipy a lot smaller.
  {pr}`1236`
- {{ Fix }} Pyodide and included packages can now be used with Safari v14+.
  Safari v13 has also been observed to work on some (but not all) devices.

### Python / JS type conversions

- {{ Feature }} A `JsProxy` of a JavaScript `Promise` or other awaitable object is now a
  Python awaitable.
  {pr}`880`
- {{ API }} Instead of automatically converting Python lists and dicts into
  JavaScript, they are now wrapped in `PyProxy`. Added a new {any}`PyProxy.toJs`
  API to request the conversion behavior that used to be implicit.
  {pr}`1167`
- {{ API }} Added {any}`JsProxy.to_py` API to convert a JavaScript object to Python.
  {pr}`1244`
- {{ Feature }} Flexible jsimports: it now possible to add custom Python
  "packages" backed by JavaScript code, like the `js` package. The `js` package
  is now implemented using this system.
  {pr}`1146`
- {{ Feature }} A `PyProxy` of a Python coroutine or awaitable is now an
  awaitable JavaScript object. Awaiting a coroutine will schedule it to run on
  the Python event loop using `asyncio.ensure_future`.
  {pr}`1170`
- {{ Enhancement }} Made `PyProxy` of an iterable Python object an iterable Js
  object: defined the `[Symbol.iterator]` method, can be used like `for(let x of proxy)`. Made a `PyProxy` of a Python iterator an iterator: `proxy.next()` is
  translated to `next(it)`. Made a `PyProxy` of a Python generator into a
  JavaScript generator: `proxy.next(val)` is translated to `gen.send(val)`.
  {pr}`1180`
- {{ API }} Updated `PyProxy` so that if the wrapped Python object supports `__getitem__`
  access, then the wrapper has `get`, `set`, `has`, and `delete` methods which do
  `obj[key]`, `obj[key] = val`, `key in obj` and `del obj[key]` respectively.
  {pr}`1175`
- {{ API }} The `pyodide.pyimport` function is deprecated in favor of using
  `pyodide.globals.get('key')`. {pr}`1367`
- {{ API }} Added {any}`PyProxy.getBuffer` API to allow direct access to Python
  buffers as JavaScript TypedArrays.
  {pr}`1215`
- {{ API }} The innermost level of a buffer converted to JavaScript used to be a
  TypedArray if the buffer was contiguous and otherwise an Array. Now the
  innermost level will be a TypedArray unless the buffer format code is a '?' in
  which case it will be an Array of booleans, or if the format code is a "s" in
  which case the innermost level will be converted to a string.
  {pr}`1376`
- {{ Enhancement }} JavaScript `BigInt`s are converted into Python `int` and
  Python `int`s larger than 2^53 are converted into `BigInt`.
  {pr}`1407`
- {{ API }} Added {any}`pyodide.isPyProxy` to test if an object is a `PyProxy`.
  {pr}`1456`
- {{ Enhancement }} `PyProxy` and `PyBuffer` objects are now garbage collected
  if the browser supports `FinalizationRegistry`.
  {pr}`1306`
- {{ Enhancement }} Automatic conversion of JavaScript functions to CPython
  calling conventions.
  {pr}`1051`, {pr}`1080`
- {{ Enhancement }} Automatic detection of fatal errors. In this case Pyodide
  will produce both a JavaScript and a Python stack trace with explicit
  instruction to open a bug report.
  pr`{1151}`, pr`{1390}`, pr`{1478}`.
- {{ Enhancement }} Systematic memory leak detection in the test suite and a
  large number of fixed to memory leaks.
  pr`{1340}`
- {{ Fix }} getattr and dir on JsProxy now report consistent results and include all
  names defined on the Python dictionary backing JsProxy.
  {pr}`1017`
- {{ Fix }} `JsProxy.__bool__` now produces more consistent results: both
  `bool(window)` and `bool(zero-arg-callback)` were `False` but now are `True`.
  Conversely, `bool(empty_js_set)` and `bool(empty_js_map)` were `True` but now
  are `False`.
  {pr}`1061`
- {{ Fix }} When calling a JavaScript function from Python without keyword
  arguments, Pyodide no longer passes a `PyProxy`-wrapped `NULL` pointer as the
  last argument. {pr}`1033`
- {{ Fix }} JsBoundMethod is now a subclass of JsProxy, which fixes nested
  attribute access and various other strange bugs.
  {pr}`1124`
- {{ Fix }} JavaScript functions imported like `from js import fetch` no longer
  trigger "invalid invocation" errors (issue {issue}`461`) and
  `js.fetch("some_url")` also works now (issue {issue}`768`).
  {pr}`1126`
- {{ Fix }} JavaScript bound method calls now work correctly with keyword arguments.
  {pr}`1138`
- {{ Fix }} JavaScript constructor calls now work correctly with keyword
  arguments.
  {pr}`1433`

### pyodide-py package

- {{ Feature }} Added a Python event loop to support asyncio by scheduling
  coroutines to run as jobs on the browser event loop. This event loop is
  available by default and automatically enabled by any relevant asyncio API,
  so for instance `asyncio.ensure_future` works without any configuration.
  {pr}`1158`
- {{ API }} Removed `as_nested_list` API in favor of `JsProxy.to_py`.
  {pr}`1345`

### pyodide-js

- {{ API }} Removed iodide-specific code in `pyodide.js`. This breaks compatibility with
  iodide.
  {pr}`878`, {pr}`981`
- {{ API }} Removed the `pyodide.autocomplete` API, use Jedi directly instead.
  {pr}`1066`
- {{ API }} Removed `pyodide.repr` API.
  {pr}`1067`
- {{ Fix }} If `messageCallback` and `errorCallback` are supplied to
  `pyodide.loadPackage`, `pyodide.runPythonAsync` and
  `pyodide.loadPackagesFromImport`, then the messages are no longer
  automatically logged to the console.
- {{ Feature }} `runPythonAsync` now runs the code with `eval_code_async`. In
  particular, it is possible to use top-level await inside of `runPythonAsync`.
- `eval_code` now accepts separate `globals` and `locals` parameters.
  {pr}`1083`
- Added the `pyodide.setInterruptBuffer` API. This can be used to set a
  `SharedArrayBuffer` to be the keyboard interrupt buffer. If Pyodide is running
  on a webworker, the main thread can signal to the webworker that it should
  raise a `KeyboardInterrupt` by writing to the interrupt buffer.
  {pr}`1148` and {pr}`1173`
- Changed the loading method: added an async function `loadPyodide` to load
  Pyodide to use instead of `languagePluginURL` and `languagePluginLoader`. The
  change is currently backwards compatible, but the old approach is deprecated.
  {pr}`1363`
- `runPythonAsync` now accepts `globals` parameter.
  {pr}`1914`

### micropip

- {{ Feature }} `micropip` now supports installing wheels from relative URLs.
  {pr}`872`
- {{ API }} `micropip.install` now returns a Python `Future` instead of a JavaScript `Promise`.
  {pr}`1324`
- {{ Fix }} {any}`micropip.install` now interacts correctly with
  {any}`pyodide.loadPackage`.
  {pr}`1457`
- {{ Fix }} {any}`micropip.install` now handles version constraints correctly
  even if there is a version of the package available from the Pyodide `indexURL`.

### Build system

- {{ Enhancement }} Updated to latest emscripten 2.0.13 with the upstream LLVM backend
  {pr}`1102`
- {{ API }} Use upstream `file_packager.py`, and stop checking package abi versions.
  The `PYODIDE_PACKAGE_ABI` environment variable is no longer used, but is
  still set as some packages use it to detect whether it is being built for
  Pyodide. This usage is deprecated, and a new environment variable `PYODIDE`
  is introduced for this purpose.

  As part of the change, Module.checkABI is no longer present.
  {pr}`991`

- uglifyjs and lessc no longer need to be installed in the system during build
  {pr}`878`.
- {{ Enhancement }} Reduce the size of the core Pyodide package
  {pr}`987`.
- {{ Enhancement }} Optionally to disable docker port binding
  {pr}`1423`.
- {{ Enhancement }} Run arbitrary command in docker
  {pr}`1424`
- Docker images for Pyodide are now accessible at
  [pyodide/pyodide-env](https://hub.docker.com/repository/docker/pyodide/pyodide-env)
  and
  [pyodide/pyodide](https://hub.docker.com/repository/docker/pyodide/pyodide).
- {{ Enhancement }} Option to run docker in non-interactive mode
  {pr}`1641`

### REPL

- {{ Fix }} In console.html: sync behavior, full stdout/stderr support, clean namespace,
  bigger font, correct result representation, clean traceback
  {pr}`1125` and {pr}`1141`
- {{ Fix }} Switched from ̀Jedi to rlcompleter for completion in
  `pyodide.console.InteractiveConsole` and so in `console.html`. This fixes
  some completion issues (see {issue}`821` and {issue}`1160`)
- {{ Enhancement }} Support top-level await in the console
  {pr}`1459`

### Packages

- six, jedi and parso are no longer vendored in the main Pyodide package, and
  need to be loaded explicitly
  {pr}`1010`, {pr}`987`.
- Updated packages {pr}`1021`, {pr}`1338`, {pr}`1460`.
- Added Plotly version 4.14.3 and retrying dependency
  {pr}`1419`

### List of contributors

(in alphabetic order)

Aditya Shankar, casatir, Dexter Chua, dmondev, Frederik Braun, Hood Chatham,
Jan Max Meyer, Jeremy Tuloup, joemarshall, leafjolt, Michael Greminger,
Mireille Raad, Ondřej Staněk, Paul m. p. P, rdb, Roman Yurchak, Rudolfs

## Version 0.16.1

_December 25, 2020_

Note: due to a CI deployment issue the 0.16.0 release was skipped and replaced
by 0.16.1 with identical contents.

- Pyodide files are distributed by [JsDelivr](https://www.jsdelivr.com/),
  `https://cdn.jsdelivr.net/pyodide/v0.16.1/full/pyodide.js`
  The previous CDN `pyodide-cdn2.iodide.io` still works and there
  are no plans for deprecating it. However please use
  JsDelivr as a more sustainable solution, including for earlier Pyodide
  versions.

### Python and the standard library

- Pyodide includes CPython 3.8.2
  {pr}`712`
- ENH Patches for the threading module were removed in all packages. Importing
  the module, and a subset of functionality (e.g. locks) works, while starting
  a new thread will produce an exception, as expected.
  {pr}`796`.
  See {issue}`237` for the current status of the threading support.
- ENH The multiprocessing module is now included, and will not fail at import,
  thus avoiding the necessity to patch included packages. Starting a new
  process will produce an exception due to the limitation of the WebAssembly VM
  with the following message: `Resource temporarily unavailable`
  {pr}`796`.

### Python / JS type conversions

- FIX Only call `Py_INCREF()` once when proxied by PyProxy
  {pr}`708`
- JavaScript exceptions can now be raised and caught in Python. They are
  wrapped in pyodide.JsException.
  {pr}`891`

### pyodide-py package and micropip

- The `pyodide.py` file was transformed to a pyodide-py package. The imports
  remain the same so this change is transparent to the users
  {pr}`909`.
- FIX Get last version from PyPI when installing a module via micropip
  {pr}`846`.
- Suppress REPL results returned by `pyodide.eval_code` by adding a semicolon
  {pr}`876`.
- Enable monkey patching of `eval_code` and `find_imports` to customize
  behavior of `runPython` and `runPythonAsync`
  {pr}`941`.

### Build system

- Updated docker image to Debian buster, resulting in smaller images.
  {pr}`815`
- Pre-built docker images are now available as
  [`iodide-project/pyodide`](https://hub.docker.com/r/iodide/pyodide)
  {pr}`787`
- Host Python is no longer compiled, reducing compilation time. This also
  implies that Python 3.8 is now required to build Pyodide. It can for instance
  be installed with conda.
  {pr}`830`
- FIX Infer package tarball directory from source URL
  {pr}`687`
- Updated to emscripten 1.38.44 and binaryen v86 (see related
  [commits](https://github.com/pyodide/pyodide/search?q=emscripten&type=commits))
- Updated default `--ldflags` argument to `pyodide_build` scripts to equal what
  Pyodide actually uses.
  {pr}`817`
- Replace C lz4 implementation with the (upstream) JavaScript implementation.
  {pr}`851`
- Pyodide deployment URL can now be specified with the `PYODIDE_BASE_URL`
  environment variable during build. The `pyodide_dev.js` is no longer
  distributed. To get an equivalent behavior with `pyodide.js`, set
  ```javascript
  window.languagePluginUrl = "./";
  ```
  before loading it.
  {pr}`855`
- Build runtime C libraries (e.g. libxml) via package build system with correct
  dependency resolution
  {pr}`927`
- Pyodide can now be built in a conda virtual environment
  {pr}`835`

### Other improvements

- Modify MEMFS timestamp handling to support better caching. This in
  particular allows to import newly created Python modules without invalidating
  import caches {pr}`893`

### Packages

- New packages: freesasa, lxml, python-sat, traits, astropy, pillow,
  scikit-image, imageio, numcodecs, msgpack, asciitree, zarr

  Note that due to the large size and the experimental state of the scipy
  package, packages that depend on scipy (including scikit-image, scikit-learn)
  will take longer to load, use a lot of memory and may experience failures.

- Updated packages: numpy 1.15.4, pandas 1.0.5, matplotlib 3.3.3 among others.
- New package
  [pyodide-interrupt](https://pypi.org/project/pyodide-interrupts/), useful for
  handling interrupts in Pyodide (see project description for details).

### Backward incompatible changes

- Dropped support for loading .wasm files with incorrect MIME type, following
  {pr}`851`

### List of contributors

abolger, Aditya Shankar, Akshay Philar, Alexey Ignatiev, Aray Karjauv, casatir,
chigozienri, Christian glacet, Dexter Chua, Frithjof, Hood Chatham, Jan Max
Meyer, Jay Harris, jcaesar, Joseph D. Long, Matthew Turk, Michael Greminger,
Michael Panchenko, mojighahar, Nicolas Ollinger, Ram Rachum, Roman Yurchak,
Sergio, Seungmin Kim, Shyam Saladi, smkm, Wei Ouyang

## Version 0.15.0

_May 19, 2020_

- Upgrades Pyodide to CPython 3.7.4.
- micropip no longer uses a CORS proxy to install pure Python packages from
  PyPI. Packages are now installed from PyPI directly.
- micropip can now be used from web workers.
- Adds support for installing pure Python wheels from arbitrary URLs with
  micropip.
- The CDN URL for Pyodide changed to
  https://pyodide-cdn2.iodide.io/v0.15.0/full/pyodide.js
  It now supports versioning and should provide faster downloads.
  The latest release can be accessed via
  https://pyodide-cdn2.iodide.io/latest/full/
- Adds `messageCallback` and `errorCallback` to
  {any}`pyodide.loadPackage`.
- Reduces the initial memory footprint (`TOTAL_MEMORY`) from 1 GiB to 5 MiB.
  More memory will be allocated as needed.
- When building from source, only a subset of packages can be built by setting
  the `PYODIDE_PACKAGES` environment variable. See
  {ref}`partial builds documentation <partial-builds>` for more details.
- New packages: future, autograd

## Version 0.14.3

_Dec 11, 2019_

- Convert JavaScript numbers containing integers, e.g. `3.0`, to a real Python
  long (e.g. `3`).
- Adds `__bool__` method to for `JsProxy` objects.
- Adds a JavaScript-side auto completion function for Iodide that uses jedi.
- New packages: nltk, jeudi, statsmodels, regex, cytoolz, xlrd, uncertainties

## Version 0.14.0

_Aug 14, 2019_

- The built-in `sqlite` and `bz2` modules of Python are now enabled.
- Adds support for auto-completion based on jedi when used in iodide

## Version 0.13.0

_May 31, 2019_

- Tagged versions of Pyodide are now deployed to Netlify.

## Version 0.12.0

_May 3, 2019_

**User improvements:**

- Packages with pure Python wheels can now be loaded directly from PyPI. See
  {ref}`micropip` for more information.

- Thanks to PEP 562, you can now `import js` from Python and use it to access
  anything in the global JavaScript namespace.

- Passing a Python object to JavaScript always creates the same object in
  JavaScript. This makes APIs like `removeEventListener` usable.

- Calling `dir()` in Python on a JavaScript proxy now works.

- Passing an `ArrayBuffer` from JavaScript to Python now correctly creates a
  `memoryview` object.

- Pyodide now works on Safari.

## Version 0.11.0

_Apr 12, 2019_

**User improvements:**

- Support for built-in modules:

  - `sqlite`, `crypt`

- New packages: `mne`

**Developer improvements:**

- The `mkpkg` command will now select an appropriate archive to use, rather
  than just using the first.

- The included version of emscripten has been upgraded to 1.38.30 (plus a
  bugfix).

- New packages: `jinja2`, `MarkupSafe`

## Version 0.10.0

_Mar 21, 2019_

**User improvements:**

- New packages: `html5lib`, `pygments`, `beautifulsoup4`, `soupsieve`,
  `docutils`, `bleach`, `mne`

**Developer improvements:**

- `console.html` provides a simple text-only interactive console to test local
  changes to Pyodide. The existing notebooks based on legacy versions of Iodide
  have been removed.

- The `run_docker` script can now be configured with environment variables.

```{eval-rst}
.. toctree::
   :hidden:

   deprecation-timeline.md
```<|MERGE_RESOLUTION|>--- conflicted
+++ resolved
@@ -50,15 +50,13 @@
 
 - {{ Enhancement }} The full test suite is now run in Safari {pr}`2578` {pr}`3095`.
 
-<<<<<<< HEAD
+- {{ Enhancement }} It is possible to make a `PyProxy` that takes `this` as the
+  first argument using the {any}`captureThis` method.
+  {pr}`3103`
+
 - {{ Enhancement }} Pyodide now shows more helpful error messages when
   importing packages that are included in Pyodide fails.
   {pr}`3137`
-=======
-- {{ Enhancement }} It is possible to make a `PyProxy` that takes `this` as the
-  first argument using the {any}`captureThis` method.
-  {pr}`3103`
->>>>>>> 1a669123
 
 ### Build System / Package Loading
 
