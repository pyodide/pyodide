---
myst:
  substitutions:
    API: "<span class='badge badge-warning'>API Change</span>"
    Enhancement: "<span class='badge badge-info'>Enhancement</span>"
    Feature: "<span class='badge badge-success'>Feature</span>"
    Fix: "<span class='badge badge-danger'>Fix</span>"
    Update: "<span class='badge badge-success'>Update</span>"
    Breaking: "<span class='badge badge-danger'>BREAKING CHANGE</span>"
---

(changelog)=

# Change Log

## Unreleased

<<<<<<< HEAD
- {{ Enhancement }} Python does not allow reserved words to be used as attributes.
  For instance, `Array.from` is a `SyntaxError`. (JavaScript has a more robust
  parser which can handle this.) To handle this, if an attribute to a `JsProxy`
  consists of a Python reserved word followed by one or more underscores, we remove
  a single underscore from the end of the attribute. For instance, `Array.from_`
  would access `from` on the underlying JavaScript object, whereas `o.from__`
  accesses the `from_` attribute.
  {pr}`3617`
=======
- {{ Enhancement }} `runPython` and `runPythonAsync` now accept a `locals`
  argument.
  {pr}`3618`

- {{ Fix }} If the `locals` argument to `eval_code` or `eval_code_async` is
  `None` it now uses `locals=globals` as the documentation says.
  {pr}`3580`
>>>>>>> ba5545cb

- {{ Enhancement }} A `JsProxy` of a JavaScript error object can be directly
  thrown as Python exceptions. Previously Pyodide automatically wrapped them in
  a `JsException` but that is no longer needed -- now `JsException` inherits
  from both `JsProxy` and `Exception`.
  {pr}`3455`

- {{ Update }} Pyodide now runs Python 3.11.2.
  {pr}`3252`, {pr}`3614`

- {{ Update }} We now build libpyodide.a so the Pyodide foreign function
  interface can be experimentally linked into other Emscripten builds of Python.
  {pr}`3335`

- {{ Enhancement }} Updated Emscripten to version 3.1.31
  {pr}`3471`, {pr}`3517`

- {{ Breaking }} Following libraries are now not linked to the Pyodide main module:
  `libgl`, `libal`, `libhtml5`. This normally shouldn't affect users, but if you
  are using these libraries in a package that are built out-of-tree, you will
  need to link them to the package manually.
  {pr}`3505`

- {{ Breaking }} Test files of stdlib `ctypes` and `unittest` are now moved to
  `test/ctypes` and `test/unittest` respectively. This change is adapted from
  [CPython 3.12](https://github.com/python/cpython/issues/93839).
  {pr}`3507`

- {{ Breaking }} Unvendored `_pydecimal` and `pydoc_data` from the standard
  library. Now these modules need to be loaded with `pyodide.loadPackage` or
  `micropip.install`
  {pr}`3525`

- {{ Enhancement }} Added subclasses of `PyProxy` for each mixin. These can be
  used to check whether a `PyProxy` supports a given set of methods with
  `instanceof` e.g., `x instanceof pyodide.ffi.PyDict`.
  {pr}`3523`

- {{ Breaking }} The methods for checking `PyProxy` capabilities (e.g.,
  `supportsHas`, `isCallable`) are now deprecated. Use e.g.,
  `instanceof pyodide.ffi.PyCallable` instead.
  {pr}`3523`

- {{ Breaking }} Type exports of `PyProxy` subtypes have been moved from
  `pyodide` to `pyodide/ffi` and many of them have changed names. The original
  exports are still available but they are deprecated.
  {pr}`3523`

- {{ Fix }} Calling `loadPyodide` repeatedly in Node no longer results in
  `MaxListenersExceededWarning`. Also, calling `loadPyodide` in Node v14 no
  longer changes unhandled rejections in promises.
  {pr}`3542`

- {{ Enhancement }} Checking whether an object is an instance of a `PyProxy` now
  only recognizes a `PyProxy` generated from the same Python interpreter. This
  means that creating multiple interpreters and importing a `PyProxy` from one
  into another no longer causes a fatal error.
  {pr}`3545`

- {{ Fix }} Non-breaking space characters are now automatically converted to
  regular spaces in pyodide REPL.
  {pr}`3558`

- {{ Breaking }} Python standard libraries are now vendored in a zipfile:
  `/lib/python{version}.zip`. If you need to access the standard library files,
  you need to unpack the zip file. For example:
  `import shutil; shutil.unpack_archive('/lib/python311.zip', '/lib/python3.11', 'zip)`
  {pr}`3584`

- {{ Breaking }} Pyodide no longer uses Emscripten preload plugin, hence
  `pyodide.asm.data` is removed. This change normally shouldn't affect users,
  but if you were using this file in a bundler, you will need to remove it.
  {pr}`3584`

### Build System

- {{ Enhancement}} Add `--build-dependencies` to pyodide build command
  to fetch and build dependencies of a package being built.
  Also adds `--skip-dependency` to ignore selected dependencies.
  {pr}`3310`

- {{ Enhancement }} Improved logging in `pyodide-build` with rich.
  {pr}`3442`

- {{ Enhancement}} Added `pyodide-build` support for building a list of packages
  from a requirements.txt file with `pyodide build -r <requirements.txt>`. Also
  can output a list of chosen dependencies in the same format when building a
  package and dependencies using the `--output-lockfile <lockfile.txt>`
  argument. This enables repeatable builds of packages.
  {pr}`3469`

- {{ Enhancement }} Added `package/tag` key to the `meta.yaml` spec to group
  packages.
  {pr}`3444`

- {{ Breaking }} When building meta-packages (`core` and `min-scipy-stack`),
  you must prefix `tag:` to the meta-package name. For example, to build the
  `core` meta-package, you must run `pyodide build-recipes tag:core`, or
  `PYODIDE_PACKAGES="tag:core" make`.
  {pr}`3444`

- {{ Enhancement }} `pyodide build-recipes` now autodetects the number of
  CPU cores in the system and uses them for parallel builds.
  {pr}`3559` {pr}`3598`

- {{ Fix }} Fixed pip install error when installing cross build environment.
  {pr}`3562`

- {{ Fix }} Fix occasional build failure when building rust packages.
  {pr}`3607`

### Pyodide CLI

- Added `pyodide py-compile` CLI command that py compiles a wheel, converting
  .py files to .pyc files
  {pr}`3253`

- Added `pyodide create-zipfile` CLI command that creates a zip file of a
  directory. This command is hidden by default since it is not intended for use
  by end users.
  {pr}`3411` {pr}`3463`

- `pyodide build-recipes` now accepts `--no-deps` parameter, which skips
  building dependencies of the package. This replaces `pyodide-build buildpkg`.
  {pr}`3520`

### Packages

- New packages: fastparquet {pr}`3590`, cramjam {pr}`3590`.

## Version 0.22.1

_January 25, 2023_

- {{ Breaking }} `setStdin` now accepts an extra `autoEOF` parameter. If `true`,
  it will insert an EOF automatically after each string or buffer. Defaults to
  `true`. This also affects the behavior of the `stdin` argument to
  `loadPyodide`.
  {pr}`3488`

- {{ Fix }} `from pyodide.ffi import *` doesn't raise an `ImportError` anymore.
  {pr}`3484`

- {{ Enhancement }} Pyodide displays a better message when someone calls posix
  `exit` or `os._exit`.
  {pr}`3496`

### Package Loading

- {{ Fix }} Fix incorrect error message when loading a package
  include in Pyodide fails.
  {pr}`3435`

### Build system

- {{ Fix }} Emscripten is no longer required to create a Pyodide virtual
  environment.
  {pr}`3485`

- {{ Fix }} Fixed a bug where `pyodide build` would fail on package that use
  CMake, when run multiple times.
  {pr}`3445`

- {{ Fix }} pyodide build: Don't pass the directory to the build backend args,
  only pass the arguments.
  {pr}`3490`

- {{ Fix }} `pyodide config` won't print extra messages anymore.
  {pr}`3483`

- {{ Fix }} Pass the same environment variables for out of tree builds as for in
  tree builds.
  {pr}`3495`

## Version 0.22.0

_January 3, 2023_

[See the release notes for a summary.](https://blog.pyodide.org/posts/0.22-release/)

### Deployment and testing

- {{ Breaking }} `pyodide-cdn2.iodide.io` is not available anymore. Please use
  `https://cdn.jsdelivr.net/pyodide` instead.
  {pr}`3150`.

- {{ Breaking }} We don't publish pre-built Pyodide docker images anymore. Note
  that `./run_docker --pre-built` was not working for a while and it was
  actually equivalent to `./run_docker`. If you need to build a single Python
  wheel out of tree, you can use the `pyodide build` command instead. See
  [our blog post](https://blog.pyodide.org/posts/0.21-release/#building-binary-wheels-for-pyodide)
  for more information.
  {pr}`3342`.

- {{ Enhancement }} The releases are now called `pyodide-{version}.tar.gz`
  rather than `pyodide-build-{version}.tar.gz`
  {pr}`2996`

- {{ Enhancement }} Added a new release file called
  `pyodide-core-{version}.tar.gz` intended for use in Node. It contains the
  files needed to start Pyodide and no additional packages.
  {pr}`2999`

- {{ Enhancement }} The full test suite is now run in Safari
  {pr}`2578`, {pr}`3095`.

- {{ Enhancement }} Added Gitpod configuration to the repository.
  {pr}`3201`

### Foreign function interface

#### JsProxy / JavaScript from Python

- {{ Enhancement }} Implemented `reverse`, `__reversed__`, `count`, `index`,
  `append`, and `pop` for `JsProxy` of Javascript arrays so that they implement
  the `collections.abc.MutableSequence` API.
  {pr}`2970`

- {{ Enhancement }} Implemented methods `keys`, `items`, `values`, `get`, `pop`,
  `setdefault`, `popitem`, `update`, and `clear` for `JsProxy` of map-like
  objects so that they implement the `collections.abc.MutableMapping` API.
  {pr}`3275`

- {{ Enhancement }} It's now possible to destructure a JavaScript array, map, or
  object returned by `as_object_map` with a `match` statement.
  {pr}`2906`

- {{ Enhancement }} Added `then`, `catch`, and `finally_` methods to the
  `Future`s used by Pyodide's event loop so they can be used like `Promise`s.
  {pr}`2997`

- {{ Enhancement }} `create_proxy` now takes an optional `roundtrip` parameter.
  If this is set to `True`, then when the proxy is converted back to Python, it
  is converted back to the same double proxy. This allows the proxy to be
  destroyed from Python even if no reference is retained.
  {pr}`3163`, {pr}`3369`

- {{ Enhancement }} A `JsProxy` of a function now has a `__get__` descriptor
  method, so it's possible to use a JavaScript function as a Python method. When
  the method is called, `this` will be a `PyProxy` pointing to the Python object
  the method is called on.
  {pr}`3130`

- {{ Enhancement }} A `JsProxy` now has an `as_object_map` method. This will
  treat the object as a mapping over its `ownKeys` so for instance:
  `run_js("({a:2, b:3})").as_object_map()["a"]` will return 2. These implement
  `collections.abc.MutableMapping`.
  {pr}`3273`, {pr}`3295`, {pr}`3297`

- {{ Enhancement }} Split up the `JsProxy` documentation class into several
  classes, e.g., `JsBuffer`, `JsPromise`, etc. Implemented `issubclass` and
  `isinstance` on the various synthetic and real `JsProxy` classes so that they
  behave the way one might naively expect them to (or at least closer to that
  than it was before).
  {pr}`3277`

- {{ Enhancement }} Added type parameters to many of the `JsProxy` subtypes.
  {pr}`3387`

- {{ Enhancement }} Added `JsGenerator` and `JsIterator` types to `pyodide.ffi`.
  Added `send` method to `JsIterator`s and `throw`, and `close` methods to
  `JsGenerator`s.
  {pr}`3294`

- {{ Enhancement }} It is now possible to use aynchronous JavaScript iterables,
  iterators and generators from Python. This includes support for `aiter` for
  async interables, `anext` and `asend` for async iterators, and `athrow` and
  `aclose` for async generators.
  {pr}`3285`, {pr}`3299`, {pr}`3339`

- {{ Enhancement }} JavaScript generators and async generators that are created
  from Python now are wrapped so that Python objects sent to them as arguments
  or from `.send` / `.asend` are kept alive until the generator is exhausted or
  `.close`d. This makes generators significantly more ergonomic to use, at the
  cost of making memory leaks more likely if the generator is never finalized.
  {pr}`3317`

- {{ Enhancement }} Added a mypy typeshed for some common functionality for the
  `js` module.
  {pr}`3298`

- {{ Enhancement }} mypy understands the types of more things now.
  {pr}`3385`

- {{ Fix }} Fixed bug in `split` argument of `pyodide.console.repr_shorten`.
  Added `shorten` function.
  {pr}`3178`

#### PyProxy / Using Python from JavaScript

- {{ Enhancement }} Added a type field to `PythonError` (e.g., a StopIteration
  error would have `e.type === "StopIteration"`)
  {pr}`3289`

- {{ Enhancement }} It is now possible to use aynchronous Python generators from
  JavaScript.
  {pr}`3290`

- {{ Enhancement }} PyProxies of synchronous and asynchronous Python generators
  now support `return` and `throw` APIs that behave like the ones on JavaScript
  generators.
  {pr}`3346`

- {{ Enhancement }} It is possible to make a `PyProxy` that takes `this` as the
  first argument using the `PyProxy.captureThis` method. The `create_proxy`
  method also has a `capture_this` argument which causes the `PyProxy` to
  receive `this` as the first argument if set to `True`
  {pr}`3103`, {pr}`3145`

### JavaScript API

- {{ Enhancement }} Users can do a static import of `pyodide/pyodide.asm.js` to
  avoid issues with dynamic imports. This allows the use of Pyodide with
  module-type service workers.
  {pr}`3070`

- {{ Enhancement }} Added a new API `pyodide.mountNativeFS` which mounts a
  {js:class}`FileSystemDirectoryHandle` into the Pyodide file system.
  {pr}`2987`

- {{ Enhancement }} `loadPyodide` has a new option called `args`. This list will
  be passed as command line arguments to the Python interpreter at start up.
  {pr}`3021`, {pr}`3282`

- Removed "Python initialization complete" message printed when loading is
  finished.
  {pr}`3247

- {{ Breaking }} The messageCallback and errorCallback argument to `loadPackage`
  and `loadPackagesFromImports` is now passed as named arguments. The old usage
  still works with a deprecation warning.
  {pr}`3149`

- {{ Enhancement }} `loadPackage` and `loadPackagesFromImports` now accepts a
  new option `checkIntegrity`. If set to False, integrity check for Python
  Packages will be disabled.

- {{ Enhancement }} Added APIs `pyodide.setStdin`, `pyodide.setStdout`,
  `pyodide.setStderr` for changing the stream handlers after loading Pyodide.
  Also added more careful control over whether `isatty` returns true or false on
  stdin, stdout, and stderr.
  {pr}`3268`

### Package Loading

- {{ Enhancement }} Pyodide now shows more helpful error messages when importing
  packages that are included in Pyodide fails.
  {pr}`3137`, {pr}`3263`

- {{ Fix }} Shared libraries with version suffixes are now handled correctly.
  {pr}`3154`

- {{ Breaking }} Unvendored the sqlite3 module from the standard library. Before
  `sqlite3` was included by default. Now it needs to be loaded with
  `pyodide.loadPackage` or `micropip.install`.
  {pr}`2946`

- {{ Breaking }} The Pyodide Python package is installed into `/lib/python3.10`
  rather than `/lib/python3.10/site-packages`.
  {pr}`3022`

- {{ Breaking }} The matplotlib HTML5 backends are now available as part of the
  [`matplotlib-pyodide`](https://github.com/pyodide/matplotlib-pyodide) package.
  If you use the default backend from Pyodide, no changes are necessary.
  However, if you previously specified the backend with `matplotlib.use`, the
  URL is now different. See [package
  readme](https://github.com/pyodide/matplotlib-pyodide) for more details.
  {pr}`3061`

- {{ Breaking }} The micropip package was moved to a separate repository
  [pyodide/micropip](https://github.com/pyodide/micropip). In addion to
  installing the version shipped with a given Pyodide release, you can also
  install a different micropip version from
  [PyPi](https://pypi.org/project/micropip/) with,

  ```
  await pyodide.loadPackage('packaging')
  await pyodide.loadPackage('<URL of the micropip wheel on PyPI>')
  ```

  from Javascript. From Python you can import the Javascript Pyodide package,

  ```
  import pyodide_js
  ```

  and call the same functions as above.
  {pr}`3122`

- {{ Enhancement }} The parsing and validation of `meta.yaml` according to the
  specification is now done more rigorously with Pydantic.
  {pr}`3079`

- {{ Breaking }} The `source/md5` checksum field is not longer supported in
  `meta.yaml` files, use `source/sha256` instead
  {pr}`3079`

- {{ Breaking }} `pyodide_build.io.parse_package_config` function is removed in
  favor of `pyodide_build.MetaConfig.from_yaml`
  {pr}`3079`

- {{ Fix }} `ctypes.util.find_library` will now search WASM modules from
  LD_LIBRARY_PATH.
  {pr}`3353`

### Build System

- {{ Enhancement }} Updated Emscripten to version 3.1.27
  {pr}`2958`, {pr}`2950`, {pr}`3027`, {pr}`3107`, {pr}`3148`, {pr}`3236`,
  {pr}`3239`, {pr}`3280`, {pr}`3314`

- {{ Enhancement }} Added `requirements/host` key to the `meta.yaml` spec to
  allow host dependencies that are required for building packages.
  {pr}`2132`

- {{ Enhancement }} Added `package/top-level` key to the `meta.yaml` spec to
  calculate top-level import names for the package. Previously `test/imports`
  key was used for this purpose.
  {pr}`3006`

- {{ Enhancement }} Added `build/vendor-sharedlib` key to the `meta.yaml` spec
  which vendors shared libraries into the wheel after building.
  {pr}`3234` {pr}`3264`

- {{ Enhancement }} Added `build/type` key to the `meta.yaml` spec which
  specifies the type of the package.
  {pr}`3238`

- {{ Enhancement }} Added `requirements/executable` key to the `meta.yaml` spec
  which specifies the list of executables required for building a package.
  {pr}`3300`

- {{ Breaking }} `build/library` and `build/sharedlibrary` key in the
  `meta.yaml` spec are removed. Use `build/type` instead.
  {pr}`3238`

- {{ Fix }} Fixed a bug that `backend-flags` propagated to dependencies.
  {pr}`3153`

- {{ Fix }} Fixed a bug that shared libraries are not copied into distribution
  directory when it is already built.
  {pr}`3212`

- {{ Enhancement }} Added a system for making Pyodide virtual environments. This
  is for testing out of tree builds. For more information, see [the
  documentation](building-and-testing-packages-out-of-tree).
  {pr}`2976`, {pr}`3039`, {pr}`3040`, {pr}`3044`, {pr}`3096`, {pr}`3098`,
  {pr}`3108`, {pr}`3109`, {pr}`3241`

- Added a new CLI command `pyodide skeleton` which creates a package build recipe.
  `pyodide-build mkpkg` will be replaced by `pyodide skeleton pypi`.
  {pr}`3175`

- Added a new CLI command `pyodide build-recipes` which build packages from
  recipe folder. It replaces `pyodide-build buildall`.
  {pr}`3196` {pr}`3279`

- Added a new CLI command `pyodide config` which shows config variables used in
  Pyodide.
  {pr}`3376`

- Added subcommands for `pyodide build` which builds packages from various sources.
  | command | result |
  |------------------------|-----------------------------------------|
  | `pyodide build pypi` | build or fetch a single package from pypi |
  | `pyodide build source` | build the current source folder (same as pyodide build) |
  | `pyodide build url` | build or fetch a package from a url either tgz, tar.gz zip or wheel |
  {pr}`3196`

### Packages

- New packages: pycryptodome {pr}`2965`, coverage-py {pr}`3053`, bcrypt
  {pr}`3125`, lightgbm {pr}`3138`, pyheif, pillow_heif, libheif, libde265
  {pr}`3161`, wordcloud {pr}`3173`, gdal, fiona, geopandas {pr}`3213`, the
  standard library \_hashlib module {pr}`3206` , pyinstrument {pr}`3258`, gensim
  {pr}`3326`, smart_open {pr}`3326`, pyodide-http {pr}`3355`.

- {{ Fix }} Scipy CSR data is now handled correctly in XGBoost.
  {pr}`3194`

- {{ Update }} Upgraded packages: SciPy 1.9.1 {pr}`3043`, pandas 1.5.0
  {pr}`3134`, numpy 1.23.3 {pr}`3284`, scikit-learn 1.1.3 {pr}`3324` as well as
  most of the other packages {pr}`3348` {pr}`3365`. See
  {ref}`packages-in-pyodide` for more details.

- {{ Fix }} Fix scipy handling of exceptions that are raised from C++ code.
  {pr}`3384`.

### List of Contributors

Aierie, dataxerik, David Lechner, Deepak Cherian, Filipe, Gyeongjae Choi, Hood
Chatham, H.Yamada, Jacques Boscq, Jeremy Tuloup, Joe Marshall, John Wason,
Loïc Estève, partev, Patrick Arminio, Péter Ferenc Gyarmati, Prete, Qijia
Liu, Roman Yurchak, ryanking13, skelsec, Starz0r, Will Lachance, YeonWoo, Yizhi
Liu

## Version 0.21.3

_September 15, 2022_

- {{ Fix }} When loading `sqlite3`, `loadPackage` no longer also loads `nltk`
  and `regex`.
  {issue}`3001`

- {{ Fix }} Packages are now loaded in a topologically sorted order regarding
  their dependencies.
  {pr}`3020`

- {{ Breaking }} Loading the `soupsieve` package will not automatically load
  `beautifulsoup4` together.
  {pr}`3020`

- {{ Fix }} Fix the incorrect package name `ruamel` to `ruamel.yaml`.
  {pr}`3036`

- {{ Fix }} `loadPyodide` will now raise error when the version of
  JavaScript and Python Pyodide package does not match.
  {pr}`3074`

- {{ Enhancement }} Pyodide now works with a content security policy that
  doesn't include `unsafe-eval`. It is still necessary to include
  `wasm-unsafe-eval` (and probably always will be). Since current Safari
  versions have no support for `wasm-unsafe-eval`, it is necessary to include
  `unsafe-eval` in order to work in Safari. This will likely be fixed in the
  next Safari release: https://bugs.webkit.org/show_bug.cgi?id=235408
  {pr}`3075`

- {{ Fix }} It works again to use `loadPyodide` with a relative URL as
  `indexURL` (this was a regression in v0.21.2).
  {pr}`3077`

- {{ Fix }} Add `url` to list of pollyfilled packages for webpack compatibility.
  {pr}`3080`

- {{ Fix }} Fixed warnings like
  `Critical dependency: the request of a dependency is an expression.`
  when using Pyodide with webpack.
  {pr}`3080`

- {{ Enhancement }} Add binary files to exports in JavaScript package
  {pr}`3085`.

- {{ Fix }} Source maps are included in the distribution again (reverting
  {pr}`3015` included in 0.21.2) and if there is a variable in top level scope
  called `__dirname` we use that for the `indexURL`.
  {pr}`3088`

- {{ Fix }} `PyProxy.apply` now correctly handles the case when something
  unexpected is passed as the second argument.
  {pr}`3101`

## Version 0.21.2

_August 29, 2022_

- {{ Fix }} The standard library packages `ssl` and `lzma` can now be installed
  with `pyodide.loadPackage("ssl")` or `micropip.install("ssl")` (previously
  they had a leading underscore and it was only possible to load them with
  `pyodide.loadPackage`).
  {issue}`3003`

- {{ Fix }} If a wheel path is passed to `pyodide.loadPackage`, it will now be
  resolved relative to `document.location` (in browser) or relative to the
  current working directory (in Node) rather than relative to `indexURL`.
  {pr}`3013`, {issue}`3011`

- {{ Fix }} Fixed a bug in Emscripten that caused Pyodide to fail in Jest.
  {pr}`3014`

- {{ Fix }} It now works to pass a relative url to `indexURL`. Also, the
  calculated index URL now works even if `node` is run with
  `--enable-source-maps`.
  {pr}`3015`

## Version 0.21.1

_August 22, 2022_

- New packages: the standard library lzma module {pr}`2939`

- {{ Enhancement }} Pyodide now shows more helpful error messages when importing
  unvendored or removed stdlib modules fails.
  {pr}`2973`

- {{ Breaking }} The default value of `fullStdLib` in `loadPyodide` has been
  changed to `false`. This means Pyodide now will not load some stdlib modules
  like distutils, ssl, and sqlite3 by default. See [Pyodide Python
  compatibility](https://pyodide.org/en/stable/usage/wasm-constraints.html) for
  detail. If `fullStdLib` is set to `true`, it will load all unvendored stdlib
  modules. However, setting `fullStdLib` to true will increase the initial
  Pyodide load time. So it is preferable to explicitly load the required module.
  {pr}`2998`

- {{ Enhancement }} `pyodide build` now checks that the correct version of the
  Emscripten compiler is used.
  {pr}`2975`, {pr}`2990`

- {{ Fix }} Pyodide works in Safari v14 again. It was broken in v0.21.0
  {pr}`2994`

## Version 0.21.0

_August 9, 2022_

[See the release notes for a summary.](https://blog.pyodide.org/posts/0.21-release/)

### Build system

- {{ Enhancement }} Emscripten was updated to Version 3.1.14
  {pr}`2775`, {pr}`2679`, {pr}`2672`

- {{ Fix }} Fix building on macOS {issue}`2360` {pr}`2554`

- {{ Enhancement }} Update Typescript target to ES2017 to generate more modern
  Javascript code.
  {pr}`2471`

- {{ Enhancement }} We now put our built files into the `dist` directory rather
  than the `build` directory. {pr}`2387`

- {{ Fix }} The build will error out earlier if `cmake` or `libtool` are not
  installed.
  {pr}`2423`

- {{ Enhancement }} The platform tags of wheels now include the Emscripten
  version in them. This should help ensure ABI compatibility if Emscripten
  wheels are distributed outside of the main Pyodide distribution.
  {pr}`2610`

- {{ Enhancement }} The build system now uses the sysconfigdata from the target
  Python rather than the host Python.
  {pr}`2516`

- {{ Enhancement }} Pyodide now builds with `-sWASM_BIGINT`.
  {pr}`2643`

- {{ Enhancement }} Added `cross-script` key to the `meta.yaml` spec to allow
  executing custom logic in the cross build environment.
  {pr}`2734`

### Pyodide Module and type conversions

- {{ API }} All functions were moved out of the root `pyodide` package into
  various submodules. For backwards compatibility, they will be available from
  the root package (raising a `FutureWarning`) until v0.23.0.
  {pr}`2787`, {pr}`2790`

- {{ Enhancement }} `loadPyodide` no longer uses any global state, so it can be
  used more than once in the same thread. This is recommended if a network
  request causes a loading failure, if there is a fatal error, if you damage the
  state of the runtime so badly that it is no longer usable, or for certain
  testing purposes. It is not recommended for creating multiple execution
  environments, for which you should use
  `pyodide.runPython(code, { globals : some_dict})`;
  {pr}`2391`

- {{ Enhancement }} `pyodide.unpackArchive` now accepts any `ArrayBufferView` or
  `ArrayBuffer` as first argument, rather than only a `Uint8Array`.
  {pr}`2451`

- {{ Feature }} Added `pyodide.code.run_js` API.
  {pr}`2426`

- {{ Fix }} BigInt's between 2^{32\*n - 1} and 2^{32\*n} no longer get
  translated to negative Python ints.
  {pr}`2484`

- {{ Fix }} Pyodide now correctly handles JavaScript objects with `null`
  constructor.
  {pr}`2520`

- {{ Fix }} Fix garbage collection of `once_callable` {pr}`2401`

- {{ Enhancement }} Added the `js_id` attribute to `JsProxy` to allow using
  JavaScript object identity as a dictionary key.
  {pr}`2515`

- {{ Fix }} Fixed a bug with `toJs` when used with recursive structures and the
  `dictConverter` argument.
  {pr}`2533`

- {{ Enhancement }} Added Python wrappers `set_timeout`, `clear_timeout`,
  `set_interval`, `clear_interval`, `add_event_listener` and
  `remove_event_listener` for the corresponding JavaScript functions.
  {pr}`2456`

- {{ Fix }} If a request fails due to CORS, `pyfetch` now raises an `OSError`
  not a `JSException`.
  {pr}`2598`

- {{ Enhancement }} Pyodide now directly exposes the Emscripten `PATH` and
  `ERRNO_CODES` APIs.
  {pr}`2582`

- {{ Fix }} The `bool` operator on a `JsProxy` now behaves more consistently: it
  returns `False` if JavaScript would say that `!!x` is `false`, or if `x` is an
  empty container. Otherwise it returns `True`.
  {pr}`2803`

- {{ Fix }} Fix `loadPyodide` errors for the Windows Node environment.
  {pr}`2888`

- {{ Enhancement }} Implemented slice subscripting, `+=`, and `extend` for
  `JsProxy` of Javascript arrays.
  {pr}`2907`

### REPL

- {{ Enhancement }} Add a spinner while the REPL is loading
  {pr}`2635`

- {{ Enhancement }} Cursor blinking in the REPL can be disabled by setting
  `noblink` in URL search params.
  {pr}`2666`

- {{ Fix }} Fix a REPL error in printing high-dimensional lists.
  {pr}`2517` {pr}`2919`

- {{ Fix }} Fix output bug with using `input()` on online console
  {pr}`2509`

### micropip and package loading

- {{ API }} `packages.json` which contains the dependency graph for packages
  was renamed to `repodata.json` to avoid confusion with `package.json` used
  in JavaScript packages.

- {{ Enhancement }} Added SHA-256 hash of package to entries in `repodata.json`
  {pr}`2455`

- {{ Enhancement }} Integrity of Pyodide packages is now verified before
  loading them. This is for now limited to browser environments.
  {pr}`2513`

- {{ Enhancement }} `micropip` supports loading wheels from the Emscripten file
  system using the `emfs:` protocol now.
  {pr}`2767`

- {{ Enhancement }} It is now possible to use an alternate `repodata.json`
  lockfile by passing the `lockFileURL` option to `loadPyodide`. This is
  particularly intended to be used with `micropip.freeze`.
  {pr}`2645`

- {{ Fix }} micropip now correctly handles package names that include dashes
  {pr}`2414`

- {{ Enhancement }} Allow passing `credentials` to `micropip.install()`
  {pr}`2458`

- {{ Enhancement }} {func}`micropip.install` now accepts a `deps` parameter.
  If set to `False`, micropip will not install dependencies of the package.
  {pr}`2433`

- {{ Fix }} micropip now correctly compares packages with prerelease version
  {pr}`2532`

- {{ Enhancement }} {func}`micropip.install` now accepts a `pre` parameter.
  If set to `True`, micropip will include pre-release and development versions.
  {pr}`2542`

- {{ Enhancement }} `micropip` was refactored to improve readability and ease of
  maintenance.
  {pr}`2561`, {pr}`2563`, {pr}`2564`, {pr}`2565`, {pr}`2568`

- {{ Enhancement }} Various error messages were fine tuned and improved.
  {pr}`2562`, {pr}`2558`

- {{ Enhancement }} `micropip` was adjusted to keep its state in the wheel
  `.dist-info` directories which improves consistenency with the Python standard
  library and other tools used to install packages.
  {pr}`2572`

- {{ Enhancement }} `micropip` can now be used to install Emscripten binary wheels.
  {pr}`2591`

- {{ Enhancement }} Added `micropip.freeze` to record the current set of loaded
  packages into a `repodata.json` file.
  {pr}`2581`

- {{ Fix }} `micropip.list` now works correctly when there are packages
  that are installed via `pyodide.loadPackage` from a custom URL.
  {pr}`2743`

- {{ Fix }} micropip now skips package versions which do not follow PEP440.
  {pr}`2754`

- {{ Fix }} `micropip` supports extra markers in packages correctly now.
  {pr}`2584`

### Packages

- {{ Enhancement }} Update sqlite version to latest stable release
  {pr}`2477` and {pr}`2518`

- {{ Enhancement }} Pillow now supports WEBP image format {pr}`2407`.

- {{ Enhancement }} Pillow and opencv-python now support the TIFF image format.
  {pr}`2762`

- Pandas is now compiled with `-Oz`, which significantly speeds up loading the library
  on Chrome {pr}`2457`

- New packages: opencv-python {pr}`2305`, ffmpeg {pr}`2305`, libwebp {pr}`2305`,
  h5py, pkgconfig and libhdf5 {pr}`2411`, bitarray {pr}`2459`, gsw {pr}`2511`,
  cftime {pr}`2504`, svgwrite, jsonschema, tskit {pr}`2506`, xarray {pr}`2538`,
  demes, libgsl, newick, ruamel, msprime {pr}`2548`, gmpy2 {pr}`2665`,
  xgboost {pr}`2537`, galpy {pr}`2676`, shapely, geos {pr}`2725`, suitesparse,
  sparseqr {pr}`2685`, libtiff {pr}`2762`, pytest-benchmark {pr}`2799`,
  termcolor {pr}`2809`, sqlite3, libproj, pyproj, certifi {pr}`2555`,
  rebound {pr}`2868`, reboundx {pr}`2909`, pyclipper {pr}`2886`,
  brotli {pr}`2925`, python-magic {pr}`2941`

### Miscellaneous

- {{ Fix }} We now tell packagers (e.g., Webpack) to ignore npm-specific imports
  when packing files for the browser.
  {pr}`2468`

- {{ Enhancement }} `run_in_pyodide` now has support for pytest assertion
  rewriting and decorators such as `pytest.mark.parametrize` and hypothesis.
  {pr}`2510`, {pr}`2541`

- {{ Breaking }} `pyodide_build.testing` is removed. `run_in_pyodide`
  decorator can now be accessed through
  [`pytest-pyodide`](https://github.com/pyodide/pytest-pyodide) package.
  {pr}`2418`

### List of contributors

Alexey Ignatiev, Andrey Smelter, andrzej, Antonio Cuni, Ben Jeffery, Brian
Benjamin Maranville, David Lechner, dragoncoder047, echorand (Amit Saha),
Filipe, Frank, Gyeongjae Choi, Hanno Rein, haoran1062, Henry Schreiner, Hood
Chatham, Jason Grout, jmdyck, Jo Bovy, John Wason, josephrocca, Kyle Cutler,
Lester Fan, Liumeo, lukemarsden, Mario Gersbach, Matt Toad, Michael Droettboom,
Michael Gilbert, Michael Neil, Mu-Tsun Tsai, Nicholas Bollweg, pysathq, Ricardo
Prins, Rob Gries, Roman Yurchak, Ryan May, Ryan Russell, stonebig, Szymswiat,
Tobias Megies, Vic Kumar, Victor, Wei Ji, Will Lachance

## Version 0.20.0

_April 9th, 2022_

[See the release notes for a summary.](https://blog.pyodide.org/posts/0.20-release/)

### CPython and stdlib

- {{ Update }} Pyodide now runs Python 3.10.2.
  {pr}`2225`

- {{ Enhancement }} All `ctypes` tests pass now except for
  `test_callback_too_many_args` (and we have a plan to fix
  `test_callback_too_many_args` upstream). `libffi-emscripten` now also passes
  all libffi tests.
  {pr}`2350`

### Packages

- {{Fix}} matplotlib now loads multiple fonts correctly {pr}`2271`

- New packages: boost-histogram {pr}`2174`, cryptography v3.3.2 {pr}`2263`, the
  standard library ssl module {pr}`2263`, python-solvespace v3.0.7,
  lazy-object-proxy {pr}`2320`.

- Many more scipy linking errors were fixed, mostly related to the Fortran f2c
  ABI for string arguments. There are still some fatal errors in the Scipy test
  suite, but none seem to be simple linker errors.
  {pr}`2289`

- Removed pyodide-interrupts. If you were using this for some reason, use
  `pyodide.setInterruptBuffer` instead.
  {pr}`2309`

- Most included packages were updated to the latest version. See
  {ref}`packages-in-pyodide` for a full list.

### Type translations

- {{Fix}} Python tracebacks now include Javascript frames when Python calls a
  Javascript function.
  {pr}`2123`

- {{Enhancement}} Added a `default_converter` argument to `JsProxy.to_py`
  and `pyodide.toPy` which is used to process any object that doesn't have
  a built-in conversion to Python. Also added a `default_converter` argument to
  `PyProxy.toJs` and `pyodide.ffi.to_js` to convert.
  {pr}`2170` and {pr}`2208`

- {{ Enhancement }} Async Python functions called from Javascript now have the
  resulting coroutine automatically scheduled. For instance, this makes it
  possible to use an async Python function as a Javascript event handler.
  {pr}`2319`

### Javascript package

- {{Enhancement}} It is no longer necessary to provide `indexURL` to
  `loadPyodide`.
  {pr}`2292`

- {{ Breaking }} The `globals` argument to `pyodide.runPython` and
  `pyodide.runPythonAsync` is now passed as a named argument. The old usage
  still works with a deprecation warning.
  {pr}`2300`

- {{Enhancement}} The Javascript package was migrated to Typescript.
  {pr}`2130` and {pr}`2133`

- {{Fix}} Fix importing pyodide with ESM syntax in a module type web worker.
  {pr}`2220`

- {{Enhancement}} When Pyodide is loaded as an ES6 module, no global
  `loadPyodide` variable is created (instead, it should be accessed as an
  attribute on the module).
  {pr}`2249`

- {{Fix}} The type `Py2JsResult` has been replaced with `any` which is more
  accurate. For backwards compatibility, we still export `Py2JsResult` as an
  alias for `any`.
  {pr}`2277`

- {{Fix}} Pyodide now loads correctly even if requirejs is included.
  {pr}`2283`

- {{ Enhancement }} Added robust handling for non-`Error` objects thrown by
  Javascript code. This mostly should never happen since well behaved Javascript
  code ought to throw errors. But it's better not to completely crash if it
  throws something else.
  {pr}`2294`

### pyodide_build

- {{Enhancement}} Pyodide now uses Python wheel files to distribute packages
  rather than the emscripten `file_packager.py` format.
  {pr}`2027`

- {{Enhancement}} Pyodide now uses `pypa/build` to build packages. We (mostly)
  use build isolation, so we can build packages that require conflicting
  versions of setuptools or alternative build backends.
  {pr}`2272`

- {{Enhancement}} Most pure Python packages were switched to use the wheels
  directly from PyPI rather than rebuilding them.
  {pr}`2126`

- {{Enhancement}} Added support for C++ exceptions in packages. Now C++
  extensions compiled and linked with `-fexceptions` can catch C++ exceptions.
  Furthermore, uncaught C++ exceptions will be formatted in a human-readable
  way.
  {pr}`2178`

- {{Breaking}} Removed the `skip-host` key from the `meta.yaml` format. If
  needed, install a host copy of the package with pip instead.
  {pr}`2256`

### Uncategorized

- {{ Enhancement }} The interrupt buffer can be used to raise all 64 signals
  now, not just `SIGINT`. Write a number between `1<= signum <= 64` into the
  interrupt buffer to trigger the corresponding signal. By default everything
  but `SIGINT` will be ignored. Any value written into the interrupt buffer
  outside of the range from 1 to 64 will be silently discarded.
  {pr}`2301`

- {{ Enhancement }} Updated to Emscripten 2.0.27.
  {pr}`2295`

- {{ Breaking }} The `extractDir` argument to `pyodide.unpackArchive` is now
  passed as a named argument. The old usage still works with a deprecation
  warning.
  {pr}`2300`

- {{ Enhancement }} Support ANSI escape codes in the Pyodide console.
  {pr}`2345`

- {{ Fix }} `pyodide_build` can now be installed in non-editable ways.
  {pr}`2351`

### List of contributors

Boris Feld, Christian Staudt, Gabriel Fougeron, Gyeongjae Choi, Henry Schreiner,
Hood Chatham, Jo Bovy, Karthikeyan Singaravelan, Leo Psidom, Liumeo, Luka
Mamukashvili, Madhur Tandon, Paul Korzhyk, Roman Yurchak, Seungmin Kim, Thorsten
Beier, Tom White, and Will Lachance

## Version 0.19.1

_February 19, 2022_

### Packages

- New packages: sqlalchemy {pr}`2112`, pydantic {pr}`2117`, wrapt {pr}`2165`

- {{ Update }} Upgraded packages: pyb2d (0.7.2), {pr}`2117`

- {{Fix}} A fatal error in `scipy.stats.binom.ppf` has been fixed.
  {pr}`2109`

- {{Fix}} Type signature mismatches in some numpy comparators have been fixed.
  {pr}`2110`

### Type translations

- {{Fix}} The "PyProxy has already been destroyed" error message has been
  improved with some context information.
  {pr}`2121`

### REPL

- {{Enhancement}} Pressing TAB in REPL no longer triggers completion when input
  is whitespace. {pr}`2125`

### List of contributors

Christian Staudt, Gyeongjae Choi, Hood Chatham, Liumeo, Paul Korzhyk, Roman
Yurchak, Seungmin Kim, Thorsten Beier

## Version 0.19.0

_January 10, 2021_

[See the release notes for a summary.](https://blog.pyodide.org/posts/0.19-release/)

### Python package

- {{Enhancement}} If `find_imports` is used on code that contains a syntax
  error, it will return an empty list instead of raising a `SyntaxError`.
  {pr}`1819`

- {{Enhancement}} Added the `pyodide.http.pyfetch` API which provides a
  convenience wrapper for the Javascript `fetch` API. The API returns a response
  object with various methods that convert the data into various types while
  minimizing the number of times the data is copied.
  {pr}`1865`

- {{Enhancement}} Added the `unpack_archive` API to the `pyodide.http.FetchResponse`
  object which treats the response body as an archive and uses `shutil` to
  unpack it. {pr}`1935`

- {{Fix}} The Pyodide event loop now works correctly with cancelled handles. In
  particular, `asyncio.wait_for` now functions as expected.
  {pr}`2022`

### JavaScript package

- {{Fix}} `loadPyodide` no longer fails in the
  presence of a user-defined global named `process`.
  {pr}`1849`

- {{Fix}} Various webpack buildtime and runtime compatibility issues were fixed.
  {pr}`1900`

- {{Enhancement}} Added the `pyodide.pyimport` API to import a Python module and
  return it as a `PyProxy`. Warning: this is different from the original
  `pyimport` API which was removed in this version.
  {pr}`1944`

- {{Enhancement}} Added the `pyodide.unpackArchive` API which unpacks an archive
  represented as an ArrayBuffer into the working directory. This is intended as
  a way to install packages from a local application.
  {pr}`1944`

- {{API}} `loadPyodide` now accepts a `homedir` parameter which sets home
  directory of Pyodide virtual file system.
  {pr}`1936`

- {{Breaking}} The default working directory(home directory) inside the Pyodide
  virtual file system has been changed from `/` to `/home/pyodide`. To get the
  previous behavior, you can
  - call `os.chdir("/")` in Python to change working directory or
  - call `loadPyodide` with the `homedir="/"`
    argument
    {pr}`1936`

### Python / JavaScript type conversions

- {{Breaking}} Updated the calling convention when a JavaScript function is
  called from Python to improve memory management of PyProxies. PyProxy
  arguments and return values are automatically destroyed when the function is
  finished.
  {pr}`1573`

- {{Enhancement}} Added `JsProxy.to_string`, `JsProxy.to_bytes`, and
  `JsProxy.to_memoryview` to allow for conversion of `TypedArray` to standard
  Python types without unneeded copies.
  {pr}`1864`

- {{Enhancement}} Added `JsProxy.to_file` and `JsProxy.from_file` to allow
  reading and writing Javascript buffers to files as a byte stream without
  unneeded copies.
  {pr}`1864`

- {{Fix}} It is now possible to destroy a borrowed attribute `PyProxy` of a
  `PyProxy` (as introduced by {pr}`1636`) before destroying the root `PyProxy`.
  {pr}`1854`

- {{Fix}} If `__iter__()` raises an error, it is now handled correctly by the
  `PyProxy[Symbol.iterator()]` method.
  {pr}`1871`

- {{Fix}} Borrowed attribute `PyProxy`s are no longer destroyed when the root
  `PyProxy` is garbage collected (because it was leaked). Doing so has no
  benefit to nonleaky code and turns some leaky code into broken code (see
  {issue}`1855` for an example).
  {pr}`1870`

- {{Fix}} Improved the way that `pyodide.globals.get("builtin_name")` works.
  Before we used `__main__.__dict__.update(builtins.__dict__)` which led to
  several undesirable effects such as `__name__` being equal to `"builtins"`.
  Now we use a proxy wrapper to replace `pyodide.globals.get` with a function
  that looks up the name on `builtins` if lookup on `globals` fails.
  {pr}`1905`

- {{Enhancement}} Coroutines have their memory managed in a more convenient way.
  In particular, now it is only necessary to either `await` the coroutine or
  call one of `.then`, `.except` or `.finally` to prevent a leak. It is no
  longer necessary to manually destroy the coroutine. Example: before:

```js
async function runPythonAsync(code, globals) {
  let coroutine = Module.pyodide_py.eval_code_async(code, globals);
  try {
    return await coroutine;
  } finally {
    coroutine.destroy();
  }
}
```

After:

```js
async function runPythonAsync(code, globals) {
  return await Module.pyodide_py.eval_code_async(code, globals);
}
```

{pr}`2030`

### pyodide-build

- {{API}} By default only a minimal set of packages is built. To build all
  packages set `PYODIDE_PACKAGES='*'` In addition, `make minimal` was removed,
  since it is now equivalent to `make` without extra arguments.
  {pr}`1801`

- {{Enhancement}} It is now possible to use `pyodide-build buildall` and
  `pyodide-build buildpkg` directly.
  {pr}`2063`

- {{Enhancement}} Added a `--force-rebuild` flag to `buildall` and `buildpkg`
  which rebuilds the package even if it looks like it doesn't need to be
  rebuilt. Added a `--continue` flag which keeps the same source tree for the
  package and can continue from the middle of a build.
  {pr}`2069`

- {{Enhancement}} Changes to environment variables in the build script are now
  seen in the compile and post build scripts.
  {pr}`1706`

- {{Fix}} Fix usability issues with `pyodide-build mkpkg` CLI.
  {pr}`1828`

- {{ Enhancement }} Better support for ccache when building Pyodide
  {pr}`1805`

- {{Fix}} Fix compile error `wasm-ld: error: unknown argument: --sort-common`
  and `wasm-ld: error: unknown argument: --as-needed` in ArchLinux.
  {pr}`1965`

### micropip

- {{Fix}} micropip now raises an error when installing a non-pure python wheel
  directly from a url.
  {pr}`1859`

- {{Enhancement}} {func}`micropip.install` now accepts a `keep_going` parameter.
  If set to `True`, micropip reports all identifiable dependencies that don't
  have pure Python wheels, instead of failing after processing the first one.
  {pr}`1976`

- {{Enhancement}} Added a new API {func}`micropip.list` which returns the list
  of installed packages by micropip.
  {pr}`2012`

### Packages

- {{ Enhancement }} Unit tests are now unvendored from Python packages and
  included in a separate package `<package name>-tests`. This results in a
  20% size reduction on average for packages that vendor tests (e.g. numpy,
  pandas, scipy).
  {pr}`1832`

- {{ Update }} Upgraded SciPy to 1.7.3. There are known issues with some SciPy
  components, the current status of the scipy test suite is
  [here](https://github.com/pyodide/pyodide/pull/2065#issuecomment-1004243045)
  {pr}`2065`

- {{ Fix }} The built-in pwd module of Python, which provides a Unix specific
  feature, is now unvendored.
  {pr}`1883`

- {{Fix}} pillow and imageio now correctly encode/decode grayscale and
  black-and-white JPEG images.
  {pr}`2028`

- {{Fix}} The numpy fft module now works correctly.
  {pr}`2028`

- New packages: logbook {pr}`1920`, pyb2d {pr}`1968`, and threadpoolctl (a
  dependency of scikit-learn) {pr}`2065`

- Upgraded packages: numpy (1.21.4) {pr}`1934`, scikit-learn (1.0.2) {pr}`2065`,
  scikit-image (0.19.1) {pr}`2005`, msgpack (1.0.3) {pr}`2071`, astropy (5.0.3)
  {pr}`2086`, statsmodels (0.13.1) {pr}`2073`, pillow (9.0.0) {pr}`2085`. This
  list is not exhaustive, refer to `packages.json` for the full list.

### Uncategorized

- {{ Enhancement }} `PyErr_CheckSignals` now works with the keyboard interrupt
  system so that cooperative C extensions can be interrupted. Also, added the
  `pyodide.checkInterrupt` function so Javascript code can opt to be
  interrupted.
  {pr}`1294`

- {{Fix}} The `_` variable is now set by the Pyodide repl just like it is set in
  the native Python repl.
  {pr}`1904`

- {{ Enhancement }} `pyodide-env` and `pyodide` Docker images are now available from both
  the [Docker Hub](https://hub.docker.com/repository/docker/pyodide/pyodide-env) and
  from the [Github Package registry](https://github.com/orgs/pyodide/packages). {pr}`1995`

- {{Fix}} The console now correctly handles it when an object's `__repr__` function raises an exception.
  {pr}`2021`

- {{ Enhancement }} Removed the `-s EMULATE_FUNCTION_POINTER_CASTS` flag,
  yielding large benefits in speed, stack usage, and code size.
  {pr}`2019`

### List of contributors

Alexey Ignatiev, Alex Hall, Bart Broere, Cyrille Bogaert, etienne, Grimmer,
Grimmer Kang, Gyeongjae Choi, Hao Zhang, Hood Chatham, Ian Clester, Jan Max
Meyer, LeoPsidom, Liumeo, Michael Christensen, Owen Ou, Roman Yurchak, Seungmin
Kim, Sylvain, Thorsten Beier, Wei Ouyang, Will Lachance

## Version 0.18.1

_September 16, 2021_

### Console

- {{Fix}} Ctrl+C handling in console now works correctly with multiline input.
  New behavior more closely approximates the behavior of the native Python
  console.
  {pr}`1790`

- {{Fix}} Fix the repr of Python objects (including lists and dicts) in console {pr}`1780`

- {{Fix}} The "long output truncated" message now appears on a separate line as intended.
  {pr}`1814`

- {{Fix}} The streams that are used to redirect stdin and stdout in the console now define
  `isatty` to return `True`. This fixes pytest.
  {pr}`1822`

### Python package

- {{Fix}} Avoid circular references when runsource raises SyntaxError
  {pr}`1758`

### JavaScript package

- {{Fix}} The `pyodide.setInterruptBuffer` command is now publicly exposed
  again, as it was in v0.17.0. {pr}`1797`

### Python / JavaScript type conversions

- {{Fix}} Conversion of very large strings from JavaScript to Python works
  again. {pr}`1806`

- {{Fix}} Fixed a use after free bug in the error handling code.
  {pr}`1816`

### Packages

- {{Fix}} pillow now correctly encodes/decodes RGB JPEG image format. {pr}`1818`

### Micellaneous

- {{Fix}} Patched emscripten to make the system calls to duplicate file
  descriptors closer to posix-compliant. In particular, this fixes the use of
  `dup` on pipes and temporary files, as needed by `pytest`.
  {pr}`1823`

## Version 0.18.0

_August 3rd, 2021_

### General

- {{ Update }} Pyodide now runs Python 3.9.5.
  {pr}`1637`

- {{ Enhancement }} Pyodide can experimentally be used in Node.js {pr}`1689`

- {{ Enhancement }} Pyodide now directly exposes the [Emscripten filesystem
  API](https://emscripten.org/docs/api_reference/Filesystem-API.html), allowing
  for direct manipulation of the in-memory filesystem
  {pr}`1692`

- {{ Enhancement }} Pyodide's support of [emscripten file
  systems](https://emscripten.org/docs/api_reference/Filesystem-API.html#file-systems)
  is expanded from the default `MEMFS` to include `IDBFS`, `NODEFS`, `PROXYFS`,
  and `WORKERFS`, allowing for custom persistence strategies depending on
  execution environment {pr}`1596`

- {{ API }} The `packages.json` schema for Pyodide was redesigned for better
  compatibility with conda. {pr}`1700`

- {{ API }} `run_docker` no longer binds any port to the docker image by default.
  {pr}`1750`

### Standard library

- {{ API }} The following standard library modules are now available as standalone packages

  - distlib

  They are loaded by default in `loadPyodide`, however this behavior
  can be disabled with the `fullStdLib` parameter set to `false`.
  All optional stdlib modules can then be loaded as needed with
  `pyodide.loadPackage`. {pr}`1543`

- {{ Enhancement }} The standard library module `audioop` is now included, making the `wave`,
  `sndhdr`, `aifc`, and `sunau` modules usable. {pr}`1623`

- {{ Enhancement }} Added support for `ctypes`.
  {pr}`1656`

### JavaScript package

- {{ Enhancement }} The Pyodide JavaScript package is released to npm under [npmjs.com/package/pyodide](https://www.npmjs.com/package/pyodide)
  {pr}`1762`
- {{ API }} `loadPyodide` no longer automatically
  stores the API into a global variable called `pyodide`. To get old behavior,
  say `globalThis.pyodide = await loadPyodide({...})`.
  {pr}`1597`
- {{ Enhancement }} `loadPyodide` now accepts callback functions for
  `stdin`, `stdout` and `stderr`
  {pr}`1728`
- {{ Enhancement }} Pyodide now ships with first party typescript types for the entire
  JavaScript API (though no typings are available for `PyProxy` fields).
  {pr}`1601`

- {{ Enhancement }} It is now possible to import `Comlink` objects into Pyodide after
  using `pyodide.registerComlink`
  {pr}`1642`

- {{ Enhancement }} If a Python error occurs in a reentrant `runPython` call, the error
  will be propagated into the outer `runPython` context as the original error
  type. This is particularly important if the error is a `KeyboardInterrupt`.
  {pr}`1447`

### Python package

- {{ Enhancement }} Added a new `pyodide.code.CodeRunner` API for finer control than
  `eval_code` and `eval_code_async`. Designed with
  the needs of REPL implementations in mind.
  {pr}`1563`

- {{ Enhancement }} Added `pyodide.console.Console` class closely based on the Python standard
  library `code.InteractiveConsole` but with support for top level await and
  stream redirection. Also added the subclass `pyodide.console.PyodideConsole` which
  automatically uses `pyodide.loadPackagesFromImports` on the code before running
  it.
  {pr}`1125`, {pr}`1155`, {pr}`1635`

- {{ Fix }} `pyodide.code.eval_code_async` no longer automatically awaits a returned
  coroutine or attempts to await a returned generator object (which triggered an
  error).
  {pr}`1563`

### Python / JavaScript type conversions

- {{ API }} `pyodide.runPythonAsync` no longer automatically calls
  `pyodide.loadPackagesFromImports`.
  {pr}`1538`.
- {{ Enhancement }} Added the `PyProxy.callKwargs` method to allow using
  Python functions with keyword arguments from JavaScript.
  {pr}`1539`
- {{ Enhancement }} Added the `PyProxy.copy` method.
  {pr}`1549` {pr}`1630`
- {{ API }} Updated the method resolution order on `PyProxy`. Performing a
  lookup on a `PyProxy` will prefer to pick a method from the `PyProxy` api, if
  no such method is found, it will use `getattr` on the proxied object.
  Prefixing a name with `$` forces `getattr`. For instance, `PyProxy.destroy`
  now always refers to the method that destroys the proxy, whereas
  `PyProxy.$destroy` refers to an attribute or method called `destroy` on the
  proxied object.
  {pr}`1604`
- {{ API }} It is now possible to use `Symbol` keys with PyProxies. These
  `Symbol` keys put markers on the PyProxy that can be used by external code.
  They will not currently be copied by `PyProxy.copy`.
  {pr}`1696`
- {{ Enhancement }} Memory management of `PyProxy` fields has been changed so
  that fields looked up on a `PyProxy` are "borrowed" and have their lifetime
  attached to the base `PyProxy`. This is intended to allow for more idiomatic
  usage.
  (See {issue}`1617`.) {pr}`1636`
- {{ API }} The depth argument to `toJs` is now passed as an option, so
  `toJs(n)` in v0.17 changed to `toJs({depth : n})`. Similarly, `pyodide.toPy`
  now takes `depth` as a named argument. Also `to_js` and `to_py` only take
  depth as a keyword argument.
  {pr}`1721`
- {{ API }} `PyProxy.toJs` and `pyodide.ffi.to_js` now
  take an option `pyproxies`, if a JavaScript Array is passed for this, then
  any proxies created during conversion will be placed into this array. This
  allows easy cleanup later. The `create_pyproxies` option can be used to
  disable creation of pyproxies during conversion (instead a `ConversionError`
  is raised). {pr}`1726`
- {{ API }} `toJs` and `to_js` now take an option `dict_converter` which will be
  called on a JavaScript iterable of two-element Arrays as the final step of
  converting dictionaries. For instance, pass `Object.fromEntries` to convert to
  an object or `Array.from` to convert to an array of pairs.
  {pr}`1742`

### pyodide-build

- {{ API }} pyodide-build is now an installable Python package, with an
  identically named CLI entrypoint that replaces `bin/pyodide` which is removed
  {pr}`1566`

### micropip

- {{ Fix }} micropip now correctly handles packages that have mixed case names.
  (See {issue}`1614`).
  {pr}`1615`
- {{ Enhancement }} micropip now resolves dependencies correctly for old
  versions of packages (it used to always use the dependencies from the most
  recent version, see {issue}`1619` and {issue}`1745`). micropip also will
  resolve dependencies for wheels loaded from custom urls.
  {pr}`1753`

### Packages

- {{ Enhancement }} matplotlib now comes with a new renderer based on the html5 canvas element. {pr}`1579`
  It is optional and the current default backend is still the agg backend compiled to wasm.
- {{ Enhancement }} Updated a number of packages included in Pyodide.

### List of contributors

Albertas Gimbutas, Andreas Klostermann, Arfy Slowy, daoxian,
Devin Neal, fuyutarow, Grimmer, Guido Zuidhof, Gyeongjae Choi, Hood
Chatham, Ian Clester, Itay Dafna, Jeremy Tuloup, jmsmdy, LinasNas, Madhur
Tandon, Michael Christensen, Nicholas Bollweg, Ondřej Staněk, Paul m. p. P,
Piet Brömmel, Roman Yurchak, stefnotch, Syrus Akbary, Teon L Brooks, Waldir

## Version 0.17.0

_April 21, 2021_

See the {ref}`0-17-0-release-notes` for more information.

### Improvements to package loading and dynamic linking

- {{ Enhancement }} Uses the emscripten preload plugin system to preload .so files in packages
- {{ Enhancement }} Support for shared library packages. This is used for CLAPACK which makes scipy a lot smaller.
  {pr}`1236`
- {{ Fix }} Pyodide and included packages can now be used with Safari v14+.
  Safari v13 has also been observed to work on some (but not all) devices.

### Python / JS type conversions

- {{ Feature }} A `JsProxy` of a JavaScript `Promise` or other awaitable object is now a
  Python awaitable.
  {pr}`880`
- {{ API }} Instead of automatically converting Python lists and dicts into
  JavaScript, they are now wrapped in `PyProxy`. Added a new `PyProxy.toJs`
  API to request the conversion behavior that used to be implicit.
  {pr}`1167`
- {{ API }} Added `JsProxy.to_py` API to convert a JavaScript object to Python.
  {pr}`1244`
- {{ Feature }} Flexible jsimports: it now possible to add custom Python
  "packages" backed by JavaScript code, like the `js` package. The `js` package
  is now implemented using this system.
  {pr}`1146`
- {{ Feature }} A `PyProxy` of a Python coroutine or awaitable is now an
  awaitable JavaScript object. Awaiting a coroutine will schedule it to run on
  the Python event loop using `asyncio.ensure_future`.
  {pr}`1170`
- {{ Enhancement }} Made `PyProxy` of an iterable Python object an iterable Js
  object: defined the `[Symbol.iterator]` method, can be used like `for(let x of proxy)`.
  Made a `PyProxy` of a Python iterator an iterator: `proxy.next()` is
  translated to `next(it)`. Made a `PyProxy` of a Python generator into a
  JavaScript generator: `proxy.next(val)` is translated to `gen.send(val)`.
  {pr}`1180`
- {{ API }} Updated `PyProxy` so that if the wrapped Python object supports `__getitem__`
  access, then the wrapper has `get`, `set`, `has`, and `delete` methods which do
  `obj[key]`, `obj[key] = val`, `key in obj` and `del obj[key]` respectively.
  {pr}`1175`
- {{ API }} The `pyodide.pyimport` function is deprecated in favor of using
  `pyodide.globals.get('key')`. {pr}`1367`
- {{ API }} Added `PyProxy.getBuffer` API to allow direct access to Python
  buffers as JavaScript TypedArrays.
  {pr}`1215`
- {{ API }} The innermost level of a buffer converted to JavaScript used to be a
  TypedArray if the buffer was contiguous and otherwise an Array. Now the
  innermost level will be a TypedArray unless the buffer format code is a '?' in
  which case it will be an Array of booleans, or if the format code is a "s" in
  which case the innermost level will be converted to a string.
  {pr}`1376`
- {{ Enhancement }} JavaScript `BigInt`s are converted into Python `int` and
  Python `int`s larger than 2^53 are converted into `BigInt`.
  {pr}`1407`
- {{ API }} Added `pyodide.isPyProxy` to test if an object is a `PyProxy`.
  {pr}`1456`
- {{ Enhancement }} `PyProxy` and `PyBuffer` objects are now garbage collected
  if the browser supports `FinalizationRegistry`.
  {pr}`1306`
- {{ Enhancement }} Automatic conversion of JavaScript functions to CPython
  calling conventions.
  {pr}`1051`, {pr}`1080`
- {{ Enhancement }} Automatic detection of fatal errors. In this case Pyodide
  will produce both a JavaScript and a Python stack trace with explicit
  instruction to open a bug report.
  pr`{1151}`, pr`{1390}`, pr`{1478}`.
- {{ Enhancement }} Systematic memory leak detection in the test suite and a
  large number of fixed to memory leaks.
  pr`{1340}`
- {{ Fix }} getattr and dir on JsProxy now report consistent results and include all
  names defined on the Python dictionary backing JsProxy.
  {pr}`1017`
- {{ Fix }} `JsProxy.__bool__` now produces more consistent results: both
  `bool(window)` and `bool(zero-arg-callback)` were `False` but now are `True`.
  Conversely, `bool(empty_js_set)` and `bool(empty_js_map)` were `True` but now
  are `False`.
  {pr}`1061`
- {{ Fix }} When calling a JavaScript function from Python without keyword
  arguments, Pyodide no longer passes a `PyProxy`-wrapped `NULL` pointer as the
  last argument. {pr}`1033`
- {{ Fix }} JsBoundMethod is now a subclass of JsProxy, which fixes nested
  attribute access and various other strange bugs.
  {pr}`1124`
- {{ Fix }} JavaScript functions imported like `from js import fetch` no longer
  trigger "invalid invocation" errors (issue {issue}`461`) and
  `js.fetch("some_url")` also works now (issue {issue}`768`).
  {pr}`1126`
- {{ Fix }} JavaScript bound method calls now work correctly with keyword arguments.
  {pr}`1138`
- {{ Fix }} JavaScript constructor calls now work correctly with keyword
  arguments.
  {pr}`1433`

### pyodide-py package

- {{ Feature }} Added a Python event loop to support asyncio by scheduling
  coroutines to run as jobs on the browser event loop. This event loop is
  available by default and automatically enabled by any relevant asyncio API,
  so for instance `asyncio.ensure_future` works without any configuration.
  {pr}`1158`
- {{ API }} Removed `as_nested_list` API in favor of `JsProxy.to_py`.
  {pr}`1345`

### pyodide-js

- {{ API }} Removed iodide-specific code in `pyodide.js`. This breaks compatibility with
  iodide.
  {pr}`878`, {pr}`981`
- {{ API }} Removed the `pyodide.autocomplete` API, use Jedi directly instead.
  {pr}`1066`
- {{ API }} Removed `pyodide.repr` API.
  {pr}`1067`
- {{ Fix }} If `messageCallback` and `errorCallback` are supplied to
  `pyodide.loadPackage`, `pyodide.runPythonAsync` and
  `pyodide.loadPackagesFromImport`, then the messages are no longer
  automatically logged to the console.
- {{ Feature }} `runPythonAsync` now runs the code with `eval_code_async`. In
  particular, it is possible to use top-level await inside of `runPythonAsync`.
- `eval_code` now accepts separate `globals` and `locals` parameters.
  {pr}`1083`
- Added the `pyodide.setInterruptBuffer` API. This can be used to set a
  `SharedArrayBuffer` to be the keyboard interrupt buffer. If Pyodide is running
  on a webworker, the main thread can signal to the webworker that it should
  raise a `KeyboardInterrupt` by writing to the interrupt buffer.
  {pr}`1148` and {pr}`1173`
- Changed the loading method: added an async function `loadPyodide` to load
  Pyodide to use instead of `languagePluginURL` and `languagePluginLoader`. The
  change is currently backwards compatible, but the old approach is deprecated.
  {pr}`1363`
- `runPythonAsync` now accepts `globals` parameter.
  {pr}`1914`

### micropip

- {{ Feature }} `micropip` now supports installing wheels from relative URLs.
  {pr}`872`
- {{ API }} `micropip.install` now returns a Python `Future` instead of a JavaScript `Promise`.
  {pr}`1324`
- {{ Fix }} `micropip.install` now interacts correctly with
  {js:func}`pyodide.loadPackage`.
  {pr}`1457`
- {{ Fix }} `micropip.install` now handles version constraints correctly
  even if there is a version of the package available from the Pyodide `indexURL`.

### Build system

- {{ Enhancement }} Updated to latest emscripten 2.0.13 with the upstream LLVM backend
  {pr}`1102`
- {{ API }} Use upstream `file_packager.py`, and stop checking package abi versions.
  The `PYODIDE_PACKAGE_ABI` environment variable is no longer used, but is
  still set as some packages use it to detect whether it is being built for
  Pyodide. This usage is deprecated, and a new environment variable `PYODIDE`
  is introduced for this purpose.

  As part of the change, Module.checkABI is no longer present.
  {pr}`991`

- uglifyjs and lessc no longer need to be installed in the system during build
  {pr}`878`.
- {{ Enhancement }} Reduce the size of the core Pyodide package
  {pr}`987`.
- {{ Enhancement }} Optionally to disable docker port binding
  {pr}`1423`.
- {{ Enhancement }} Run arbitrary command in docker
  {pr}`1424`
- Docker images for Pyodide are now accessible at
  [pyodide/pyodide-env](https://hub.docker.com/repository/docker/pyodide/pyodide-env)
  and
  [pyodide/pyodide](https://hub.docker.com/repository/docker/pyodide/pyodide).
- {{ Enhancement }} Option to run docker in non-interactive mode
  {pr}`1641`

### REPL

- {{ Fix }} In console.html: sync behavior, full stdout/stderr support, clean namespace,
  bigger font, correct result representation, clean traceback
  {pr}`1125` and {pr}`1141`
- {{ Fix }} Switched from ̀Jedi to rlcompleter for completion in
  `pyodide.console.InteractiveConsole` and so in `console.html`. This fixes
  some completion issues (see {issue}`821` and {issue}`1160`)
- {{ Enhancement }} Support top-level await in the console
  {pr}`1459`

### Packages

- six, jedi and parso are no longer vendored in the main Pyodide package, and
  need to be loaded explicitly
  {pr}`1010`, {pr}`987`.
- Updated packages {pr}`1021`, {pr}`1338`, {pr}`1460`.
- Added Plotly version 4.14.3 and retrying dependency
  {pr}`1419`

### List of contributors

(in alphabetic order)

Aditya Shankar, casatir, Dexter Chua, dmondev, Frederik Braun, Hood Chatham,
Jan Max Meyer, Jeremy Tuloup, joemarshall, leafjolt, Michael Greminger,
Mireille Raad, Ondřej Staněk, Paul m. p. P, rdb, Roman Yurchak, Rudolfs

## Version 0.16.1

_December 25, 2020_

Note: due to a CI deployment issue the 0.16.0 release was skipped and replaced
by 0.16.1 with identical contents.

- Pyodide files are distributed by [JsDelivr](https://www.jsdelivr.com/),
  `https://cdn.jsdelivr.net/pyodide/v0.16.1/full/pyodide.js`
  The previous CDN `pyodide-cdn2.iodide.io` still works and there
  are no plans for deprecating it. However please use
  JsDelivr as a more sustainable solution, including for earlier Pyodide
  versions.

### Python and the standard library

- Pyodide includes CPython 3.8.2
  {pr}`712`
- ENH Patches for the threading module were removed in all packages. Importing
  the module, and a subset of functionality (e.g. locks) works, while starting
  a new thread will produce an exception, as expected.
  {pr}`796`.
  See {issue}`237` for the current status of the threading support.
- ENH The multiprocessing module is now included, and will not fail at import,
  thus avoiding the necessity to patch included packages. Starting a new
  process will produce an exception due to the limitation of the WebAssembly VM
  with the following message: `Resource temporarily unavailable`
  {pr}`796`.

### Python / JS type conversions

- FIX Only call `Py_INCREF()` once when proxied by PyProxy
  {pr}`708`
- JavaScript exceptions can now be raised and caught in Python. They are
  wrapped in pyodide.JsException.
  {pr}`891`

### pyodide-py package and micropip

- The `pyodide.py` file was transformed to a pyodide-py package. The imports
  remain the same so this change is transparent to the users
  {pr}`909`.
- FIX Get last version from PyPI when installing a module via micropip
  {pr}`846`.
- Suppress REPL results returned by `pyodide.eval_code` by adding a semicolon
  {pr}`876`.
- Enable monkey patching of `eval_code` and `find_imports` to customize
  behavior of `runPython` and `runPythonAsync`
  {pr}`941`.

### Build system

- Updated docker image to Debian buster, resulting in smaller images.
  {pr}`815`
- Pre-built docker images are now available as
  [`iodide-project/pyodide`](https://hub.docker.com/r/iodide/pyodide)
  {pr}`787`
- Host Python is no longer compiled, reducing compilation time. This also
  implies that Python 3.8 is now required to build Pyodide. It can for instance
  be installed with conda.
  {pr}`830`
- FIX Infer package tarball directory from source URL
  {pr}`687`
- Updated to emscripten 1.38.44 and binaryen v86 (see related
  [commits](https://github.com/pyodide/pyodide/search?q=emscripten&type=commits))
- Updated default `--ldflags` argument to `pyodide_build` scripts to equal what
  Pyodide actually uses.
  {pr}`817`
- Replace C lz4 implementation with the (upstream) JavaScript implementation.
  {pr}`851`
- Pyodide deployment URL can now be specified with the `PYODIDE_BASE_URL`
  environment variable during build. The `pyodide_dev.js` is no longer
  distributed. To get an equivalent behavior with `pyodide.js`, set
  ```javascript
  window.languagePluginUrl = "./";
  ```
  before loading it.
  {pr}`855`
- Build runtime C libraries (e.g. libxml) via package build system with correct
  dependency resolution
  {pr}`927`
- Pyodide can now be built in a conda virtual environment
  {pr}`835`

### Other improvements

- Modify MEMFS timestamp handling to support better caching. This in
  particular allows to import newly created Python modules without invalidating
  import caches {pr}`893`

### Packages

- New packages: freesasa, lxml, python-sat, traits, astropy, pillow,
  scikit-image, imageio, numcodecs, msgpack, asciitree, zarr

  Note that due to the large size and the experimental state of the scipy
  package, packages that depend on scipy (including scikit-image, scikit-learn)
  will take longer to load, use a lot of memory and may experience failures.

- Updated packages: numpy 1.15.4, pandas 1.0.5, matplotlib 3.3.3 among others.
- New package
  [pyodide-interrupt](https://pypi.org/project/pyodide-interrupts/), useful for
  handling interrupts in Pyodide (see project description for details).

### Backward incompatible changes

- Dropped support for loading .wasm files with incorrect MIME type, following
  {pr}`851`

### List of contributors

abolger, Aditya Shankar, Akshay Philar, Alexey Ignatiev, Aray Karjauv, casatir,
chigozienri, Christian glacet, Dexter Chua, Frithjof, Hood Chatham, Jan Max
Meyer, Jay Harris, jcaesar, Joseph D. Long, Matthew Turk, Michael Greminger,
Michael Panchenko, mojighahar, Nicolas Ollinger, Ram Rachum, Roman Yurchak,
Sergio, Seungmin Kim, Shyam Saladi, smkm, Wei Ouyang

## Version 0.15.0

_May 19, 2020_

- Upgrades Pyodide to CPython 3.7.4.
- micropip no longer uses a CORS proxy to install pure Python packages from
  PyPI. Packages are now installed from PyPI directly.
- micropip can now be used from web workers.
- Adds support for installing pure Python wheels from arbitrary URLs with
  micropip.
- The CDN URL for Pyodide changed to
  https://pyodide-cdn2.iodide.io/v0.15.0/full/pyodide.js
  It now supports versioning and should provide faster downloads.
  The latest release can be accessed via
  https://pyodide-cdn2.iodide.io/latest/full/
- Adds `messageCallback` and `errorCallback` to
  `pyodide.loadPackage`.
- Reduces the initial memory footprint (`TOTAL_MEMORY`) from 1 GiB to 5 MiB.
  More memory will be allocated as needed.
- When building from source, only a subset of packages can be built by setting
  the `PYODIDE_PACKAGES` environment variable. See
  {ref}`partial builds documentation <partial-builds>` for more details.
- New packages: future, autograd

## Version 0.14.3

_Dec 11, 2019_

- Convert JavaScript numbers containing integers, e.g. `3.0`, to a real Python
  long (e.g. `3`).
- Adds `__bool__` method to for `JsProxy` objects.
- Adds a JavaScript-side auto completion function for Iodide that uses jedi.
- New packages: nltk, jeudi, statsmodels, regex, cytoolz, xlrd, uncertainties

## Version 0.14.0

_Aug 14, 2019_

- The built-in `sqlite` and `bz2` modules of Python are now enabled.
- Adds support for auto-completion based on jedi when used in iodide

## Version 0.13.0

_May 31, 2019_

- Tagged versions of Pyodide are now deployed to Netlify.

## Version 0.12.0

_May 3, 2019_

**User improvements:**

- Packages with pure Python wheels can now be loaded directly from PyPI. See
  `micropip` for more information.

- Thanks to PEP 562, you can now `import js` from Python and use it to access
  anything in the global JavaScript namespace.

- Passing a Python object to JavaScript always creates the same object in
  JavaScript. This makes APIs like `removeEventListener` usable.

- Calling `dir()` in Python on a JavaScript proxy now works.

- Passing an `ArrayBuffer` from JavaScript to Python now correctly creates a
  `memoryview` object.

- Pyodide now works on Safari.

## Version 0.11.0

_Apr 12, 2019_

**User improvements:**

- Support for built-in modules:

  - `sqlite`, `crypt`

- New packages: `mne`

**Developer improvements:**

- The `mkpkg` command will now select an appropriate archive to use, rather
  than just using the first.

- The included version of emscripten has been upgraded to 1.38.30 (plus a
  bugfix).

- New packages: `jinja2`, `MarkupSafe`

## Version 0.10.0

_Mar 21, 2019_

**User improvements:**

- New packages: `html5lib`, `pygments`, `beautifulsoup4`, `soupsieve`,
  `docutils`, `bleach`, `mne`

**Developer improvements:**

- `console.html` provides a simple text-only interactive console to test local
  changes to Pyodide. The existing notebooks based on legacy versions of Iodide
  have been removed.

- The `run_docker` script can now be configured with environment variables.

```{eval-rst}
.. toctree::
   :hidden:

   deprecation-timeline.md
```<|MERGE_RESOLUTION|>--- conflicted
+++ resolved
@@ -15,7 +15,6 @@
 
 ## Unreleased
 
-<<<<<<< HEAD
 - {{ Enhancement }} Python does not allow reserved words to be used as attributes.
   For instance, `Array.from` is a `SyntaxError`. (JavaScript has a more robust
   parser which can handle this.) To handle this, if an attribute to a `JsProxy`
@@ -24,7 +23,7 @@
   would access `from` on the underlying JavaScript object, whereas `o.from__`
   accesses the `from_` attribute.
   {pr}`3617`
-=======
+
 - {{ Enhancement }} `runPython` and `runPythonAsync` now accept a `locals`
   argument.
   {pr}`3618`
@@ -32,7 +31,6 @@
 - {{ Fix }} If the `locals` argument to `eval_code` or `eval_code_async` is
   `None` it now uses `locals=globals` as the documentation says.
   {pr}`3580`
->>>>>>> ba5545cb
 
 - {{ Enhancement }} A `JsProxy` of a JavaScript error object can be directly
   thrown as Python exceptions. Previously Pyodide automatically wrapped them in
