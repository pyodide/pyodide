--- conflicted
+++ resolved
@@ -158,21 +158,15 @@
   by end users.
   {pr}`3411` {pr}`3463`
 
-<<<<<<< HEAD
-### Packages
-
-- New packages: pyxel {pr}`3508`
-=======
 - `pyodide build-recipes` now accepts `--no-deps` parameter, which skips
   building dependencies of the package. This replaces `pyodide-build buildpkg`.
   {pr}`3520`
 
 ### Packages
 
-- New packages: fastparquet {pr}`3590`, cramjam {pr}`3590`.
+- New packages: fastparquet {pr}`3590`, cramjam {pr}`3590`, pyxel {pr}`3508`.
 
 - Upgraded packages: galpy (1.8.2) {pr}`3630`.
->>>>>>> 3147cc32
 
 ## Version 0.22.1
 
