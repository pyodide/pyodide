--- conflicted
+++ resolved
@@ -84,12 +84,9 @@
 - Upgraded `duckdb` to 1.1.0 {pr}`5078`
 - Upgraded `sympy` to 1.13.3 {pr}`5098`
 - Upgraded `tree-sitter` to 0.23.1 {pr}`5110`
-<<<<<<< HEAD
 - Upgraded `altair` to 5.4.1 {pr}`5124`
-=======
 - Upgraded `PyYAML` to 6.0.2 {pr}`5137`
 - Upgraded `duckdb` to 1.1.2 {pr}`5142`
->>>>>>> 59da8bc5
 - Added `casadi` 3.6.6 {pr}`4936`, {pr}`5057`
 - Added `pyarrow` 17.0.0 {pr}`4950`
 - Added `rasterio` 1.13.10, `affine` 2.4.0 {pr}`4983`
