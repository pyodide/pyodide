---
myst:
  substitutions:
    API: "<span class='badge badge-warning'>API Change</span>"
    Enhancement: "<span class='badge badge-info'>Enhancement</span>"
    Performance: "<span class='badge badge-info'>Performance</span>"
    Feature: "<span class='badge badge-success'>Feature</span>"
    Fix: "<span class='badge badge-danger'>Fix</span>"
    Update: "<span class='badge badge-success'>Update</span>"
    Breaking: "<span class='badge badge-danger'>BREAKING CHANGE</span>"
---

(changelog)=

# Change Log

## Unreleased

- ABI break: Upgraded Emscripten to 4.0.9 {pr}`5343` {pr}`5350` {pr}`5357`
  {pr}`5334` {pr}`5363` {pr}`5360` {pr}`5379` {pr}`5382` {pr}`5333` {pr}`5391`
  {pr}`5397` {pr}`5337` {pr}`5399` {pr}`5401` {pr}`5403` {pr}`5332` {pr}`5557`
  {pr}`5560` {pr}`5595` {pr}`5616` {pr}`5653`
- ABI break: Switched to using WebAssembly exception handling for C++ errors,
  Rust panics, and setjmp/longjmp. Projects and build system helpers that have
  previously set the `-fexceptions` compilation flag **must** switch to using
  `-fwasm-exceptions`. Furthermore, if a project uses `setjmp`/`longjmp`, they
  must now pass `-fwasm-exceptions` or `-sSUPPORT_LONGJMP=wasm` or both at
  compile time and link time.
  {pr}`5320`
- {{ Enhancement }} Upgraded to Python 3.13.1. {pr}`5498`

- {{ Fix }} Importing matplotlib should now be significantly faster. {pr}`5569`
- {{ Fix }} Fix memory leak caused by `asyncio.sleep(0)` in a WebWorker.
  {pr}`5597`
- {{ Fix }} Add the current working directory to the path instead of `$HOME`.
  {pr}`5630`

<<<<<<< HEAD
- {{ Breaking }} When `lockfileURL` is given to `loadPyodide`, the
  base URL for the packages is now calculated from the lockfile URL, not from
  the `indexURL`.
  {pr}`5652`
=======
- {{ Enhancement }} `pyodide.loadPackage` now prints the output to the `stdout` and `stderr`
  streams that are passed to `loadPyodide()` or by `pyodide.setStdout()` and `pyodide.setStderr()`.
>>>>>>> 775e551a

### `python` CLI entrypoint

- {{ Fix }} The `python` CLI now mounts the `/tmp` directory. In
  old versions of Emscripten this would crash but was fixed over a year ago.
  {pr}`5477`

### Packages

- Upgraded `narwhals` to 1.41.0 {pr}`5664`
- Upgraded `rateslib` to 1.7.0 {pr}`5400`

- {{ Breaking }} The default backend for Matplotlib is now `webagg` instead of
  `matplotlib-pyodide`. `webagg` is a modified version of the WebAgg backend
  that ships with Matplotlib and is more complete that `matplotlib-pyodide`.
  Users who want to use `matplotlib-pyodide` need to explicitly call
  `matplotlib.use("module://matplotlib_pyodide.wasm_backend")`.
  {pr}`5374` {pr}`5398`

## Version 0.27.6

_May 15, 2025_

- {{ Enhancement }} Added an `eager_converter` argument to `to_js` which allows
  overriding the default conversion behavior. {pr}`5613`

### `python` CLI entrypoint

- {{ Enhancement }} Stack switching and `asyncio.run()` now work in the `python`
  CLI. {pr}`5544`

### Packages

- Upgraded `fsspec` to 2025.3.2 {pr}`5604`

## Version 0.27.5

_April 04, 2025_

- {{ Enhancement }} Added `fsInit` argument to `loadPyodide()` to schedule a
  hook to run to setup the file system. {pr}`5539`

- {{ Fix }} It's now possible to call JavaScript callables that do not inherit
  from `Function` from the JS FFI.
  {pr}`5555`

### `python` CLI entrypoint

- {{ Enhancement }} The `python` CLI is now included in `pyodide-core-{version}.tar.gz`.
  {pr}`5566`

### Packages

- Added `jiter` 0.8.2 {pr}`5388`
- Added `openai` 1.68.2 {pr}`5536`
- Added `osqp` 1.0.0 {pr}`5510`

## Version 0.27.4

_March 17, 2025_

- {{ Fix }} Uncaught exceptions that occur in Python tasks with no
  `done_callback` will now log a message to the console. {pr}`5479`
- {{ Fix }} Replaced uses of the deprecated `File.lastModifiedDate` property. {pr}`5426`
- {{ Fix }} Correct use of `console.log` to `this.logStdout` in `load-package.ts` {pr}`5514`

### `python` CLI entrypoint

- {{ Enhancement }} The `python` CLI will pass the contents of the `NODEFLAGS`
  environment variable as flags to node when starting. {pr}`5478`
- {{ Fix }} For a Pyodide virtual environment, `.venv-pyodide/bin/python -m pip`
  now works even if the virtual environment has not been sourced.
  {pr}`5448`

### Packages

- Upgraded `PyWavelets` to 1.8.0 {pr}`5387`. Optional runtime requirements SciPy and Matplotlib have been removed, please install them separately.
- {{ Fix }} Removed debug prints from `httpx` {pr}`5385`

## Version 0.27.3

_February 26, 2025_

- Added the `context` parameter to `WebLoop.create_task()` {pr}`5431`

- {{ Fix }} `mountNativeFS` API now correctly propagates the error. {pr}`5434`
- {{ Fix }} `registerJsModule()` now works with non-extensible JS objects, such
  as ES6 modules. {pr}`5452`
- {{ Fix }} The Pyodide CLI runner now works correctly on macs when stdout is
  not a tty. {pr}`5430`
- {{ Fix }} Since 0.27.1, Pyodide has been broken in iOS because iOS ships
  broken wasm-gc support. Pyodide feature detects whether the runtime supports
  wasm-gc and uses it if it is present. Unfortunately, iOS passes the feature
  detection but wasm-gc doesn't work as expected. {pr}`5445`
- Upgraded `micropip` to 0.9.0 {pr}`5461`

### Packages

- Added `h3` 4.2.1 {pr}`5436`
- Added `pcodec` 0.3.3 {pr}`5432`
- Upgraded `narwhals` to 1.24.1 {pr}`5386`
- Upgraded `awkward-cpp` to 44 {pr}`5376`

## Version 0.27.2

_January 23, 2025_

### Packages

- Added `httpx` 0.28.1 {pr}`5302`
- Added `apsw` 3.47.2.0 {pr}`5251`
- Upgraded `scikit-learn` to 1.6.1 {pr}`5342`
- Upgraded `pydantic` to 2.10.5 and fixed a version mismatch with
  `pydantic_core` {pr}`5368`
- Upgraded `packaging` to 24.2 {pr}`5370`

## Version 0.27.1

_January 15, 2025_

- {{ Enhancement }} Improve stack switching performance by using a wasm-gc based
  function signature adaptor when it is available. {pr}`5310`

### Packages

- {{ Fix }} PyArrow was accidentally missing from 0.27.0. Now it's really
  available. {pr}`5300`
- Upgraded `protobuf` to 5.29.2 {pr}`5298`
- Added `css_inline` 0.14.6 {pr}`5304`
- Upgraded `nlopt` to 2.9.1 {pr}`5305`
- Upgraded `zengl` to 2.7.1 {pr}`5258`

## Version 0.27.0

_January 1, 2025_

- {{ Enhancement }} Upgrade to Python 3.12.7.
  {pr}`5149`

- {{ Enhancement }} Add unix-timezones module, which installs Unix compatible
  timezone data in /usr/share/zoneinfo, for use with C/C++ libraries which do
  timezone handling.
  {pr}`4889`

- {{ Enhancement }} `HttpStatusError` now store their the corresponding request
  `status`, `status_message` and `url`
  {pr}`4974`.

- {{ Breaking }} Shared libraries are now loaded locally. This means that packages that
  depend on shared libraries link to the shared libraries explicitly.
  {pr}`4876`

- {{ Enhancement }} Added implementation to abort `pyfetch` and `FetchResponse`
  manually or automatically.
  {pr}`4846`

- {{ Enhancement }} Unvendored stdlibs are now packaged in a wheel format
  {pr}`4902`

- {{ Breaking }} Prebuilt third-party libraries like `openblas`, `openssl`, `zlib` are
  not included in the cross-build env anymore.
  {pr}`4995`

- {{ Enhancement }} Added `JsProxy.as_py_json` method to adapt from JavaScript
  JSON (Arrays and Objects). to Python JSON (lists and dicts).
  {pr}`4666`

- {{ Enhancement }} `pyodide.loadPackage` will now install data files inside the wheel.
  {pr}`5034`

- {{ Enhancement }} `find_imports("import pkg.module.submodule")` will now
  return `["pkg", "pkg.module", "pkg.module.submodule"]`. This improves support
  for namespace packages.
  {pr}`5039`

- {{ Breaking }} Removed `webworker.js` from the distribution files. It was a
  pretty small file, if someone is using it for something they can just copy it into
  their own code.
  {pr}`5114`

- {{ Enhancement }} Enabled `pyodide.FS.trackingDelegate` which can be used to track
  file system operations. See
  [Emscripten docs](https://emscripten.org/docs/api_reference/Filesystem-API.html#FS.trackingDelegate[callback%20name])
  for more information.
  {pr}`5100`

- {{ Enhancement }} When using the Pyodide console, the standard streams inherit
  `TextIOBase` and behave more like normal IO streams. In particular, they have
  methods like `writelines()` and `readlines()`. They still don't have file
  descriptors though.
  {pr}`5056`

- {{ Breaking }} The WASM backend is now the default backend for `matplotlib-pyodide` and
  the HTML5 backend has been disabled, temporarily redirecting to it. Power users
  might see minor incompatibilities and subtle differences. Please see
  https://github.com/pyodide/matplotlib-pyodide/issues/64 and
  https://github.com/pyodide/matplotlib-pyodide/issues/65
  for more information and if you wish to contribute to the discussion.
  {pr}`4510`

### Packages

- Upgraded `numpy` to 2.0.2 {pr}`4925`
- Upgraded `RobotRaconteur` to 1.2.2 {pr}`4925`
- Upgraded `gsw` to 3.6.19 {pr}`4925`
- Upgraded `opencv-python` to 4.10.0.84 {pr}`4925`
- Upgraded `yt` to 4.3.1 {pr}`4925`
- Upgraded `xgboost` to 2.1.2 {pr}`4925`
- Upgraded `autograd` to 1.7.0 {pr}`4925`
- Upgraded `sisl` to 0.15.1 {pr}`4925`
- Upgraded `cartopy` to 0.24.1 {pr}`4925`
- Upgraded `astropy` to 7.0.0 {pr}`4925`
- Upgraded `biopython` to 1.84 {pr}`4925`
- Upgraded `fastparquet` to 2024.5.0 {pr}`4925`
- Upgraded `geopandas` to 1.0.1 {pr}`4925`
- Upgraded `imageio` to 2.36.0 {pr}`4925`
- Upgraded `lightgbm` to 4.5.0 {pr}`4925`
- Upgraded `netcdf4` to 1.7.2 {pr}`4925`
- Upgraded `networkx` to 3.4.2 {pr}`4925`
- Upgraded `numcodecs` to 0.13.1 {pr}`4925`
- Upgraded `pandas` to 2.2.3 {pr}`4893`, {pr}`4925`
- Upgraded `pywavelets` to 1.7.0 {pr}`4925`
- Upgraded `shapely` to 2.0.6 {pr}`4925`
- Upgraded `threadpoolctl` to 3.5.0 {pr}`4925`
- Upgraded `unyt` to 3.0.3 {pr}`4925`
- Upgraded `xarray` to 2024.10.0 {pr}`4925`
- Upgraded `zarr` to 2.18.3 {pr}`4925`
- Upgraded `h5py` to 3.12.1 {pr}`4925`
- Upgraded `cftime` to 1.6.4.post1 {pr}`4925`
- Upgraded `clarabel` to 0.9.0 {pr}`4925`
- Upgraded `ewah_bool_utils` to 1.2.2 {pr}`4925`
- Upgraded `galpy` to 1.10.1 {pr}`4925`
- Upgraded `mne-python` to 1.8.0 {pr}`4925`
- Upgraded `pyxirr` to 0.10.6 {pr}`4925`
- Upgraded `regex` to 2024.9.11 {pr}`4925`
- Upgraded `crc32c` to 2.7.1 {pr}`5169`
- Upgraded `rebound` to 4.4.3 {pr}`5163`
- Upgraded `reboundx` to 4.3.0 {pr}`5163`
- Upgraded `msprime` to 1.3.3 {pr}`5159`
- Upgraded `tskit` to 0.6.0 {pr}`5157`
- Upgraded `pydantic_core` to 2.25.1 {pr}`5151`
- Upgraded `pydantic` to 2.9.2 {pr}`5151`
- Upgraded `msgpack` to 1.1.0 {pr}`5144`
- Upgraded `protobuf` to 5.28.3 {pr}`5136`
- Upgraded `scikit-learn` to 1.5.2 {pr}`4823`, {pr}`5016`, {pr}`5072`
- Upgraded `libcst` to 1.4.0 {pr}`4856`
- Upgraded `lakers` to 0.3.3 {pr}`4885`
- Upgraded `certifi` to 2024.12.14 {pr}`5257`
- Upgraded `bokeh` to 3.6.0 {pr}`4888`, {pr}`5047`, {pr}`5118`
- Upgraded `awkward-cpp` to 43 {pr}`5214`, {pr}`5247`
- Upgraded `zengl` to 2.7.1 {pr}`5258`
- Upgraded `protobuf` to 5.29.1 {pr}`5257`
- Upgraded `sourmash` to 4.8.11 {pr}`4980`
- Upgraded `scipy` to 1.14.1 {pr}`4719`, {pr}`5011`, {pr}`5012`, {pr}`5031`
- Upgraded `scikit-image` to 0.24.0 {pr}`5003`
- Upgraded `statsmodels` to 0.14.4 {pr}`5058`
- Upgraded `contourpy` to 1.3.0 {pr}`5048`
- Upgraded `boost-histogram` to 1.5.0 {pr}`5074`
- Upgraded `duckdb` to 1.1.0 {pr}`5078`
- Upgraded `sympy` to 1.13.3 {pr}`5098`
- Upgraded `tree-sitter` to 0.23.1 {pr}`5110`
- Upgraded `altair` to 5.4.1 {pr}`5124`
- Upgraded `PyYAML` to 6.0.2 {pr}`5137`
- Upgraded `duckdb` to 1.1.2 {pr}`5142`
- Upgraded `matplotlib` to 3.8.4 {pr}`4510`
- Upgraded `matplotlib-pyodide` to 0.2.3 {pr}`4510`
- Upgraded `cysignals` to 1.12.2 {pr}`5267`
- Added `soxr` 0.5.0.post1 {pr}`5150`
- Added `tiktoken` v0.8.0 in {pr}`5147`
- Added `casadi` 3.6.7 {pr}`4936`, {pr}`5057`, {pr}`4925`
- Added `pyarrow` 18.1.0 {pr}`4950`, {pr}`5266`
- Added `polars` 1.18.0 {pr}`5282`
- Added `rasterio` 1.4.2, `affine` 2.4.0 {pr}`4983`, {pr}`4925`
- Added `iminuit` 2.30.1 {pr}`4767`, {pr}`5072`, {pr}`4925`
- Added `rateslib` 1.6.0 {pr}`5146`, {pr}`5235`
- Added `arro3-core`, `arro3-io`, and `arro3-compute` 0.3.0, 0.4.0, 0.4.1 {pr}`5020`, {pr}`5095`, {pr}`5104`
- Added `tree-sitter` 0.23.0 {pr}`5099`
- Added `tree-sitter-go` 0.23.1 {pr}`5102`
- Added `tree-sitter-java` 0.23.2 {pr}`5102`
- Added `tree-sitter-python` 0.23.2 {pr}`5102`
- Added `Narwhals` 1.9.4 {pr}`5121`
- Added `libzfp` and `zfpy` 1.0.1 {pr}`5172`
- Added `vega-datasets` 0.9.0 {pr}`5183`
- Added `clingo` 5.7.1 {pr}`5184`
- Added `argon2-cffi` `argon2-cffi-bindings` 23.1.0 {pr}`5281`
- Upgraded `tree-sitter` to 0.23.2 {pr}`5185`
- Upgraded `tree-sitter-go` to 0.23.3 {pr}`5185`
- Upgraded `tree-sitter-java` to 0.23.4 {pr}`5185`
- Upgraded `tree-sitter-python` to 0.23.4 {pr}`5185`
- Upgraded `xarray` to 2024.11.0 {pr}`5224`
- Upgraded `lakers-python` to 0.4.1 {pr}`5225`
- Upgraded `pure-eval` to 0.2.3 {pr}`5086`, {pr}`5244`
- Upgraded `cffi` to 1.17.1 {pr}`5261`
- Upgraded `pillow-heif` to 0.20.0 and `pyheif` 0.8.0 {pr}`5178`

## Version 0.26.4

_November 15, 2024_

- {{ Fix }} JSPI support now works with support for new JSPI and no WebAssembly type reflection.
  {pr}`5129`

- {{ Fix }} Fix sessionStorage-related crash when running in sandboxed iframe.
  {pr}`5186`

- {{ Fix }} `JsFinder.find_spec()` no longer crashes when called during pytest test collection.
  {pr}`5170`

## Version 0.26.3

_October 19, 2024_

- {{ Performance }} Attribute lookup on a `JsProxy` is now about 40% faster.
  {pr}`4961`

- {{ Performance }} Method calls on a `JsProxy` are now much faster. If the
  method has no arguments and no return value, it is about 80% faster. The
  speedup for methods with arguments is less drastic but still quite a lot.
  {pr}`4963`

- {{ Enhancement }} Updated stack switching support to handle new JSPI.
  {pr}`4982`

- {{ Fix }} `pyimport("a.b")` won't fail when `a` is removed by `del sys.modules["a"]`
  {pr}`4993`

- {{ Fix }} It now works to convert a 0d Python buffer to JavaScript.
  {pr}`5092`

- {{ Fix }} It now works to convert buffers of 64 bit signed or unsigned integers to JavaScript.
  {pr}`5092`

## Version 0.26.2

_July 26, 2024_

- {{ Fix }} Don't leak the values in a dictionary when applying `to_js` to it.
  {pr}`4853`

- {{ Fix }} Loading of dynamic libraries now works slightly better in the cli
  runner. Resolved {issue}`3865`.
  {pr}`4871`

- {{ Fix }} Restored the pre-0.26.0 behavior of calling `exit()` or raising
  `SystemExit`. In 0.26.0 and 0.26.1, `exit()` shuts down the Python
  interpreter. In all other versions of Pyodide it does not.
  {pr}`4867`

- {{ Fix }} Fixed a weird regression occurring in difficult to describe
  circumstances introduced by {pr}`4837`. See {issue}`4861`.
  {pr}`4861`

- {{ Fix }} Recursive fortran functions now work correctly in scipy {issue}`4818`.
  {pr}`4822`

- {{ Enhancement }} Allow setting `dont_inherit` and `optimize` for `compile`
  in `CodeRunner` and `Console`.
  {pr}`4897`

- {{ Fix }} Fixed a bug that caused `Console`'s `formatted_traceback` being truncated
  unexpectedly when `filename` is specified.
  {pr}`4905`

- {{ Fix }} Locked `PyodideConsole.runcode` to block `loadPackagesFromImports`.
  {pr}`4905`

- {{ Enhancement }} Added `checkAPIVersion` option to `loadPyodide` to allow
  bootstrapping pyodide with a different version.
  {pr}`4907`

- {{ Enhancement }} Added `can_run_sync` to test whether or not `run_sync`
  should work.
  {pr}`4913`

- {{ Fix }} Fixed a bug with the JSPI that made it interact incorrectly with
  JavaScript code that iterates a `PyProxy`.
  {pr}`4919`

- {{ Fix }} Pyodide now loads correctly when `define` and `define.amd` are
  defined in the global scope.
  {pr}`4866`

- {{ Fix }} Fixed keyboard input handling in SDL-based packages.
  {pr}`4865`

### Packages

- Added `duckdb` 1.0.0 {pr}`4684`

## Version 0.26.1

_June 7, 2024_

### Build system

- {{ Fix }} Fix `pyodide config` command printing extra output.
  {pr}`4814`

- {{ Enhancement }} Added implementation to read build settings from `pyproject.toml`.
  {pr}`4831`

- {{ Fix }} In the Pyodide virtual environment, pip sees `platform.system()` as
  "Emscripten" and not as "emscripten".
  {pr}`4812`

- {{ Fix }} Resolution of JavaScript symbols in dynamic libraries doesn't fail
  anymore in the command line runner.
  {pr}`4836`

- {{ Fix }} Pyodide virtual environments now work correctly in Fedora and other
  platforms with platlibdir not equal to "lib".
  {pr}`4844`

### Runtime / FFI

- {{ Enhancement }} Added the `enableRunUntilComplete` option to `loadPyodide`
  which makes `run_until_complete` block using stack switching, or crash if
  stack switching is disabled.
  {pr}`4817`

- {{ Fix }} Resolved an issue where string keys in `PyProxyJsonAdaptor` were
  unexpectedly cast to numbers.
  {pr}`4825`

- {{ Fix }} When a `Future` connected to a `Promise` is cancelled, don't raise
  `InvalidStateError`.
  {pr}`4837`

### Packages

- New Packages: `pytest-asyncio` {pr}`4819`

## Version 0.26.0

_May 27, 2024_

### General

- {{ Update }} Upgraded Python to v3.12.1
  {pr}`4431` {pr}`4435`

- {{ Update }} The wheel tag for Pyodide wheels has changed to pyodide_2024_0_wasm32.
  {pr}`4777`, {pr}`4780`

- {{ Enhancement }} ABI Break: Updated Emscripten to version 3.1.58
  {pr}`4399` {pr}`4715`

- {{ Breaking }} Pyodide will not fallback to `node-fetch` anymore when `fetch`
  is not available in the Node.js < 18 environment.
  {pr}`4417`

- {{ Enhancement }} Improved support for stack switching.
  {pr}`4532`, {pr}`4547`, {pr}`4615`, {pr}`4639`

- {{ Breaking }} The experimental `callSyncifying` method was renamed to
  `callPromising`.
  {pr}`4608`

- {{ Fix }} `dup` now works correctly in the Node filesystem.
  {pr}`4554`

- {{ Enhancement }} `asyncio.sleep(0)` now runs the next task a lot faster.
  {pr}`4590`

### JavaScript APIs

- {{ Enhancement }} `pyodide.loadPackage` now checks if the cache directory
  exists and calls `mkdir` only when it doesn't to avoid an error on read-only
  file systems in Node.js environment.
  {pr}`4738`

- {{ Fix }} `pyodide.mountNativeFS` will no longer silently overwrite an
  existing nonempty directory. Also it throws much clearer error messages when
  it fails.
  {pr}`4559`

- {{ Enhancement }} Added a new API `pyodide.mountNodeFS` which mounts a host
  directory into the Pyodide file system when running in node.
  {pr}`4561`

- {{ Enhancement }} Updated `pyimport` to support `pyimport("module.attribute")`.
  {pr}`4395`

### FFI

- {{ Enhancement }} `str(jsproxy)` has been adjusted to not raise an error if
  `jsproxy.toString` is undefined. Instead, it will use
  `Object.prototype.toString` in this case. If `jsproxy.toString` is defined and
  throws or is not defined but `jsproxy[Symbol.toStringTag]` is defined and
  throws, then `str` will still raise.
  {pr}`4574`

- {{ Enhancement }} Fixed a memory leak when iterating over a PyProxy.
  {pr}`4546`

- {{ Enhancement }} When a dictionary is converted to JavaScript with `toJs` the
  result is now a `LiteralMap`. String keys are accessible via direct property
  access unless they match a function on the `Map` prototype.
  {pr}`4576`

- {{ Fix }} `toJs` now works as expected on subclasses of `dict`.
  {pr}`4637`

- {{ Enhancement }} Added `PyProxy.asJsJson` method to adapt between Python JSON
  (lists and dicts) and JavaScript JSON (Arrays and Objects).
  {pr}`4666`

- {{ Enhancement }} Added a new `callRelaxed` to PyProxies of callables that
  discards extra arguments rather than raising a `TypeError``.
{pr}`4392`

- {{ Enhancement }} A new `callWithOptions` method was added to PyProxies of
  callables.
  {pr}`4608`

### Build

- {{ Fix }} pyodide-build now use response file when passing list of exported symbols to `emcc`.
  This fixes "Argument list too long" error.
  {pr}`4717``

- {{ Fix }} Pass through `-E` (command mode) arguments in CMake wrapper
  {pr}`4705`.

- {{ Fix }} Fix exception handling in dynamic linking of int64 functions
  {pr}`4698`.

- {{ Breaking }} `pyodide-build` entrypoint is removed in favor of `pyodide`.
  This entrypoint was deprecated since 0.22.0.
  {pr}`4368`

- {{ Breaking }} The `--no-deps` option to `pyodide build-recipes` has been
  replaced with a separate subcommand `pyodide build-recipes-no-deps`.
  {pr}`4443`

- {{ Enhancement }} The `build/post` script now runs under the directory
  where the built wheel is unpacked.
  {pr}`4481`

### Packages

- New Packages: `cysignals`, `ppl`, `pplpy` {pr}`4407`, `flint`, `python-flint` {pr}`4410`,
  `memory_allocator` {pr}`4393`, `primesieve`, `primecount`, `primecountpy` {pr}`4477`,
  `pyxirr` {pr}`4513`, `ipython`, `asttokens`, `executing`, `prompt_toolkit`,
  `pure_eval`, `stack_data`, `traitlets`, `wcwidth` {pr}`4452`, `altair` {pr}`4580`,
  `cvxpy` {pr}`4587`, `clarabel` {pr}`4587`, `matplotlib-inline` {pr}`4626`,
  `pygame-ce` {pr}`4602`, `libcst` {pr}`4665`, `mmh3`, `pyiceberg` {pr}`4648`,
  `lakers-python` {pr}`4763`, `crc32c` {pr}`4789`, `zstandard` {pr}`4792`

- Upgraded `contourpy` to 1.2.1 {pr}`4680`
- Upgraded `sourmash` to 4.8.8 {pr}`4683`

## Version 0.25.1

_March 31, 2024_

- {{ Fix }} Fixed pyodide-build to work with pypa/build>=1.2.
  {pr}`4653`

- {{ Fix }} Fixed a bug that pyodide-build setting `MESON` env variable,
  which overwrites the binary path of meson.
  {pr}`4502`

## Version 0.25.0

_January 18, 2024_

### General

- {{ Enhancement }} ABI Break: Updated Emscripten to version 3.1.46
  {pr}`4359`

- {{ Breaking }} Node.js < 18 is no longer officially supported. Older versions
  of Node.js might still work, but they are not tested or guaranteed to work.
  {pr}`4269`

- {{ Enhancement }} Added experimental support for stack switching.
  {pr}`3957`, {pr}`3964`, {pr}`3987`, {pr}`3990`, {pr}`3210`

### JavaScript API

- {{ Fix }} `pyodide.setStdin` now does not consider an empty string as EOF.
  {pr}`4327`

- {{ Breaking }} `loadPyodide` does not accept `homedir` option anymore, use
  `env: {HOME: "/the/home/directory"}` instead. This have been deprecated since
  Pyodide 0.24.
  {pr}`4342`

- {{ Enhancement }} `pyodide.loadPackage` now returns an object with metadata
  about the loaded packages.
  {pr}`4306`

- {{ Fix }} Fixed default indexURL calculation in Node.js environment.
  {pr}`4288`

### Python API

- {{ Enhancement }} The `pyodide-py` package on `pypi` now includes `py.typed`
  markers so mypy will use the types.
  {pr}`4321`

- {{ Fix }} Fixed a bug that micropip would fail to install packages from
  pyodide-lock.json if the package's name differs from its normalized name.
  {pr}`4319`

- {{ Enhancement }} Added a no-op `WebLoop.close` method so that attempts to
  close the event loop will not raise an exception.
  {pr}`4329`

### Python / JavaScript Foreign Function Interface

- {{ Fix }} `jsarray.pop` now works correctly. It previously returned the wrong
  value and leaked memory.
  {pr}`4236`

- {{ Breaking }} `PyProxy.toString` now calls `str` instead of `repr`. For now
  you can opt into the old behavior by passing `pyproxyToStringRepr: true` to
  `loadPyodide`, but this may be removed in the future.
  {pr}`4247`

- {{ Fix }} when accessing a `JsProxy` attribute invokes a getter and the getter
  throws an error, that error is propagated instead of being turned into an
  `AttributeError`.
  {pr}`4254`

- {{ Fix }} `import type { PyProxy } from "pyodide/ffi"` now works with the
  `NodeNext` typescript target.
  {pr}`4256`

- {{ Fix }} Fixed a bug that occurs when using `toJs` with both `dictConverter`
  and `defaultConverter` arguments.
  {pr}`4263`

- {{ Enhancement }} Added `JsArray.remove` and `JsArray.insert` methods.
  {pr}`4326`

- {{ Breaking }} Type exports of `PyProxy` subtypes have been moved from
  `pyodide` to `pyodide/ffi` and many of them have changed names.
  {pr}`4342`

- {{ Breaking }} The methods for checking `PyProxy` capabilities (e.g.,
  `supportsHas`, `isCallable`) are now removed. Use e.g.,
  `instanceof pyodide.ffi.PyCallable` instead.
  {pr}`4342`

### Pyodide CLI

- {{ Enhancement }} `pyodide config` command now show additional config
  variables: `rustflags`, `cmake_toolchain_file`, `pyo3_config_file`,
  `rust_toolchain`, `cflags` `cxxflags`, `ldflags`, `meson_cross_file`. These
  variables can be used in out-of-tree build to set the same variables as
  in-tree build.
  {pr}`4241`

- {{ Enhancement }} `pyodide build` command now accepts `--config-setting`
  (`-C`) option to pass flags to the build backend, just like `python -m build`
  command.
  {pr}`4308`

### Load time & size optimizations

- {{ Performance }} Do not use `importlib.metadata` when identifying installed
  packages, which reduces the time to load Pyodide.
  {pr}`4147`

### Build system

- {{ Fix }} Fixed `Emscripten.cmake` not vendored in pyodide-build since 0.24.0.
  {pr}`4223`

- {{ Fix }} pyodide-build now does not override `CMAKE_CONFIG_FILE` and
  `PYO3_CONFIG_FILE` env variables if provided by user.
  {pr}`4223`

- {{ Fix }} Fixed a bug that webpack messes up dynamic import of `pyodide.asm.js`.
  {pr}`4294`

### Packages

- New Packages: `river` {pr}`4197`, `sisl` {pr}`4210`, `frozenlist` {pr}`4231`,
  `zengl` {pr}`4208`, `msgspec` {pr}`4265`, `aiohttp` {pr}`4282`, `pysam` {pr}`4268`,
  `requests`, `urllib3` {pr}`4332`, `nh3` {pr}`4387`
- Upgraded zengl to 2.2.0 {pr}`4364`

## Version 0.24.1

_September 25, 2023_

- {{ Fix }} Fixed `LONG_BIT definition appears wrong for platform` error happened in out-of-tree build.
  {pr}`4136`

- {{ Fix }} Fixed an Emscripten bug that broke some matplotlib functionality.
  {pr}`4163`

- {{ Fix }} `pyodide.checkInterrupt` works when there is no interrupt buffer and
  the gil is not held.
  {pr}`4164`

### Packages

- Upgraded scipy to 1.11.2 {pr}`4156`
- Upgraded sourmash to 4.8.4 {pr}`4154`
- Upgraded scikit-learn to 1.3.1 {pr}`4161`
- Upgraded micropip to 0.5.0 {pr}`4167`

## Version 0.24.0

_September 13, 2023_

### General

- {{ Update }} Pyodide now runs Python 3.11.3.
  {pr}`3741`

- {{ Enhancement }} ABI Break: Updated Emscripten to version 3.1.45 {pr}`3665`,
  {pr}`3659`, {pr}`3822`, {pr}`3889`, {pr}`3890`, {pr}`3888`, {pr}`4055`,
  {pr}`4056`, {pr}`4073`, {pr}`4094`

### JavaScript API

- {{ Performance }} Added a `packages` optional argument to `loadPyodide`.
  Passing packages here saves time by downloading them during the Pyodide
  bootstrap.
  {pr}`4100`

- {{ Enhancement }} `runPython` and `runPythonAsync` now accept a `filename`
  optional argument which is passed as the `filename` argument to `eval_code`
  (resp. `eval_code_async`). Also, if a `filename` is passed to `eval_code`
  which does not start with `<` and end with `>`, Pyodide now uses the
  `linecache` module to ensure that source lines can appear in tracebacks.
  {pr}`3993`

- {{ Performance }} For performance reasons, don't render extra information in
  PyProxy destroyed message by default. By using `pyodide.setDebug(true)`, you
  can opt into worse performance and better error messages.
  {pr}`4027`

- {{ Enhancement }} It is now possible to pass environment variables to
  `loadPyodide` via the `env` argument. `homedir` is deprecated in favor of
  `{env: {HOME: whatever_directory}}`.
  {pr}`3870`

- {{ Enhancement }} The `setStdin`, `setStdout` and `setStderr` APIs have been
  improved with extra control and better performance.
  {pr}`4035`

### Python API

- {{ Enhancement }} Added `headers` property to `pyodide.http.FetchResponse`.
  {pr}`2078`

- {{ Enhancement }} Added `FetchResponse.text()` as a synonym to
  `FetchResponse.string()` for better compatibility with other requests APIs.
  {pr}`4052`

- {{ Breaking }} Changed the `FetchResponse` body getter methods to no longer
  throw an `OSError` exception for 400 and above response status codes. Added
  `FetchResponse.raise_for_status` to raise an `OSError` for error status codes.
  {pr}`3986` {pr}`4053`

### Python / JavaScript Foreign Function Interface

- {{ Performance }} Improved performance of PyProxy creation.
  {pr}`4096`

- {{ Fix }} Fixed adding getters/setters to a `PyProxy` with
  `Object.defineProperty` and improved compliance with JavaScript rules around
  Proxy traps.
  {pr}`4033`

- {{ Enhancement }} The promise methods `then`, `catch` and `finally_` are now
  present also on `Task`s as well as `Future`s.
  {pr}`3748`

- {{ Enhancement }} Added methods to a `PyProxy` of a `list` to make these work
  as drop-in replacements for JavaScript Arrays.
  {pr}`3853`

- {{ Enhancement }} When a `JsProxy` of an array is passed to Python builtin
  functions that use the `PySequence_*` APIs, it now works as expected. Also
  `jsarray * n` repeats the array `n` times and `jsarray + iterable` returns a
  new array with the result values from the iterable appended.
  {pr}`3904`

### Deployment

- {{ API }} Changed the name of the default lockfile from `repodata.json` to
  `pyodide-lock.json`
  {pr}`3824`

### Build System

- {{ Update }} The docker image now has node v20 instead of node v14.
  {pr}`3819`

- {{ Enhancement }} Added `check_wasm_magic_number` function to validate `.so`
  files for WebAssembly (WASM) compatibility.
  {pr}`4018`

- {{ Enhancement }} In pyodide build, automatically skip building package
  dependencies that are already included in the pyodide distribution.
  {pr}`4058`

### Packages

- New packages: sourmash {pr}`3635`, screed {pr}`3635`, bitstring {pr}`3635`,
  deprecation {pr}`3635`, cachetools {pr}`3635`, xyzservices {pr}`3786`,
  simplejson {pr}`3801`, protobuf {pr}`3813`, peewee {pr}`3897`, Cartopy
  {pr}`3909`, pyshp {pr}`3909`, netCDF4 {pr}`3910`, igraph {pr}`3991`, CoolProp
  {pr}`4028`, contourpy {pr}`4102`, awkward-cpp {pr}`4101`, orjson {pr}`4036`.

- Upgraded numpy to 1.25.2 {pr}`4125`

- Upgraded scipy to 1.11.1 {pr}`3794`, {pr}`3996`

- OpenBLAS has been added and scipy now uses OpenBLAS rather than CLAPACK
  {pr}`3331`.

### Pyodide CLI

- {{ Enhancement }} `pyodide build-recipes` now accepts a `--metadata-files`
  option to install `*.whl.metadata` files as specified in
  [PEP 658](https://peps.python.org/pep-0658/).
  {pr}`3981`

### Misc

- {{ Enhancement }} Add an example for `loadPyodide` and `pyodide.runPython
{pr}`4012`, {pr}`4011`

## Version 0.23.4

_July 6, 2023_

- {{ Enhancement }} The environment variable `PYODIDE_BUILD_EXPORTS` can now be
  used instead of the `--exports` argument to `pyodide build` to specify `.so`
  file exports of packages.
  {pr}`3973`

- {{ Fix }} Pin `pydantic` to `<2`.
  {pr}`3971`

- {{ Enhancement }} Allow customizing cache location for packages when running in Node
  {pr}`3967`

- {{ Enhancement }} Re-enabled sparseqr, freesasa, lightgbm, opencv-python, and wordcloud
  {pr}`3783`, {pr}`3970`

- {{ Fix }} A `JSProxy` of a `DOMException` will now inherit from exception so
  it can be raised in Python.
  {pr}`3868`

- {{ Fix }} The feature detection for `JSProxy` has been improved so that it
  should never fail even when handling strange or ill-behaved JavaScript proxy
  objects.
  {pr}`3740`, {pr}`3750`

- {{ Fix }} A `PyProxy` of a callable is now an `instanceof Function`. (If you
  are trying to feature detect whether something is callable or not in
  JavaScript, the correct way is to use `typeof o === "function"`. But you may
  have dependencies that don't do this correctly.)
  {pr}`3925`

- {{ Fix }} `from jsmodule import *` now works.
  {pr}`3903`

## Version 0.23.3

_June 17, 2023_

- {{ Fix }} `getattr(jsproxy, 'python_reserved_word')` works as expected again
  (as well as `hasattr` and `setattr`). This fixes a regression introduced in
  {pr}`3617`.
  {pr}`3926`

- {{ Fix }} `pyodide build` now replaces native `.so` slugs with Emscripten
  slugs. Usually `.so`s in the generated wheels are actually Emscripten `.so`s
  so this is good. If they are actually native `.so`s then there is a problem
  either way.
  {pr}`3903`

## Version 0.23.2

_May 2, 2023_

- {{ Enhancement }} Changed the name of the `--output-directory` argument to
  `pyodide build` to `--outdir` to match pypa/build. `--output-directory` is
  still accepted for backwards compatibility.
  {pr}`3811`

## Version 0.23.1

_April 13, 2023_

### Deployment

- {{ Fix }} Export `python_stdlib.zip` in `package.json`.
  {pr}`3723`

### CLI

- {{ Enhancement }} `pyodide build` now accepts an `--output-directory` argument.
  {pr}`3746`

- {{ Fix }} Fix `pyodide py-compile` not to ignore the `--compression-level`
  option when applied on a single file.
  {pr}`3727`

- {{ Fix }} Fix an issue where the `pyodide venv` command did not work correctly in pyodide-build
  version 0.23.0 because of missing `python_stdlib.zip`.
  {pr}`3760`

- {{ Fix }} `python -m pip` works correctly in the Pyodide venv now.
  {pr}`3761`

- {{ Fix }} Executables installed in a Pyodide virtual environment now run in
  Pyodide not in the host Python.
  {pr}`3752`

### Build System

- {{ Fix }} Fix `PYODIDE_ROOT` to point the correct directory when running out-of-tree build.
  {pr}`3751`

## Version 0.23.0

_March 30, 2023_

### General

- {{ Update }} Pyodide now runs Python 3.11.2 which officially supports
  WebAssembly as a [PEP11 Tier 3](https://peps.python.org/pep-0011/#tier-3) platform.
  {pr}`3252`, {pr}`3614`

- {{ Update }} We now build libpyodide.a so the Pyodide foreign function
  interface can be experimentally linked into other Emscripten builds of Python.
  {pr}`3335`

- {{ Enhancement }} Updated Emscripten to version 3.1.32
  {pr}`3471`, {pr}`3517`, {pr}`3599`

### JavaScript API

- {{ Breaking }} Type exports of `PyProxy` subtypes have been moved from
  `pyodide` to `pyodide/ffi` and many of them have changed names. The original
  exports are still available but they are deprecated.
  {pr}`3523`

- {{ Breaking }} The methods for checking `PyProxy` capabilities (e.g.,
  `supportsHas`, `isCallable`) are now deprecated. Use e.g.,
  `instanceof pyodide.ffi.PyCallable` instead.
  {pr}`3523`

- {{ Enhancement }} Added subclasses of `PyProxy` for each mixin. These can be
  used to check whether a `PyProxy` supports a given set of methods with
  `instanceof` e.g., `x instanceof pyodide.ffi.PyDict`.
  {pr}`3523`

- {{ Enhancement }} Added `stdLibURL` parameter to `loadPyodide` allowing to customize
  the URL from which the Python standard library is loaded.
  {pr}`3670`

- {{ Enhancement }} Checking whether an object is an instance of a `PyProxy` now
  only recognizes a `PyProxy` generated from the same Python interpreter. This
  means that creating multiple interpreters and importing a `PyProxy` from one
  into another no longer causes a fatal error.
  {pr}`3545`

- {{ Enhancement }} `as_object_map` now accepts a keyword argument `hereditary`.
  If set to `True` and indexing the object returns a plain-old-object, then the
  return value will be automatically mapped in `as_object_map` as well.
  {pr}`3638`

- {{ Enhancement }} A `JsProxy` of a JavaScript error object can be directly
  thrown as Python exceptions. Previously Pyodide automatically wrapped them in
  a `JsException` but that is no longer needed -- now `JsException` inherits
  from both `JsProxy` and `Exception`.
  {pr}`3455`

- {{ Enhancement }} `runPython` and `runPythonAsync` now accept a `locals`
  argument.
  {pr}`3618`

- {{ Fix }} Calling `loadPyodide` repeatedly in Node no longer results in
  `MaxListenersExceededWarning`. Also, calling `loadPyodide` in Node v14 no
  longer changes unhandled rejections in promises.
  {pr}`3542`

- {{ Fix }} If the `locals` argument to `eval_code` or `eval_code_async` is
  `None` it now uses `locals=globals` as the documentation says.
  {pr}`3580`

### Python standard library

- {{ Breaking }} Unvendored `_pydecimal` and `pydoc_data` from the standard
  library. Now these modules need to be loaded with `pyodide.loadPackage` or
  `micropip.install`, or auto-loaded via imports in `pyodide.runPythonAsync`
  {pr}`3525`

- {{ Breaking }} Test files of stdlib `ctypes` and `unittest` are now moved to
  `test/ctypes` and `test/unittest` respectively. This change is adapted from
  [CPython 3.12](https://github.com/python/cpython/issues/93839).
  {pr}`3507`

### Deployment

- {{ Breaking }} Pyodide no longer uses Emscripten preload plugin, hence
  `pyodide.asm.data` is removed, in favor of `python_stdlib.zip`. This change
  normally shouldn't affect users, but if you were using this file in a
  bundler, you will need to remove it. {pr}`3584`

- {{ Breaking }} `pyodide_py.tar` file is removed. This change normally
  shouldn't affect users, but if you were using this file in a bundler,
  you will need to remove it.
  {pr}`3621`

- {{ Breaking }} Python standard libraries are now vendored in a zipfile:
  `/lib/python{version}.zip` in the in-browser MEMFS file system. If you need
  to access the standard library source code, you need to unpack the zip file.
  For example:
  `import shutil; shutil.unpack_archive('/lib/python311.zip', '/lib/python3.11', 'zip)`
  {pr}`3584`

- {{ Fix }} Improves the compression of wheel files with the JsDelivr CDN. For
  browsers that support the Brotli compression (most modern ones) this should
  result in a size reduction of 20-30%. Also most many `pyodide` CLI
  sub-commands now support `--compression-level` as an optional parameter.
  {pr}`3655`

- {{ Breaking }} Following libraries are now not linked to the Pyodide main module:
  `libgl`, `libal`, `libhtml5`. This normally shouldn't affect users, but if you
  are using these libraries in a package that are built out-of-tree, you will
  need to link them to the package manually.
  {pr}`3505`

### Python / JavaScript Foreign Function Interface

- {{ Fix }} PyProxies of Async iterators are now async iterable JavaScript
  objects. The code:

  ```javascript
  for await (let x of async_iterator_pyproxy) {
    // ...
  }
  ```

  would previously fail with `TypeError: async_iterator_pyproxy is not async
iterable`. (Python async _iterables_ that were not also iterators were already
  async iterable, the problem was only with Python objects that are both async
  _iterable_ and an async iterator.)
  {pr}`3708`

- {{ Enhancement }} A py-compiled build which has smaller and faster-to-load
  packages is now deployed under
  `https://cdn.jsdelivr.net/pyodide/v0.23.0/pyc/` (also for future
  versions). The exceptions obtained with this builds will not include code
  snippets however. {pr}`3701`

- {{ Breaking }} Removed support for calling functions from the root of `pyodide` package
  directly. This has been deprecated since v0.21.0. Now all functions are only available
  under submodules.
  {pr}`3677`

- {{ Breaking }} Removed support for passing the "message" argument to `PyProxy.destroy`
  in a positional argument. This has been deprecated since v0.22.0.
  {pr}`3677`

- {{ Enhancement }} Python does not allow reserved words to be used as attributes.
  For instance, `Array.from` is a `SyntaxError`. (JavaScript has a more robust
  parser which can handle this.) To handle this, if an attribute to a `JsProxy`
  consists of a Python reserved word followed by one or more underscores, we remove
  a single underscore from the end of the attribute. For instance, `Array.from_`
  would access `from` on the underlying JavaScript object, whereas `o.from__`
  accesses the `from_` attribute.
  {pr}`3617`

### Build System

- {{ Breaking }} When building meta-packages (`core` and `min-scipy-stack`),
  you must prefix `tag:` to the meta-package name. For example, to build the
  `core` meta-package, you must run `pyodide build-recipes tag:core`, or
  `PYODIDE_PACKAGES="tag:core" make`.
  {pr}`3444`

- {{ Enhancement}} Add `--build-dependencies` to `pyodide build` command
  to fetch and build dependencies of a package being built.
  Also adds `--skip-dependency` to ignore selected dependencies.
  {pr}`3310`

- {{ Enhancement}} Added `pyodide build` support for building a list of packages
  from a requirements.txt file with `pyodide build -r <requirements.txt>`. Also
  can output a list of chosen dependencies in the same format when building a
  package and dependencies using the `--output-lockfile <lockfile.txt>`
  argument. This enables repeatable builds of packages.
  {pr}`3469`

- {{ Enhancement }} Added `package/tag` key to the `meta.yaml` spec to group
  packages.
  {pr}`3444`

- {{ Enhancement }} `pyodide build-recipes` now autodetects the number of
  CPU cores in the system and uses them for parallel builds.
  {pr}`3559` {pr}`3598`

- {{ Fix }} Fixed pip install error when installing cross build environment.
  {pr}`3562`

- {{ Enhancement }} Response files are now correctly handled when
  calculating exported symbols.
  {pr}`3645`

- {{ Fix }} Fix occasional build failure when building rust packages.
  {pr}`3607`

- {{ Enhancement }} Improved logging in `pyodide-build` with rich.
  {pr}`3442`

- {{ Enhancement }} `pyodide build-recipes` now accepts `--no-deps` parameter, which skips
  building dependencies of the package. This replaces `pyodide-build buildpkg`.
  {pr}`3520`

- {{ Enhancement }} `pyodide build-recipes` now works out-of-tree.

### Pyodide CLI

- {{ Breaking }} Removed deprecated CLI entrypoints `pyodide-build buildall` which is
  replaced by `pyodide build-recipes`, and `pyodide-build mkpkg` which is
  replaced by `pyodide skeleton pypi` {pr}`3668`.

- {{ Feature }} Added `pyodide py-compile` CLI command that py compiles a wheel or a zip
  file, converting .py files to .pyc files. It can also be applied to a folder
  with wheels / zip files. If the input folder contains the
  `repodata.json` the paths and checksums it contains will also be updated
  {pr}`3253` {pr}`3700`

- {{ Feature }} Added `pyodide create-zipfile` CLI command that creates a zip file of a
  directory. This command is hidden by default since it is not intended for use
  by end users.
  {pr}`3411` {pr}`3463`

### REPL

- {{ Fix }} Non-breaking space characters are now automatically converted to
  regular spaces in pyodide REPL.
  {pr}`3558`

- {{ Enhancement }} Allow changing the build type used in the REPL by passing the
  `build` argument to the REPL URL. For instance,
  `https://pyodide.org/en/latest/console.html?build=debug` will load debug dev build.
  {pr}`3671`

### Packages

- New packages: fastparquet {pr}`3590`, cramjam {pr}`3590`, pynacl {pr}`3500`,
  pyxel {pr}`3508`.
  mypy {pr}`3504`, multidict {pr}`3581`, yarl {pr}`3702`, idna {pr}`3702`,
  cbor-diag {pr}`3581`.

- Upgraded to micropip 0.3.0 (see
  [changelog](https://github.com/pyodide/micropip/blob/main/CHANGELOG.md)
  {pr}`3709`

- Added experimental [support for SDL based packages](using-sdl) {pr}`3508`

- Upgraded packages: see the list of packages versions in this release in
  {ref}`packages-in-pyodide`.

### List of Contributors

Alexey Ignatiev, Andrea Giammarchi, Arpit, Christian Clauss, Deepak Cherian,
Eli Lamb, Feodor Fitsner, Gyeongjae Choi, Hood Chatham, Jeff Glass, Jo Bovy,
Joe Marshall, josephrocca, Loïc Estève, martinRenou, messense, Nicholas
Bollweg, Roman Yurchak, TheOnlyWayUp, Victor Blomqvist, Ye Joo Park

## Version 0.22.1

_January 25, 2023_

- {{ Breaking }} `setStdin` now accepts an extra `autoEOF` parameter. If `true`,
  it will insert an EOF automatically after each string or buffer. Defaults to
  `true`. This also affects the behavior of the `stdin` argument to
  `loadPyodide`.
  {pr}`3488`

- {{ Fix }} `from pyodide.ffi import *` doesn't raise an `ImportError` anymore.
  {pr}`3484`

- {{ Enhancement }} Pyodide displays a better message when someone calls posix
  `exit` or `os._exit`.
  {pr}`3496`

### Package Loading

- {{ Fix }} Fix incorrect error message when loading a package
  include in Pyodide fails.
  {pr}`3435`

### Build system

- {{ Fix }} Emscripten is no longer required to create a Pyodide virtual
  environment.
  {pr}`3485`

- {{ Fix }} Fixed a bug where `pyodide build` would fail on package that use
  CMake, when run multiple times.
  {pr}`3445`

- {{ Fix }} pyodide build: Don't pass the directory to the build backend args,
  only pass the arguments.
  {pr}`3490`

- {{ Fix }} `pyodide config` won't print extra messages anymore.
  {pr}`3483`

- {{ Fix }} Pass the same environment variables for out of tree builds as for in
  tree builds.
  {pr}`3495`

## Version 0.22.0

_January 3, 2023_

[See the release notes for a summary.](https://blog.pyodide.org/posts/0.22-release/)

### Deployment and testing

- {{ Breaking }} `pyodide-cdn2.iodide.io` is not available anymore. Please use
  `https://cdn.jsdelivr.net/pyodide` instead.
  {pr}`3150`.

- {{ Breaking }} We don't publish pre-built Pyodide docker images anymore. Note
  that `./run_docker --pre-built` was not working for a while and it was
  actually equivalent to `./run_docker`. If you need to build a single Python
  wheel out of tree, you can use the `pyodide build` command instead. See
  [our blog post](https://blog.pyodide.org/posts/0.21-release/#building-binary-wheels-for-pyodide)
  for more information.
  {pr}`3342`.

- {{ Enhancement }} The releases are now called `pyodide-{version}.tar.gz`
  rather than `pyodide-build-{version}.tar.gz`
  {pr}`2996`

- {{ Enhancement }} Added a new release file called
  `pyodide-core-{version}.tar.gz` intended for use in Node. It contains the
  files needed to start Pyodide and no additional packages.
  {pr}`2999`

- {{ Enhancement }} The full test suite is now run in Safari
  {pr}`2578`, {pr}`3095`.

- {{ Enhancement }} Added Gitpod configuration to the repository.
  {pr}`3201`

### Foreign function interface

#### JsProxy / JavaScript from Python

- {{ Enhancement }} Implemented `reverse`, `__reversed__`, `count`, `index`,
  `append`, and `pop` for `JsProxy` of Javascript arrays so that they implement
  the `collections.abc.MutableSequence` API.
  {pr}`2970`

- {{ Enhancement }} Implemented methods `keys`, `items`, `values`, `get`, `pop`,
  `setdefault`, `popitem`, `update`, and `clear` for `JsProxy` of map-like
  objects so that they implement the `collections.abc.MutableMapping` API.
  {pr}`3275`

- {{ Enhancement }} It's now possible to destructure a JavaScript array, map, or
  object returned by `as_object_map` with a `match` statement.
  {pr}`2906`

- {{ Enhancement }} Added `then`, `catch`, and `finally_` methods to the
  `Future`s used by Pyodide's event loop so they can be used like `Promise`s.
  {pr}`2997`

- {{ Enhancement }} `create_proxy` now takes an optional `roundtrip` parameter.
  If this is set to `True`, then when the proxy is converted back to Python, it
  is converted back to the same double proxy. This allows the proxy to be
  destroyed from Python even if no reference is retained.
  {pr}`3163`, {pr}`3369`

- {{ Enhancement }} A `JsProxy` of a function now has a `__get__` descriptor
  method, so it's possible to use a JavaScript function as a Python method. When
  the method is called, `this` will be a `PyProxy` pointing to the Python object
  the method is called on.
  {pr}`3130`

- {{ Enhancement }} A `JsProxy` now has an `as_object_map` method. This will
  treat the object as a mapping over its `ownKeys` so for instance:
  `run_js("({a:2, b:3})").as_object_map()["a"]` will return 2. These implement
  `collections.abc.MutableMapping`.
  {pr}`3273`, {pr}`3295`, {pr}`3297`

- {{ Enhancement }} Split up the `JsProxy` documentation class into several
  classes, e.g., `JsBuffer`, `JsPromise`, etc. Implemented `issubclass` and
  `isinstance` on the various synthetic and real `JsProxy` classes so that they
  behave the way one might naively expect them to (or at least closer to that
  than it was before).
  {pr}`3277`

- {{ Enhancement }} Added type parameters to many of the `JsProxy` subtypes.
  {pr}`3387`

- {{ Enhancement }} Added `JsGenerator` and `JsIterator` types to `pyodide.ffi`.
  Added `send` method to `JsIterator`s and `throw`, and `close` methods to
  `JsGenerator`s.
  {pr}`3294`

- {{ Enhancement }} It is now possible to use asynchronous JavaScript iterables,
  iterators and generators from Python. This includes support for `aiter` for
  async interables, `anext` and `asend` for async iterators, and `athrow` and
  `aclose` for async generators.
  {pr}`3285`, {pr}`3299`, {pr}`3339`

- {{ Enhancement }} JavaScript generators and async generators that are created
  from Python now are wrapped so that Python objects sent to them as arguments
  or from `.send` / `.asend` are kept alive until the generator is exhausted or
  `.close`d. This makes generators significantly more ergonomic to use, at the
  cost of making memory leaks more likely if the generator is never finalized.
  {pr}`3317`

- {{ Enhancement }} Added a mypy typeshed for some common functionality for the
  `js` module.
  {pr}`3298`

- {{ Enhancement }} mypy understands the types of more things now.
  {pr}`3385`

- {{ Fix }} Fixed bug in `split` argument of `pyodide.console.repr_shorten`.
  Added `shorten` function.
  {pr}`3178`

#### PyProxy / Using Python from JavaScript

- {{ Enhancement }} Added a type field to `PythonError` (e.g., a StopIteration
  error would have `e.type === "StopIteration"`)
  {pr}`3289`

- {{ Enhancement }} It is now possible to use asynchronous Python generators
  from JavaScript.
  {pr}`3290`

- {{ Enhancement }} PyProxies of synchronous and asynchronous Python generators
  now support `return` and `throw` APIs that behave like the ones on JavaScript
  generators.
  {pr}`3346`

- {{ Enhancement }} It is possible to make a `PyProxy` that takes `this` as the
  first argument using the `PyProxy.captureThis` method. The `create_proxy`
  method also has a `capture_this` argument which causes the `PyProxy` to
  receive `this` as the first argument if set to `True`
  {pr}`3103`, {pr}`3145`

### JavaScript API

- {{ Enhancement }} Users can do a static import of `pyodide/pyodide.asm.js` to
  avoid issues with dynamic imports. This allows the use of Pyodide with
  module-type service workers.
  {pr}`3070`

- {{ Enhancement }} Added a new API `pyodide.mountNativeFS` which mounts a
  {js:class}`FileSystemDirectoryHandle` into the Pyodide file system.
  {pr}`2987`

- {{ Enhancement }} `loadPyodide` has a new option called `args`. This list will
  be passed as command line arguments to the Python interpreter at start up.
  {pr}`3021`, {pr}`3282`

- Removed "Python initialization complete" message printed when loading is
  finished.
  {pr}`3247

- {{ Breaking }} The messageCallback and errorCallback argument to `loadPackage`
  and `loadPackagesFromImports` is now passed as named arguments. The old usage
  still works with a deprecation warning.
  {pr}`3149`

- {{ Enhancement }} `loadPackage` and `loadPackagesFromImports` now accepts a
  new option `checkIntegrity`. If set to False, integrity check for Python
  Packages will be disabled.

- {{ Enhancement }} Added APIs `pyodide.setStdin`, `pyodide.setStdout`,
  `pyodide.setStderr` for changing the stream handlers after loading Pyodide.
  Also added more careful control over whether `isatty` returns true or false on
  stdin, stdout, and stderr.
  {pr}`3268`

### Package Loading

- {{ Enhancement }} Pyodide now shows more helpful error messages when importing
  packages that are included in Pyodide fails.
  {pr}`3137`, {pr}`3263`

- {{ Fix }} Shared libraries with version suffixes are now handled correctly.
  {pr}`3154`

- {{ Breaking }} Unvendored the sqlite3 module from the standard library. Before
  `sqlite3` was included by default. Now it needs to be loaded with
  `pyodide.loadPackage` or `micropip.install`.
  {pr}`2946`

- {{ Breaking }} The Pyodide Python package is installed into `/lib/python3.10`
  rather than `/lib/python3.10/site-packages`.
  {pr}`3022`

- {{ Breaking }} The matplotlib HTML5 backends are now available as part of the
  [`matplotlib-pyodide`](https://github.com/pyodide/matplotlib-pyodide) package.
  If you use the default backend from Pyodide, no changes are necessary.
  However, if you previously specified the backend with `matplotlib.use`, the
  URL is now different. See [package
  readme](https://github.com/pyodide/matplotlib-pyodide) for more details.
  {pr}`3061`

- {{ Breaking }} The micropip package was moved to a separate repository
  [pyodide/micropip](https://github.com/pyodide/micropip). In addion to
  installing the version shipped with a given Pyodide release, you can also
  install a different micropip version from
  [PyPi](https://pypi.org/project/micropip/) with,

  ```
  await pyodide.loadPackage('packaging')
  await pyodide.loadPackage('<URL of the micropip wheel on PyPI>')
  ```

  from Javascript. From Python you can import the Javascript Pyodide package,

  ```
  import pyodide_js
  ```

  and call the same functions as above.
  {pr}`3122`

- {{ Enhancement }} The parsing and validation of `meta.yaml` according to the
  specification is now done more rigorously with Pydantic.
  {pr}`3079`

- {{ Breaking }} The `source/md5` checksum field is not longer supported in
  `meta.yaml` files, use `source/sha256` instead
  {pr}`3079`

- {{ Breaking }} `pyodide_build.io.parse_package_config` function is removed in
  favor of `pyodide_build.MetaConfig.from_yaml`
  {pr}`3079`

- {{ Fix }} `ctypes.util.find_library` will now search WASM modules from
  LD_LIBRARY_PATH.
  {pr}`3353`

### Build System

- {{ Enhancement }} Updated Emscripten to version 3.1.27
  {pr}`2958`, {pr}`2950`, {pr}`3027`, {pr}`3107`, {pr}`3148`, {pr}`3236`,
  {pr}`3239`, {pr}`3280`, {pr}`3314`

- {{ Enhancement }} Added `requirements/host` key to the `meta.yaml` spec to
  allow host dependencies that are required for building packages.
  {pr}`2132`

- {{ Enhancement }} Added `package/top-level` key to the `meta.yaml` spec to
  calculate top-level import names for the package. Previously `test/imports`
  key was used for this purpose.
  {pr}`3006`

- {{ Enhancement }} Added `build/vendor-sharedlib` key to the `meta.yaml` spec
  which vendors shared libraries into the wheel after building.
  {pr}`3234` {pr}`3264`

- {{ Enhancement }} Added `build/type` key to the `meta.yaml` spec which
  specifies the type of the package.
  {pr}`3238`

- {{ Enhancement }} Added `requirements/executable` key to the `meta.yaml` spec
  which specifies the list of executables required for building a package.
  {pr}`3300`

- {{ Breaking }} `build/library` and `build/sharedlibrary` key in the
  `meta.yaml` spec are removed. Use `build/type` instead.
  {pr}`3238`

- {{ Fix }} Fixed a bug that `backend-flags` propagated to dependencies.
  {pr}`3153`

- {{ Fix }} Fixed a bug that shared libraries are not copied into distribution
  directory when it is already built.
  {pr}`3212`

- {{ Enhancement }} Added a system for making Pyodide virtual environments. This
  is for testing out of tree builds. For more information, see [the
  documentation](building-and-testing-packages-out-of-tree).
  {pr}`2976`, {pr}`3039`, {pr}`3040`, {pr}`3044`, {pr}`3096`, {pr}`3098`,
  {pr}`3108`, {pr}`3109`, {pr}`3241`

- Added a new CLI command `pyodide skeleton` which creates a package build recipe.
  `pyodide-build mkpkg` will be replaced by `pyodide skeleton pypi`.
  {pr}`3175`

- Added a new CLI command `pyodide build-recipes` which build packages from
  recipe folder. It replaces `pyodide-build buildall`.
  {pr}`3196` {pr}`3279`

- Added a new CLI command `pyodide config` which shows config variables used in
  Pyodide.
  {pr}`3376`

- Added subcommands for `pyodide build` which builds packages from various sources.
  | command | result |
  |------------------------|-----------------------------------------|
  | `pyodide build pypi` | build or fetch a single package from pypi |
  | `pyodide build source` | build the current source folder (same as pyodide build) |
  | `pyodide build url` | build or fetch a package from a url either tgz, tar.gz zip or wheel |
  {pr}`3196`

### Packages

- New packages: pycryptodome {pr}`2965`, coverage-py {pr}`3053`, bcrypt
  {pr}`3125`, lightgbm {pr}`3138`, pyheif, pillow_heif, libheif, libde265
  {pr}`3161`, wordcloud {pr}`3173`, gdal, fiona, geopandas {pr}`3213`, the
  standard library \_hashlib module {pr}`3206` , pyinstrument {pr}`3258`, gensim
  {pr}`3326`, smart_open {pr}`3326`, pyodide-http {pr}`3355`.

- {{ Fix }} Scipy CSR data is now handled correctly in XGBoost.
  {pr}`3194`

- {{ Update }} Upgraded packages: SciPy 1.9.1 {pr}`3043`, pandas 1.5.0
  {pr}`3134`, numpy 1.23.3 {pr}`3284`, scikit-learn 1.1.3 {pr}`3324` as well as
  most of the other packages {pr}`3348` {pr}`3365`. See
  {ref}`packages-in-pyodide` for more details.

- {{ Fix }} Fix scipy handling of exceptions that are raised from C++ code.
  {pr}`3384`.

### List of Contributors

Aierie, dataxerik, David Lechner, Deepak Cherian, Filipe, Gyeongjae Choi, Hood
Chatham, H.Yamada, Jacques Boscq, Jeremy Tuloup, Joe Marshall, John Wason,
Loïc Estève, partev, Patrick Arminio, Péter Ferenc Gyarmati, Prete, Qijia
Liu, Roman Yurchak, ryanking13, skelsec, Starz0r, Will Lachance, YeonWoo, Yizhi
Liu

## Version 0.21.3

_September 15, 2022_

- {{ Fix }} When loading `sqlite3`, `loadPackage` no longer also loads `nltk`
  and `regex`.
  {issue}`3001`

- {{ Fix }} Packages are now loaded in a topologically sorted order regarding
  their dependencies.
  {pr}`3020`

- {{ Breaking }} Loading the `soupsieve` package will not automatically load
  `beautifulsoup4` together.
  {pr}`3020`

- {{ Fix }} Fix the incorrect package name `ruamel` to `ruamel.yaml`.
  {pr}`3036`

- {{ Fix }} `loadPyodide` will now raise error when the version of
  JavaScript and Python Pyodide package does not match.
  {pr}`3074`

- {{ Enhancement }} Pyodide now works with a content security policy that
  doesn't include `unsafe-eval`. It is still necessary to include
  `wasm-unsafe-eval` (and probably always will be). Since current Safari
  versions have no support for `wasm-unsafe-eval`, it is necessary to include
  `unsafe-eval` in order to work in Safari. This will likely be fixed in the
  next Safari release: https://bugs.webkit.org/show_bug.cgi?id=235408
  {pr}`3075`

- {{ Fix }} It works again to use `loadPyodide` with a relative URL as
  `indexURL` (this was a regression in v0.21.2).
  {pr}`3077`

- {{ Fix }} Add `url` to list of pollyfilled packages for webpack compatibility.
  {pr}`3080`

- {{ Fix }} Fixed warnings like
  `Critical dependency: the request of a dependency is an expression.`
  when using Pyodide with webpack.
  {pr}`3080`

- {{ Enhancement }} Add binary files to exports in JavaScript package
  {pr}`3085`.

- {{ Fix }} Source maps are included in the distribution again (reverting
  {pr}`3015` included in 0.21.2) and if there is a variable in top level scope
  called `__dirname` we use that for the `indexURL`.
  {pr}`3088`

- {{ Fix }} `PyProxy.apply` now correctly handles the case when something
  unexpected is passed as the second argument.
  {pr}`3101`

## Version 0.21.2

_August 29, 2022_

- {{ Fix }} The standard library packages `ssl` and `lzma` can now be installed
  with `pyodide.loadPackage("ssl")` or `micropip.install("ssl")` (previously
  they had a leading underscore and it was only possible to load them with
  `pyodide.loadPackage`).
  {issue}`3003`

- {{ Fix }} If a wheel path is passed to `pyodide.loadPackage`, it will now be
  resolved relative to `document.location` (in browser) or relative to the
  current working directory (in Node) rather than relative to `indexURL`.
  {pr}`3013`, {issue}`3011`

- {{ Fix }} Fixed a bug in Emscripten that caused Pyodide to fail in Jest.
  {pr}`3014`

- {{ Fix }} It now works to pass a relative url to `indexURL`. Also, the
  calculated index URL now works even if `node` is run with
  `--enable-source-maps`.
  {pr}`3015`

## Version 0.21.1

_August 22, 2022_

- New packages: the standard library lzma module {pr}`2939`

- {{ Enhancement }} Pyodide now shows more helpful error messages when importing
  unvendored or removed stdlib modules fails.
  {pr}`2973`

- {{ Breaking }} The default value of `fullStdLib` in `loadPyodide` has been
  changed to `false`. This means Pyodide now will not load some stdlib modules
  like distutils, ssl, and sqlite3 by default. See [Pyodide Python
  compatibility](https://pyodide.org/en/stable/usage/wasm-constraints.html) for
  detail. If `fullStdLib` is set to `true`, it will load all unvendored stdlib
  modules. However, setting `fullStdLib` to true will increase the initial
  Pyodide load time. So it is preferable to explicitly load the required module.
  {pr}`2998`

- {{ Enhancement }} `pyodide build` now checks that the correct version of the
  Emscripten compiler is used.
  {pr}`2975`, {pr}`2990`

- {{ Fix }} Pyodide works in Safari v14 again. It was broken in v0.21.0
  {pr}`2994`

## Version 0.21.0

_August 9, 2022_

[See the release notes for a summary.](https://blog.pyodide.org/posts/0.21-release/)

### Build system

- {{ Enhancement }} Emscripten was updated to Version 3.1.14
  {pr}`2775`, {pr}`2679`, {pr}`2672`

- {{ Fix }} Fix building on macOS {issue}`2360` {pr}`2554`

- {{ Enhancement }} Update Typescript target to ES2017 to generate more modern
  Javascript code.
  {pr}`2471`

- {{ Enhancement }} We now put our built files into the `dist` directory rather
  than the `build` directory. {pr}`2387`

- {{ Fix }} The build will error out earlier if `cmake` or `libtool` are not
  installed.
  {pr}`2423`

- {{ Enhancement }} The platform tags of wheels now include the Emscripten
  version in them. This should help ensure ABI compatibility if Emscripten
  wheels are distributed outside of the main Pyodide distribution.
  {pr}`2610`

- {{ Enhancement }} The build system now uses the sysconfigdata from the target
  Python rather than the host Python.
  {pr}`2516`

- {{ Enhancement }} Pyodide now builds with `-sWASM_BIGINT`.
  {pr}`2643`

- {{ Enhancement }} Added `cross-script` key to the `meta.yaml` spec to allow
  executing custom logic in the cross build environment.
  {pr}`2734`

### Pyodide Module and type conversions

- {{ API }} All functions were moved out of the root `pyodide` package into
  various submodules. For backwards compatibility, they will be available from
  the root package (raising a `FutureWarning`) until v0.23.0.
  {pr}`2787`, {pr}`2790`

- {{ Enhancement }} `loadPyodide` no longer uses any global state, so it can be
  used more than once in the same thread. This is recommended if a network
  request causes a loading failure, if there is a fatal error, if you damage the
  state of the runtime so badly that it is no longer usable, or for certain
  testing purposes. It is not recommended for creating multiple execution
  environments, for which you should use
  `pyodide.runPython(code, { globals : some_dict})`;
  {pr}`2391`

- {{ Enhancement }} `pyodide.unpackArchive` now accepts any `ArrayBufferView` or
  `ArrayBuffer` as first argument, rather than only a `Uint8Array`.
  {pr}`2451`

- {{ Feature }} Added `pyodide.code.run_js` API.
  {pr}`2426`

- {{ Fix }} BigInt's between 2^{32\*n - 1} and 2^{32\*n} no longer get
  translated to negative Python ints.
  {pr}`2484`

- {{ Fix }} Pyodide now correctly handles JavaScript objects with `null`
  constructor.
  {pr}`2520`

- {{ Fix }} Fix garbage collection of `once_callable` {pr}`2401`

- {{ Enhancement }} Added the `js_id` attribute to `JsProxy` to allow using
  JavaScript object identity as a dictionary key.
  {pr}`2515`

- {{ Fix }} Fixed a bug with `toJs` when used with recursive structures and the
  `dictConverter` argument.
  {pr}`2533`

- {{ Enhancement }} Added Python wrappers `set_timeout`, `clear_timeout`,
  `set_interval`, `clear_interval`, `add_event_listener` and
  `remove_event_listener` for the corresponding JavaScript functions.
  {pr}`2456`

- {{ Fix }} If a request fails due to CORS, `pyfetch` now raises an `OSError`
  not a `JSException`.
  {pr}`2598`

- {{ Enhancement }} Pyodide now directly exposes the Emscripten `PATH` and
  `ERRNO_CODES` APIs.
  {pr}`2582`

- {{ Fix }} The `bool` operator on a `JsProxy` now behaves more consistently: it
  returns `False` if JavaScript would say that `!!x` is `false`, or if `x` is an
  empty container. Otherwise it returns `True`.
  {pr}`2803`

- {{ Fix }} Fix `loadPyodide` errors for the Windows Node environment.
  {pr}`2888`

- {{ Enhancement }} Implemented slice subscripting, `+=`, and `extend` for
  `JsProxy` of Javascript arrays.
  {pr}`2907`

### REPL

- {{ Enhancement }} Add a spinner while the REPL is loading
  {pr}`2635`

- {{ Enhancement }} Cursor blinking in the REPL can be disabled by setting
  `noblink` in URL search params.
  {pr}`2666`

- {{ Fix }} Fix a REPL error in printing high-dimensional lists.
  {pr}`2517` {pr}`2919`

- {{ Fix }} Fix output bug with using `input()` on online console
  {pr}`2509`

### micropip and package loading

- {{ API }} `packages.json` which contains the dependency graph for packages
  was renamed to `repodata.json` to avoid confusion with `package.json` used
  in JavaScript packages.

- {{ Enhancement }} Added SHA-256 hash of package to entries in `repodata.json`
  {pr}`2455`

- {{ Enhancement }} Integrity of Pyodide packages is now verified before
  loading them. This is for now limited to browser environments.
  {pr}`2513`

- {{ Enhancement }} `micropip` supports loading wheels from the Emscripten file
  system using the `emfs:` protocol now.
  {pr}`2767`

- {{ Enhancement }} It is now possible to use an alternate `repodata.json`
  lockfile by passing the `lockFileURL` option to `loadPyodide`. This is
  particularly intended to be used with `micropip.freeze`.
  {pr}`2645`

- {{ Fix }} micropip now correctly handles package names that include dashes
  {pr}`2414`

- {{ Enhancement }} Allow passing `credentials` to `micropip.install()`
  {pr}`2458`

- {{ Enhancement }} {func}`micropip.install` now accepts a `deps` parameter.
  If set to `False`, micropip will not install dependencies of the package.
  {pr}`2433`

- {{ Fix }} micropip now correctly compares packages with prerelease version
  {pr}`2532`

- {{ Enhancement }} {func}`micropip.install` now accepts a `pre` parameter.
  If set to `True`, micropip will include pre-release and development versions.
  {pr}`2542`

- {{ Enhancement }} `micropip` was refactored to improve readability and ease of
  maintenance.
  {pr}`2561`, {pr}`2563`, {pr}`2564`, {pr}`2565`, {pr}`2568`

- {{ Enhancement }} Various error messages were fine tuned and improved.
  {pr}`2562`, {pr}`2558`

- {{ Enhancement }} `micropip` was adjusted to keep its state in the wheel
  `.dist-info` directories which improves consistenency with the Python standard
  library and other tools used to install packages.
  {pr}`2572`

- {{ Enhancement }} `micropip` can now be used to install Emscripten binary wheels.
  {pr}`2591`

- {{ Enhancement }} Added `micropip.freeze` to record the current set of loaded
  packages into a `repodata.json` file.
  {pr}`2581`

- {{ Fix }} `micropip.list` now works correctly when there are packages
  that are installed via `pyodide.loadPackage` from a custom URL.
  {pr}`2743`

- {{ Fix }} micropip now skips package versions which do not follow PEP440.
  {pr}`2754`

- {{ Fix }} `micropip` supports extra markers in packages correctly now.
  {pr}`2584`

### Packages

- {{ Enhancement }} Update sqlite version to latest stable release
  {pr}`2477` and {pr}`2518`

- {{ Enhancement }} Pillow now supports WEBP image format {pr}`2407`.

- {{ Enhancement }} Pillow and opencv-python now support the TIFF image format.
  {pr}`2762`

- Pandas is now compiled with `-Oz`, which significantly speeds up loading the library
  on Chrome {pr}`2457`

- New packages: opencv-python {pr}`2305`, ffmpeg {pr}`2305`, libwebp {pr}`2305`,
  h5py, pkgconfig and libhdf5 {pr}`2411`, bitarray {pr}`2459`, gsw {pr}`2511`,
  cftime {pr}`2504`, svgwrite, jsonschema, tskit {pr}`2506`, xarray {pr}`2538`,
  demes, libgsl, newick, ruamel, msprime {pr}`2548`, gmpy2 {pr}`2665`,
  xgboost {pr}`2537`, galpy {pr}`2676`, shapely, geos {pr}`2725`, suitesparse,
  sparseqr {pr}`2685`, libtiff {pr}`2762`, pytest-benchmark {pr}`2799`,
  termcolor {pr}`2809`, sqlite3, libproj, pyproj, certifi {pr}`2555`,
  rebound {pr}`2868`, reboundx {pr}`2909`, pyclipper {pr}`2886`,
  brotli {pr}`2925`, python-magic {pr}`2941`

### Miscellaneous

- {{ Fix }} We now tell packagers (e.g., Webpack) to ignore npm-specific imports
  when packing files for the browser.
  {pr}`2468`

- {{ Enhancement }} `run_in_pyodide` now has support for pytest assertion
  rewriting and decorators such as `pytest.mark.parametrize` and hypothesis.
  {pr}`2510`, {pr}`2541`

- {{ Breaking }} `pyodide_build.testing` is removed. `run_in_pyodide`
  decorator can now be accessed through
  [`pytest-pyodide`](https://github.com/pyodide/pytest-pyodide) package.
  {pr}`2418`

### List of contributors

Alexey Ignatiev, Andrey Smelter, andrzej, Antonio Cuni, Ben Jeffery, Brian
Benjamin Maranville, David Lechner, dragoncoder047, echorand (Amit Saha),
Filipe, Frank, Gyeongjae Choi, Hanno Rein, haoran1062, Henry Schreiner, Hood
Chatham, Jason Grout, jmdyck, Jo Bovy, John Wason, josephrocca, Kyle Cutler,
Lester Fan, Liumeo, lukemarsden, Mario Gersbach, Matt Toad, Michael Droettboom,
Michael Gilbert, Michael Neil, Mu-Tsun Tsai, Nicholas Bollweg, pysathq, Ricardo
Prins, Rob Gries, Roman Yurchak, Ryan May, Ryan Russell, stonebig, Szymswiat,
Tobias Megies, Vic Kumar, Victor, Wei Ji, Will Lachance

## Version 0.20.0

_April 9th, 2022_

[See the release notes for a summary.](https://blog.pyodide.org/posts/0.20-release/)

### CPython and stdlib

- {{ Update }} Pyodide now runs Python 3.10.2.
  {pr}`2225`

- {{ Enhancement }} All `ctypes` tests pass now except for
  `test_callback_too_many_args` (and we have a plan to fix
  `test_callback_too_many_args` upstream). `libffi-emscripten` now also passes
  all libffi tests.
  {pr}`2350`

### Packages

- {{Fix}} matplotlib now loads multiple fonts correctly {pr}`2271`

- New packages: boost-histogram {pr}`2174`, cryptography v3.3.2 {pr}`2263`, the
  standard library ssl module {pr}`2263`, python-solvespace v3.0.7,
  lazy-object-proxy {pr}`2320`.

- Many more scipy linking errors were fixed, mostly related to the Fortran f2c
  ABI for string arguments. There are still some fatal errors in the Scipy test
  suite, but none seem to be simple linker errors.
  {pr}`2289`

- Removed pyodide-interrupts. If you were using this for some reason, use
  `pyodide.setInterruptBuffer` instead.
  {pr}`2309`

- Most included packages were updated to the latest version. See
  {ref}`packages-in-pyodide` for a full list.

### Type translations

- {{Fix}} Python tracebacks now include Javascript frames when Python calls a
  Javascript function.
  {pr}`2123`

- {{Enhancement}} Added a `default_converter` argument to `JsProxy.to_py`
  and `pyodide.toPy` which is used to process any object that doesn't have
  a built-in conversion to Python. Also added a `default_converter` argument to
  `PyProxy.toJs` and `pyodide.ffi.to_js` to convert.
  {pr}`2170` and {pr}`2208`

- {{ Enhancement }} Async Python functions called from Javascript now have the
  resulting coroutine automatically scheduled. For instance, this makes it
  possible to use an async Python function as a Javascript event handler.
  {pr}`2319`

### Javascript package

- {{Enhancement}} It is no longer necessary to provide `indexURL` to
  `loadPyodide`.
  {pr}`2292`

- {{ Breaking }} The `globals` argument to `pyodide.runPython` and
  `pyodide.runPythonAsync` is now passed as a named argument. The old usage
  still works with a deprecation warning.
  {pr}`2300`

- {{Enhancement}} The Javascript package was migrated to Typescript.
  {pr}`2130` and {pr}`2133`

- {{Fix}} Fix importing pyodide with ESM syntax in a module type web worker.
  {pr}`2220`

- {{Enhancement}} When Pyodide is loaded as an ES6 module, no global
  `loadPyodide` variable is created (instead, it should be accessed as an
  attribute on the module).
  {pr}`2249`

- {{Fix}} The type `Py2JsResult` has been replaced with `any` which is more
  accurate. For backwards compatibility, we still export `Py2JsResult` as an
  alias for `any`.
  {pr}`2277`

- {{Fix}} Pyodide now loads correctly even if requirejs is included.
  {pr}`2283`

- {{ Enhancement }} Added robust handling for non-`Error` objects thrown by
  Javascript code. This mostly should never happen since well behaved Javascript
  code ought to throw errors. But it's better not to completely crash if it
  throws something else.
  {pr}`2294`

### pyodide_build

- {{Enhancement}} Pyodide now uses Python wheel files to distribute packages
  rather than the emscripten `file_packager.py` format.
  {pr}`2027`

- {{Enhancement}} Pyodide now uses `pypa/build` to build packages. We (mostly)
  use build isolation, so we can build packages that require conflicting
  versions of setuptools or alternative build backends.
  {pr}`2272`

- {{Enhancement}} Most pure Python packages were switched to use the wheels
  directly from PyPI rather than rebuilding them.
  {pr}`2126`

- {{Enhancement}} Added support for C++ exceptions in packages. Now C++
  extensions compiled and linked with `-fexceptions` can catch C++ exceptions.
  Furthermore, uncaught C++ exceptions will be formatted in a human-readable
  way.
  {pr}`2178`

- {{Breaking}} Removed the `skip-host` key from the `meta.yaml` format. If
  needed, install a host copy of the package with pip instead.
  {pr}`2256`

### Uncategorized

- {{ Enhancement }} The interrupt buffer can be used to raise all 64 signals
  now, not just `SIGINT`. Write a number between `1<= signum <= 64` into the
  interrupt buffer to trigger the corresponding signal. By default everything
  but `SIGINT` will be ignored. Any value written into the interrupt buffer
  outside of the range from 1 to 64 will be silently discarded.
  {pr}`2301`

- {{ Enhancement }} Updated to Emscripten 2.0.27.
  {pr}`2295`

- {{ Breaking }} The `extractDir` argument to `pyodide.unpackArchive` is now
  passed as a named argument. The old usage still works with a deprecation
  warning.
  {pr}`2300`

- {{ Enhancement }} Support ANSI escape codes in the Pyodide console.
  {pr}`2345`

- {{ Fix }} `pyodide_build` can now be installed in non-editable ways.
  {pr}`2351`

### List of contributors

Boris Feld, Christian Staudt, Gabriel Fougeron, Gyeongjae Choi, Henry Schreiner,
Hood Chatham, Jo Bovy, Karthikeyan Singaravelan, Leo Psidom, Liumeo, Luka
Mamukashvili, Madhur Tandon, Paul Korzhyk, Roman Yurchak, Seungmin Kim, Thorsten
Beier, Tom White, and Will Lachance

## Version 0.19.1

_February 19, 2022_

### Packages

- New packages: sqlalchemy {pr}`2112`, pydantic {pr}`2117`, wrapt {pr}`2165`

- {{ Update }} Upgraded packages: pyb2d (0.7.2), {pr}`2117`

- {{Fix}} A fatal error in `scipy.stats.binom.ppf` has been fixed.
  {pr}`2109`

- {{Fix}} Type signature mismatches in some numpy comparators have been fixed.
  {pr}`2110`

### Type translations

- {{Fix}} The "PyProxy has already been destroyed" error message has been
  improved with some context information.
  {pr}`2121`

### REPL

- {{Enhancement}} Pressing TAB in REPL no longer triggers completion when input
  is whitespace. {pr}`2125`

### List of contributors

Christian Staudt, Gyeongjae Choi, Hood Chatham, Liumeo, Paul Korzhyk, Roman
Yurchak, Seungmin Kim, Thorsten Beier

## Version 0.19.0

_January 10, 2021_

[See the release notes for a summary.](https://blog.pyodide.org/posts/0.19-release/)

### Python package

- {{Enhancement}} If `find_imports` is used on code that contains a syntax
  error, it will return an empty list instead of raising a `SyntaxError`.
  {pr}`1819`

- {{Enhancement}} Added the `pyodide.http.pyfetch` API which provides a
  convenience wrapper for the Javascript `fetch` API. The API returns a response
  object with various methods that convert the data into various types while
  minimizing the number of times the data is copied.
  {pr}`1865`

- {{Enhancement}} Added the `unpack_archive` API to the `pyodide.http.FetchResponse`
  object which treats the response body as an archive and uses `shutil` to
  unpack it. {pr}`1935`

- {{Fix}} The Pyodide event loop now works correctly with cancelled handles. In
  particular, `asyncio.wait_for` now functions as expected.
  {pr}`2022`

### JavaScript package

- {{Fix}} `loadPyodide` no longer fails in the
  presence of a user-defined global named `process`.
  {pr}`1849`

- {{Fix}} Various webpack buildtime and runtime compatibility issues were fixed.
  {pr}`1900`

- {{Enhancement}} Added the `pyodide.pyimport` API to import a Python module and
  return it as a `PyProxy`. Warning: this is different from the original
  `pyimport` API which was removed in this version.
  {pr}`1944`

- {{Enhancement}} Added the `pyodide.unpackArchive` API which unpacks an archive
  represented as an ArrayBuffer into the working directory. This is intended as
  a way to install packages from a local application.
  {pr}`1944`

- {{API}} `loadPyodide` now accepts a `homedir` parameter which sets home
  directory of Pyodide virtual file system.
  {pr}`1936`

- {{Breaking}} The default working directory(home directory) inside the Pyodide
  virtual file system has been changed from `/` to `/home/pyodide`. To get the
  previous behavior, you can
  - call `os.chdir("/")` in Python to change working directory or
  - call `loadPyodide` with the `homedir="/"`
    argument
    {pr}`1936`

### Python / JavaScript type conversions

- {{Breaking}} Updated the calling convention when a JavaScript function is
  called from Python to improve memory management of PyProxies. PyProxy
  arguments and return values are automatically destroyed when the function is
  finished.
  {pr}`1573`

- {{Enhancement}} Added `JsProxy.to_string`, `JsProxy.to_bytes`, and
  `JsProxy.to_memoryview` to allow for conversion of `TypedArray` to standard
  Python types without unneeded copies.
  {pr}`1864`

- {{Enhancement}} Added `JsProxy.to_file` and `JsProxy.from_file` to allow
  reading and writing Javascript buffers to files as a byte stream without
  unneeded copies.
  {pr}`1864`

- {{Fix}} It is now possible to destroy a borrowed attribute `PyProxy` of a
  `PyProxy` (as introduced by {pr}`1636`) before destroying the root `PyProxy`.
  {pr}`1854`

- {{Fix}} If `__iter__()` raises an error, it is now handled correctly by the
  `PyProxy[Symbol.iterator()]` method.
  {pr}`1871`

- {{Fix}} Borrowed attribute `PyProxy`s are no longer destroyed when the root
  `PyProxy` is garbage collected (because it was leaked). Doing so has no
  benefit to nonleaky code and turns some leaky code into broken code (see
  {issue}`1855` for an example).
  {pr}`1870`

- {{Fix}} Improved the way that `pyodide.globals.get("builtin_name")` works.
  Before we used `__main__.__dict__.update(builtins.__dict__)` which led to
  several undesirable effects such as `__name__` being equal to `"builtins"`.
  Now we use a proxy wrapper to replace `pyodide.globals.get` with a function
  that looks up the name on `builtins` if lookup on `globals` fails.
  {pr}`1905`

- {{Enhancement}} Coroutines have their memory managed in a more convenient way.
  In particular, now it is only necessary to either `await` the coroutine or
  call one of `.then`, `.except` or `.finally` to prevent a leak. It is no
  longer necessary to manually destroy the coroutine. Example: before:

```js
async function runPythonAsync(code, globals) {
  let coroutine = Module.pyodide_py.eval_code_async(code, globals);
  try {
    return await coroutine;
  } finally {
    coroutine.destroy();
  }
}
```

After:

```js
async function runPythonAsync(code, globals) {
  return await Module.pyodide_py.eval_code_async(code, globals);
}
```

{pr}`2030`

### pyodide-build

- {{API}} By default only a minimal set of packages is built. To build all
  packages set `PYODIDE_PACKAGES='*'` In addition, `make minimal` was removed,
  since it is now equivalent to `make` without extra arguments.
  {pr}`1801`

- {{Enhancement}} It is now possible to use `pyodide-build buildall` and
  `pyodide-build buildpkg` directly.
  {pr}`2063`

- {{Enhancement}} Added a `--force-rebuild` flag to `buildall` and `buildpkg`
  which rebuilds the package even if it looks like it doesn't need to be
  rebuilt. Added a `--continue` flag which keeps the same source tree for the
  package and can continue from the middle of a build.
  {pr}`2069`

- {{Enhancement}} Changes to environment variables in the build script are now
  seen in the compile and post build scripts.
  {pr}`1706`

- {{Fix}} Fix usability issues with `pyodide-build mkpkg` CLI.
  {pr}`1828`

- {{ Enhancement }} Better support for ccache when building Pyodide
  {pr}`1805`

- {{Fix}} Fix compile error `wasm-ld: error: unknown argument: --sort-common`
  and `wasm-ld: error: unknown argument: --as-needed` in ArchLinux.
  {pr}`1965`

### micropip

- {{Fix}} micropip now raises an error when installing a non-pure python wheel
  directly from a url.
  {pr}`1859`

- {{Enhancement}} {func}`micropip.install` now accepts a `keep_going` parameter.
  If set to `True`, micropip reports all identifiable dependencies that don't
  have pure Python wheels, instead of failing after processing the first one.
  {pr}`1976`

- {{Enhancement}} Added a new API {func}`micropip.list` which returns the list
  of installed packages by micropip.
  {pr}`2012`

### Packages

- {{ Enhancement }} Unit tests are now unvendored from Python packages and
  included in a separate package `<package name>-tests`. This results in a
  20% size reduction on average for packages that vendor tests (e.g. numpy,
  pandas, scipy).
  {pr}`1832`

- {{ Update }} Upgraded SciPy to 1.7.3. There are known issues with some SciPy
  components, the current status of the scipy test suite is
  [here](https://github.com/pyodide/pyodide/pull/2065#issuecomment-1004243045)
  {pr}`2065`

- {{ Fix }} The built-in pwd module of Python, which provides a Unix specific
  feature, is now unvendored.
  {pr}`1883`

- {{Fix}} pillow and imageio now correctly encode/decode grayscale and
  black-and-white JPEG images.
  {pr}`2028`

- {{Fix}} The numpy fft module now works correctly.
  {pr}`2028`

- New packages: logbook {pr}`1920`, pyb2d {pr}`1968`, and threadpoolctl (a
  dependency of scikit-learn) {pr}`2065`

- Upgraded packages: numpy (1.21.4) {pr}`1934`, scikit-learn (1.0.2) {pr}`2065`,
  scikit-image (0.19.1) {pr}`2005`, msgpack (1.0.3) {pr}`2071`, astropy (5.0.3)
  {pr}`2086`, statsmodels (0.13.1) {pr}`2073`, pillow (9.0.0) {pr}`2085`. This
  list is not exhaustive, refer to `packages.json` for the full list.

### Uncategorized

- {{ Enhancement }} `PyErr_CheckSignals` now works with the keyboard interrupt
  system so that cooperative C extensions can be interrupted. Also, added the
  `pyodide.checkInterrupt` function so Javascript code can opt to be
  interrupted.
  {pr}`1294`

- {{Fix}} The `_` variable is now set by the Pyodide repl just like it is set in
  the native Python repl.
  {pr}`1904`

- {{ Enhancement }} `pyodide-env` and `pyodide` Docker images are now available from both
  the [Docker Hub](https://hub.docker.com/repository/docker/pyodide/pyodide-env) and
  from the [Github Package registry](https://github.com/orgs/pyodide/packages). {pr}`1995`

- {{Fix}} The console now correctly handles it when an object's `__repr__` function raises an exception.
  {pr}`2021`

- {{ Enhancement }} Removed the `-s EMULATE_FUNCTION_POINTER_CASTS` flag,
  yielding large benefits in speed, stack usage, and code size.
  {pr}`2019`

### List of contributors

Alexey Ignatiev, Alex Hall, Bart Broere, Cyrille Bogaert, etienne, Grimmer,
Grimmer Kang, Gyeongjae Choi, Hao Zhang, Hood Chatham, Ian Clester, Jan Max
Meyer, LeoPsidom, Liumeo, Michael Christensen, Owen Ou, Roman Yurchak, Seungmin
Kim, Sylvain, Thorsten Beier, Wei Ouyang, Will Lachance

## Version 0.18.1

_September 16, 2021_

### Console

- {{Fix}} Ctrl+C handling in console now works correctly with multiline input.
  New behavior more closely approximates the behavior of the native Python
  console.
  {pr}`1790`

- {{Fix}} Fix the repr of Python objects (including lists and dicts) in console {pr}`1780`

- {{Fix}} The "long output truncated" message now appears on a separate line as intended.
  {pr}`1814`

- {{Fix}} The streams that are used to redirect stdin and stdout in the console now define
  `isatty` to return `True`. This fixes pytest.
  {pr}`1822`

### Python package

- {{Fix}} Avoid circular references when runsource raises SyntaxError
  {pr}`1758`

### JavaScript package

- {{Fix}} The `pyodide.setInterruptBuffer` command is now publicly exposed
  again, as it was in v0.17.0. {pr}`1797`

### Python / JavaScript type conversions

- {{Fix}} Conversion of very large strings from JavaScript to Python works
  again. {pr}`1806`

- {{Fix}} Fixed a use after free bug in the error handling code.
  {pr}`1816`

### Packages

- {{Fix}} pillow now correctly encodes/decodes RGB JPEG image format. {pr}`1818`

### Micellaneous

- {{Fix}} Patched emscripten to make the system calls to duplicate file
  descriptors closer to posix-compliant. In particular, this fixes the use of
  `dup` on pipes and temporary files, as needed by `pytest`.
  {pr}`1823`

## Version 0.18.0

_August 3rd, 2021_

### General

- {{ Update }} Pyodide now runs Python 3.9.5.
  {pr}`1637`

- {{ Enhancement }} Pyodide can experimentally be used in Node.js {pr}`1689`

- {{ Enhancement }} Pyodide now directly exposes the [Emscripten filesystem
  API](https://emscripten.org/docs/api_reference/Filesystem-API.html), allowing
  for direct manipulation of the in-memory filesystem
  {pr}`1692`

- {{ Enhancement }} Pyodide's support of [emscripten file
  systems](https://emscripten.org/docs/api_reference/Filesystem-API.html#file-systems)
  is expanded from the default `MEMFS` to include `IDBFS`, `NODEFS`, `PROXYFS`,
  and `WORKERFS`, allowing for custom persistence strategies depending on
  execution environment {pr}`1596`

- {{ API }} The `packages.json` schema for Pyodide was redesigned for better
  compatibility with conda. {pr}`1700`

- {{ API }} `run_docker` no longer binds any port to the docker image by default.
  {pr}`1750`

### Standard library

- {{ API }} The following standard library modules are now available as standalone packages

  - distlib

  They are loaded by default in `loadPyodide`, however this behavior
  can be disabled with the `fullStdLib` parameter set to `false`.
  All optional stdlib modules can then be loaded as needed with
  `pyodide.loadPackage`. {pr}`1543`

- {{ Enhancement }} The standard library module `audioop` is now included, making the `wave`,
  `sndhdr`, `aifc`, and `sunau` modules usable. {pr}`1623`

- {{ Enhancement }} Added support for `ctypes`.
  {pr}`1656`

### JavaScript package

- {{ Enhancement }} The Pyodide JavaScript package is released to npm under [npmjs.com/package/pyodide](https://www.npmjs.com/package/pyodide)
  {pr}`1762`
- {{ API }} `loadPyodide` no longer automatically
  stores the API into a global variable called `pyodide`. To get old behavior,
  say `globalThis.pyodide = await loadPyodide({...})`.
  {pr}`1597`
- {{ Enhancement }} `loadPyodide` now accepts callback functions for
  `stdin`, `stdout` and `stderr`
  {pr}`1728`
- {{ Enhancement }} Pyodide now ships with first party typescript types for the entire
  JavaScript API (though no typings are available for `PyProxy` fields).
  {pr}`1601`

- {{ Enhancement }} It is now possible to import `Comlink` objects into Pyodide after
  using `pyodide.registerComlink`
  {pr}`1642`

- {{ Enhancement }} If a Python error occurs in a reentrant `runPython` call, the error
  will be propagated into the outer `runPython` context as the original error
  type. This is particularly important if the error is a `KeyboardInterrupt`.
  {pr}`1447`

### Python package

- {{ Enhancement }} Added a new `pyodide.code.CodeRunner` API for finer control than
  `eval_code` and `eval_code_async`. Designed with
  the needs of REPL implementations in mind.
  {pr}`1563`

- {{ Enhancement }} Added `pyodide.console.Console` class closely based on the Python standard
  library `code.InteractiveConsole` but with support for top level await and
  stream redirection. Also added the subclass `pyodide.console.PyodideConsole` which
  automatically uses `pyodide.loadPackagesFromImports` on the code before running
  it.
  {pr}`1125`, {pr}`1155`, {pr}`1635`

- {{ Fix }} `pyodide.code.eval_code_async` no longer automatically awaits a returned
  coroutine or attempts to await a returned generator object (which triggered an
  error).
  {pr}`1563`

### Python / JavaScript type conversions

- {{ API }} `pyodide.runPythonAsync` no longer automatically calls
  `pyodide.loadPackagesFromImports`.
  {pr}`1538`.
- {{ Enhancement }} Added the `PyProxy.callKwargs` method to allow using
  Python functions with keyword arguments from JavaScript.
  {pr}`1539`
- {{ Enhancement }} Added the `PyProxy.copy` method.
  {pr}`1549` {pr}`1630`
- {{ API }} Updated the method resolution order on `PyProxy`. Performing a
  lookup on a `PyProxy` will prefer to pick a method from the `PyProxy` api, if
  no such method is found, it will use `getattr` on the proxied object.
  Prefixing a name with `$` forces `getattr`. For instance, `PyProxy.destroy`
  now always refers to the method that destroys the proxy, whereas
  `PyProxy.$destroy` refers to an attribute or method called `destroy` on the
  proxied object.
  {pr}`1604`
- {{ API }} It is now possible to use `Symbol` keys with PyProxies. These
  `Symbol` keys put markers on the PyProxy that can be used by external code.
  They will not currently be copied by `PyProxy.copy`.
  {pr}`1696`
- {{ Enhancement }} Memory management of `PyProxy` fields has been changed so
  that fields looked up on a `PyProxy` are "borrowed" and have their lifetime
  attached to the base `PyProxy`. This is intended to allow for more idiomatic
  usage.
  (See {issue}`1617`.) {pr}`1636`
- {{ API }} The depth argument to `toJs` is now passed as an option, so
  `toJs(n)` in v0.17 changed to `toJs({depth : n})`. Similarly, `pyodide.toPy`
  now takes `depth` as a named argument. Also `to_js` and `to_py` only take
  depth as a keyword argument.
  {pr}`1721`
- {{ API }} `PyProxy.toJs` and `pyodide.ffi.to_js` now
  take an option `pyproxies`, if a JavaScript Array is passed for this, then
  any proxies created during conversion will be placed into this array. This
  allows easy cleanup later. The `create_pyproxies` option can be used to
  disable creation of pyproxies during conversion (instead a `ConversionError`
  is raised). {pr}`1726`
- {{ API }} `toJs` and `to_js` now take an option `dict_converter` which will be
  called on a JavaScript iterable of two-element Arrays as the final step of
  converting dictionaries. For instance, pass `Object.fromEntries` to convert to
  an object or `Array.from` to convert to an array of pairs.
  {pr}`1742`

### pyodide-build

- {{ API }} pyodide-build is now an installable Python package, with an
  identically named CLI entrypoint that replaces `bin/pyodide` which is removed
  {pr}`1566`

### micropip

- {{ Fix }} micropip now correctly handles packages that have mixed case names.
  (See {issue}`1614`).
  {pr}`1615`
- {{ Enhancement }} micropip now resolves dependencies correctly for old
  versions of packages (it used to always use the dependencies from the most
  recent version, see {issue}`1619` and {issue}`1745`). micropip also will
  resolve dependencies for wheels loaded from custom urls.
  {pr}`1753`

### Packages

- {{ Enhancement }} matplotlib now comes with a new renderer based on the html5 canvas element. {pr}`1579`
  It is optional and the current default backend is still the agg backend compiled to wasm.
- {{ Enhancement }} Updated a number of packages included in Pyodide.

### List of contributors

Albertas Gimbutas, Andreas Klostermann, Arfy Slowy, daoxian,
Devin Neal, fuyutarow, Grimmer, Guido Zuidhof, Gyeongjae Choi, Hood
Chatham, Ian Clester, Itay Dafna, Jeremy Tuloup, jmsmdy, LinasNas, Madhur
Tandon, Michael Christensen, Nicholas Bollweg, Ondřej Staněk, Paul m. p. P,
Piet Brömmel, Roman Yurchak, stefnotch, Syrus Akbary, Teon L Brooks, Waldir

## Version 0.17.0

_April 21, 2021_

See the {ref}`0-17-0-release-notes` for more information.

### Improvements to package loading and dynamic linking

- {{ Enhancement }} Uses the emscripten preload plugin system to preload .so files in packages
- {{ Enhancement }} Support for shared library packages. This is used for CLAPACK which makes scipy a lot smaller.
  {pr}`1236`
- {{ Fix }} Pyodide and included packages can now be used with Safari v14+.
  Safari v13 has also been observed to work on some (but not all) devices.

### Python / JS type conversions

- {{ Feature }} A `JsProxy` of a JavaScript `Promise` or other awaitable object is now a
  Python awaitable.
  {pr}`880`
- {{ API }} Instead of automatically converting Python lists and dicts into
  JavaScript, they are now wrapped in `PyProxy`. Added a new `PyProxy.toJs`
  API to request the conversion behavior that used to be implicit.
  {pr}`1167`
- {{ API }} Added `JsProxy.to_py` API to convert a JavaScript object to Python.
  {pr}`1244`
- {{ Feature }} Flexible jsimports: it now possible to add custom Python
  "packages" backed by JavaScript code, like the `js` package. The `js` package
  is now implemented using this system.
  {pr}`1146`
- {{ Feature }} A `PyProxy` of a Python coroutine or awaitable is now an
  awaitable JavaScript object. Awaiting a coroutine will schedule it to run on
  the Python event loop using `asyncio.ensure_future`.
  {pr}`1170`
- {{ Enhancement }} Made `PyProxy` of an iterable Python object an iterable Js
  object: defined the `[Symbol.iterator]` method, can be used like `for(let x of proxy)`.
  Made a `PyProxy` of a Python iterator an iterator: `proxy.next()` is
  translated to `next(it)`. Made a `PyProxy` of a Python generator into a
  JavaScript generator: `proxy.next(val)` is translated to `gen.send(val)`.
  {pr}`1180`
- {{ API }} Updated `PyProxy` so that if the wrapped Python object supports `__getitem__`
  access, then the wrapper has `get`, `set`, `has`, and `delete` methods which do
  `obj[key]`, `obj[key] = val`, `key in obj` and `del obj[key]` respectively.
  {pr}`1175`
- {{ API }} The `pyodide.pyimport` function is deprecated in favor of using
  `pyodide.globals.get('key')`. {pr}`1367`
- {{ API }} Added `PyProxy.getBuffer` API to allow direct access to Python
  buffers as JavaScript TypedArrays.
  {pr}`1215`
- {{ API }} The innermost level of a buffer converted to JavaScript used to be a
  TypedArray if the buffer was contiguous and otherwise an Array. Now the
  innermost level will be a TypedArray unless the buffer format code is a '?' in
  which case it will be an Array of booleans, or if the format code is a "s" in
  which case the innermost level will be converted to a string.
  {pr}`1376`
- {{ Enhancement }} JavaScript `BigInt`s are converted into Python `int` and
  Python `int`s larger than 2^53 are converted into `BigInt`.
  {pr}`1407`
- {{ API }} Added `pyodide.isPyProxy` to test if an object is a `PyProxy`.
  {pr}`1456`
- {{ Enhancement }} `PyProxy` and `PyBuffer` objects are now garbage collected
  if the browser supports `FinalizationRegistry`.
  {pr}`1306`
- {{ Enhancement }} Automatic conversion of JavaScript functions to CPython
  calling conventions.
  {pr}`1051`, {pr}`1080`
- {{ Enhancement }} Automatic detection of fatal errors. In this case Pyodide
  will produce both a JavaScript and a Python stack trace with explicit
  instruction to open a bug report.
  pr`{1151}`, pr`{1390}`, pr`{1478}`.
- {{ Enhancement }} Systematic memory leak detection in the test suite and a
  large number of fixed to memory leaks.
  pr`{1340}`
- {{ Fix }} getattr and dir on JsProxy now report consistent results and include all
  names defined on the Python dictionary backing JsProxy.
  {pr}`1017`
- {{ Fix }} `JsProxy.__bool__` now produces more consistent results: both
  `bool(window)` and `bool(zero-arg-callback)` were `False` but now are `True`.
  Conversely, `bool(empty_js_set)` and `bool(empty_js_map)` were `True` but now
  are `False`.
  {pr}`1061`
- {{ Fix }} When calling a JavaScript function from Python without keyword
  arguments, Pyodide no longer passes a `PyProxy`-wrapped `NULL` pointer as the
  last argument. {pr}`1033`
- {{ Fix }} JsBoundMethod is now a subclass of JsProxy, which fixes nested
  attribute access and various other strange bugs.
  {pr}`1124`
- {{ Fix }} JavaScript functions imported like `from js import fetch` no longer
  trigger "invalid invocation" errors (issue {issue}`461`) and
  `js.fetch("some_url")` also works now (issue {issue}`768`).
  {pr}`1126`
- {{ Fix }} JavaScript bound method calls now work correctly with keyword arguments.
  {pr}`1138`
- {{ Fix }} JavaScript constructor calls now work correctly with keyword
  arguments.
  {pr}`1433`

### pyodide-py package

- {{ Feature }} Added a Python event loop to support asyncio by scheduling
  coroutines to run as jobs on the browser event loop. This event loop is
  available by default and automatically enabled by any relevant asyncio API,
  so for instance `asyncio.ensure_future` works without any configuration.
  {pr}`1158`
- {{ API }} Removed `as_nested_list` API in favor of `JsProxy.to_py`.
  {pr}`1345`

### pyodide-js

- {{ API }} Removed iodide-specific code in `pyodide.js`. This breaks compatibility with
  iodide.
  {pr}`878`, {pr}`981`
- {{ API }} Removed the `pyodide.autocomplete` API, use Jedi directly instead.
  {pr}`1066`
- {{ API }} Removed `pyodide.repr` API.
  {pr}`1067`
- {{ Fix }} If `messageCallback` and `errorCallback` are supplied to
  `pyodide.loadPackage`, `pyodide.runPythonAsync` and
  `pyodide.loadPackagesFromImport`, then the messages are no longer
  automatically logged to the console.
- {{ Feature }} `runPythonAsync` now runs the code with `eval_code_async`. In
  particular, it is possible to use top-level await inside of `runPythonAsync`.
- `eval_code` now accepts separate `globals` and `locals` parameters.
  {pr}`1083`
- Added the `pyodide.setInterruptBuffer` API. This can be used to set a
  `SharedArrayBuffer` to be the keyboard interrupt buffer. If Pyodide is running
  on a webworker, the main thread can signal to the webworker that it should
  raise a `KeyboardInterrupt` by writing to the interrupt buffer.
  {pr}`1148` and {pr}`1173`
- Changed the loading method: added an async function `loadPyodide` to load
  Pyodide to use instead of `languagePluginURL` and `languagePluginLoader`. The
  change is currently backwards compatible, but the old approach is deprecated.
  {pr}`1363`
- `runPythonAsync` now accepts `globals` parameter.
  {pr}`1914`

### micropip

- {{ Feature }} `micropip` now supports installing wheels from relative URLs.
  {pr}`872`
- {{ API }} `micropip.install` now returns a Python `Future` instead of a JavaScript `Promise`.
  {pr}`1324`
- {{ Fix }} `micropip.install` now interacts correctly with
  {js:func}`pyodide.loadPackage`.
  {pr}`1457`
- {{ Fix }} `micropip.install` now handles version constraints correctly
  even if there is a version of the package available from the Pyodide `indexURL`.

### Build system

- {{ Enhancement }} Updated to latest emscripten 2.0.13 with the upstream LLVM backend
  {pr}`1102`
- {{ API }} Use upstream `file_packager.py`, and stop checking package abi versions.
  The `PYODIDE_PACKAGE_ABI` environment variable is no longer used, but is
  still set as some packages use it to detect whether it is being built for
  Pyodide. This usage is deprecated, and a new environment variable `PYODIDE`
  is introduced for this purpose.

  As part of the change, Module.checkABI is no longer present.
  {pr}`991`

- uglifyjs and lessc no longer need to be installed in the system during build
  {pr}`878`.
- {{ Enhancement }} Reduce the size of the core Pyodide package
  {pr}`987`.
- {{ Enhancement }} Optionally to disable docker port binding
  {pr}`1423`.
- {{ Enhancement }} Run arbitrary command in docker
  {pr}`1424`
- Docker images for Pyodide are now accessible at
  [pyodide/pyodide-env](https://hub.docker.com/repository/docker/pyodide/pyodide-env)
  and
  [pyodide/pyodide](https://hub.docker.com/repository/docker/pyodide/pyodide).
- {{ Enhancement }} Option to run docker in non-interactive mode
  {pr}`1641`

### REPL

- {{ Fix }} In console.html: sync behavior, full stdout/stderr support, clean namespace,
  bigger font, correct result representation, clean traceback
  {pr}`1125` and {pr}`1141`
- {{ Fix }} Switched from ̀Jedi to rlcompleter for completion in
  `pyodide.console.InteractiveConsole` and so in `console.html`. This fixes
  some completion issues (see {issue}`821` and {issue}`1160`)
- {{ Enhancement }} Support top-level await in the console
  {pr}`1459`

### Packages

- six, jedi and parso are no longer vendored in the main Pyodide package, and
  need to be loaded explicitly
  {pr}`1010`, {pr}`987`.
- Updated packages {pr}`1021`, {pr}`1338`, {pr}`1460`.
- Added Plotly version 4.14.3 and retrying dependency
  {pr}`1419`

### List of contributors

(in alphabetic order)

Aditya Shankar, casatir, Dexter Chua, dmondev, Frederik Braun, Hood Chatham,
Jan Max Meyer, Jeremy Tuloup, joemarshall, leafjolt, Michael Greminger,
Mireille Raad, Ondřej Staněk, Paul m. p. P, rdb, Roman Yurchak, Rudolfs

## Version 0.16.1

_December 25, 2020_

Note: due to a CI deployment issue the 0.16.0 release was skipped and replaced
by 0.16.1 with identical contents.

- Pyodide files are distributed by [JsDelivr](https://www.jsdelivr.com/),
  `https://cdn.jsdelivr.net/pyodide/v0.16.1/full/pyodide.js`
  The previous CDN `pyodide-cdn2.iodide.io` still works and there
  are no plans for deprecating it. However please use
  JsDelivr as a more sustainable solution, including for earlier Pyodide
  versions.

### Python and the standard library

- Pyodide includes CPython 3.8.2
  {pr}`712`
- ENH Patches for the threading module were removed in all packages. Importing
  the module, and a subset of functionality (e.g. locks) works, while starting
  a new thread will produce an exception, as expected.
  {pr}`796`.
  See {issue}`237` for the current status of the threading support.
- ENH The multiprocessing module is now included, and will not fail at import,
  thus avoiding the necessity to patch included packages. Starting a new
  process will produce an exception due to the limitation of the WebAssembly VM
  with the following message: `Resource temporarily unavailable`
  {pr}`796`.

### Python / JS type conversions

- FIX Only call `Py_INCREF()` once when proxied by PyProxy
  {pr}`708`
- JavaScript exceptions can now be raised and caught in Python. They are
  wrapped in pyodide.JsException.
  {pr}`891`

### pyodide-py package and micropip

- The `pyodide.py` file was transformed to a pyodide-py package. The imports
  remain the same so this change is transparent to the users
  {pr}`909`.
- FIX Get last version from PyPI when installing a module via micropip
  {pr}`846`.
- Suppress REPL results returned by `pyodide.eval_code` by adding a semicolon
  {pr}`876`.
- Enable monkey patching of `eval_code` and `find_imports` to customize
  behavior of `runPython` and `runPythonAsync`
  {pr}`941`.

### Build system

- Updated docker image to Debian buster, resulting in smaller images.
  {pr}`815`
- Pre-built docker images are now available as
  [`iodide-project/pyodide`](https://hub.docker.com/r/iodide/pyodide)
  {pr}`787`
- Host Python is no longer compiled, reducing compilation time. This also
  implies that Python 3.8 is now required to build Pyodide. It can for instance
  be installed with conda.
  {pr}`830`
- FIX Infer package tarball directory from source URL
  {pr}`687`
- Updated to emscripten 1.38.44 and binaryen v86 (see related
  [commits](https://github.com/pyodide/pyodide/search?q=emscripten&type=commits))
- Updated default `--ldflags` argument to `pyodide_build` scripts to equal what
  Pyodide actually uses.
  {pr}`817`
- Replace C lz4 implementation with the (upstream) JavaScript implementation.
  {pr}`851`
- Pyodide deployment URL can now be specified with the `PYODIDE_BASE_URL`
  environment variable during build. The `pyodide_dev.js` is no longer
  distributed. To get an equivalent behavior with `pyodide.js`, set
  ```javascript
  window.languagePluginUrl = "./";
  ```
  before loading it.
  {pr}`855`
- Build runtime C libraries (e.g. libxml) via package build system with correct
  dependency resolution
  {pr}`927`
- Pyodide can now be built in a conda virtual environment
  {pr}`835`

### Other improvements

- Modify MEMFS timestamp handling to support better caching. This in
  particular allows to import newly created Python modules without invalidating
  import caches {pr}`893`

### Packages

- New packages: freesasa, lxml, python-sat, traits, astropy, pillow,
  scikit-image, imageio, numcodecs, msgpack, asciitree, zarr

  Note that due to the large size and the experimental state of the scipy
  package, packages that depend on scipy (including scikit-image, scikit-learn)
  will take longer to load, use a lot of memory and may experience failures.

- Updated packages: numpy 1.15.4, pandas 1.0.5, matplotlib 3.3.3 among others.
- New package
  [pyodide-interrupt](https://pypi.org/project/pyodide-interrupts/), useful for
  handling interrupts in Pyodide (see project description for details).

### Backward incompatible changes

- Dropped support for loading .wasm files with incorrect MIME type, following
  {pr}`851`

### List of contributors

abolger, Aditya Shankar, Akshay Philar, Alexey Ignatiev, Aray Karjauv, casatir,
chigozienri, Christian glacet, Dexter Chua, Frithjof, Hood Chatham, Jan Max
Meyer, Jay Harris, jcaesar, Joseph D. Long, Matthew Turk, Michael Greminger,
Michael Panchenko, mojighahar, Nicolas Ollinger, Ram Rachum, Roman Yurchak,
Sergio, Seungmin Kim, Shyam Saladi, smkm, Wei Ouyang

## Version 0.15.0

_May 19, 2020_

- Upgrades Pyodide to CPython 3.7.4.
- micropip no longer uses a CORS proxy to install pure Python packages from
  PyPI. Packages are now installed from PyPI directly.
- micropip can now be used from web workers.
- Adds support for installing pure Python wheels from arbitrary URLs with
  micropip.
- The CDN URL for Pyodide changed to
  https://pyodide-cdn2.iodide.io/v0.15.0/full/pyodide.js
  It now supports versioning and should provide faster downloads.
  The latest release can be accessed via
  https://pyodide-cdn2.iodide.io/latest/full/
- Adds `messageCallback` and `errorCallback` to
  `pyodide.loadPackage`.
- Reduces the initial memory footprint (`TOTAL_MEMORY`) from 1 GiB to 5 MiB.
  More memory will be allocated as needed.
- When building from source, only a subset of packages can be built by setting
  the `PYODIDE_PACKAGES` environment variable. See
  {ref}`partial builds documentation <partial-builds>` for more details.
- New packages: future, autograd

## Version 0.14.3

_Dec 11, 2019_

- Convert JavaScript numbers containing integers, e.g. `3.0`, to a real Python
  long (e.g. `3`).
- Adds `__bool__` method to for `JsProxy` objects.
- Adds a JavaScript-side auto completion function for Iodide that uses jedi.
- New packages: nltk, jeudi, statsmodels, regex, cytoolz, xlrd, uncertainties

## Version 0.14.0

_Aug 14, 2019_

- The built-in `sqlite` and `bz2` modules of Python are now enabled.
- Adds support for auto-completion based on jedi when used in iodide

## Version 0.13.0

_May 31, 2019_

- Tagged versions of Pyodide are now deployed to Netlify.

## Version 0.12.0

_May 3, 2019_

**User improvements:**

- Packages with pure Python wheels can now be loaded directly from PyPI. See
  `micropip` for more information.

- Thanks to PEP 562, you can now `import js` from Python and use it to access
  anything in the global JavaScript namespace.

- Passing a Python object to JavaScript always creates the same object in
  JavaScript. This makes APIs like `removeEventListener` usable.

- Calling `dir()` in Python on a JavaScript proxy now works.

- Passing an `ArrayBuffer` from JavaScript to Python now correctly creates a
  `memoryview` object.

- Pyodide now works on Safari.

## Version 0.11.0

_Apr 12, 2019_

**User improvements:**

- Support for built-in modules:

  - `sqlite`, `crypt`

- New packages: `mne`

**Developer improvements:**

- The `mkpkg` command will now select an appropriate archive to use, rather
  than just using the first.

- The included version of emscripten has been upgraded to 1.38.30 (plus a
  bugfix).

- New packages: `jinja2`, `MarkupSafe`

## Version 0.10.0

_Mar 21, 2019_

**User improvements:**

- New packages: `html5lib`, `pygments`, `beautifulsoup4`, `soupsieve`,
  `docutils`, `bleach`, `mne`

**Developer improvements:**

- `console.html` provides a simple text-only interactive console to test local
  changes to Pyodide. The existing notebooks based on legacy versions of Iodide
  have been removed.

- The `run_docker` script can now be configured with environment variables.

```{eval-rst}
.. toctree::
   :hidden:

   deprecation-timeline.md
```<|MERGE_RESOLUTION|>--- conflicted
+++ resolved
@@ -35,15 +35,13 @@
 - {{ Fix }} Add the current working directory to the path instead of `$HOME`.
   {pr}`5630`
 
-<<<<<<< HEAD
 - {{ Breaking }} When `lockfileURL` is given to `loadPyodide`, the
   base URL for the packages is now calculated from the lockfile URL, not from
   the `indexURL`.
   {pr}`5652`
-=======
+
 - {{ Enhancement }} `pyodide.loadPackage` now prints the output to the `stdout` and `stderr`
   streams that are passed to `loadPyodide()` or by `pyodide.setStdout()` and `pyodide.setStderr()`.
->>>>>>> 775e551a
 
 ### `python` CLI entrypoint
 
