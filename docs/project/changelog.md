---
myst:
  substitutions:
    API: "<span class='badge badge-warning'>API Change</span>"
    Enhancement: "<span class='badge badge-info'>Enhancement</span>"
    Performance: "<span class='badge badge-info'>Performance</span>"
    Feature: "<span class='badge badge-success'>Feature</span>"
    Fix: "<span class='badge badge-danger'>Fix</span>"
    Update: "<span class='badge badge-success'>Update</span>"
    Breaking: "<span class='badge badge-danger'>BREAKING CHANGE</span>"
---

(changelog)=

# Change Log

## Unreleased

<<<<<<< HEAD
- {{ Fix }} Fixed `LONG_BIT definition appears wrong for platform` error happened in out-of-tree build.
  {pr}`4136`
=======
### Load time & size optimizations

- {{ Performance }} Do not use `importlib.metadata` when identifying installed packages,
  which reduces the time to load Pyodide.
  {pr}`4147`
>>>>>>> ab35dea3

## Version 0.24.0

_September 13, 2023_

### General

- {{ Update }} Pyodide now runs Python 3.11.3.
  {pr}`3741`

- {{ Enhancement }} ABI Break: Updated Emscripten to version 3.1.45 {pr}`3665`,
  {pr}`3659`, {pr}`3822`, {pr}`3889`, {pr}`3890`, {pr}`3888`, {pr}`4055`,
  {pr}`4056`, {pr}`4073`, {pr}`4094`

### JavaScript API

- {{ Performance }} Added a `packages` optional argument to `loadPyodide`.
  Passing packages here saves time by downloading them during the Pyodide
  bootstrap.
  {pr}`4100`

- {{ Enhancement }} `runPython` and `runPythonAsync` now accept a `filename`
  optional argument which is passed as the `filename` argument to `eval_code`
  (resp. `eval_code_async`). Also, if a `filename` is passed to `eval_code`
  which does not start with `<` and end with `>`, Pyodide now uses the
  `linecache` module to ensure that source lines can appear in tracebacks.
  {pr}`3993`

- {{ Performance }} For performance reasons, don't render extra information in
  PyProxy destroyed message by default. By using `pyodide.setDebug(true)`, you
  can opt into worse performance and better error messages.
  {pr}`4027`

- {{ Enhancement }} It is now possible to pass environment variables to
  `loadPyodide` via the `env` argument. `homedir` is deprecated in favor of
  `{env: {HOME: whatever_directory}}`.
  {pr}`3870`

- {{ Enhancement }} The `setStdin`, `setStdout` and `setStderr` APIs have been
  improved with extra control and better performance.
  {pr}`4035`

### Python API

- {{ Enhancement }} Added `headers` property to `pyodide.http.FetchResponse`.
  {pr}`2078`

- {{ Enhancement }} Added `FetchResponse.text()` as a synonym to
  `FetchResponse.string()` for better compatibility with other requests APIs.
  {pr}`4052`

- {{ Breaking }} Changed the `FetchResponse` body getter methods to no longer
  throw an `OSError` exception for 400 and above response status codes. Added
  `FetchResponse.raise_for_status` to raise an `OSError` for error status codes.
  {pr}`3986` {pr}`4053`

### Python / JavaScript Foreign Function Interface

- {{ Performance }} Improved performance of PyProxy creation.
  {pr}`4096`

- {{ Fix }} Fixed adding getters/setters to a `PyProxy` with
  `Object.defineProperty` and improved compliance with JavaScript rules around
  Proxy traps.
  {pr}`4033`

- {{ Enhancement }} The promise methods `then`, `catch` and `finally_` are now
  present also on `Task`s as well as `Future`s.
  {pr}`3748`

- {{ Enhancement }} Added methods to a `PyProxy` of a `list` to make these work
  as drop-in replacements for JavaScript Arrays.
  {pr}`3853`

- {{ Enhancement }} When a `JsProxy` of an array is passed to Python builtin
  functions that use the `PySequence_*` APIs, it now works as expected. Also
  `jsarray * n` repeats the array `n` times and `jsarray + iterable` returns a
  new array with the result values from the iterable appended.
  {pr}`3904`

### Deployment

- {{ API }} Changed the name of the default lockfile from `repodata.json` to
  `pyodide-lock.json`
  {pr}`3824`

### Build System

- {{ Update }} The docker image now has node v20 instead of node v14.
  {pr}`3819`

- {{ Enhancement }} Added `check_wasm_magic_number` function to validate `.so`
  files for WebAssembly (WASM) compatibility.
  {pr}`4018`

- {{ Enhancement }} In pyodide build, automatically skip building package
  dependencies that are already included in the pyodide distribution.
  {pr}`4058`

### Packages

- New packages: sourmash {pr}`3635`, screed {pr}`3635`, bitstring {pr}`3635`,
  deprecation {pr}`3635`, cachetools {pr}`3635`, xyzservices {pr}`3786`,
  simplejson {pr}`3801`, protobuf {pr}`3813`, peewee {pr}`3897`, Cartopy
  {pr}`3909`, pyshp {pr}`3909`, netCDF4 {pr}`3910`, igraph {pr}`3991`, CoolProp
  {pr}`4028`, contourpy {pr}`4102`, awkward-cpp {pr}`4101`, orjson {pr}`4036`.

- Upgraded numpy to 1.25.2 {pr}`4125`

- Upgraded scipy to 1.11.1 {pr}`3794`, {pr}`3996`

- OpenBLAS has been added and scipy now uses OpenBLAS rather than CLAPACK
  {pr}`3331`.

### Pyodide CLI

- {{ Enhancement }} `pyodide build-recipes` now accepts a `--metadata-files`
  option to install `*.whl.metadata` files as specified in
  [PEP 658](https://peps.python.org/pep-0658/).
  {pr}`3981`

### Misc

- {{ Enhancement }} Add an example for `loadPyodide` and `pyodide.runPython
{pr}`4012`, {pr}`4011`

## Version 0.23.4

_July 6, 2023_

- {{ Enhancement }} The environment variable `PYODIDE_BUILD_EXPORTS` can now be
  used instead of the `--exports` argument to `pyodide build` to specify `.so`
  file exports of packages.
  {pr}`3973`

- {{ Fix }} Pin `pydantic` to `<2`.
  {pr}`3971`

- {{ Enhancement }} Allow customizing cache location for packages when running in Node
  {pr}`3967`

- {{ Enhancement }} Re-enabled sparseqr, freesasa, lightgbm, opencv-python, and wordcloud
  {pr}`3783`, {pr}`3970`

- {{ Fix }} A `JSProxy` of a `DOMException` will now inherit from exception so
  it can be raised in Python.
  {pr}`3868`

- {{ Fix }} The feature detection for `JSProxy` has been improved so that it
  should never fail even when handling strange or ill-behaved JavaScript proxy
  objects.
  {pr}`3740`, {pr}`3750`

- {{ Fix }} A `PyProxy` of a callable is now an `instanceof Function`. (If you
  are trying to feature detect whether something is callable or not in
  JavaScript, the correct way is to use `typeof o === "function"`. But you may
  have dependencies that don't do this correctly.)
  {pr}`3925`

- {{ Fix }} `from jsmodule import *` now works.
  {pr}`3903`

## Version 0.23.3

_June 17, 2023_

- {{ Fix }} `getattr(jsproxy, 'python_reserved_word')` works as expected again
  (as well as `hasattr` and `setattr`). This fixes a regression introduced in
  {pr}`3617`.
  {pr}`3926`

- {{ Fix }} `pyodide build` now replaces native `.so` slugs with Emscripten
  slugs. Usually `.so`s in the generated wheels are actually Emscripten `.so`s
  so this is good. If they are actually native `.so`s then there is a problem
  either way.
  {pr}`3903`

## Version 0.23.2

_May 2, 2023_

- {{ Enhancement }} Changed the name of the `--output-directory` argument to
  `pyodide build` to `--outdir` to match pypa/build. `--output-directory` is
  still accepted for backwards compatibility.
  {pr}`3811`

## Version 0.23.1

_April 13, 2023_

### Deployment

- {{ Fix }} Export `python_stdlib.zip` in `package.json`.
  {pr}`3723`

### CLI

- {{ Enhancement }} `pyodide build` now accepts an `--output-directory` argument.
  {pr}`3746`

- {{ Fix }} Fix `pyodide py-compile` not to ignore the `--compression-level`
  option when applied on a single file.
  {pr}`3727`

- {{ Fix }} Fix an issue where the `pyodide venv` command did not work correctly in pyodide-build
  version 0.23.0 because of missing `python_stdlib.zip`.
  {pr}`3760`

- {{ Fix }} `python -m pip` works correctly in the Pyodide venv now.
  {pr}`3761`

- {{ Fix }} Executables installed in a Pyodide virtual environment now run in
  Pyodide not in the host Python.
  {pr}`3752`

### Build System

- {{ Fix }} Fix `PYODIDE_ROOT` to point the correct directory when running out-of-tree build.
  {pr}`3751`

## Version 0.23.0

_March 30, 2023_

### General

- {{ Update }} Pyodide now runs Python 3.11.2 which officially supports
  WebAssembly as a [PEP11 Tier 3](https://peps.python.org/pep-0011/#tier-3) platform.
  {pr}`3252`, {pr}`3614`

- {{ Update }} We now build libpyodide.a so the Pyodide foreign function
  interface can be experimentally linked into other Emscripten builds of Python.
  {pr}`3335`

- {{ Enhancement }} Updated Emscripten to version 3.1.32
  {pr}`3471`, {pr}`3517`, {pr}`3599`

### JavaScript API

- {{ Breaking }} Type exports of `PyProxy` subtypes have been moved from
  `pyodide` to `pyodide/ffi` and many of them have changed names. The original
  exports are still available but they are deprecated.
  {pr}`3523`

- {{ Breaking }} The methods for checking `PyProxy` capabilities (e.g.,
  `supportsHas`, `isCallable`) are now deprecated. Use e.g.,
  `instanceof pyodide.ffi.PyCallable` instead.
  {pr}`3523`

- {{ Enhancement }} Added subclasses of `PyProxy` for each mixin. These can be
  used to check whether a `PyProxy` supports a given set of methods with
  `instanceof` e.g., `x instanceof pyodide.ffi.PyDict`.
  {pr}`3523`

- {{ Enhancement }} Added `stdLibURL` parameter to `loadPyodide` allowing to customize
  the URL from which the Python standard library is loaded.
  {pr}`3670`

- {{ Enhancement }} Checking whether an object is an instance of a `PyProxy` now
  only recognizes a `PyProxy` generated from the same Python interpreter. This
  means that creating multiple interpreters and importing a `PyProxy` from one
  into another no longer causes a fatal error.
  {pr}`3545`

- {{ Enhancement }} `as_object_map` now accepts a keyword argument `hereditary`.
  If set to `True` and indexing the object returns a plain-old-object, then the
  return value will be automatically mapped in `as_object_map` as well.
  {pr}`3638`

- {{ Enhancement }} A `JsProxy` of a JavaScript error object can be directly
  thrown as Python exceptions. Previously Pyodide automatically wrapped them in
  a `JsException` but that is no longer needed -- now `JsException` inherits
  from both `JsProxy` and `Exception`.
  {pr}`3455`

- {{ Enhancement }} `runPython` and `runPythonAsync` now accept a `locals`
  argument.
  {pr}`3618`

- {{ Fix }} Calling `loadPyodide` repeatedly in Node no longer results in
  `MaxListenersExceededWarning`. Also, calling `loadPyodide` in Node v14 no
  longer changes unhandled rejections in promises.
  {pr}`3542`

- {{ Fix }} If the `locals` argument to `eval_code` or `eval_code_async` is
  `None` it now uses `locals=globals` as the documentation says.
  {pr}`3580`

### Python standard library

- {{ Breaking }} Unvendored `_pydecimal` and `pydoc_data` from the standard
  library. Now these modules need to be loaded with `pyodide.loadPackage` or
  `micropip.install`, or auto-loaded via imports in `pyodide.runPythonAsync`
  {pr}`3525`

- {{ Breaking }} Test files of stdlib `ctypes` and `unittest` are now moved to
  `test/ctypes` and `test/unittest` respectively. This change is adapted from
  [CPython 3.12](https://github.com/python/cpython/issues/93839).
  {pr}`3507`

### Deployment

- {{ Breaking }} Pyodide no longer uses Emscripten preload plugin, hence
  `pyodide.asm.data` is removed, in favor of `python_stdlib.zip`. This change
  normally shouldn't affect users, but if you were using this file in a
  bundler, you will need to remove it. {pr}`3584`

- {{ Breaking }} `pyodide_py.tar` file is removed. This change normally
  shouldn't affect users, but if you were using this file in a bundler,
  you will need to remove it.
  {pr}`3621`

- {{ Breaking }} Python standard libraries are now vendored in a zipfile:
  `/lib/python{version}.zip` in the in-browser MEMFS file system. If you need
  to access the standard library source code, you need to unpack the zip file.
  For example:
  `import shutil; shutil.unpack_archive('/lib/python311.zip', '/lib/python3.11', 'zip)`
  {pr}`3584`

- {{ Fix }} Improves the compression of wheel files with the JsDelivr CDN. For
  browsers that support the Brotli compression (most modern ones) this should
  result in a size reduction of 20-30%. Also most many `pyodide` CLI
  sub-commands now support `--compression-level` as an optional parameter.
  {pr}`3655`

- {{ Breaking }} Following libraries are now not linked to the Pyodide main module:
  `libgl`, `libal`, `libhtml5`. This normally shouldn't affect users, but if you
  are using these libraries in a package that are built out-of-tree, you will
  need to link them to the package manually.
  {pr}`3505`

### Python / JavaScript Foreign Function Interface

- {{ Fix }} PyProxies of Async iterators are now async iterable JavaScript
  objects. The code:

  ```javascript
  for await (let x of async_iterator_pyproxy) {
    // ...
  }
  ```

  would previously fail with `TypeError: async_iterator_pyproxy is not async
iterable`. (Python async _iterables_ that were not also iterators were already
  async iterable, the problem was only with Python objects that are both async
  _iterable_ and an async iterator.)
  {pr}`3708`

- {{ Enhancement }} A py-compiled build which has smaller and faster-to-load
  packages is now deployed under
  `https://cdn.jsdelivr.net/pyodide/v0.23.0/pyc/` (also for future
  versions). The exceptions obtained with this builds will not include code
  snippets however. {pr}`3701`

- {{ Breaking }} Removed support for calling functions from the root of `pyodide` package
  directly. This has been deprecated since v0.21.0. Now all functions are only available
  under submodules.
  {pr}`3677`

- {{ Breaking }} Removed support for passing the "message" argument to `PyProxy.destroy`
  in a positional argument. This has been deprecated since v0.22.0.
  {pr}`3677`

- {{ Enhancement }} Python does not allow reserved words to be used as attributes.
  For instance, `Array.from` is a `SyntaxError`. (JavaScript has a more robust
  parser which can handle this.) To handle this, if an attribute to a `JsProxy`
  consists of a Python reserved word followed by one or more underscores, we remove
  a single underscore from the end of the attribute. For instance, `Array.from_`
  would access `from` on the underlying JavaScript object, whereas `o.from__`
  accesses the `from_` attribute.
  {pr}`3617`

### Build System

- {{ Breaking }} When building meta-packages (`core` and `min-scipy-stack`),
  you must prefix `tag:` to the meta-package name. For example, to build the
  `core` meta-package, you must run `pyodide build-recipes tag:core`, or
  `PYODIDE_PACKAGES="tag:core" make`.
  {pr}`3444`

- {{ Enhancement}} Add `--build-dependencies` to `pyodide build` command
  to fetch and build dependencies of a package being built.
  Also adds `--skip-dependency` to ignore selected dependencies.
  {pr}`3310`

- {{ Enhancement}} Added `pyodide build` support for building a list of packages
  from a requirements.txt file with `pyodide build -r <requirements.txt>`. Also
  can output a list of chosen dependencies in the same format when building a
  package and dependencies using the `--output-lockfile <lockfile.txt>`
  argument. This enables repeatable builds of packages.
  {pr}`3469`

- {{ Enhancement }} Added `package/tag` key to the `meta.yaml` spec to group
  packages.
  {pr}`3444`

- {{ Enhancement }} `pyodide build-recipes` now autodetects the number of
  CPU cores in the system and uses them for parallel builds.
  {pr}`3559` {pr}`3598`

- {{ Fix }} Fixed pip install error when installing cross build environment.
  {pr}`3562`

- {{ Enhancement }} Response files are now correctly handled when
  calculating exported symbols.
  {pr}`3645`

- {{ Fix }} Fix occasional build failure when building rust packages.
  {pr}`3607`

- {{ Enhancement }} Improved logging in `pyodide-build` with rich.
  {pr}`3442`

- {{ Enhancement }} `pyodide build-recipes` now accepts `--no-deps` parameter, which skips
  building dependencies of the package. This replaces `pyodide-build buildpkg`.
  {pr}`3520`

- {{ Enhancement }} `pyodide build-recipes` now works out-of-tree.

### Pyodide CLI

- {{ Breaking }} Removed deprecated CLI entrypoints `pyodide-build buildall` which is
  replaced by `pyodide build-recipes`, and `pyodide-build mkpkg` which is
  replaced by `pyodide skeleton pypi` {pr}`3668`.

- {{ Feature }} Added `pyodide py-compile` CLI command that py compiles a wheel or a zip
  file, converting .py files to .pyc files. It can also be applied to a folder
  with wheels / zip files. If the input folder contains the
  `repodata.json` the paths and checksums it contains will also be updated
  {pr}`3253` {pr}`3700`

- {{ Feature }} Added `pyodide create-zipfile` CLI command that creates a zip file of a
  directory. This command is hidden by default since it is not intended for use
  by end users.
  {pr}`3411` {pr}`3463`

### REPL

- {{ Fix }} Non-breaking space characters are now automatically converted to
  regular spaces in pyodide REPL.
  {pr}`3558`

- {{ Enhancement }} Allow changing the build type used in the REPL by passing the
  `build` argument to the REPL URL. For instance,
  `https://pyodide.org/en/latest/console.html?build=debug` will load debug dev build.
  {pr}`3671`

### Packages

- New packages: fastparquet {pr}`3590`, cramjam {pr}`3590`, pynacl {pr}`3500`,
  pyxel {pr}`3508`.
  mypy {pr}`3504`, multidict {pr}`3581`, yarl {pr}`3702`, idna {pr}`3702`,
  cbor-diag {pr}`3581`.

- Upgraded to micropip 0.3.0 (see
  [changelog](https://github.com/pyodide/micropip/blob/main/CHANGELOG.md)
  {pr}`3709`

- Added experimental [support for SDL based packages](using-sdl) {pr}`3508`

- Upgraded packages: see the list of packages versions in this release in
  {ref}`packages-in-pyodide`.

### List of Contributors

Alexey Ignatiev, Andrea Giammarchi, Arpit, Christian Clauss, Deepak Cherian,
Eli Lamb, Feodor Fitsner, Gyeongjae Choi, Hood Chatham, Jeff Glass, Jo Bovy,
Joe Marshall, josephrocca, Loïc Estève, martinRenou, messense, Nicholas
Bollweg, Roman Yurchak, TheOnlyWayUp, Victor Blomqvist, Ye Joo Park

## Version 0.22.1

_January 25, 2023_

- {{ Breaking }} `setStdin` now accepts an extra `autoEOF` parameter. If `true`,
  it will insert an EOF automatically after each string or buffer. Defaults to
  `true`. This also affects the behavior of the `stdin` argument to
  `loadPyodide`.
  {pr}`3488`

- {{ Fix }} `from pyodide.ffi import *` doesn't raise an `ImportError` anymore.
  {pr}`3484`

- {{ Enhancement }} Pyodide displays a better message when someone calls posix
  `exit` or `os._exit`.
  {pr}`3496`

### Package Loading

- {{ Fix }} Fix incorrect error message when loading a package
  include in Pyodide fails.
  {pr}`3435`

### Build system

- {{ Fix }} Emscripten is no longer required to create a Pyodide virtual
  environment.
  {pr}`3485`

- {{ Fix }} Fixed a bug where `pyodide build` would fail on package that use
  CMake, when run multiple times.
  {pr}`3445`

- {{ Fix }} pyodide build: Don't pass the directory to the build backend args,
  only pass the arguments.
  {pr}`3490`

- {{ Fix }} `pyodide config` won't print extra messages anymore.
  {pr}`3483`

- {{ Fix }} Pass the same environment variables for out of tree builds as for in
  tree builds.
  {pr}`3495`

## Version 0.22.0

_January 3, 2023_

[See the release notes for a summary.](https://blog.pyodide.org/posts/0.22-release/)

### Deployment and testing

- {{ Breaking }} `pyodide-cdn2.iodide.io` is not available anymore. Please use
  `https://cdn.jsdelivr.net/pyodide` instead.
  {pr}`3150`.

- {{ Breaking }} We don't publish pre-built Pyodide docker images anymore. Note
  that `./run_docker --pre-built` was not working for a while and it was
  actually equivalent to `./run_docker`. If you need to build a single Python
  wheel out of tree, you can use the `pyodide build` command instead. See
  [our blog post](https://blog.pyodide.org/posts/0.21-release/#building-binary-wheels-for-pyodide)
  for more information.
  {pr}`3342`.

- {{ Enhancement }} The releases are now called `pyodide-{version}.tar.gz`
  rather than `pyodide-build-{version}.tar.gz`
  {pr}`2996`

- {{ Enhancement }} Added a new release file called
  `pyodide-core-{version}.tar.gz` intended for use in Node. It contains the
  files needed to start Pyodide and no additional packages.
  {pr}`2999`

- {{ Enhancement }} The full test suite is now run in Safari
  {pr}`2578`, {pr}`3095`.

- {{ Enhancement }} Added Gitpod configuration to the repository.
  {pr}`3201`

### Foreign function interface

#### JsProxy / JavaScript from Python

- {{ Enhancement }} Implemented `reverse`, `__reversed__`, `count`, `index`,
  `append`, and `pop` for `JsProxy` of Javascript arrays so that they implement
  the `collections.abc.MutableSequence` API.
  {pr}`2970`

- {{ Enhancement }} Implemented methods `keys`, `items`, `values`, `get`, `pop`,
  `setdefault`, `popitem`, `update`, and `clear` for `JsProxy` of map-like
  objects so that they implement the `collections.abc.MutableMapping` API.
  {pr}`3275`

- {{ Enhancement }} It's now possible to destructure a JavaScript array, map, or
  object returned by `as_object_map` with a `match` statement.
  {pr}`2906`

- {{ Enhancement }} Added `then`, `catch`, and `finally_` methods to the
  `Future`s used by Pyodide's event loop so they can be used like `Promise`s.
  {pr}`2997`

- {{ Enhancement }} `create_proxy` now takes an optional `roundtrip` parameter.
  If this is set to `True`, then when the proxy is converted back to Python, it
  is converted back to the same double proxy. This allows the proxy to be
  destroyed from Python even if no reference is retained.
  {pr}`3163`, {pr}`3369`

- {{ Enhancement }} A `JsProxy` of a function now has a `__get__` descriptor
  method, so it's possible to use a JavaScript function as a Python method. When
  the method is called, `this` will be a `PyProxy` pointing to the Python object
  the method is called on.
  {pr}`3130`

- {{ Enhancement }} A `JsProxy` now has an `as_object_map` method. This will
  treat the object as a mapping over its `ownKeys` so for instance:
  `run_js("({a:2, b:3})").as_object_map()["a"]` will return 2. These implement
  `collections.abc.MutableMapping`.
  {pr}`3273`, {pr}`3295`, {pr}`3297`

- {{ Enhancement }} Split up the `JsProxy` documentation class into several
  classes, e.g., `JsBuffer`, `JsPromise`, etc. Implemented `issubclass` and
  `isinstance` on the various synthetic and real `JsProxy` classes so that they
  behave the way one might naively expect them to (or at least closer to that
  than it was before).
  {pr}`3277`

- {{ Enhancement }} Added type parameters to many of the `JsProxy` subtypes.
  {pr}`3387`

- {{ Enhancement }} Added `JsGenerator` and `JsIterator` types to `pyodide.ffi`.
  Added `send` method to `JsIterator`s and `throw`, and `close` methods to
  `JsGenerator`s.
  {pr}`3294`

- {{ Enhancement }} It is now possible to use asynchronous JavaScript iterables,
  iterators and generators from Python. This includes support for `aiter` for
  async interables, `anext` and `asend` for async iterators, and `athrow` and
  `aclose` for async generators.
  {pr}`3285`, {pr}`3299`, {pr}`3339`

- {{ Enhancement }} JavaScript generators and async generators that are created
  from Python now are wrapped so that Python objects sent to them as arguments
  or from `.send` / `.asend` are kept alive until the generator is exhausted or
  `.close`d. This makes generators significantly more ergonomic to use, at the
  cost of making memory leaks more likely if the generator is never finalized.
  {pr}`3317`

- {{ Enhancement }} Added a mypy typeshed for some common functionality for the
  `js` module.
  {pr}`3298`

- {{ Enhancement }} mypy understands the types of more things now.
  {pr}`3385`

- {{ Fix }} Fixed bug in `split` argument of `pyodide.console.repr_shorten`.
  Added `shorten` function.
  {pr}`3178`

#### PyProxy / Using Python from JavaScript

- {{ Enhancement }} Added a type field to `PythonError` (e.g., a StopIteration
  error would have `e.type === "StopIteration"`)
  {pr}`3289`

- {{ Enhancement }} It is now possible to use asynchronous Python generators
  from JavaScript.
  {pr}`3290`

- {{ Enhancement }} PyProxies of synchronous and asynchronous Python generators
  now support `return` and `throw` APIs that behave like the ones on JavaScript
  generators.
  {pr}`3346`

- {{ Enhancement }} It is possible to make a `PyProxy` that takes `this` as the
  first argument using the `PyProxy.captureThis` method. The `create_proxy`
  method also has a `capture_this` argument which causes the `PyProxy` to
  receive `this` as the first argument if set to `True`
  {pr}`3103`, {pr}`3145`

### JavaScript API

- {{ Enhancement }} Users can do a static import of `pyodide/pyodide.asm.js` to
  avoid issues with dynamic imports. This allows the use of Pyodide with
  module-type service workers.
  {pr}`3070`

- {{ Enhancement }} Added a new API `pyodide.mountNativeFS` which mounts a
  {js:class}`FileSystemDirectoryHandle` into the Pyodide file system.
  {pr}`2987`

- {{ Enhancement }} `loadPyodide` has a new option called `args`. This list will
  be passed as command line arguments to the Python interpreter at start up.
  {pr}`3021`, {pr}`3282`

- Removed "Python initialization complete" message printed when loading is
  finished.
  {pr}`3247

- {{ Breaking }} The messageCallback and errorCallback argument to `loadPackage`
  and `loadPackagesFromImports` is now passed as named arguments. The old usage
  still works with a deprecation warning.
  {pr}`3149`

- {{ Enhancement }} `loadPackage` and `loadPackagesFromImports` now accepts a
  new option `checkIntegrity`. If set to False, integrity check for Python
  Packages will be disabled.

- {{ Enhancement }} Added APIs `pyodide.setStdin`, `pyodide.setStdout`,
  `pyodide.setStderr` for changing the stream handlers after loading Pyodide.
  Also added more careful control over whether `isatty` returns true or false on
  stdin, stdout, and stderr.
  {pr}`3268`

### Package Loading

- {{ Enhancement }} Pyodide now shows more helpful error messages when importing
  packages that are included in Pyodide fails.
  {pr}`3137`, {pr}`3263`

- {{ Fix }} Shared libraries with version suffixes are now handled correctly.
  {pr}`3154`

- {{ Breaking }} Unvendored the sqlite3 module from the standard library. Before
  `sqlite3` was included by default. Now it needs to be loaded with
  `pyodide.loadPackage` or `micropip.install`.
  {pr}`2946`

- {{ Breaking }} The Pyodide Python package is installed into `/lib/python3.10`
  rather than `/lib/python3.10/site-packages`.
  {pr}`3022`

- {{ Breaking }} The matplotlib HTML5 backends are now available as part of the
  [`matplotlib-pyodide`](https://github.com/pyodide/matplotlib-pyodide) package.
  If you use the default backend from Pyodide, no changes are necessary.
  However, if you previously specified the backend with `matplotlib.use`, the
  URL is now different. See [package
  readme](https://github.com/pyodide/matplotlib-pyodide) for more details.
  {pr}`3061`

- {{ Breaking }} The micropip package was moved to a separate repository
  [pyodide/micropip](https://github.com/pyodide/micropip). In addion to
  installing the version shipped with a given Pyodide release, you can also
  install a different micropip version from
  [PyPi](https://pypi.org/project/micropip/) with,

  ```
  await pyodide.loadPackage('packaging')
  await pyodide.loadPackage('<URL of the micropip wheel on PyPI>')
  ```

  from Javascript. From Python you can import the Javascript Pyodide package,

  ```
  import pyodide_js
  ```

  and call the same functions as above.
  {pr}`3122`

- {{ Enhancement }} The parsing and validation of `meta.yaml` according to the
  specification is now done more rigorously with Pydantic.
  {pr}`3079`

- {{ Breaking }} The `source/md5` checksum field is not longer supported in
  `meta.yaml` files, use `source/sha256` instead
  {pr}`3079`

- {{ Breaking }} `pyodide_build.io.parse_package_config` function is removed in
  favor of `pyodide_build.MetaConfig.from_yaml`
  {pr}`3079`

- {{ Fix }} `ctypes.util.find_library` will now search WASM modules from
  LD_LIBRARY_PATH.
  {pr}`3353`

### Build System

- {{ Enhancement }} Updated Emscripten to version 3.1.27
  {pr}`2958`, {pr}`2950`, {pr}`3027`, {pr}`3107`, {pr}`3148`, {pr}`3236`,
  {pr}`3239`, {pr}`3280`, {pr}`3314`

- {{ Enhancement }} Added `requirements/host` key to the `meta.yaml` spec to
  allow host dependencies that are required for building packages.
  {pr}`2132`

- {{ Enhancement }} Added `package/top-level` key to the `meta.yaml` spec to
  calculate top-level import names for the package. Previously `test/imports`
  key was used for this purpose.
  {pr}`3006`

- {{ Enhancement }} Added `build/vendor-sharedlib` key to the `meta.yaml` spec
  which vendors shared libraries into the wheel after building.
  {pr}`3234` {pr}`3264`

- {{ Enhancement }} Added `build/type` key to the `meta.yaml` spec which
  specifies the type of the package.
  {pr}`3238`

- {{ Enhancement }} Added `requirements/executable` key to the `meta.yaml` spec
  which specifies the list of executables required for building a package.
  {pr}`3300`

- {{ Breaking }} `build/library` and `build/sharedlibrary` key in the
  `meta.yaml` spec are removed. Use `build/type` instead.
  {pr}`3238`

- {{ Fix }} Fixed a bug that `backend-flags` propagated to dependencies.
  {pr}`3153`

- {{ Fix }} Fixed a bug that shared libraries are not copied into distribution
  directory when it is already built.
  {pr}`3212`

- {{ Enhancement }} Added a system for making Pyodide virtual environments. This
  is for testing out of tree builds. For more information, see [the
  documentation](building-and-testing-packages-out-of-tree).
  {pr}`2976`, {pr}`3039`, {pr}`3040`, {pr}`3044`, {pr}`3096`, {pr}`3098`,
  {pr}`3108`, {pr}`3109`, {pr}`3241`

- Added a new CLI command `pyodide skeleton` which creates a package build recipe.
  `pyodide-build mkpkg` will be replaced by `pyodide skeleton pypi`.
  {pr}`3175`

- Added a new CLI command `pyodide build-recipes` which build packages from
  recipe folder. It replaces `pyodide-build buildall`.
  {pr}`3196` {pr}`3279`

- Added a new CLI command `pyodide config` which shows config variables used in
  Pyodide.
  {pr}`3376`

- Added subcommands for `pyodide build` which builds packages from various sources.
  | command | result |
  |------------------------|-----------------------------------------|
  | `pyodide build pypi` | build or fetch a single package from pypi |
  | `pyodide build source` | build the current source folder (same as pyodide build) |
  | `pyodide build url` | build or fetch a package from a url either tgz, tar.gz zip or wheel |
  {pr}`3196`

### Packages

- New packages: pycryptodome {pr}`2965`, coverage-py {pr}`3053`, bcrypt
  {pr}`3125`, lightgbm {pr}`3138`, pyheif, pillow_heif, libheif, libde265
  {pr}`3161`, wordcloud {pr}`3173`, gdal, fiona, geopandas {pr}`3213`, the
  standard library \_hashlib module {pr}`3206` , pyinstrument {pr}`3258`, gensim
  {pr}`3326`, smart_open {pr}`3326`, pyodide-http {pr}`3355`.

- {{ Fix }} Scipy CSR data is now handled correctly in XGBoost.
  {pr}`3194`

- {{ Update }} Upgraded packages: SciPy 1.9.1 {pr}`3043`, pandas 1.5.0
  {pr}`3134`, numpy 1.23.3 {pr}`3284`, scikit-learn 1.1.3 {pr}`3324` as well as
  most of the other packages {pr}`3348` {pr}`3365`. See
  {ref}`packages-in-pyodide` for more details.

- {{ Fix }} Fix scipy handling of exceptions that are raised from C++ code.
  {pr}`3384`.

### List of Contributors

Aierie, dataxerik, David Lechner, Deepak Cherian, Filipe, Gyeongjae Choi, Hood
Chatham, H.Yamada, Jacques Boscq, Jeremy Tuloup, Joe Marshall, John Wason,
Loïc Estève, partev, Patrick Arminio, Péter Ferenc Gyarmati, Prete, Qijia
Liu, Roman Yurchak, ryanking13, skelsec, Starz0r, Will Lachance, YeonWoo, Yizhi
Liu

## Version 0.21.3

_September 15, 2022_

- {{ Fix }} When loading `sqlite3`, `loadPackage` no longer also loads `nltk`
  and `regex`.
  {issue}`3001`

- {{ Fix }} Packages are now loaded in a topologically sorted order regarding
  their dependencies.
  {pr}`3020`

- {{ Breaking }} Loading the `soupsieve` package will not automatically load
  `beautifulsoup4` together.
  {pr}`3020`

- {{ Fix }} Fix the incorrect package name `ruamel` to `ruamel.yaml`.
  {pr}`3036`

- {{ Fix }} `loadPyodide` will now raise error when the version of
  JavaScript and Python Pyodide package does not match.
  {pr}`3074`

- {{ Enhancement }} Pyodide now works with a content security policy that
  doesn't include `unsafe-eval`. It is still necessary to include
  `wasm-unsafe-eval` (and probably always will be). Since current Safari
  versions have no support for `wasm-unsafe-eval`, it is necessary to include
  `unsafe-eval` in order to work in Safari. This will likely be fixed in the
  next Safari release: https://bugs.webkit.org/show_bug.cgi?id=235408
  {pr}`3075`

- {{ Fix }} It works again to use `loadPyodide` with a relative URL as
  `indexURL` (this was a regression in v0.21.2).
  {pr}`3077`

- {{ Fix }} Add `url` to list of pollyfilled packages for webpack compatibility.
  {pr}`3080`

- {{ Fix }} Fixed warnings like
  `Critical dependency: the request of a dependency is an expression.`
  when using Pyodide with webpack.
  {pr}`3080`

- {{ Enhancement }} Add binary files to exports in JavaScript package
  {pr}`3085`.

- {{ Fix }} Source maps are included in the distribution again (reverting
  {pr}`3015` included in 0.21.2) and if there is a variable in top level scope
  called `__dirname` we use that for the `indexURL`.
  {pr}`3088`

- {{ Fix }} `PyProxy.apply` now correctly handles the case when something
  unexpected is passed as the second argument.
  {pr}`3101`

## Version 0.21.2

_August 29, 2022_

- {{ Fix }} The standard library packages `ssl` and `lzma` can now be installed
  with `pyodide.loadPackage("ssl")` or `micropip.install("ssl")` (previously
  they had a leading underscore and it was only possible to load them with
  `pyodide.loadPackage`).
  {issue}`3003`

- {{ Fix }} If a wheel path is passed to `pyodide.loadPackage`, it will now be
  resolved relative to `document.location` (in browser) or relative to the
  current working directory (in Node) rather than relative to `indexURL`.
  {pr}`3013`, {issue}`3011`

- {{ Fix }} Fixed a bug in Emscripten that caused Pyodide to fail in Jest.
  {pr}`3014`

- {{ Fix }} It now works to pass a relative url to `indexURL`. Also, the
  calculated index URL now works even if `node` is run with
  `--enable-source-maps`.
  {pr}`3015`

## Version 0.21.1

_August 22, 2022_

- New packages: the standard library lzma module {pr}`2939`

- {{ Enhancement }} Pyodide now shows more helpful error messages when importing
  unvendored or removed stdlib modules fails.
  {pr}`2973`

- {{ Breaking }} The default value of `fullStdLib` in `loadPyodide` has been
  changed to `false`. This means Pyodide now will not load some stdlib modules
  like distutils, ssl, and sqlite3 by default. See [Pyodide Python
  compatibility](https://pyodide.org/en/stable/usage/wasm-constraints.html) for
  detail. If `fullStdLib` is set to `true`, it will load all unvendored stdlib
  modules. However, setting `fullStdLib` to true will increase the initial
  Pyodide load time. So it is preferable to explicitly load the required module.
  {pr}`2998`

- {{ Enhancement }} `pyodide build` now checks that the correct version of the
  Emscripten compiler is used.
  {pr}`2975`, {pr}`2990`

- {{ Fix }} Pyodide works in Safari v14 again. It was broken in v0.21.0
  {pr}`2994`

## Version 0.21.0

_August 9, 2022_

[See the release notes for a summary.](https://blog.pyodide.org/posts/0.21-release/)

### Build system

- {{ Enhancement }} Emscripten was updated to Version 3.1.14
  {pr}`2775`, {pr}`2679`, {pr}`2672`

- {{ Fix }} Fix building on macOS {issue}`2360` {pr}`2554`

- {{ Enhancement }} Update Typescript target to ES2017 to generate more modern
  Javascript code.
  {pr}`2471`

- {{ Enhancement }} We now put our built files into the `dist` directory rather
  than the `build` directory. {pr}`2387`

- {{ Fix }} The build will error out earlier if `cmake` or `libtool` are not
  installed.
  {pr}`2423`

- {{ Enhancement }} The platform tags of wheels now include the Emscripten
  version in them. This should help ensure ABI compatibility if Emscripten
  wheels are distributed outside of the main Pyodide distribution.
  {pr}`2610`

- {{ Enhancement }} The build system now uses the sysconfigdata from the target
  Python rather than the host Python.
  {pr}`2516`

- {{ Enhancement }} Pyodide now builds with `-sWASM_BIGINT`.
  {pr}`2643`

- {{ Enhancement }} Added `cross-script` key to the `meta.yaml` spec to allow
  executing custom logic in the cross build environment.
  {pr}`2734`

### Pyodide Module and type conversions

- {{ API }} All functions were moved out of the root `pyodide` package into
  various submodules. For backwards compatibility, they will be available from
  the root package (raising a `FutureWarning`) until v0.23.0.
  {pr}`2787`, {pr}`2790`

- {{ Enhancement }} `loadPyodide` no longer uses any global state, so it can be
  used more than once in the same thread. This is recommended if a network
  request causes a loading failure, if there is a fatal error, if you damage the
  state of the runtime so badly that it is no longer usable, or for certain
  testing purposes. It is not recommended for creating multiple execution
  environments, for which you should use
  `pyodide.runPython(code, { globals : some_dict})`;
  {pr}`2391`

- {{ Enhancement }} `pyodide.unpackArchive` now accepts any `ArrayBufferView` or
  `ArrayBuffer` as first argument, rather than only a `Uint8Array`.
  {pr}`2451`

- {{ Feature }} Added `pyodide.code.run_js` API.
  {pr}`2426`

- {{ Fix }} BigInt's between 2^{32\*n - 1} and 2^{32\*n} no longer get
  translated to negative Python ints.
  {pr}`2484`

- {{ Fix }} Pyodide now correctly handles JavaScript objects with `null`
  constructor.
  {pr}`2520`

- {{ Fix }} Fix garbage collection of `once_callable` {pr}`2401`

- {{ Enhancement }} Added the `js_id` attribute to `JsProxy` to allow using
  JavaScript object identity as a dictionary key.
  {pr}`2515`

- {{ Fix }} Fixed a bug with `toJs` when used with recursive structures and the
  `dictConverter` argument.
  {pr}`2533`

- {{ Enhancement }} Added Python wrappers `set_timeout`, `clear_timeout`,
  `set_interval`, `clear_interval`, `add_event_listener` and
  `remove_event_listener` for the corresponding JavaScript functions.
  {pr}`2456`

- {{ Fix }} If a request fails due to CORS, `pyfetch` now raises an `OSError`
  not a `JSException`.
  {pr}`2598`

- {{ Enhancement }} Pyodide now directly exposes the Emscripten `PATH` and
  `ERRNO_CODES` APIs.
  {pr}`2582`

- {{ Fix }} The `bool` operator on a `JsProxy` now behaves more consistently: it
  returns `False` if JavaScript would say that `!!x` is `false`, or if `x` is an
  empty container. Otherwise it returns `True`.
  {pr}`2803`

- {{ Fix }} Fix `loadPyodide` errors for the Windows Node environment.
  {pr}`2888`

- {{ Enhancement }} Implemented slice subscripting, `+=`, and `extend` for
  `JsProxy` of Javascript arrays.
  {pr}`2907`

### REPL

- {{ Enhancement }} Add a spinner while the REPL is loading
  {pr}`2635`

- {{ Enhancement }} Cursor blinking in the REPL can be disabled by setting
  `noblink` in URL search params.
  {pr}`2666`

- {{ Fix }} Fix a REPL error in printing high-dimensional lists.
  {pr}`2517` {pr}`2919`

- {{ Fix }} Fix output bug with using `input()` on online console
  {pr}`2509`

### micropip and package loading

- {{ API }} `packages.json` which contains the dependency graph for packages
  was renamed to `repodata.json` to avoid confusion with `package.json` used
  in JavaScript packages.

- {{ Enhancement }} Added SHA-256 hash of package to entries in `repodata.json`
  {pr}`2455`

- {{ Enhancement }} Integrity of Pyodide packages is now verified before
  loading them. This is for now limited to browser environments.
  {pr}`2513`

- {{ Enhancement }} `micropip` supports loading wheels from the Emscripten file
  system using the `emfs:` protocol now.
  {pr}`2767`

- {{ Enhancement }} It is now possible to use an alternate `repodata.json`
  lockfile by passing the `lockFileURL` option to `loadPyodide`. This is
  particularly intended to be used with `micropip.freeze`.
  {pr}`2645`

- {{ Fix }} micropip now correctly handles package names that include dashes
  {pr}`2414`

- {{ Enhancement }} Allow passing `credentials` to `micropip.install()`
  {pr}`2458`

- {{ Enhancement }} {func}`micropip.install` now accepts a `deps` parameter.
  If set to `False`, micropip will not install dependencies of the package.
  {pr}`2433`

- {{ Fix }} micropip now correctly compares packages with prerelease version
  {pr}`2532`

- {{ Enhancement }} {func}`micropip.install` now accepts a `pre` parameter.
  If set to `True`, micropip will include pre-release and development versions.
  {pr}`2542`

- {{ Enhancement }} `micropip` was refactored to improve readability and ease of
  maintenance.
  {pr}`2561`, {pr}`2563`, {pr}`2564`, {pr}`2565`, {pr}`2568`

- {{ Enhancement }} Various error messages were fine tuned and improved.
  {pr}`2562`, {pr}`2558`

- {{ Enhancement }} `micropip` was adjusted to keep its state in the wheel
  `.dist-info` directories which improves consistenency with the Python standard
  library and other tools used to install packages.
  {pr}`2572`

- {{ Enhancement }} `micropip` can now be used to install Emscripten binary wheels.
  {pr}`2591`

- {{ Enhancement }} Added `micropip.freeze` to record the current set of loaded
  packages into a `repodata.json` file.
  {pr}`2581`

- {{ Fix }} `micropip.list` now works correctly when there are packages
  that are installed via `pyodide.loadPackage` from a custom URL.
  {pr}`2743`

- {{ Fix }} micropip now skips package versions which do not follow PEP440.
  {pr}`2754`

- {{ Fix }} `micropip` supports extra markers in packages correctly now.
  {pr}`2584`

### Packages

- {{ Enhancement }} Update sqlite version to latest stable release
  {pr}`2477` and {pr}`2518`

- {{ Enhancement }} Pillow now supports WEBP image format {pr}`2407`.

- {{ Enhancement }} Pillow and opencv-python now support the TIFF image format.
  {pr}`2762`

- Pandas is now compiled with `-Oz`, which significantly speeds up loading the library
  on Chrome {pr}`2457`

- New packages: opencv-python {pr}`2305`, ffmpeg {pr}`2305`, libwebp {pr}`2305`,
  h5py, pkgconfig and libhdf5 {pr}`2411`, bitarray {pr}`2459`, gsw {pr}`2511`,
  cftime {pr}`2504`, svgwrite, jsonschema, tskit {pr}`2506`, xarray {pr}`2538`,
  demes, libgsl, newick, ruamel, msprime {pr}`2548`, gmpy2 {pr}`2665`,
  xgboost {pr}`2537`, galpy {pr}`2676`, shapely, geos {pr}`2725`, suitesparse,
  sparseqr {pr}`2685`, libtiff {pr}`2762`, pytest-benchmark {pr}`2799`,
  termcolor {pr}`2809`, sqlite3, libproj, pyproj, certifi {pr}`2555`,
  rebound {pr}`2868`, reboundx {pr}`2909`, pyclipper {pr}`2886`,
  brotli {pr}`2925`, python-magic {pr}`2941`

### Miscellaneous

- {{ Fix }} We now tell packagers (e.g., Webpack) to ignore npm-specific imports
  when packing files for the browser.
  {pr}`2468`

- {{ Enhancement }} `run_in_pyodide` now has support for pytest assertion
  rewriting and decorators such as `pytest.mark.parametrize` and hypothesis.
  {pr}`2510`, {pr}`2541`

- {{ Breaking }} `pyodide_build.testing` is removed. `run_in_pyodide`
  decorator can now be accessed through
  [`pytest-pyodide`](https://github.com/pyodide/pytest-pyodide) package.
  {pr}`2418`

### List of contributors

Alexey Ignatiev, Andrey Smelter, andrzej, Antonio Cuni, Ben Jeffery, Brian
Benjamin Maranville, David Lechner, dragoncoder047, echorand (Amit Saha),
Filipe, Frank, Gyeongjae Choi, Hanno Rein, haoran1062, Henry Schreiner, Hood
Chatham, Jason Grout, jmdyck, Jo Bovy, John Wason, josephrocca, Kyle Cutler,
Lester Fan, Liumeo, lukemarsden, Mario Gersbach, Matt Toad, Michael Droettboom,
Michael Gilbert, Michael Neil, Mu-Tsun Tsai, Nicholas Bollweg, pysathq, Ricardo
Prins, Rob Gries, Roman Yurchak, Ryan May, Ryan Russell, stonebig, Szymswiat,
Tobias Megies, Vic Kumar, Victor, Wei Ji, Will Lachance

## Version 0.20.0

_April 9th, 2022_

[See the release notes for a summary.](https://blog.pyodide.org/posts/0.20-release/)

### CPython and stdlib

- {{ Update }} Pyodide now runs Python 3.10.2.
  {pr}`2225`

- {{ Enhancement }} All `ctypes` tests pass now except for
  `test_callback_too_many_args` (and we have a plan to fix
  `test_callback_too_many_args` upstream). `libffi-emscripten` now also passes
  all libffi tests.
  {pr}`2350`

### Packages

- {{Fix}} matplotlib now loads multiple fonts correctly {pr}`2271`

- New packages: boost-histogram {pr}`2174`, cryptography v3.3.2 {pr}`2263`, the
  standard library ssl module {pr}`2263`, python-solvespace v3.0.7,
  lazy-object-proxy {pr}`2320`.

- Many more scipy linking errors were fixed, mostly related to the Fortran f2c
  ABI for string arguments. There are still some fatal errors in the Scipy test
  suite, but none seem to be simple linker errors.
  {pr}`2289`

- Removed pyodide-interrupts. If you were using this for some reason, use
  `pyodide.setInterruptBuffer` instead.
  {pr}`2309`

- Most included packages were updated to the latest version. See
  {ref}`packages-in-pyodide` for a full list.

### Type translations

- {{Fix}} Python tracebacks now include Javascript frames when Python calls a
  Javascript function.
  {pr}`2123`

- {{Enhancement}} Added a `default_converter` argument to `JsProxy.to_py`
  and `pyodide.toPy` which is used to process any object that doesn't have
  a built-in conversion to Python. Also added a `default_converter` argument to
  `PyProxy.toJs` and `pyodide.ffi.to_js` to convert.
  {pr}`2170` and {pr}`2208`

- {{ Enhancement }} Async Python functions called from Javascript now have the
  resulting coroutine automatically scheduled. For instance, this makes it
  possible to use an async Python function as a Javascript event handler.
  {pr}`2319`

### Javascript package

- {{Enhancement}} It is no longer necessary to provide `indexURL` to
  `loadPyodide`.
  {pr}`2292`

- {{ Breaking }} The `globals` argument to `pyodide.runPython` and
  `pyodide.runPythonAsync` is now passed as a named argument. The old usage
  still works with a deprecation warning.
  {pr}`2300`

- {{Enhancement}} The Javascript package was migrated to Typescript.
  {pr}`2130` and {pr}`2133`

- {{Fix}} Fix importing pyodide with ESM syntax in a module type web worker.
  {pr}`2220`

- {{Enhancement}} When Pyodide is loaded as an ES6 module, no global
  `loadPyodide` variable is created (instead, it should be accessed as an
  attribute on the module).
  {pr}`2249`

- {{Fix}} The type `Py2JsResult` has been replaced with `any` which is more
  accurate. For backwards compatibility, we still export `Py2JsResult` as an
  alias for `any`.
  {pr}`2277`

- {{Fix}} Pyodide now loads correctly even if requirejs is included.
  {pr}`2283`

- {{ Enhancement }} Added robust handling for non-`Error` objects thrown by
  Javascript code. This mostly should never happen since well behaved Javascript
  code ought to throw errors. But it's better not to completely crash if it
  throws something else.
  {pr}`2294`

### pyodide_build

- {{Enhancement}} Pyodide now uses Python wheel files to distribute packages
  rather than the emscripten `file_packager.py` format.
  {pr}`2027`

- {{Enhancement}} Pyodide now uses `pypa/build` to build packages. We (mostly)
  use build isolation, so we can build packages that require conflicting
  versions of setuptools or alternative build backends.
  {pr}`2272`

- {{Enhancement}} Most pure Python packages were switched to use the wheels
  directly from PyPI rather than rebuilding them.
  {pr}`2126`

- {{Enhancement}} Added support for C++ exceptions in packages. Now C++
  extensions compiled and linked with `-fexceptions` can catch C++ exceptions.
  Furthermore, uncaught C++ exceptions will be formatted in a human-readable
  way.
  {pr}`2178`

- {{Breaking}} Removed the `skip-host` key from the `meta.yaml` format. If
  needed, install a host copy of the package with pip instead.
  {pr}`2256`

### Uncategorized

- {{ Enhancement }} The interrupt buffer can be used to raise all 64 signals
  now, not just `SIGINT`. Write a number between `1<= signum <= 64` into the
  interrupt buffer to trigger the corresponding signal. By default everything
  but `SIGINT` will be ignored. Any value written into the interrupt buffer
  outside of the range from 1 to 64 will be silently discarded.
  {pr}`2301`

- {{ Enhancement }} Updated to Emscripten 2.0.27.
  {pr}`2295`

- {{ Breaking }} The `extractDir` argument to `pyodide.unpackArchive` is now
  passed as a named argument. The old usage still works with a deprecation
  warning.
  {pr}`2300`

- {{ Enhancement }} Support ANSI escape codes in the Pyodide console.
  {pr}`2345`

- {{ Fix }} `pyodide_build` can now be installed in non-editable ways.
  {pr}`2351`

### List of contributors

Boris Feld, Christian Staudt, Gabriel Fougeron, Gyeongjae Choi, Henry Schreiner,
Hood Chatham, Jo Bovy, Karthikeyan Singaravelan, Leo Psidom, Liumeo, Luka
Mamukashvili, Madhur Tandon, Paul Korzhyk, Roman Yurchak, Seungmin Kim, Thorsten
Beier, Tom White, and Will Lachance

## Version 0.19.1

_February 19, 2022_

### Packages

- New packages: sqlalchemy {pr}`2112`, pydantic {pr}`2117`, wrapt {pr}`2165`

- {{ Update }} Upgraded packages: pyb2d (0.7.2), {pr}`2117`

- {{Fix}} A fatal error in `scipy.stats.binom.ppf` has been fixed.
  {pr}`2109`

- {{Fix}} Type signature mismatches in some numpy comparators have been fixed.
  {pr}`2110`

### Type translations

- {{Fix}} The "PyProxy has already been destroyed" error message has been
  improved with some context information.
  {pr}`2121`

### REPL

- {{Enhancement}} Pressing TAB in REPL no longer triggers completion when input
  is whitespace. {pr}`2125`

### List of contributors

Christian Staudt, Gyeongjae Choi, Hood Chatham, Liumeo, Paul Korzhyk, Roman
Yurchak, Seungmin Kim, Thorsten Beier

## Version 0.19.0

_January 10, 2021_

[See the release notes for a summary.](https://blog.pyodide.org/posts/0.19-release/)

### Python package

- {{Enhancement}} If `find_imports` is used on code that contains a syntax
  error, it will return an empty list instead of raising a `SyntaxError`.
  {pr}`1819`

- {{Enhancement}} Added the `pyodide.http.pyfetch` API which provides a
  convenience wrapper for the Javascript `fetch` API. The API returns a response
  object with various methods that convert the data into various types while
  minimizing the number of times the data is copied.
  {pr}`1865`

- {{Enhancement}} Added the `unpack_archive` API to the `pyodide.http.FetchResponse`
  object which treats the response body as an archive and uses `shutil` to
  unpack it. {pr}`1935`

- {{Fix}} The Pyodide event loop now works correctly with cancelled handles. In
  particular, `asyncio.wait_for` now functions as expected.
  {pr}`2022`

### JavaScript package

- {{Fix}} `loadPyodide` no longer fails in the
  presence of a user-defined global named `process`.
  {pr}`1849`

- {{Fix}} Various webpack buildtime and runtime compatibility issues were fixed.
  {pr}`1900`

- {{Enhancement}} Added the `pyodide.pyimport` API to import a Python module and
  return it as a `PyProxy`. Warning: this is different from the original
  `pyimport` API which was removed in this version.
  {pr}`1944`

- {{Enhancement}} Added the `pyodide.unpackArchive` API which unpacks an archive
  represented as an ArrayBuffer into the working directory. This is intended as
  a way to install packages from a local application.
  {pr}`1944`

- {{API}} `loadPyodide` now accepts a `homedir` parameter which sets home
  directory of Pyodide virtual file system.
  {pr}`1936`

- {{Breaking}} The default working directory(home directory) inside the Pyodide
  virtual file system has been changed from `/` to `/home/pyodide`. To get the
  previous behavior, you can
  - call `os.chdir("/")` in Python to change working directory or
  - call `loadPyodide` with the `homedir="/"`
    argument
    {pr}`1936`

### Python / JavaScript type conversions

- {{Breaking}} Updated the calling convention when a JavaScript function is
  called from Python to improve memory management of PyProxies. PyProxy
  arguments and return values are automatically destroyed when the function is
  finished.
  {pr}`1573`

- {{Enhancement}} Added `JsProxy.to_string`, `JsProxy.to_bytes`, and
  `JsProxy.to_memoryview` to allow for conversion of `TypedArray` to standard
  Python types without unneeded copies.
  {pr}`1864`

- {{Enhancement}} Added `JsProxy.to_file` and `JsProxy.from_file` to allow
  reading and writing Javascript buffers to files as a byte stream without
  unneeded copies.
  {pr}`1864`

- {{Fix}} It is now possible to destroy a borrowed attribute `PyProxy` of a
  `PyProxy` (as introduced by {pr}`1636`) before destroying the root `PyProxy`.
  {pr}`1854`

- {{Fix}} If `__iter__()` raises an error, it is now handled correctly by the
  `PyProxy[Symbol.iterator()]` method.
  {pr}`1871`

- {{Fix}} Borrowed attribute `PyProxy`s are no longer destroyed when the root
  `PyProxy` is garbage collected (because it was leaked). Doing so has no
  benefit to nonleaky code and turns some leaky code into broken code (see
  {issue}`1855` for an example).
  {pr}`1870`

- {{Fix}} Improved the way that `pyodide.globals.get("builtin_name")` works.
  Before we used `__main__.__dict__.update(builtins.__dict__)` which led to
  several undesirable effects such as `__name__` being equal to `"builtins"`.
  Now we use a proxy wrapper to replace `pyodide.globals.get` with a function
  that looks up the name on `builtins` if lookup on `globals` fails.
  {pr}`1905`

- {{Enhancement}} Coroutines have their memory managed in a more convenient way.
  In particular, now it is only necessary to either `await` the coroutine or
  call one of `.then`, `.except` or `.finally` to prevent a leak. It is no
  longer necessary to manually destroy the coroutine. Example: before:

```js
async function runPythonAsync(code, globals) {
  let coroutine = Module.pyodide_py.eval_code_async(code, globals);
  try {
    return await coroutine;
  } finally {
    coroutine.destroy();
  }
}
```

After:

```js
async function runPythonAsync(code, globals) {
  return await Module.pyodide_py.eval_code_async(code, globals);
}
```

{pr}`2030`

### pyodide-build

- {{API}} By default only a minimal set of packages is built. To build all
  packages set `PYODIDE_PACKAGES='*'` In addition, `make minimal` was removed,
  since it is now equivalent to `make` without extra arguments.
  {pr}`1801`

- {{Enhancement}} It is now possible to use `pyodide-build buildall` and
  `pyodide-build buildpkg` directly.
  {pr}`2063`

- {{Enhancement}} Added a `--force-rebuild` flag to `buildall` and `buildpkg`
  which rebuilds the package even if it looks like it doesn't need to be
  rebuilt. Added a `--continue` flag which keeps the same source tree for the
  package and can continue from the middle of a build.
  {pr}`2069`

- {{Enhancement}} Changes to environment variables in the build script are now
  seen in the compile and post build scripts.
  {pr}`1706`

- {{Fix}} Fix usability issues with `pyodide-build mkpkg` CLI.
  {pr}`1828`

- {{ Enhancement }} Better support for ccache when building Pyodide
  {pr}`1805`

- {{Fix}} Fix compile error `wasm-ld: error: unknown argument: --sort-common`
  and `wasm-ld: error: unknown argument: --as-needed` in ArchLinux.
  {pr}`1965`

### micropip

- {{Fix}} micropip now raises an error when installing a non-pure python wheel
  directly from a url.
  {pr}`1859`

- {{Enhancement}} {func}`micropip.install` now accepts a `keep_going` parameter.
  If set to `True`, micropip reports all identifiable dependencies that don't
  have pure Python wheels, instead of failing after processing the first one.
  {pr}`1976`

- {{Enhancement}} Added a new API {func}`micropip.list` which returns the list
  of installed packages by micropip.
  {pr}`2012`

### Packages

- {{ Enhancement }} Unit tests are now unvendored from Python packages and
  included in a separate package `<package name>-tests`. This results in a
  20% size reduction on average for packages that vendor tests (e.g. numpy,
  pandas, scipy).
  {pr}`1832`

- {{ Update }} Upgraded SciPy to 1.7.3. There are known issues with some SciPy
  components, the current status of the scipy test suite is
  [here](https://github.com/pyodide/pyodide/pull/2065#issuecomment-1004243045)
  {pr}`2065`

- {{ Fix }} The built-in pwd module of Python, which provides a Unix specific
  feature, is now unvendored.
  {pr}`1883`

- {{Fix}} pillow and imageio now correctly encode/decode grayscale and
  black-and-white JPEG images.
  {pr}`2028`

- {{Fix}} The numpy fft module now works correctly.
  {pr}`2028`

- New packages: logbook {pr}`1920`, pyb2d {pr}`1968`, and threadpoolctl (a
  dependency of scikit-learn) {pr}`2065`

- Upgraded packages: numpy (1.21.4) {pr}`1934`, scikit-learn (1.0.2) {pr}`2065`,
  scikit-image (0.19.1) {pr}`2005`, msgpack (1.0.3) {pr}`2071`, astropy (5.0.3)
  {pr}`2086`, statsmodels (0.13.1) {pr}`2073`, pillow (9.0.0) {pr}`2085`. This
  list is not exhaustive, refer to `packages.json` for the full list.

### Uncategorized

- {{ Enhancement }} `PyErr_CheckSignals` now works with the keyboard interrupt
  system so that cooperative C extensions can be interrupted. Also, added the
  `pyodide.checkInterrupt` function so Javascript code can opt to be
  interrupted.
  {pr}`1294`

- {{Fix}} The `_` variable is now set by the Pyodide repl just like it is set in
  the native Python repl.
  {pr}`1904`

- {{ Enhancement }} `pyodide-env` and `pyodide` Docker images are now available from both
  the [Docker Hub](https://hub.docker.com/repository/docker/pyodide/pyodide-env) and
  from the [Github Package registry](https://github.com/orgs/pyodide/packages). {pr}`1995`

- {{Fix}} The console now correctly handles it when an object's `__repr__` function raises an exception.
  {pr}`2021`

- {{ Enhancement }} Removed the `-s EMULATE_FUNCTION_POINTER_CASTS` flag,
  yielding large benefits in speed, stack usage, and code size.
  {pr}`2019`

### List of contributors

Alexey Ignatiev, Alex Hall, Bart Broere, Cyrille Bogaert, etienne, Grimmer,
Grimmer Kang, Gyeongjae Choi, Hao Zhang, Hood Chatham, Ian Clester, Jan Max
Meyer, LeoPsidom, Liumeo, Michael Christensen, Owen Ou, Roman Yurchak, Seungmin
Kim, Sylvain, Thorsten Beier, Wei Ouyang, Will Lachance

## Version 0.18.1

_September 16, 2021_

### Console

- {{Fix}} Ctrl+C handling in console now works correctly with multiline input.
  New behavior more closely approximates the behavior of the native Python
  console.
  {pr}`1790`

- {{Fix}} Fix the repr of Python objects (including lists and dicts) in console {pr}`1780`

- {{Fix}} The "long output truncated" message now appears on a separate line as intended.
  {pr}`1814`

- {{Fix}} The streams that are used to redirect stdin and stdout in the console now define
  `isatty` to return `True`. This fixes pytest.
  {pr}`1822`

### Python package

- {{Fix}} Avoid circular references when runsource raises SyntaxError
  {pr}`1758`

### JavaScript package

- {{Fix}} The `pyodide.setInterruptBuffer` command is now publicly exposed
  again, as it was in v0.17.0. {pr}`1797`

### Python / JavaScript type conversions

- {{Fix}} Conversion of very large strings from JavaScript to Python works
  again. {pr}`1806`

- {{Fix}} Fixed a use after free bug in the error handling code.
  {pr}`1816`

### Packages

- {{Fix}} pillow now correctly encodes/decodes RGB JPEG image format. {pr}`1818`

### Micellaneous

- {{Fix}} Patched emscripten to make the system calls to duplicate file
  descriptors closer to posix-compliant. In particular, this fixes the use of
  `dup` on pipes and temporary files, as needed by `pytest`.
  {pr}`1823`

## Version 0.18.0

_August 3rd, 2021_

### General

- {{ Update }} Pyodide now runs Python 3.9.5.
  {pr}`1637`

- {{ Enhancement }} Pyodide can experimentally be used in Node.js {pr}`1689`

- {{ Enhancement }} Pyodide now directly exposes the [Emscripten filesystem
  API](https://emscripten.org/docs/api_reference/Filesystem-API.html), allowing
  for direct manipulation of the in-memory filesystem
  {pr}`1692`

- {{ Enhancement }} Pyodide's support of [emscripten file
  systems](https://emscripten.org/docs/api_reference/Filesystem-API.html#file-systems)
  is expanded from the default `MEMFS` to include `IDBFS`, `NODEFS`, `PROXYFS`,
  and `WORKERFS`, allowing for custom persistence strategies depending on
  execution environment {pr}`1596`

- {{ API }} The `packages.json` schema for Pyodide was redesigned for better
  compatibility with conda. {pr}`1700`

- {{ API }} `run_docker` no longer binds any port to the docker image by default.
  {pr}`1750`

### Standard library

- {{ API }} The following standard library modules are now available as standalone packages

  - distlib

  They are loaded by default in `loadPyodide`, however this behavior
  can be disabled with the `fullStdLib` parameter set to `false`.
  All optional stdlib modules can then be loaded as needed with
  `pyodide.loadPackage`. {pr}`1543`

- {{ Enhancement }} The standard library module `audioop` is now included, making the `wave`,
  `sndhdr`, `aifc`, and `sunau` modules usable. {pr}`1623`

- {{ Enhancement }} Added support for `ctypes`.
  {pr}`1656`

### JavaScript package

- {{ Enhancement }} The Pyodide JavaScript package is released to npm under [npmjs.com/package/pyodide](https://www.npmjs.com/package/pyodide)
  {pr}`1762`
- {{ API }} `loadPyodide` no longer automatically
  stores the API into a global variable called `pyodide`. To get old behavior,
  say `globalThis.pyodide = await loadPyodide({...})`.
  {pr}`1597`
- {{ Enhancement }} `loadPyodide` now accepts callback functions for
  `stdin`, `stdout` and `stderr`
  {pr}`1728`
- {{ Enhancement }} Pyodide now ships with first party typescript types for the entire
  JavaScript API (though no typings are available for `PyProxy` fields).
  {pr}`1601`

- {{ Enhancement }} It is now possible to import `Comlink` objects into Pyodide after
  using `pyodide.registerComlink`
  {pr}`1642`

- {{ Enhancement }} If a Python error occurs in a reentrant `runPython` call, the error
  will be propagated into the outer `runPython` context as the original error
  type. This is particularly important if the error is a `KeyboardInterrupt`.
  {pr}`1447`

### Python package

- {{ Enhancement }} Added a new `pyodide.code.CodeRunner` API for finer control than
  `eval_code` and `eval_code_async`. Designed with
  the needs of REPL implementations in mind.
  {pr}`1563`

- {{ Enhancement }} Added `pyodide.console.Console` class closely based on the Python standard
  library `code.InteractiveConsole` but with support for top level await and
  stream redirection. Also added the subclass `pyodide.console.PyodideConsole` which
  automatically uses `pyodide.loadPackagesFromImports` on the code before running
  it.
  {pr}`1125`, {pr}`1155`, {pr}`1635`

- {{ Fix }} `pyodide.code.eval_code_async` no longer automatically awaits a returned
  coroutine or attempts to await a returned generator object (which triggered an
  error).
  {pr}`1563`

### Python / JavaScript type conversions

- {{ API }} `pyodide.runPythonAsync` no longer automatically calls
  `pyodide.loadPackagesFromImports`.
  {pr}`1538`.
- {{ Enhancement }} Added the `PyProxy.callKwargs` method to allow using
  Python functions with keyword arguments from JavaScript.
  {pr}`1539`
- {{ Enhancement }} Added the `PyProxy.copy` method.
  {pr}`1549` {pr}`1630`
- {{ API }} Updated the method resolution order on `PyProxy`. Performing a
  lookup on a `PyProxy` will prefer to pick a method from the `PyProxy` api, if
  no such method is found, it will use `getattr` on the proxied object.
  Prefixing a name with `$` forces `getattr`. For instance, `PyProxy.destroy`
  now always refers to the method that destroys the proxy, whereas
  `PyProxy.$destroy` refers to an attribute or method called `destroy` on the
  proxied object.
  {pr}`1604`
- {{ API }} It is now possible to use `Symbol` keys with PyProxies. These
  `Symbol` keys put markers on the PyProxy that can be used by external code.
  They will not currently be copied by `PyProxy.copy`.
  {pr}`1696`
- {{ Enhancement }} Memory management of `PyProxy` fields has been changed so
  that fields looked up on a `PyProxy` are "borrowed" and have their lifetime
  attached to the base `PyProxy`. This is intended to allow for more idiomatic
  usage.
  (See {issue}`1617`.) {pr}`1636`
- {{ API }} The depth argument to `toJs` is now passed as an option, so
  `toJs(n)` in v0.17 changed to `toJs({depth : n})`. Similarly, `pyodide.toPy`
  now takes `depth` as a named argument. Also `to_js` and `to_py` only take
  depth as a keyword argument.
  {pr}`1721`
- {{ API }} `PyProxy.toJs` and `pyodide.ffi.to_js` now
  take an option `pyproxies`, if a JavaScript Array is passed for this, then
  any proxies created during conversion will be placed into this array. This
  allows easy cleanup later. The `create_pyproxies` option can be used to
  disable creation of pyproxies during conversion (instead a `ConversionError`
  is raised). {pr}`1726`
- {{ API }} `toJs` and `to_js` now take an option `dict_converter` which will be
  called on a JavaScript iterable of two-element Arrays as the final step of
  converting dictionaries. For instance, pass `Object.fromEntries` to convert to
  an object or `Array.from` to convert to an array of pairs.
  {pr}`1742`

### pyodide-build

- {{ API }} pyodide-build is now an installable Python package, with an
  identically named CLI entrypoint that replaces `bin/pyodide` which is removed
  {pr}`1566`

### micropip

- {{ Fix }} micropip now correctly handles packages that have mixed case names.
  (See {issue}`1614`).
  {pr}`1615`
- {{ Enhancement }} micropip now resolves dependencies correctly for old
  versions of packages (it used to always use the dependencies from the most
  recent version, see {issue}`1619` and {issue}`1745`). micropip also will
  resolve dependencies for wheels loaded from custom urls.
  {pr}`1753`

### Packages

- {{ Enhancement }} matplotlib now comes with a new renderer based on the html5 canvas element. {pr}`1579`
  It is optional and the current default backend is still the agg backend compiled to wasm.
- {{ Enhancement }} Updated a number of packages included in Pyodide.

### List of contributors

Albertas Gimbutas, Andreas Klostermann, Arfy Slowy, daoxian,
Devin Neal, fuyutarow, Grimmer, Guido Zuidhof, Gyeongjae Choi, Hood
Chatham, Ian Clester, Itay Dafna, Jeremy Tuloup, jmsmdy, LinasNas, Madhur
Tandon, Michael Christensen, Nicholas Bollweg, Ondřej Staněk, Paul m. p. P,
Piet Brömmel, Roman Yurchak, stefnotch, Syrus Akbary, Teon L Brooks, Waldir

## Version 0.17.0

_April 21, 2021_

See the {ref}`0-17-0-release-notes` for more information.

### Improvements to package loading and dynamic linking

- {{ Enhancement }} Uses the emscripten preload plugin system to preload .so files in packages
- {{ Enhancement }} Support for shared library packages. This is used for CLAPACK which makes scipy a lot smaller.
  {pr}`1236`
- {{ Fix }} Pyodide and included packages can now be used with Safari v14+.
  Safari v13 has also been observed to work on some (but not all) devices.

### Python / JS type conversions

- {{ Feature }} A `JsProxy` of a JavaScript `Promise` or other awaitable object is now a
  Python awaitable.
  {pr}`880`
- {{ API }} Instead of automatically converting Python lists and dicts into
  JavaScript, they are now wrapped in `PyProxy`. Added a new `PyProxy.toJs`
  API to request the conversion behavior that used to be implicit.
  {pr}`1167`
- {{ API }} Added `JsProxy.to_py` API to convert a JavaScript object to Python.
  {pr}`1244`
- {{ Feature }} Flexible jsimports: it now possible to add custom Python
  "packages" backed by JavaScript code, like the `js` package. The `js` package
  is now implemented using this system.
  {pr}`1146`
- {{ Feature }} A `PyProxy` of a Python coroutine or awaitable is now an
  awaitable JavaScript object. Awaiting a coroutine will schedule it to run on
  the Python event loop using `asyncio.ensure_future`.
  {pr}`1170`
- {{ Enhancement }} Made `PyProxy` of an iterable Python object an iterable Js
  object: defined the `[Symbol.iterator]` method, can be used like `for(let x of proxy)`.
  Made a `PyProxy` of a Python iterator an iterator: `proxy.next()` is
  translated to `next(it)`. Made a `PyProxy` of a Python generator into a
  JavaScript generator: `proxy.next(val)` is translated to `gen.send(val)`.
  {pr}`1180`
- {{ API }} Updated `PyProxy` so that if the wrapped Python object supports `__getitem__`
  access, then the wrapper has `get`, `set`, `has`, and `delete` methods which do
  `obj[key]`, `obj[key] = val`, `key in obj` and `del obj[key]` respectively.
  {pr}`1175`
- {{ API }} The `pyodide.pyimport` function is deprecated in favor of using
  `pyodide.globals.get('key')`. {pr}`1367`
- {{ API }} Added `PyProxy.getBuffer` API to allow direct access to Python
  buffers as JavaScript TypedArrays.
  {pr}`1215`
- {{ API }} The innermost level of a buffer converted to JavaScript used to be a
  TypedArray if the buffer was contiguous and otherwise an Array. Now the
  innermost level will be a TypedArray unless the buffer format code is a '?' in
  which case it will be an Array of booleans, or if the format code is a "s" in
  which case the innermost level will be converted to a string.
  {pr}`1376`
- {{ Enhancement }} JavaScript `BigInt`s are converted into Python `int` and
  Python `int`s larger than 2^53 are converted into `BigInt`.
  {pr}`1407`
- {{ API }} Added `pyodide.isPyProxy` to test if an object is a `PyProxy`.
  {pr}`1456`
- {{ Enhancement }} `PyProxy` and `PyBuffer` objects are now garbage collected
  if the browser supports `FinalizationRegistry`.
  {pr}`1306`
- {{ Enhancement }} Automatic conversion of JavaScript functions to CPython
  calling conventions.
  {pr}`1051`, {pr}`1080`
- {{ Enhancement }} Automatic detection of fatal errors. In this case Pyodide
  will produce both a JavaScript and a Python stack trace with explicit
  instruction to open a bug report.
  pr`{1151}`, pr`{1390}`, pr`{1478}`.
- {{ Enhancement }} Systematic memory leak detection in the test suite and a
  large number of fixed to memory leaks.
  pr`{1340}`
- {{ Fix }} getattr and dir on JsProxy now report consistent results and include all
  names defined on the Python dictionary backing JsProxy.
  {pr}`1017`
- {{ Fix }} `JsProxy.__bool__` now produces more consistent results: both
  `bool(window)` and `bool(zero-arg-callback)` were `False` but now are `True`.
  Conversely, `bool(empty_js_set)` and `bool(empty_js_map)` were `True` but now
  are `False`.
  {pr}`1061`
- {{ Fix }} When calling a JavaScript function from Python without keyword
  arguments, Pyodide no longer passes a `PyProxy`-wrapped `NULL` pointer as the
  last argument. {pr}`1033`
- {{ Fix }} JsBoundMethod is now a subclass of JsProxy, which fixes nested
  attribute access and various other strange bugs.
  {pr}`1124`
- {{ Fix }} JavaScript functions imported like `from js import fetch` no longer
  trigger "invalid invocation" errors (issue {issue}`461`) and
  `js.fetch("some_url")` also works now (issue {issue}`768`).
  {pr}`1126`
- {{ Fix }} JavaScript bound method calls now work correctly with keyword arguments.
  {pr}`1138`
- {{ Fix }} JavaScript constructor calls now work correctly with keyword
  arguments.
  {pr}`1433`

### pyodide-py package

- {{ Feature }} Added a Python event loop to support asyncio by scheduling
  coroutines to run as jobs on the browser event loop. This event loop is
  available by default and automatically enabled by any relevant asyncio API,
  so for instance `asyncio.ensure_future` works without any configuration.
  {pr}`1158`
- {{ API }} Removed `as_nested_list` API in favor of `JsProxy.to_py`.
  {pr}`1345`

### pyodide-js

- {{ API }} Removed iodide-specific code in `pyodide.js`. This breaks compatibility with
  iodide.
  {pr}`878`, {pr}`981`
- {{ API }} Removed the `pyodide.autocomplete` API, use Jedi directly instead.
  {pr}`1066`
- {{ API }} Removed `pyodide.repr` API.
  {pr}`1067`
- {{ Fix }} If `messageCallback` and `errorCallback` are supplied to
  `pyodide.loadPackage`, `pyodide.runPythonAsync` and
  `pyodide.loadPackagesFromImport`, then the messages are no longer
  automatically logged to the console.
- {{ Feature }} `runPythonAsync` now runs the code with `eval_code_async`. In
  particular, it is possible to use top-level await inside of `runPythonAsync`.
- `eval_code` now accepts separate `globals` and `locals` parameters.
  {pr}`1083`
- Added the `pyodide.setInterruptBuffer` API. This can be used to set a
  `SharedArrayBuffer` to be the keyboard interrupt buffer. If Pyodide is running
  on a webworker, the main thread can signal to the webworker that it should
  raise a `KeyboardInterrupt` by writing to the interrupt buffer.
  {pr}`1148` and {pr}`1173`
- Changed the loading method: added an async function `loadPyodide` to load
  Pyodide to use instead of `languagePluginURL` and `languagePluginLoader`. The
  change is currently backwards compatible, but the old approach is deprecated.
  {pr}`1363`
- `runPythonAsync` now accepts `globals` parameter.
  {pr}`1914`

### micropip

- {{ Feature }} `micropip` now supports installing wheels from relative URLs.
  {pr}`872`
- {{ API }} `micropip.install` now returns a Python `Future` instead of a JavaScript `Promise`.
  {pr}`1324`
- {{ Fix }} `micropip.install` now interacts correctly with
  {js:func}`pyodide.loadPackage`.
  {pr}`1457`
- {{ Fix }} `micropip.install` now handles version constraints correctly
  even if there is a version of the package available from the Pyodide `indexURL`.

### Build system

- {{ Enhancement }} Updated to latest emscripten 2.0.13 with the upstream LLVM backend
  {pr}`1102`
- {{ API }} Use upstream `file_packager.py`, and stop checking package abi versions.
  The `PYODIDE_PACKAGE_ABI` environment variable is no longer used, but is
  still set as some packages use it to detect whether it is being built for
  Pyodide. This usage is deprecated, and a new environment variable `PYODIDE`
  is introduced for this purpose.

  As part of the change, Module.checkABI is no longer present.
  {pr}`991`

- uglifyjs and lessc no longer need to be installed in the system during build
  {pr}`878`.
- {{ Enhancement }} Reduce the size of the core Pyodide package
  {pr}`987`.
- {{ Enhancement }} Optionally to disable docker port binding
  {pr}`1423`.
- {{ Enhancement }} Run arbitrary command in docker
  {pr}`1424`
- Docker images for Pyodide are now accessible at
  [pyodide/pyodide-env](https://hub.docker.com/repository/docker/pyodide/pyodide-env)
  and
  [pyodide/pyodide](https://hub.docker.com/repository/docker/pyodide/pyodide).
- {{ Enhancement }} Option to run docker in non-interactive mode
  {pr}`1641`

### REPL

- {{ Fix }} In console.html: sync behavior, full stdout/stderr support, clean namespace,
  bigger font, correct result representation, clean traceback
  {pr}`1125` and {pr}`1141`
- {{ Fix }} Switched from ̀Jedi to rlcompleter for completion in
  `pyodide.console.InteractiveConsole` and so in `console.html`. This fixes
  some completion issues (see {issue}`821` and {issue}`1160`)
- {{ Enhancement }} Support top-level await in the console
  {pr}`1459`

### Packages

- six, jedi and parso are no longer vendored in the main Pyodide package, and
  need to be loaded explicitly
  {pr}`1010`, {pr}`987`.
- Updated packages {pr}`1021`, {pr}`1338`, {pr}`1460`.
- Added Plotly version 4.14.3 and retrying dependency
  {pr}`1419`

### List of contributors

(in alphabetic order)

Aditya Shankar, casatir, Dexter Chua, dmondev, Frederik Braun, Hood Chatham,
Jan Max Meyer, Jeremy Tuloup, joemarshall, leafjolt, Michael Greminger,
Mireille Raad, Ondřej Staněk, Paul m. p. P, rdb, Roman Yurchak, Rudolfs

## Version 0.16.1

_December 25, 2020_

Note: due to a CI deployment issue the 0.16.0 release was skipped and replaced
by 0.16.1 with identical contents.

- Pyodide files are distributed by [JsDelivr](https://www.jsdelivr.com/),
  `https://cdn.jsdelivr.net/pyodide/v0.16.1/full/pyodide.js`
  The previous CDN `pyodide-cdn2.iodide.io` still works and there
  are no plans for deprecating it. However please use
  JsDelivr as a more sustainable solution, including for earlier Pyodide
  versions.

### Python and the standard library

- Pyodide includes CPython 3.8.2
  {pr}`712`
- ENH Patches for the threading module were removed in all packages. Importing
  the module, and a subset of functionality (e.g. locks) works, while starting
  a new thread will produce an exception, as expected.
  {pr}`796`.
  See {issue}`237` for the current status of the threading support.
- ENH The multiprocessing module is now included, and will not fail at import,
  thus avoiding the necessity to patch included packages. Starting a new
  process will produce an exception due to the limitation of the WebAssembly VM
  with the following message: `Resource temporarily unavailable`
  {pr}`796`.

### Python / JS type conversions

- FIX Only call `Py_INCREF()` once when proxied by PyProxy
  {pr}`708`
- JavaScript exceptions can now be raised and caught in Python. They are
  wrapped in pyodide.JsException.
  {pr}`891`

### pyodide-py package and micropip

- The `pyodide.py` file was transformed to a pyodide-py package. The imports
  remain the same so this change is transparent to the users
  {pr}`909`.
- FIX Get last version from PyPI when installing a module via micropip
  {pr}`846`.
- Suppress REPL results returned by `pyodide.eval_code` by adding a semicolon
  {pr}`876`.
- Enable monkey patching of `eval_code` and `find_imports` to customize
  behavior of `runPython` and `runPythonAsync`
  {pr}`941`.

### Build system

- Updated docker image to Debian buster, resulting in smaller images.
  {pr}`815`
- Pre-built docker images are now available as
  [`iodide-project/pyodide`](https://hub.docker.com/r/iodide/pyodide)
  {pr}`787`
- Host Python is no longer compiled, reducing compilation time. This also
  implies that Python 3.8 is now required to build Pyodide. It can for instance
  be installed with conda.
  {pr}`830`
- FIX Infer package tarball directory from source URL
  {pr}`687`
- Updated to emscripten 1.38.44 and binaryen v86 (see related
  [commits](https://github.com/pyodide/pyodide/search?q=emscripten&type=commits))
- Updated default `--ldflags` argument to `pyodide_build` scripts to equal what
  Pyodide actually uses.
  {pr}`817`
- Replace C lz4 implementation with the (upstream) JavaScript implementation.
  {pr}`851`
- Pyodide deployment URL can now be specified with the `PYODIDE_BASE_URL`
  environment variable during build. The `pyodide_dev.js` is no longer
  distributed. To get an equivalent behavior with `pyodide.js`, set
  ```javascript
  window.languagePluginUrl = "./";
  ```
  before loading it.
  {pr}`855`
- Build runtime C libraries (e.g. libxml) via package build system with correct
  dependency resolution
  {pr}`927`
- Pyodide can now be built in a conda virtual environment
  {pr}`835`

### Other improvements

- Modify MEMFS timestamp handling to support better caching. This in
  particular allows to import newly created Python modules without invalidating
  import caches {pr}`893`

### Packages

- New packages: freesasa, lxml, python-sat, traits, astropy, pillow,
  scikit-image, imageio, numcodecs, msgpack, asciitree, zarr

  Note that due to the large size and the experimental state of the scipy
  package, packages that depend on scipy (including scikit-image, scikit-learn)
  will take longer to load, use a lot of memory and may experience failures.

- Updated packages: numpy 1.15.4, pandas 1.0.5, matplotlib 3.3.3 among others.
- New package
  [pyodide-interrupt](https://pypi.org/project/pyodide-interrupts/), useful for
  handling interrupts in Pyodide (see project description for details).

### Backward incompatible changes

- Dropped support for loading .wasm files with incorrect MIME type, following
  {pr}`851`

### List of contributors

abolger, Aditya Shankar, Akshay Philar, Alexey Ignatiev, Aray Karjauv, casatir,
chigozienri, Christian glacet, Dexter Chua, Frithjof, Hood Chatham, Jan Max
Meyer, Jay Harris, jcaesar, Joseph D. Long, Matthew Turk, Michael Greminger,
Michael Panchenko, mojighahar, Nicolas Ollinger, Ram Rachum, Roman Yurchak,
Sergio, Seungmin Kim, Shyam Saladi, smkm, Wei Ouyang

## Version 0.15.0

_May 19, 2020_

- Upgrades Pyodide to CPython 3.7.4.
- micropip no longer uses a CORS proxy to install pure Python packages from
  PyPI. Packages are now installed from PyPI directly.
- micropip can now be used from web workers.
- Adds support for installing pure Python wheels from arbitrary URLs with
  micropip.
- The CDN URL for Pyodide changed to
  https://pyodide-cdn2.iodide.io/v0.15.0/full/pyodide.js
  It now supports versioning and should provide faster downloads.
  The latest release can be accessed via
  https://pyodide-cdn2.iodide.io/latest/full/
- Adds `messageCallback` and `errorCallback` to
  `pyodide.loadPackage`.
- Reduces the initial memory footprint (`TOTAL_MEMORY`) from 1 GiB to 5 MiB.
  More memory will be allocated as needed.
- When building from source, only a subset of packages can be built by setting
  the `PYODIDE_PACKAGES` environment variable. See
  {ref}`partial builds documentation <partial-builds>` for more details.
- New packages: future, autograd

## Version 0.14.3

_Dec 11, 2019_

- Convert JavaScript numbers containing integers, e.g. `3.0`, to a real Python
  long (e.g. `3`).
- Adds `__bool__` method to for `JsProxy` objects.
- Adds a JavaScript-side auto completion function for Iodide that uses jedi.
- New packages: nltk, jeudi, statsmodels, regex, cytoolz, xlrd, uncertainties

## Version 0.14.0

_Aug 14, 2019_

- The built-in `sqlite` and `bz2` modules of Python are now enabled.
- Adds support for auto-completion based on jedi when used in iodide

## Version 0.13.0

_May 31, 2019_

- Tagged versions of Pyodide are now deployed to Netlify.

## Version 0.12.0

_May 3, 2019_

**User improvements:**

- Packages with pure Python wheels can now be loaded directly from PyPI. See
  `micropip` for more information.

- Thanks to PEP 562, you can now `import js` from Python and use it to access
  anything in the global JavaScript namespace.

- Passing a Python object to JavaScript always creates the same object in
  JavaScript. This makes APIs like `removeEventListener` usable.

- Calling `dir()` in Python on a JavaScript proxy now works.

- Passing an `ArrayBuffer` from JavaScript to Python now correctly creates a
  `memoryview` object.

- Pyodide now works on Safari.

## Version 0.11.0

_Apr 12, 2019_

**User improvements:**

- Support for built-in modules:

  - `sqlite`, `crypt`

- New packages: `mne`

**Developer improvements:**

- The `mkpkg` command will now select an appropriate archive to use, rather
  than just using the first.

- The included version of emscripten has been upgraded to 1.38.30 (plus a
  bugfix).

- New packages: `jinja2`, `MarkupSafe`

## Version 0.10.0

_Mar 21, 2019_

**User improvements:**

- New packages: `html5lib`, `pygments`, `beautifulsoup4`, `soupsieve`,
  `docutils`, `bleach`, `mne`

**Developer improvements:**

- `console.html` provides a simple text-only interactive console to test local
  changes to Pyodide. The existing notebooks based on legacy versions of Iodide
  have been removed.

- The `run_docker` script can now be configured with environment variables.

```{eval-rst}
.. toctree::
   :hidden:

   deprecation-timeline.md
```<|MERGE_RESOLUTION|>--- conflicted
+++ resolved
@@ -16,16 +16,14 @@
 
 ## Unreleased
 
-<<<<<<< HEAD
 - {{ Fix }} Fixed `LONG_BIT definition appears wrong for platform` error happened in out-of-tree build.
   {pr}`4136`
-=======
+
 ### Load time & size optimizations
 
 - {{ Performance }} Do not use `importlib.metadata` when identifying installed packages,
   which reduces the time to load Pyodide.
   {pr}`4147`
->>>>>>> ab35dea3
 
 ## Version 0.24.0
 
