---
substitutions:
API: "<span class='badge badge-warning'>API Change</span>"
Enhancement: "<span class='badge badge-info'>Enhancement</span>"
Feature: "<span class='badge badge-success'>Feature</span>"
Fix: "<span class='badge badge-danger'>Fix</span>"
Update: "<span class='badge badge-success'>Update</span>"
Breaking: "<span class='badge badge-danger'>BREAKING CHANGE</span>"
---

(changelog)=

# Change Log

## Unreleased

### Build system

- {{ Enhancement }} Emscripten was updated to Version 3.1.13
  {pr}`2679`, {pr}`2672`

- {{ Fix }} Fix building on macOS {issue}`2360` {pr}`2554`

- {{ Enhancement }} Update Typescript target to ES2017 to generate more modern
  Javascript code.
  {pr}`2471`

- {{ Enhancement }} We now put our built files into the `dist` directory rather
  than the `build` directory. {pr}`2387`

- {{ Fix }} The build will error out earlier if `cmake` or `libtool` are not
  installed.
  {pr}`2423`

- {{ Enhancement }} The platform tags of wheels now include the Emscripten
  version in them. This should help ensure ABI compatibility if Emscripten
  wheels are distributed outside of the main Pyodide distribution.
  {pr}`2610`

- {{ Enhancement }} The build system now uses the sysconfigdata from the target
  Python rather than the host Python.
  {pr}`2516`

- {{ Enhancement }} Pyodide now builds with `-sWASM_BIGINT`.
  {pr}`2643`

- {{ Enhancement }} Added `cross-script` key to the `meta.yaml` spec to allow
  executing custom logic in the cross build environment.
  {pr}`2734`

### Pyodide Module and type conversions

- {{ API }} All functions were moved out of the root `pyodide` package into
  various submodules. For backwards compatibility, they will be available from
  the root package (raising a `FutureWarning`) until v0.23.0.
  {pr}`2787`, {pr}`2790`

- {{ Enhancement }} `loadPyodide` no longer uses any global state, so it can be
  used more than once in the same thread. This is recommended if a network
  request causes a loading failure, if there is a fatal error, if you damage the
  state of the runtime so badly that it is no longer usable, or for certain
  testing purposes. It is not recommended for creating multiple execution
  environments, for which you should use
  `pyodide.runPython(code, { globals : some_dict})`;
  {pr}`2391`

- {{ Enhancement }} `pyodide.unpackArchive` now accepts any `ArrayBufferView` or
  `ArrayBuffer` as first argument, rather than only a `Uint8Array`.
  {pr}`2451`

- {{ Feature }} Added `pyodide.code.run_js` API.
  {pr}`2426`

- {{ Fix }} BigInt's between 2^{32\*n - 1} and 2^{32\*n} no longer get
  translated to negative Python ints.
  {pr}`2484`

- {{ Fix }} Pyodide now correctly handles JavaScript objects with `null`
  constructor.
  {pr}`2520`

- {{ Fix }} Fix garbage collection of `once_callable` {pr}`2401`

- {{ Enhancement }} Added the `js_id` attribute to `JsProxy` to allow using
  JavaScript object identity as a dictionary key.
  {pr}`2515`

- {{ Fix }} Fixed a bug with `toJs` when used with recursive structures and the
  `dictConverter` argument.
  {pr}`2533`

- {{ Enhancement }} Added Python wrappers `set_timeout`, `clear_timeout`,
  `set_interval`, `clear_interval`, `add_event_listener` and
  `remove_event_listener` for the corresponding JavaScript functions.
  {pr}`2456`

- {{ Fix }} If a request fails due to CORS, `pyfetch` now raises an `OSError`
  not a `JSException`.
  {pr}`2598`

- {{ Enhancement }} Pyodide now directly exposes the Emscripten `PATH` and
  `ERRNO_CODES` APIs.
  {pr}`2582`

- {{ Fix }} The `bool` operator on a `JsProxy` now behaves more consistently: it
  returns `False` if JavaScript would say that `!!x` is `false`, or if `x` is an
  empty container. Otherwise it returns `True`.
  {pr}`2803`

- {{ Fix }} Fix `loadPyodide` errors for the Windows Node environment.
  {pr}`2888`

- {{ Enhancement }} Implemented slice subscripting, `+=`, and `extend` for
  `JsProxy` of Javascript arrays.
  {pr}`2907`

### REPL

- {{ Enhancement }} Add a spinner while the REPL is loading
  {pr}`2635`

- {{ Enhancement }} Cursor blinking in the REPL can be disabled by setting
  `noblink` in URL search params.
  {pr}`2666`

- {{ Fix }} Fix a REPL error in printing high-dimensional lists.
  {pr}`2517`

- {{ Fix }} Fix output bug with using `input()` on online console
  {pr}`2509`

### micropip and package loading

- {{ API }} `packages.json` which contains the dependency graph for packages
  was renamed to `repodata.json` to avoid confusion with `package.json` used
  in JavaScript packages.

- {{ Enhancement }} Added SHA-256 hash of package to entries in `repodata.json`
  {pr}`2455`

- {{ Enhancement }} Integrity of Pyodide packages is now verified before
  loading them. This is for now limited to browser environments.
  {pr}`2513`

- {{ Enhancement }} `micropip` supports loading wheels from the Emscripten file
  system using the `emfs:` protocol now.
  {pr}`2767`

- {{ Enhancement }} It is now possible to use an alternate `repodata.json`
  lockfile by passing the `lockFileURL` option to {any}`loadPyodide <globalThis.loadPyodide>`. This is
  particularly intended to be used with {any}`micropip.freeze`.
  {pr}`2645`

- {{ Fix }} micropip now correctly handles package names that include dashes
  {pr}`2414`

- {{ Enhancement }} Allow passing `credentials` to `micropip.install()`
  {pr}`2458`

- {{ Enhancement }} {func}`micropip.install` now accepts a `deps` parameter.
  If set to `False`, micropip will not install dependencies of the package.
  {pr}`2433`

- {{ Fix }} micropip now correctly compares packages with prerelease version
  {pr}`2532`

- {{ Enhancement }} {func}`micropip.install` now accepts a `pre` parameter.
  If set to `True`, micropip will include pre-release and development versions.
  {pr}`2542`

- {{ Enhancement }} `micropip` was refactored to improve readability and ease of
  maintenance.
  {pr}`2561`, {pr}`2563`, {pr}`2564`, {pr}`2565`, {pr}`2568`

- {{ Enhancement }} Various error messages were fine tuned and improved.
  {pr}`2562`, {pr}`2558`

- {{ Enhancement }} `micropip` was adjusted to keep its state in the wheel
  `.dist-info` directories which improves consistenency with the Python standard
  library and other tools used to install packages.
  {pr}`2572`

- {{ Enhancement }} `micropip` can now be used to install Emscripten binary wheels.
  {pr}`2591`

- {{ Enhancement }} Added `micropip.freeze` to record the current set of loaded
  packages into a `repodata.json` file.
  {pr}`2581`

- {{ Fix }} `micropip.list` now works correctly when there are packages
  that are installed via `pyodide.loadPackage` from a custom URL.
  {pr}`2743`

- {{ Fix }} micropip now skips package versions which do not follow PEP440.
  {pr}`2754`

- {{ Fix }} `micropip` supports extra markers in packages correctly now.
  {pr}`2584`

### Packages

- {{ Enhancement }} Update sqlite version to latest stable release
  {pr}`2477` and {pr}`2518`

- {{ Enhancement }} Pillow now supports WEBP image format {pr}`2407`.

- {{ Enhancement }} Pillow and opencv-python now support the TIFF image format.
  {pr}`2762`

- Pandas is now compiled with `-Oz`, which significantly speeds up loading the library
  on Chrome {pr}`2457`

- New packages: opencv-python {pr}`2305`, ffmpeg {pr}`2305`, libwebp {pr}`2305`,
  h5py, pkgconfig and libhdf5 {pr}`2411`, bitarray {pr}`2459`, gsw {pr}`2511`, cftime {pr}`2504`,
  svgwrite, jsonschema, tskit {pr}`2506`, xarray {pr}`2538`, demes, libgsl, newick,
  ruamel, msprime {pr}`2548`, gmpy2 {pr}`2665`, xgboost {pr}`2537`, galpy {pr}`2676`,
  shapely, geos {pr}`2725`, suitesparse, sparseqr {pr}`2685`, libtiff {pr}`2762`,
  pytest-benchmark {pr}`2799`, termcolor {pr}`2809`, sqlite3, libproj, pyproj, certifi {pr}`2555`,
<<<<<<< HEAD
  rebound {pr}`2868`, pyclipper {pr}`2886`, python-magic {pr}`2941`
=======
  rebound {pr}`2868`, reboundx {pr}`2909`, pyclipper {pr}`2886`, brotli {pr}`2925`
>>>>>>> 8a9feaac

### Miscellaneous

- {{ Fix }} We now tell packagers (e.g., Webpack) to ignore npm-specific imports
  when packing files for the browser.
  {pr}`2468`

- {{ Enhancement }} `run_in_pyodide` now has support for pytest assertion
  rewriting and decorators such as `pytest.mark.parametrize` and hypothesis.
  {pr}`2510`, {pr}`2541`

- {{ Breaking }} `pyodide_build.testing` is removed. `run_in_pyodide`
  decorator can now be accessed through
  [`pytest-runner`](https://github.com/pyodide/pytest-pyodide) package.
  {pr}`2418`

## Version 0.20.0

[See the release notes for a summary.](https://blog.pyodide.org/posts/0.20-release/)

### CPython and stdlib

- {{ Update }} Pyodide now runs Python 3.10.2.
  {pr}`2225`

- {{ Enhancement }} All
  `ctypes` tests pass now except for `test_callback_too_many_args` (and we have
  a plan to fix `test_callback_too_many_args` upstream). `libffi-emscripten`
  now also passes all libffi tests.
  {pr}`2350`

### Packages

- {{Fix}} matplotlib now loads multiple fonts correctly {pr}`2271`

- New packages: boost-histogram {pr}`2174`, cryptography v3.3.2 {pr}`2263`, the
  standard library ssl module {pr}`2263`, python-solvespace v3.0.7,
  lazy-object-proxy {pr}`2320`.

- Many more scipy linking errors were fixed, mostly related to the Fortran f2c
  ABI for string arguments. There are still some fatal errors in the Scipy test
  suite, but none seem to be simple linker errors.
  {pr}`2289`

- Removed pyodide-interrupts. If you were using this for some reason, use
  {any}`setInterruptBuffer <pyodide.setInterruptBuffer>` instead.
  {pr}`2309`

- Most included packages were updated to the latest version. See
  {ref}`packages-in-pyodide` for a full list.

### Type translations

- {{Fix}} Python tracebacks now include Javascript frames when Python calls a
  Javascript function.
  {pr}`2123`

- {{Enhancement}} Added a `default_converter` argument to {any}`JsProxy.to_py`
  and {any}`pyodide.toPy` which is used to process any object that doesn't have
  a built-in conversion to Python. Also added a `default_converter` argument to
  {any}`PyProxy.toJs` and {any}`pyodide.ffi.to_js` to convert.
  {pr}`2170` and {pr}`2208`

- {{ Enhancement }} Async Python functions called from Javascript now have the
  resulting coroutine automatically scheduled. For instance, this makes it
  possible to use an async Python function as a Javascript event handler.
  {pr}`2319`

### Javascript package

- {{Enhancement}} It is no longer necessary to provide `indexURL` to
  {any}`loadPyodide <globalThis.loadPyodide>`.
  {pr}`2292`

- {{ Breaking }} The `globals` argument to {any}`runPython <pyodide.runPython>`
  and {any}`runPythonAsync <pyodide.runPythonAsync>` is now passed as a named
  argument. The old usage still works with a deprecation warning.
  {pr}`2300`

- {{Enhancement}} The Javascript package was migrated to Typescript.
  {pr}`2130` and {pr}`2133`

- {{Fix}} Fix importing pyodide with ESM syntax in a module type web worker.
  {pr}`2220`

- {{Enhancement}} When Pyodide is loaded as an ES6 module, no global
  {any}`loadPyodide <globalThis.loadPyodide>` variable is created (instead, it
  should be accessed as an attribute on the module).
  {pr}`2249`

- {{Fix}} The type `Py2JsResult` has been replaced with `any` which is more
  accurate. For backwards compatibility, we still export `Py2JsResult` as an
  alias for `any`.
  {pr}`2277`

- {{Fix}} Pyodide now loads correctly even if requirejs is included.
  {pr}`2283`

- {{ Enhancement }} Added robust handling for non-`Error` objects thrown by
  Javascript code. This mostly should never happen since well behaved Javascript
  code ought to throw errors. But it's better not to completely crash if it
  throws something else.
  {pr}`2294`

### pyodide_build

- {{Enhancement}} Pyodide now uses Python wheel files to distribute packages
  rather than the emscripten `file_packager.py` format.
  {pr}`2027`

- {{Enhancement}} Pyodide now uses `pypa/build` to build packages. We (mostly)
  use build isolation, so we can build packages that require conflicting
  versions of setuptools or alternative build backends.
  {pr}`2272`

- {{Enhancement}} Most pure Python packages were switched to use the wheels
  directly from PyPI rather than rebuilding them.
  {pr}`2126`

- {{Enhancement}} Added support for C++ exceptions in packages. Now C++
  extensions compiled and linked with `-fexceptions` can catch C++ exceptions.
  Furthermore, uncaught C++ exceptions will be formatted in a human-readable
  way.
  {pr}`2178`

- {{Breaking}} Removed the `skip-host` key from the `meta.yaml` format. If
  needed, install a host copy of the package with pip instead.
  {pr}`2256`

### Uncategorized

- {{ Enhancement }} The interrupt buffer can be used to raise all 64 signals
  now, not just `SIGINT`. Write a number between `1<= signum <= 64` into the
  interrupt buffer to trigger the corresponding signal. By default everything
  but `SIGINT` will be ignored. Any value written into the interrupt buffer
  outside of the range from 1 to 64 will be silently discarded.
  {pr}`2301`

- {{ Enhancement }} Updated to Emscripten 2.0.27.
  {pr}`2295`

- {{ Breaking }} The `extractDir` argument to
  {any}`unpackArchive <pyodide.unpackArchive>` is now passed as a named argument.
  The old usage still works with a deprecation warning.
  {pr}`2300`

- {{ Enhancement }} Support ANSI escape codes in the Pyodide console.
  {pr}`2345`

- {{ Fix }} `pyodide_build` can now be installed in non-editable ways.
  {pr}`2351`

### List of contributors

Boris Feld, Christian Staudt, Gabriel Fougeron, Gyeongjae Choi, Henry Schreiner,
Hood Chatham, Jo Bovy, Karthikeyan Singaravelan, Leo Psidom, Liumeo, Luka
Mamukashvili, Madhur Tandon, Paul Korzhyk, Roman Yurchak, Seungmin Kim, Thorsten
Beier, Tom White, and Will Lachance

## Version 0.19.1

_February 19, 2022_

### Packages

- New packages: sqlalchemy {pr}`2112`, pydantic {pr}`2117`, wrapt {pr}`2165`

- {{ Update }} Upgraded packages: pyb2d (0.7.2), {pr}`2117`

- {{Fix}} A fatal error in `scipy.stats.binom.ppf` has been fixed.
  {pr}`2109`

- {{Fix}} Type signature mismatches in some numpy comparators have been fixed.
  {pr}`2110`

### Type translations

- {{Fix}} The "PyProxy has already been destroyed" error message has been
  improved with some context information.
  {pr}`2121`

### REPL

- {{Enhancement}} Pressing TAB in REPL no longer triggers completion when input
  is whitespace. {pr}`2125`

### List of contributors

Christian Staudt, Gyeongjae Choi, Hood Chatham, Liumeo, Paul Korzhyk, Roman
Yurchak, Seungmin Kim, Thorsten Beier

## Version 0.19.0

_January 10, 2021_

[See the release notes for a summary.](https://blog.pyodide.org/posts/0.19-release/)

### Python package

- {{Enhancement}} If `find_imports` is used on code that contains a syntax
  error, it will return an empty list instead of raising a `SyntaxError`.
  {pr}`1819`

- {{Enhancement}} Added the {any}`pyodide.http.pyfetch` API which provides a
  convenience wrapper for the Javascript `fetch` API. The API returns a response
  object with various methods that convert the data into various types while
  minimizing the number of times the data is copied.
  {pr}`1865`

- {{Enhancement}} Added the {any}`unpack_archive` API to the {any}`FetchResponse`
  object which treats the response body as an archive and uses `shutil` to
  unpack it. {pr}`1935`

- {{Fix}} The Pyodide event loop now works correctly with cancelled handles. In
  particular, `asyncio.wait_for` now functions as expected.
  {pr}`2022`

### JavaScript package

- {{Fix}} {any}`loadPyodide <globalThis.loadPyodide>` no longer fails in the
  presence of a user-defined global named `process`.
  {pr}`1849`

- {{Fix}} Various webpack buildtime and runtime compatibility issues were fixed.
  {pr}`1900`

- {{Enhancement}} Added the {any}`pyodide.pyimport` API to import a Python module
  and return it as a `PyProxy`. Warning: this is different from the
  original `pyimport` API which was removed in this version.
  {pr}`1944`

- {{Enhancement}} Added the {any}`pyodide.unpackArchive` API which unpacks an
  archive represented as an ArrayBuffer into the working directory. This is
  intended as a way to install packages from a local application.
  {pr}`1944`

- {{API}} {any}`loadPyodide <globalThis.loadPyodide>` now accepts a `homedir`
  parameter which sets home directory of Pyodide virtual file system.
  {pr}`1936`

- {{Breaking}} The default working directory(home directory) inside the Pyodide
  virtual file system has been changed from `/` to `/home/pyodide`. To get the
  previous behavior, you can
  - call `os.chdir("/")` in Python to change working directory or
  - call {any}`loadPyodide <globalThis.loadPyodide>` with the `homedir="/"`
    argument
    {pr}`1936`

### Python / JavaScript type conversions

- {{Breaking}} Updated the calling convention when a JavaScript function is
  called from Python to improve memory management of PyProxies. PyProxy
  arguments and return values are automatically destroyed when the function is
  finished.
  {pr}`1573`

- {{Enhancement}} Added {any}`JsProxy.to_string`, {any}`JsProxy.to_bytes`, and
  {any}`JsProxy.to_memoryview` to allow for conversion of `TypedArray` to
  standard Python types without unneeded copies. {pr}`1864`

- {{Enhancement}} Added {any}`JsProxy.to_file` and {any}`JsProxy.from_file` to
  allow reading and writing Javascript buffers to files as a byte stream without
  unneeded copies.
  {pr}`1864`

- {{Fix}} It is now possible to destroy a borrowed attribute `PyProxy` of a
  `PyProxy` (as introduced by {pr}`1636`) before destroying the root `PyProxy`.
  {pr}`1854`

- {{Fix}} If `__iter__()` raises an error, it is now handled correctly by the
  `PyProxy[Symbol.iterator()]` method.
  {pr}`1871`

- {{Fix}} Borrowed attribute `PyProxy`s are no longer destroyed when the root
  `PyProxy` is garbage collected (because it was leaked). Doing so has no
  benefit to nonleaky code and turns some leaky code into broken code (see
  {issue}`1855` for an example).
  {pr}`1870`

- {{Fix}} Improved the way that `pyodide.globals.get("builtin_name")` works.
  Before we used `__main__.__dict__.update(builtins.__dict__)` which led to
  several undesirable effects such as `__name__` being equal to `"builtins"`.
  Now we use a proxy wrapper to replace `pyodide.globals.get` with a function
  that looks up the name on `builtins` if lookup on `globals` fails.
  {pr}`1905`

- {{Enhancement}} Coroutines have their memory managed in a more convenient way.
  In particular, now it is only necessary to either `await` the coroutine or
  call one of `.then`, `.except` or `.finally` to prevent a leak. It is no
  longer necessary to manually destroy the coroutine. Example: before:

```js
async function runPythonAsync(code, globals) {
  let coroutine = Module.pyodide_py.eval_code_async(code, globals);
  try {
    return await coroutine;
  } finally {
    coroutine.destroy();
  }
}
```

After:

```js
async function runPythonAsync(code, globals) {
  return await Module.pyodide_py.eval_code_async(code, globals);
}
```

{pr}`2030`

### pyodide-build

- {{API}} By default only a minimal set of packages is built. To build all
  packages set `PYODIDE_PACKAGES='*'` In addition, `make minimal` was removed,
  since it is now equivalent to `make` without extra arguments.
  {pr}`1801`

- {{Enhancement}} It is now possible to use `pyodide-build buildall` and
  `pyodide-build buildpkg` directly.
  {pr}`2063`

- {{Enhancement}} Added a `--force-rebuild` flag to `buildall` and `buildpkg`
  which rebuilds the package even if it looks like it doesn't need to be
  rebuilt. Added a `--continue` flag which keeps the same source tree for the
  package and can continue from the middle of a build.
  {pr}`2069`

- {{Enhancement}} Changes to environment variables in the build script are now
  seen in the compile and post build scripts.
  {pr}`1706`

- {{Fix}} Fix usability issues with `pyodide-build mkpkg` CLI.
  {pr}`1828`

- {{ Enhancement }} Better support for ccache when building Pyodide
  {pr}`1805`

- {{Fix}} Fix compile error `wasm-ld: error: unknown argument: --sort-common`
  and `wasm-ld: error: unknown argument: --as-needed` in ArchLinux.
  {pr}`1965`

### micropip

- {{Fix}} micropip now raises an error when installing a non-pure python wheel
  directly from a url.
  {pr}`1859`

- {{Enhancement}} {func}`micropip.install` now accepts a `keep_going` parameter.
  If set to `True`, micropip reports all identifiable dependencies that don't
  have pure Python wheels, instead of failing after processing the first one.
  {pr}`1976`

- {{Enhancement}} Added a new API {func}`micropip.list` which returns the list
  of installed packages by micropip.
  {pr}`2012`

### Packages

- {{ Enhancement }} Unit tests are now unvendored from Python packages and
  included in a separate package `<package name>-tests`. This results in a
  20% size reduction on average for packages that vendor tests (e.g. numpy,
  pandas, scipy).
  {pr}`1832`

- {{ Update }} Upgraded SciPy to 1.7.3. There are known issues with some SciPy
  components, the current status of the scipy test suite is
  [here](https://github.com/pyodide/pyodide/pull/2065#issuecomment-1004243045)
  {pr}`2065`

- {{ Fix }} The built-in pwd module of Python, which provides a Unix specific
  feature, is now unvendored.
  {pr}`1883`

- {{Fix}} pillow and imageio now correctly encode/decode grayscale and
  black-and-white JPEG images.
  {pr}`2028`

- {{Fix}} The numpy fft module now works correctly.
  {pr}`2028`

- New packages: logbook {pr}`1920`, pyb2d {pr}`1968`, and threadpoolctl (a
  dependency of scikit-learn) {pr}`2065`

- Upgraded packages: numpy (1.21.4) {pr}`1934`, scikit-learn (1.0.2) {pr}`2065`,
  scikit-image (0.19.1) {pr}`2005`, msgpack (1.0.3) {pr}`2071`, astropy (5.0.3)
  {pr}`2086`, statsmodels (0.13.1) {pr}`2073`, pillow (9.0.0) {pr}`2085`. This
  list is not exhaustive, refer to `packages.json` for the full list.

### Uncategorized

- {{ Enhancement }} `PyErr_CheckSignals` now works with the keyboard interrupt
  system so that cooperative C extensions can be interrupted. Also, added the
  `pyodide.checkInterrupt` function so Javascript code can opt to be
  interrupted.
  {pr}`1294`

- {{Fix}} The `_` variable is now set by the Pyodide repl just like it is set in
  the native Python repl.
  {pr}`1904`

- {{ Enhancement }} `pyodide-env` and `pyodide` Docker images are now available from both
  the [Docker Hub](https://hub.docker.com/repository/docker/pyodide/pyodide-env) and
  from the [Github Package registry](https://github.com/orgs/pyodide/packages). {pr}`1995`

- {{Fix}} The console now correctly handles it when an object's `__repr__` function raises an exception.
  {pr}`2021`

- {{ Enhancement }} Removed the `-s EMULATE_FUNCTION_POINTER_CASTS` flag,
  yielding large benefits in speed, stack usage, and code size.
  {pr}`2019`

### List of contributors

Alexey Ignatiev, Alex Hall, Bart Broere, Cyrille Bogaert, etienne, Grimmer,
Grimmer Kang, Gyeongjae Choi, Hao Zhang, Hood Chatham, Ian Clester, Jan Max
Meyer, LeoPsidom, Liumeo, Michael Christensen, Owen Ou, Roman Yurchak, Seungmin
Kim, Sylvain, Thorsten Beier, Wei Ouyang, Will Lachance

## Version 0.18.1

_September 16, 2021_

### Console

- {{Fix}} Ctrl+C handling in console now works correctly with multiline input.
  New behavior more closely approximates the behavior of the native Python
  console.
  {pr}`1790`

- {{Fix}} Fix the repr of Python objects (including lists and dicts) in console {pr}`1780`

- {{Fix}} The "long output truncated" message now appears on a separate line as intended.
  {pr}`1814`

- {{Fix}} The streams that are used to redirect stdin and stdout in the console now define
  `isatty` to return `True`. This fixes pytest.
  {pr}`1822`

### Python package

- {{Fix}} Avoid circular references when runsource raises SyntaxError
  {pr}`1758`

### JavaScript package

- {{Fix}} The {any}`pyodide.setInterruptBuffer` command is now publicly exposed
  again, as it was in v0.17.0. {pr}`1797`

### Python / JavaScript type conversions

- {{Fix}} Conversion of very large strings from JavaScript to Python works
  again. {pr}`1806`

- {{Fix}} Fixed a use after free bug in the error handling code.
  {pr}`1816`

### Packages

- {{Fix}} pillow now correctly encodes/decodes RGB JPEG image format. {pr}`1818`

### Micellaneous

- {{Fix}} Patched emscripten to make the system calls to duplicate file
  descriptors closer to posix-compliant. In particular, this fixes the use of
  `dup` on pipes and temporary files, as needed by `pytest`.
  {pr}`1823`

## Version 0.18.0

_August 3rd, 2021_

### General

- {{ Update }} Pyodide now runs Python 3.9.5.
  {pr}`1637`

- {{ Enhancement }} Pyodide can experimentally be used in Node.js {pr}`1689`

- {{ Enhancement }} Pyodide now directly exposes the [Emscripten filesystem
  API](https://emscripten.org/docs/api_reference/Filesystem-API.html), allowing
  for direct manipulation of the in-memory filesystem
  {pr}`1692`

- {{ Enhancement }} Pyodide's support of [emscripten file
  systems](https://emscripten.org/docs/api_reference/Filesystem-API.html#file-systems)
  is expanded from the default `MEMFS` to include `IDBFS`, `NODEFS`, `PROXYFS`,
  and `WORKERFS`, allowing for custom persistence strategies depending on
  execution environment {pr}`1596`

- {{ API }} The `packages.json` schema for Pyodide was redesigned for better
  compatibility with conda. {pr}`1700`

- {{ API }} `run_docker` no longer binds any port to the docker image by default.
  {pr}`1750`

### Standard library

- {{ API }} The following standard library modules are now available as standalone packages

  - distlib

  They are loaded by default in {any}`loadPyodide <globalThis.loadPyodide>`, however this behavior
  can be disabled with the `fullStdLib` parameter set to `false`.
  All optional stdlib modules can then be loaded as needed with
  {any}`pyodide.loadPackage`. {pr}`1543`

- {{ Enhancement }} The standard library module `audioop` is now included, making the `wave`,
  `sndhdr`, `aifc`, and `sunau` modules usable. {pr}`1623`

- {{ Enhancement }} Added support for `ctypes`.
  {pr}`1656`

### JavaScript package

- {{ Enhancement }} The Pyodide JavaScript package is released to npm under [npmjs.com/package/pyodide](https://www.npmjs.com/package/pyodide)
  {pr}`1762`
- {{ API }} {any}`loadPyodide <globalThis.loadPyodide>` no longer automatically
  stores the API into a global variable called `pyodide`. To get old behavior,
  say `globalThis.pyodide = await loadPyodide({...})`.
  {pr}`1597`
- {{ Enhancement }} {any}`loadPyodide <globalThis.loadPyodide>` now accepts callback functions for
  `stdin`, `stdout` and `stderr`
  {pr}`1728`
- {{ Enhancement }} Pyodide now ships with first party typescript types for the entire
  JavaScript API (though no typings are available for `PyProxy` fields).
  {pr}`1601`

- {{ Enhancement }} It is now possible to import `Comlink` objects into Pyodide after
  using {any}`pyodide.registerComlink`
  {pr}`1642`

- {{ Enhancement }} If a Python error occurs in a reentrant `runPython` call, the error
  will be propagated into the outer `runPython` context as the original error
  type. This is particularly important if the error is a `KeyboardInterrupt`.
  {pr}`1447`

### Python package

- {{ Enhancement }} Added a new {any}`CodeRunner <pyodide.code.CodeRunner>` API for finer control than
  {any}`eval_code` and {any}`eval_code_async`. Designed with
  the needs of REPL implementations in mind.
  {pr}`1563`

- {{ Enhancement }} Added {any}`Console` class closely based on the Python standard
  library `code.InteractiveConsole` but with support for top level await and
  stream redirection. Also added the subclass {any}`PyodideConsole` which
  automatically uses {any}`pyodide.loadPackagesFromImports` on the code before running
  it.
  {pr}`1125`, {pr}`1155`, {pr}`1635`

- {{ Fix }} {any}`eval_code_async` no longer automatically awaits a returned
  coroutine or attempts to await a returned generator object (which triggered an
  error).
  {pr}`1563`

### Python / JavaScript type conversions

- {{ API }} {any}`pyodide.runPythonAsync` no longer automatically calls
  {any}`pyodide.loadPackagesFromImports`.
  {pr}`1538`.
- {{ Enhancement }} Added the {any}`PyProxy.callKwargs` method to allow using
  Python functions with keyword arguments from JavaScript.
  {pr}`1539`
- {{ Enhancement }} Added the {any}`PyProxy.copy` method.
  {pr}`1549` {pr}`1630`
- {{ API }} Updated the method resolution order on `PyProxy`. Performing a
  lookup on a `PyProxy` will prefer to pick a method from the `PyProxy` api, if
  no such method is found, it will use `getattr` on the proxied object.
  Prefixing a name with `$` forces `getattr`. For instance, {any}`PyProxy.destroy`
  now always refers to the method that destroys the proxy, whereas
  `PyProxy.$destroy` refers to an attribute or method called `destroy` on the
  proxied object.
  {pr}`1604`
- {{ API }} It is now possible to use `Symbol` keys with PyProxies. These
  `Symbol` keys put markers on the PyProxy that can be used by external code.
  They will not currently be copied by {any}`PyProxy.copy`.
  {pr}`1696`
- {{ Enhancement }} Memory management of `PyProxy` fields has been changed so
  that fields looked up on a `PyProxy` are "borrowed" and have their lifetime
  attached to the base `PyProxy`. This is intended to allow for more idiomatic
  usage.
  (See {issue}`1617`.) {pr}`1636`
- {{ API }} The depth argument to `toJs` is now passed as an option, so
  `toJs(n)` in v0.17 changed to `toJs({depth : n})`. Similarly, `pyodide.toPy`
  now takes `depth` as a named argument. Also `to_js` and `to_py` only take
  depth as a keyword argument.
  {pr}`1721`
- {{ API }} {any}`PyProxy.toJs` and {any}`to_js <pyodide.ffi.to_js>` now
  take an option `pyproxies`, if a JavaScript Array is passed for this, then
  any proxies created during conversion will be placed into this array. This
  allows easy cleanup later. The `create_pyproxies` option can be used to
  disable creation of pyproxies during conversion (instead a `ConversionError`
  is raised). {pr}`1726`
- {{ API }} `toJs` and `to_js` now take an option `dict_converter` which will be
  called on a JavaScript iterable of two-element Arrays as the final step of
  converting dictionaries. For instance, pass `Object.fromEntries` to convert to
  an object or `Array.from` to convert to an array of pairs.
  {pr}`1742`

### pyodide-build

- {{ API }} pyodide-build is now an installable Python package, with an
  identically named CLI entrypoint that replaces `bin/pyodide` which is removed
  {pr}`1566`

### micropip

- {{ Fix }} micropip now correctly handles packages that have mixed case names.
  (See {issue}`1614`).
  {pr}`1615`
- {{ Enhancement }} micropip now resolves dependencies correctly for old
  versions of packages (it used to always use the dependencies from the most
  recent version, see {issue}`1619` and {issue}`1745`). micropip also will
  resolve dependencies for wheels loaded from custom urls.
  {pr}`1753`

### Packages

- {{ Enhancement }} matplotlib now comes with a new renderer based on the html5 canvas element. {pr}`1579`
  It is optional and the current default backend is still the agg backend compiled to wasm.
- {{ Enhancement }} Updated a number of packages included in Pyodide.

### List of contributors

Albertas Gimbutas, Andreas Klostermann, Arfy Slowy, daoxian,
Devin Neal, fuyutarow, Grimmer, Guido Zuidhof, Gyeongjae Choi, Hood
Chatham, Ian Clester, Itay Dafna, Jeremy Tuloup, jmsmdy, LinasNas, Madhur
Tandon, Michael Christensen, Nicholas Bollweg, Ondřej Staněk, Paul m. p. P,
Piet Brömmel, Roman Yurchak, stefnotch, Syrus Akbary, Teon L Brooks, Waldir

## Version 0.17.0

_April 21, 2021_

See the {ref}`0-17-0-release-notes` for more information.

### Improvements to package loading and dynamic linking

- {{ Enhancement }} Uses the emscripten preload plugin system to preload .so files in packages
- {{ Enhancement }} Support for shared library packages. This is used for CLAPACK which makes scipy a lot smaller.
  {pr}`1236`
- {{ Fix }} Pyodide and included packages can now be used with Safari v14+.
  Safari v13 has also been observed to work on some (but not all) devices.

### Python / JS type conversions

- {{ Feature }} A `JsProxy` of a JavaScript `Promise` or other awaitable object is now a
  Python awaitable.
  {pr}`880`
- {{ API }} Instead of automatically converting Python lists and dicts into
  JavaScript, they are now wrapped in `PyProxy`. Added a new {any}`PyProxy.toJs`
  API to request the conversion behavior that used to be implicit.
  {pr}`1167`
- {{ API }} Added {any}`JsProxy.to_py` API to convert a JavaScript object to Python.
  {pr}`1244`
- {{ Feature }} Flexible jsimports: it now possible to add custom Python
  "packages" backed by JavaScript code, like the `js` package. The `js` package
  is now implemented using this system.
  {pr}`1146`
- {{ Feature }} A `PyProxy` of a Python coroutine or awaitable is now an
  awaitable JavaScript object. Awaiting a coroutine will schedule it to run on
  the Python event loop using `asyncio.ensure_future`.
  {pr}`1170`
- {{ Enhancement }} Made `PyProxy` of an iterable Python object an iterable Js
  object: defined the `[Symbol.iterator]` method, can be used like `for(let x of proxy)`. Made a `PyProxy` of a Python iterator an iterator: `proxy.next()` is
  translated to `next(it)`. Made a `PyProxy` of a Python generator into a
  JavaScript generator: `proxy.next(val)` is translated to `gen.send(val)`.
  {pr}`1180`
- {{ API }} Updated `PyProxy` so that if the wrapped Python object supports `__getitem__`
  access, then the wrapper has `get`, `set`, `has`, and `delete` methods which do
  `obj[key]`, `obj[key] = val`, `key in obj` and `del obj[key]` respectively.
  {pr}`1175`
- {{ API }} The `pyodide.pyimport` function is deprecated in favor of using
  `pyodide.globals.get('key')`. {pr}`1367`
- {{ API }} Added {any}`PyProxy.getBuffer` API to allow direct access to Python
  buffers as JavaScript TypedArrays.
  {pr}`1215`
- {{ API }} The innermost level of a buffer converted to JavaScript used to be a
  TypedArray if the buffer was contiguous and otherwise an Array. Now the
  innermost level will be a TypedArray unless the buffer format code is a '?' in
  which case it will be an Array of booleans, or if the format code is a "s" in
  which case the innermost level will be converted to a string.
  {pr}`1376`
- {{ Enhancement }} JavaScript `BigInt`s are converted into Python `int` and
  Python `int`s larger than 2^53 are converted into `BigInt`.
  {pr}`1407`
- {{ API }} Added {any}`pyodide.isPyProxy` to test if an object is a `PyProxy`.
  {pr}`1456`
- {{ Enhancement }} `PyProxy` and `PyBuffer` objects are now garbage collected
  if the browser supports `FinalizationRegistry`.
  {pr}`1306`
- {{ Enhancement }} Automatic conversion of JavaScript functions to CPython
  calling conventions.
  {pr}`1051`, {pr}`1080`
- {{ Enhancement }} Automatic detection of fatal errors. In this case Pyodide
  will produce both a JavaScript and a Python stack trace with explicit
  instruction to open a bug report.
  pr`{1151}`, pr`{1390}`, pr`{1478}`.
- {{ Enhancement }} Systematic memory leak detection in the test suite and a
  large number of fixed to memory leaks.
  pr`{1340}`
- {{ Fix }} getattr and dir on JsProxy now report consistent results and include all
  names defined on the Python dictionary backing JsProxy.
  {pr}`1017`
- {{ Fix }} `JsProxy.__bool__` now produces more consistent results: both
  `bool(window)` and `bool(zero-arg-callback)` were `False` but now are `True`.
  Conversely, `bool(empty_js_set)` and `bool(empty_js_map)` were `True` but now
  are `False`.
  {pr}`1061`
- {{ Fix }} When calling a JavaScript function from Python without keyword
  arguments, Pyodide no longer passes a `PyProxy`-wrapped `NULL` pointer as the
  last argument. {pr}`1033`
- {{ Fix }} JsBoundMethod is now a subclass of JsProxy, which fixes nested
  attribute access and various other strange bugs.
  {pr}`1124`
- {{ Fix }} JavaScript functions imported like `from js import fetch` no longer
  trigger "invalid invocation" errors (issue {issue}`461`) and
  `js.fetch("some_url")` also works now (issue {issue}`768`).
  {pr}`1126`
- {{ Fix }} JavaScript bound method calls now work correctly with keyword arguments.
  {pr}`1138`
- {{ Fix }} JavaScript constructor calls now work correctly with keyword
  arguments.
  {pr}`1433`

### pyodide-py package

- {{ Feature }} Added a Python event loop to support asyncio by scheduling
  coroutines to run as jobs on the browser event loop. This event loop is
  available by default and automatically enabled by any relevant asyncio API,
  so for instance `asyncio.ensure_future` works without any configuration.
  {pr}`1158`
- {{ API }} Removed `as_nested_list` API in favor of `JsProxy.to_py`.
  {pr}`1345`

### pyodide-js

- {{ API }} Removed iodide-specific code in `pyodide.js`. This breaks compatibility with
  iodide.
  {pr}`878`, {pr}`981`
- {{ API }} Removed the `pyodide.autocomplete` API, use Jedi directly instead.
  {pr}`1066`
- {{ API }} Removed `pyodide.repr` API.
  {pr}`1067`
- {{ Fix }} If `messageCallback` and `errorCallback` are supplied to
  `pyodide.loadPackage`, `pyodide.runPythonAsync` and
  `pyodide.loadPackagesFromImport`, then the messages are no longer
  automatically logged to the console.
- {{ Feature }} `runPythonAsync` now runs the code with `eval_code_async`. In
  particular, it is possible to use top-level await inside of `runPythonAsync`.
- `eval_code` now accepts separate `globals` and `locals` parameters.
  {pr}`1083`
- Added the `pyodide.setInterruptBuffer` API. This can be used to set a
  `SharedArrayBuffer` to be the keyboard interrupt buffer. If Pyodide is running
  on a webworker, the main thread can signal to the webworker that it should
  raise a `KeyboardInterrupt` by writing to the interrupt buffer.
  {pr}`1148` and {pr}`1173`
- Changed the loading method: added an async function `loadPyodide` to load
  Pyodide to use instead of `languagePluginURL` and `languagePluginLoader`. The
  change is currently backwards compatible, but the old approach is deprecated.
  {pr}`1363`
- `runPythonAsync` now accepts `globals` parameter.
  {pr}`1914`

### micropip

- {{ Feature }} `micropip` now supports installing wheels from relative URLs.
  {pr}`872`
- {{ API }} `micropip.install` now returns a Python `Future` instead of a JavaScript `Promise`.
  {pr}`1324`
- {{ Fix }} {any}`micropip.install` now interacts correctly with
  {any}`pyodide.loadPackage`.
  {pr}`1457`
- {{ Fix }} {any}`micropip.install` now handles version constraints correctly
  even if there is a version of the package available from the Pyodide `indexURL`.

### Build system

- {{ Enhancement }} Updated to latest emscripten 2.0.13 with the upstream LLVM backend
  {pr}`1102`
- {{ API }} Use upstream `file_packager.py`, and stop checking package abi versions.
  The `PYODIDE_PACKAGE_ABI` environment variable is no longer used, but is
  still set as some packages use it to detect whether it is being built for
  Pyodide. This usage is deprecated, and a new environment variable `PYODIDE`
  is introduced for this purpose.

  As part of the change, Module.checkABI is no longer present.
  {pr}`991`

- uglifyjs and lessc no longer need to be installed in the system during build
  {pr}`878`.
- {{ Enhancement }} Reduce the size of the core Pyodide package
  {pr}`987`.
- {{ Enhancement }} Optionally to disable docker port binding
  {pr}`1423`.
- {{ Enhancement }} Run arbitrary command in docker
  {pr}`1424`
- Docker images for Pyodide are now accessible at
  [pyodide/pyodide-env](https://hub.docker.com/repository/docker/pyodide/pyodide-env)
  and
  [pyodide/pyodide](https://hub.docker.com/repository/docker/pyodide/pyodide).
- {{ Enhancement }} Option to run docker in non-interactive mode
  {pr}`1641`

### REPL

- {{ Fix }} In console.html: sync behavior, full stdout/stderr support, clean namespace,
  bigger font, correct result representation, clean traceback
  {pr}`1125` and {pr}`1141`
- {{ Fix }} Switched from ̀Jedi to rlcompleter for completion in
  `pyodide.console.InteractiveConsole` and so in `console.html`. This fixes
  some completion issues (see {issue}`821` and {issue}`1160`)
- {{ Enhancement }} Support top-level await in the console
  {pr}`1459`

### Packages

- six, jedi and parso are no longer vendored in the main Pyodide package, and
  need to be loaded explicitly
  {pr}`1010`, {pr}`987`.
- Updated packages {pr}`1021`, {pr}`1338`, {pr}`1460`.
- Added Plotly version 4.14.3 and retrying dependency
  {pr}`1419`

### List of contributors

(in alphabetic order)

Aditya Shankar, casatir, Dexter Chua, dmondev, Frederik Braun, Hood Chatham,
Jan Max Meyer, Jeremy Tuloup, joemarshall, leafjolt, Michael Greminger,
Mireille Raad, Ondřej Staněk, Paul m. p. P, rdb, Roman Yurchak, Rudolfs

## Version 0.16.1

_December 25, 2020_

Note: due to a CI deployment issue the 0.16.0 release was skipped and replaced
by 0.16.1 with identical contents.

- Pyodide files are distributed by [JsDelivr](https://www.jsdelivr.com/),
  `https://cdn.jsdelivr.net/pyodide/v0.16.1/full/pyodide.js`
  The previous CDN `pyodide-cdn2.iodide.io` still works and there
  are no plans for deprecating it. However please use
  JsDelivr as a more sustainable solution, including for earlier Pyodide
  versions.

### Python and the standard library

- Pyodide includes CPython 3.8.2
  {pr}`712`
- ENH Patches for the threading module were removed in all packages. Importing
  the module, and a subset of functionality (e.g. locks) works, while starting
  a new thread will produce an exception, as expected.
  {pr}`796`.
  See {issue}`237` for the current status of the threading support.
- ENH The multiprocessing module is now included, and will not fail at import,
  thus avoiding the necessity to patch included packages. Starting a new
  process will produce an exception due to the limitation of the WebAssembly VM
  with the following message: `Resource temporarily unavailable`
  {pr}`796`.

### Python / JS type conversions

- FIX Only call `Py_INCREF()` once when proxied by PyProxy
  {pr}`708`
- JavaScript exceptions can now be raised and caught in Python. They are
  wrapped in pyodide.JsException.
  {pr}`891`

### pyodide-py package and micropip

- The `pyodide.py` file was transformed to a pyodide-py package. The imports
  remain the same so this change is transparent to the users
  {pr}`909`.
- FIX Get last version from PyPI when installing a module via micropip
  {pr}`846`.
- Suppress REPL results returned by `pyodide.eval_code` by adding a semicolon
  {pr}`876`.
- Enable monkey patching of `eval_code` and `find_imports` to customize
  behavior of `runPython` and `runPythonAsync`
  {pr}`941`.

### Build system

- Updated docker image to Debian buster, resulting in smaller images.
  {pr}`815`
- Pre-built docker images are now available as
  [`iodide-project/pyodide`](https://hub.docker.com/r/iodide/pyodide)
  {pr}`787`
- Host Python is no longer compiled, reducing compilation time. This also
  implies that Python 3.8 is now required to build Pyodide. It can for instance
  be installed with conda.
  {pr}`830`
- FIX Infer package tarball directory from source URL
  {pr}`687`
- Updated to emscripten 1.38.44 and binaryen v86 (see related
  [commits](https://github.com/pyodide/pyodide/search?q=emscripten&type=commits))
- Updated default `--ldflags` argument to `pyodide_build` scripts to equal what
  Pyodide actually uses.
  {pr}`817`
- Replace C lz4 implementation with the (upstream) JavaScript implementation.
  {pr}`851`
- Pyodide deployment URL can now be specified with the `PYODIDE_BASE_URL`
  environment variable during build. The `pyodide_dev.js` is no longer
  distributed. To get an equivalent behavior with `pyodide.js`, set
  ```javascript
  window.languagePluginUrl = "./";
  ```
  before loading it.
  {pr}`855`
- Build runtime C libraries (e.g. libxml) via package build system with correct
  dependency resolution
  {pr}`927`
- Pyodide can now be built in a conda virtual environment
  {pr}`835`

### Other improvements

- Modify MEMFS timestamp handling to support better caching. This in
  particular allows to import newly created Python modules without invalidating
  import caches {pr}`893`

### Packages

- New packages: freesasa, lxml, python-sat, traits, astropy, pillow,
  scikit-image, imageio, numcodecs, msgpack, asciitree, zarr

  Note that due to the large size and the experimental state of the scipy
  package, packages that depend on scipy (including scikit-image, scikit-learn)
  will take longer to load, use a lot of memory and may experience failures.

- Updated packages: numpy 1.15.4, pandas 1.0.5, matplotlib 3.3.3 among others.
- New package
  [pyodide-interrupt](https://pypi.org/project/pyodide-interrupts/), useful for
  handling interrupts in Pyodide (see project description for details).

### Backward incompatible changes

- Dropped support for loading .wasm files with incorrect MIME type, following
  {pr}`851`

### List of contributors

abolger, Aditya Shankar, Akshay Philar, Alexey Ignatiev, Aray Karjauv, casatir,
chigozienri, Christian glacet, Dexter Chua, Frithjof, Hood Chatham, Jan Max
Meyer, Jay Harris, jcaesar, Joseph D. Long, Matthew Turk, Michael Greminger,
Michael Panchenko, mojighahar, Nicolas Ollinger, Ram Rachum, Roman Yurchak,
Sergio, Seungmin Kim, Shyam Saladi, smkm, Wei Ouyang

## Version 0.15.0

_May 19, 2020_

- Upgrades Pyodide to CPython 3.7.4.
- micropip no longer uses a CORS proxy to install pure Python packages from
  PyPI. Packages are now installed from PyPI directly.
- micropip can now be used from web workers.
- Adds support for installing pure Python wheels from arbitrary URLs with
  micropip.
- The CDN URL for Pyodide changed to
  https://pyodide-cdn2.iodide.io/v0.15.0/full/pyodide.js
  It now supports versioning and should provide faster downloads.
  The latest release can be accessed via
  https://pyodide-cdn2.iodide.io/latest/full/
- Adds `messageCallback` and `errorCallback` to
  {any}`pyodide.loadPackage`.
- Reduces the initial memory footprint (`TOTAL_MEMORY`) from 1 GiB to 5 MiB.
  More memory will be allocated as needed.
- When building from source, only a subset of packages can be built by setting
  the `PYODIDE_PACKAGES` environment variable. See
  {ref}`partial builds documentation <partial-builds>` for more details.
- New packages: future, autograd

## Version 0.14.3

_Dec 11, 2019_

- Convert JavaScript numbers containing integers, e.g. `3.0`, to a real Python
  long (e.g. `3`).
- Adds `__bool__` method to for `JsProxy` objects.
- Adds a JavaScript-side auto completion function for Iodide that uses jedi.
- New packages: nltk, jeudi, statsmodels, regex, cytoolz, xlrd, uncertainties

## Version 0.14.0

_Aug 14, 2019_

- The built-in `sqlite` and `bz2` modules of Python are now enabled.
- Adds support for auto-completion based on jedi when used in iodide

## Version 0.13.0

_May 31, 2019_

- Tagged versions of Pyodide are now deployed to Netlify.

## Version 0.12.0

_May 3, 2019_

**User improvements:**

- Packages with pure Python wheels can now be loaded directly from PyPI. See
  {ref}`micropip` for more information.

- Thanks to PEP 562, you can now `import js` from Python and use it to access
  anything in the global JavaScript namespace.

- Passing a Python object to JavaScript always creates the same object in
  JavaScript. This makes APIs like `removeEventListener` usable.

- Calling `dir()` in Python on a JavaScript proxy now works.

- Passing an `ArrayBuffer` from JavaScript to Python now correctly creates a
  `memoryview` object.

- Pyodide now works on Safari.

## Version 0.11.0

_Apr 12, 2019_

**User improvements:**

- Support for built-in modules:

  - `sqlite`, `crypt`

- New packages: `mne`

**Developer improvements:**

- The `mkpkg` command will now select an appropriate archive to use, rather
  than just using the first.

- The included version of emscripten has been upgraded to 1.38.30 (plus a
  bugfix).

- New packages: `jinja2`, `MarkupSafe`

## Version 0.10.0

_Mar 21, 2019_

**User improvements:**

- New packages: `html5lib`, `pygments`, `beautifulsoup4`, `soupsieve`,
  `docutils`, `bleach`, `mne`

**Developer improvements:**

- `console.html` provides a simple text-only interactive console to test local
  changes to Pyodide. The existing notebooks based on legacy versions of Iodide
  have been removed.

- The `run_docker` script can now be configured with environment variables.

```{eval-rst}
.. toctree::
   :hidden:

   deprecation-timeline.md
```<|MERGE_RESOLUTION|>--- conflicted
+++ resolved
@@ -211,16 +211,14 @@
   on Chrome {pr}`2457`
 
 - New packages: opencv-python {pr}`2305`, ffmpeg {pr}`2305`, libwebp {pr}`2305`,
-  h5py, pkgconfig and libhdf5 {pr}`2411`, bitarray {pr}`2459`, gsw {pr}`2511`, cftime {pr}`2504`,
-  svgwrite, jsonschema, tskit {pr}`2506`, xarray {pr}`2538`, demes, libgsl, newick,
-  ruamel, msprime {pr}`2548`, gmpy2 {pr}`2665`, xgboost {pr}`2537`, galpy {pr}`2676`,
-  shapely, geos {pr}`2725`, suitesparse, sparseqr {pr}`2685`, libtiff {pr}`2762`,
-  pytest-benchmark {pr}`2799`, termcolor {pr}`2809`, sqlite3, libproj, pyproj, certifi {pr}`2555`,
-<<<<<<< HEAD
-  rebound {pr}`2868`, pyclipper {pr}`2886`, python-magic {pr}`2941`
-=======
-  rebound {pr}`2868`, reboundx {pr}`2909`, pyclipper {pr}`2886`, brotli {pr}`2925`
->>>>>>> 8a9feaac
+  h5py, pkgconfig and libhdf5 {pr}`2411`, bitarray {pr}`2459`, gsw {pr}`2511`,
+  cftime {pr}`2504`, svgwrite, jsonschema, tskit {pr}`2506`, xarray {pr}`2538`,
+  demes, libgsl, newick, ruamel, msprime {pr}`2548`, gmpy2 {pr}`2665`,
+  xgboost {pr}`2537`, galpy {pr}`2676`, shapely, geos {pr}`2725`, suitesparse,
+  sparseqr {pr}`2685`, libtiff {pr}`2762`, pytest-benchmark {pr}`2799`,
+  termcolor {pr}`2809`, sqlite3, libproj, pyproj, certifi {pr}`2555`,
+  rebound {pr}`2868`, reboundx {pr}`2909`, pyclipper {pr}`2886`,
+  brotli {pr}`2925`, python-magic {pr}`2941`
 
 ### Miscellaneous
 
