---
myst:
  substitutions:
    API: "<span class='badge badge-warning'>API Change</span>"
    Enhancement: "<span class='badge badge-info'>Enhancement</span>"
    Performance: "<span class='badge badge-info'>Performance</span>"
    Feature: "<span class='badge badge-success'>Feature</span>"
    Fix: "<span class='badge badge-danger'>Fix</span>"
    Update: "<span class='badge badge-success'>Update</span>"
    Breaking: "<span class='badge badge-danger'>BREAKING CHANGE</span>"
---

(changelog)=

# Change Log

## Unreleased

<<<<<<< HEAD
- {{ Enhancement }} Updated tqdm to version 4.66.5, fixing compatibility issues with Python 3.12
  {pr}`5024`
=======
- {{ Enhancement }} Upgrade to Python 3.12.7.
  {pr}`5149`
>>>>>>> 50ce9811

- {{ Enhancement }} Add unix-timezones module, which installs Unix compatible
  timezone data in /usr/share/zoneinfo, for use with C/C++ libraries which do
  timezone handling.
  {pr}`4889`

- {{ Enhancement }} `HttpStatusError` now store their the corresponding request
  `status`, `status_message` and `url`
  {pr}`4974`.

- {{ Breaking }} Shared libraries are now loaded locally. This means that packages that
  depend on shared libraries link to the shared libraries explicitly.
  {pr}`4876`

- {{ Enhancement }} Added implementation to abort `pyfetch` and `FetchResponse`
  manually or automatically.
  {pr}`4846`

- {{ Enhancement }} Unvendored stdlibs are now packaged in a wheel format
  {pr}`4902`

- {{ Breaking }} Prebuilt third-party libraries like `openblas`, `openssl`, `zlib` are
  not included in the cross-build env anymore.
  {pr}`4995`

- {{ Enhancement }} Added `JsProxy.as_py_json` method to adapt from JavaScript
  JSON (Arrays and Objects). to Python JSON (lists and dicts).
  {pr}`4666`

- {{ Enhancement }} `pyodide.loadPackage` will now install data files inside the wheel.
  {pr}`5034`

- {{ Enhancement }} `find_imports("import pkg.module.submodule")` will now
  return `["pkg", "pkg.module", "pkg.module.submodule"]`. This improves support
  for namespace packages.
  {pr}`5039`

- {{ Breaking }} Removed `webworker.js` from the distribution files. It was a
  pretty small file, if someone is using it for something they can just copy it into
  their own code.
  {pr}`5114`

- {{ Enhancement }} Enabled `pyodide.FS.trackingDelegate` which can be used to track
  file system operations. See
  [Emscripten docs](https://emscripten.org/docs/api_reference/Filesystem-API.html#FS.trackingDelegate[callback%20name])
  for more information.
  {pr}`5100`

- {{ Breaking }} The WASM backend is now the default backend for `matplotlib-pyodide` and
  the HTML5 backend has been disabled, temporarily redirecting to it. Power users
  might see minor incompatibilities and subtle differences. Please see
  https://github.com/pyodide/matplotlib-pyodide/issues/64 and
  https://github.com/pyodide/matplotlib-pyodide/issues/65
  for more information and if you wish to contribute to the discussion.
  {pr}`4510`

### Packages

- Upgraded `numpy` to 2.0.2 {pr}`4925`
- Upgraded `RobotRaconteur` to 1.2.2 {pr}`4925`
- Upgraded `gsw` to 3.6.19 {pr}`4925`
- Upgraded `opencv-python` to 4.10.0.84 {pr}`4925`
- Upgraded `yt` to 4.3.1 {pr}`4925`
- Upgraded `xgboost` to 2.1.2 {pr}`4925`
- Upgraded `autograd` to 1.7.0 {pr}`4925`
- Upgraded `sisl` to 0.15.1 {pr}`4925`
- Upgraded `cartopy` to 0.24.1 {pr}`4925`
- Upgraded `astropy` to 7.0.0 {pr}`4925`
- Upgraded `biopython` to 1.84 {pr}`4925`
- Upgraded `fastparquet` to 2024.5.0 {pr}`4925`
- Upgraded `geopandas` to 1.0.1 {pr}`4925`
- Upgraded `imageio` to 2.36.0 {pr}`4925`
- Upgraded `lightgbm` to 4.5.0 {pr}`4925`
- Upgraded `netcdf4` to 1.7.2 {pr}`4925`
- Upgraded `networkx` to 3.4.2 {pr}`4925`
- Upgraded `numcodecs` to 0.13.1 {pr}`4925`
- Upgraded `pandas` to 2.2.3 {pr}`4893`, {pr}`4925`
- Upgraded `pywavelets` to 1.7.0 {pr}`4925`
- Upgraded `shapely` to 2.0.6 {pr}`4925`
- Upgraded `threadpoolctl` to 3.5.0 {pr}`4925`
- Upgraded `unyt` to 3.0.3 {pr}`4925`
- Upgraded `xarray` to 2024.10.0 {pr}`4925`
- Upgraded `zarr` to 2.18.3 {pr}`4925`
- Upgraded `h5py` to 3.12.1 {pr}`4925`
- Upgraded `cftime` to 1.6.4.post1 {pr}`4925`
- Upgraded `clarabel` to 0.9.0 {pr}`4925`
- Upgraded `ewah_bool_utils` to 1.2.2 {pr}`4925`
- Upgraded `galpy` to 1.10.1 {pr}`4925`
- Upgraded `mne-python` to 1.8.0 {pr}`4925`
- Upgraded `pyxirr` to 0.10.6 {pr}`4925`
- Upgraded `regex` to 2024.9.11 {pr}`4925`
- Upgraded `crc32c` to 2.7.1 {pr}`5169`
- Upgraded `rebound` to 4.4.3 {pr}`5163`
- Upgraded `reboundx` to 4.3.0 {pr}`5163`
- Upgraded `msprime` to 1.3.3 {pr}`5159`
- Upgraded `tskit` to 0.6.0 {pr}`5157`
- Upgraded `pydantic_core` to 2.25.1 {pr}`5151`
- Upgraded `pydantic` to 2.9.2 {pr}`5151`
- Upgraded `msgpack` to 1.1.0 {pr}`5144`
- Upgraded `protobuf` to 5.28.3 {pr}`5136`
- Upgraded `scikit-learn` to 1.5.2 {pr}`4823`, {pr}`5016`, {pr}`5072`
- Upgraded `libcst` to 1.4.0 {pr}`4856`
- Upgraded `lakers` to 0.3.3 {pr}`4885`
- Upgraded `certifi` to 2024.12.14 {pr}`5257`
- Upgraded `bokeh` to 3.6.0 {pr}`4888`, {pr}`5047`, {pr}`5118`
- Upgraded `awkward-cpp` to 43 {pr}`5214`, {pr}`5247`
- Upgraded `zengl` to 2.5.0 {pr}`4894`
- Upgraded `protobuf` to 5.29.1 {pr}`5257`
- Upgraded `sourmash` to 4.8.11 {pr}`4980`
- Upgraded `scipy` to 1.14.1 {pr}`4719`, {pr}`5011`, {pr}`5012`, {pr}`5031`
- Upgraded `scikit-image` to 0.24.0 {pr}`5003`
<<<<<<< HEAD
- Upgraded `tqdm` to 4.66.5 {pr}`5024`
- Added `casadi` 3.6.5 {pr}`4936`
=======
- Upgraded `statsmodels` to 0.14.4 {pr}`5058`
- Upgraded `contourpy` to 1.3.0 {pr}`5048`
- Upgraded `boost-histogram` to 1.5.0 {pr}`5074`
- Upgraded `duckdb` to 1.1.0 {pr}`5078`
- Upgraded `sympy` to 1.13.3 {pr}`5098`
- Upgraded `tree-sitter` to 0.23.1 {pr}`5110`
- Upgraded `altair` to 5.4.1 {pr}`5124`
- Upgraded `PyYAML` to 6.0.2 {pr}`5137`
- Upgraded `duckdb` to 1.1.2 {pr}`5142`
- Upgraded `matplotlib` to 3.8.4 {pr}`4510`
- Upgraded `matplotlib-pyodide` to 0.2.3 {pr}`4510`
- Upgraded `cysignals` to 1.12.2 {pr}`5267`
- Added `soxr` 0.5.0.post1 {pr}`5150`
- Added `tiktoken` v0.8.0 in {pr}`5147`
- Added `casadi` 3.6.7 {pr}`4936`, {pr}`5057`, {pr}`4925`
>>>>>>> 50ce9811
- Added `pyarrow` 17.0.0 {pr}`4950`
- Added `rasterio` 1.4.2, `affine` 2.4.0 {pr}`4983`, {pr}`4925`
- Added `iminuit` 2.30.1 {pr}`4767`, {pr}`5072`, {pr}`4925`
- Added `arro3-core`, `arro3-io`, and `arro3-compute` 0.3.0, 0.4.0, 0.4.1 {pr}`5020`, {pr}`5095`, {pr}`5104`
- Added `tree-sitter` 0.23.0 {pr}`5099`
- Added `tree-sitter-go` 0.23.1 {pr}`5102`
- Added `tree-sitter-java` 0.23.2 {pr}`5102`
- Added `tree-sitter-python` 0.23.2 {pr}`5102`
- Added `Narwhals` 1.9.4 {pr}`5121`
- Added `libzfp` and `zfpy` 1.0.1 {pr}`5172`
- Added `vega-datasets` 0.9.0 {pr}`5183`
- Added `clingo` 5.7.1 {pr}`5184`
- Upgraded `tree-sitter` to 0.23.2 {pr}`5185`
- Upgraded `tree-sitter-go` to 0.23.3 {pr}`5185`
- Upgraded `tree-sitter-java` to 0.23.4 {pr}`5185`
- Upgraded `tree-sitter-python` to 0.23.4 {pr}`5185`
- Upgraded `xarray` to 2024.11.0 {pr}`5224`
- Upgraded `lakers-python` to 0.4.1 {pr}`5225`
- Upgraded `pure-eval` to 0.2.3 {pr}`5086`, {pr}`5244`
- Upgraded `cffi` to 1.17.1 {pr}`5261`

## Version 0.26.4

_November 15, 2024_

- {{ Fix }} JSPI support now works with support for new JSPI and no WebAssembly type reflection.
  {pr}`5129`

- {{ Fix }} Fix sessionStorage-related crash when running in sandboxed iframe.
  {pr}`5186`

- {{ Fix }} `JsFinder.find_spec()` no longer crashes when called during pytest test collection.
  {pr}`5170`

## Version 0.26.3

_October 19, 2024_

- {{ Performance }} Attribute lookup on a `JsProxy` is now about 40% faster.
  {pr}`4961`

- {{ Performance }} Method calls on a `JsProxy` are now much faster. If the
  method has no arguments and no return value, it is about 80% faster. The
  speedup for methods with arguments is less drastic but still quite a lot.
  {pr}`4963`

- {{ Enhancement }} Updated stack switching support to handle new JSPI.
  {pr}`4982`

- {{ Fix }} `pyimport("a.b")` won't fail when `a` is removed by `del sys.modules["a"]`
  {pr}`4993`

- {{ Fix }} It now works to convert a 0d Python buffer to JavaScript.
  {pr}`5092`

- {{ Fix }} It now works to convert buffers of 64 bit signed or unsigned integers to JavaScript.
  {pr}`5092`

## Version 0.26.2

_July 26, 2024_

- {{ Fix }} Don't leak the values in a dictionary when applying `to_js` to it.
  {pr}`4853`

- {{ Fix }} Loading of dynamic libraries now works slightly better in the cli
  runner. Resolved {issue}`3865`.
  {pr}`4871`

- {{ Fix }} Restored the pre-0.26.0 behavior of calling `exit()` or raising
  `SystemExit`. In 0.26.0 and 0.26.1, `exit()` shuts down the Python
  interpreter. In all other versions of Pyodide it does not.
  {pr}`4867`

- {{ Fix }} Fixed a weird regression occurring in difficult to describe
  circumstances introduced by {pr}`4837`. See {issue}`4861`.
  {pr}`4861`

- {{ Fix }} Recursive fortran functions now work correctly in scipy {issue}`4818`.
  {pr}`4822`

- {{ Enhancement }} Allow setting `dont_inherit` and `optimize` for `compile`
  in `CodeRunner` and `Console`.
  {pr}`4897`

- {{ Fix }} Fixed a bug that caused `Console`'s `formatted_traceback` being truncated
  unexpectedly when `filename` is specified.
  {pr}`4905`

- {{ Fix }} Locked `PyodideConsole.runcode` to block `loadPackagesFromImports`.
  {pr}`4905`

- {{ Enhancement }} Added `checkAPIVersion` option to `loadPyodide` to allow
  bootstrapping pyodide with a different version.
  {pr}`4907`

- {{ Enhancement }} Added `can_run_sync` to test whether or not `run_sync`
  should work.
  {pr}`4913`

- {{ Fix }} Fixed a bug with the JSPI that made it interact incorrectly with
  JavaScript code that iterates a `PyProxy`.
  {pr}`4919`

- {{ Fix }} Pyodide now loads correctly when `define` and `define.amd` are
  defined in the global scope.
  {pr}`4866`

- {{ Fix }} Fixed keyboard input handling in SDL-based packages.
  {pr}`4865`

### Packages

- Added `duckdb` 1.0.0 {pr}`4684`

## Version 0.26.1

_June 7, 2024_

### Build system

- {{ Fix }} Fix `pyodide config` command printing extra output.
  {pr}`4814`

- {{ Enhancement }} Added implementation to read build settings from `pyproject.toml`.
  {pr}`4831`

- {{ Fix }} In the Pyodide virtual environment, pip sees `platform.system()` as
  "Emscripten" and not as "emscripten".
  {pr}`4812`

- {{ Fix }} Resolution of JavaScript symbols in dynamic libraries doesn't fail
  anymore in the command line runner.
  {pr}`4836`

- {{ Fix }} Pyodide virtual environments now work correctly in Fedora and other
  platforms with platlibdir not equal to "lib".
  {pr}`4844`

### Runtime / FFI

- {{ Enhancement }} Added the `enableRunUntilComplete` option to `loadPyodide`
  which makes `run_until_complete` block using stack switching, or crash if
  stack switching is disabled.
  {pr}`4817`

- {{ Fix }} Resolved an issue where string keys in `PyProxyJsonAdaptor` were
  unexpectedly cast to numbers.
  {pr}`4825`

- {{ Fix }} When a `Future` connected to a `Promise` is cancelled, don't raise
  `InvalidStateError`.
  {pr}`4837`

### Packages

- New Packages: `pytest-asyncio` {pr}`4819`

## Version 0.26.0

_May 27, 2024_

### General

- {{ Update }} Upgraded Python to v3.12.1
  {pr}`4431` {pr}`4435`

- {{ Update }} The wheel tag for Pyodide wheels has changed to pyodide_2024_0_wasm32.
  {pr}`4777`, {pr}`4780`

- {{ Enhancement }} ABI Break: Updated Emscripten to version 3.1.58
  {pr}`4399` {pr}`4715`

- {{ Breaking }} Pyodide will not fallback to `node-fetch` anymore when `fetch`
  is not available in the Node.js < 18 environment.
  {pr}`4417`

- {{ Enhancement }} Improved support for stack switching.
  {pr}`4532`, {pr}`4547`, {pr}`4615`, {pr}`4639`

- {{ Breaking }} The experimental `callSyncifying` method was renamed to
  `callPromising`.
  {pr}`4608`

- {{ Fix }} `dup` now works correctly in the Node filesystem.
  {pr}`4554`

- {{ Enhancement }} `asyncio.sleep(0)` now runs the next task a lot faster.
  {pr}`4590`

### JavaScript APIs

- {{ Enhancement }} `pyodide.loadPackage` now checks if the cache directory
  exists and calls `mkdir` only when it doesn't to avoid an error on read-only
  file systems in Node.js environment.
  {pr}`4738`

- {{ Fix }} `pyodide.mountNativeFS` will no longer silently overwrite an
  existing nonempty directory. Also it throws much clearer error messages when
  it fails.
  {pr}`4559`

- {{ Enhancement }} Added a new API `pyodide.mountNodeFS` which mounts a host
  directory into the Pyodide file system when running in node.
  {pr}`4561`

- {{ Enhancement }} Updated `pyimport` to support `pyimport("module.attribute")`.
  {pr}`4395`

### FFI

- {{ Enhancement }} `str(jsproxy)` has been adjusted to not raise an error if
  `jsproxy.toString` is undefined. Instead, it will use
  `Object.prototype.toString` in this case. If `jsproxy.toString` is defined and
  throws or is not defined but `jsproxy[Symbol.toStringTag]` is defined and
  throws, then `str` will still raise.
  {pr}`4574`

- {{ Enhancement }} Fixed a memory leak when iterating over a PyProxy.
  {pr}`4546`

- {{ Enhancement }} When a dictionary is converted to JavaScript with `toJs` the
  result is now a `LiteralMap`. String keys are accessible via direct property
  access unless they match a function on the `Map` prototype.
  {pr}`4576`

- {{ Fix }} `toJs` now works as expected on subclasses of `dict`.
  {pr}`4637`

- {{ Enhancement }} Added `PyProxy.asJsJson` method to adapt between Python JSON
  (lists and dicts) and JavaScript JSON (Arrays and Objects).
  {pr}`4666`

- {{ Enhancement }} Added a new `callRelaxed` to PyProxies of callables that
  discards extra arguments rather than raising a `TypeError``.
{pr}`4392`

- {{ Enhancement }} A new `callWithOptions` method was added to PyProxies of
  callables.
  {pr}`4608`

### Build

- {{ Fix }} pyodide-build now use response file when passing list of exported symbols to `emcc`.
  This fixes "Argument list too long" error.
  {pr}`4717``

- {{ Fix }} Pass through `-E` (command mode) arguments in CMake wrapper
  {pr}`4705`.

- {{ Fix }} Fix exception handling in dynamic linking of int64 functions
  {pr}`4698`.

- {{ Breaking }} `pyodide-build` entrypoint is removed in favor of `pyodide`.
  This entrypoint was deprecated since 0.22.0.
  {pr}`4368`

- {{ Breaking }} The `--no-deps` option to `pyodide build-recipes` has been
  replaced with a separate subcommand `pyodide build-recipes-no-deps`.
  {pr}`4443`

- {{ Enhancement }} The `build/post` script now runs under the directory
  where the built wheel is unpacked.
  {pr}`4481`

### Packages

- New Packages: `cysignals`, `ppl`, `pplpy` {pr}`4407`, `flint`, `python-flint` {pr}`4410`,
  `memory_allocator` {pr}`4393`, `primesieve`, `primecount`, `primecountpy` {pr}`4477`,
  `pyxirr` {pr}`4513`, `ipython`, `asttokens`, `executing`, `prompt_toolkit`,
  `pure_eval`, `stack_data`, `traitlets`, `wcwidth` {pr}`4452`, `altair` {pr}`4580`,
  `cvxpy` {pr}`4587`, `clarabel` {pr}`4587`, `matplotlib-inline` {pr}`4626`,
  `pygame-ce` {pr}`4602`, `libcst` {pr}`4665`, `mmh3`, `pyiceberg` {pr}`4648`,
  `lakers-python` {pr}`4763`, `crc32c` {pr}`4789`, `zstandard` {pr}`4792`

- Upgraded `contourpy` to 1.2.1 {pr}`4680`
- Upgraded `sourmash` to 4.8.8 {pr}`4683`

## Version 0.25.1

_March 31, 2024_

- {{ Fix }} Fixed pyodide-build to work with pypa/build>=1.2.
  {pr}`4653`

- {{ Fix }} Fixed a bug that pyodide-build setting `MESON` env variable,
  which overwrites the binary path of meson.
  {pr}`4502`

## Version 0.25.0

_January 18, 2024_

### General

- {{ Enhancement }} ABI Break: Updated Emscripten to version 3.1.46
  {pr}`4359`

- {{ Breaking }} Node.js < 18 is no longer officially supported. Older versions
  of Node.js might still work, but they are not tested or guaranteed to work.
  {pr}`4269`

- {{ Enhancement }} Added experimental support for stack switching.
  {pr}`3957`, {pr}`3964`, {pr}`3987`, {pr}`3990`, {pr}`3210`

### JavaScript API

- {{ Fix }} `pyodide.setStdin` now does not consider an empty string as EOF.
  {pr}`4327`

- {{ Breaking }} `loadPyodide` does not accept `homedir` option anymore, use
  `env: {HOME: "/the/home/directory"}` instead. This have been deprecated since
  Pyodide 0.24.
  {pr}`4342`

- {{ Enhancement }} `pyodide.loadPackage` now returns an object with metadata
  about the loaded packages.
  {pr}`4306`

- {{ Fix }} Fixed default indexURL calculation in Node.js environment.
  {pr}`4288`

### Python API

- {{ Enhancement }} The `pyodide-py` package on `pypi` now includes `py.typed`
  markers so mypy will use the types.
  {pr}`4321`

- {{ Fix }} Fixed a bug that micropip would fail to install packages from
  pyodide-lock.json if the package's name differs from its normalized name.
  {pr}`4319`

- {{ Enhancement }} Added a no-op `WebLoop.close` method so that attempts to
  close the event loop will not raise an exception.
  {pr}`4329`

### Python / JavaScript Foreign Function Interface

- {{ Fix }} `jsarray.pop` now works correctly. It previously returned the wrong
  value and leaked memory.
  {pr}`4236`

- {{ Breaking }} `PyProxy.toString` now calls `str` instead of `repr`. For now
  you can opt into the old behavior by passing `pyproxyToStringRepr: true` to
  `loadPyodide`, but this may be removed in the future.
  {pr}`4247`

- {{ Fix }} when accessing a `JsProxy` attribute invokes a getter and the getter
  throws an error, that error is propagated instead of being turned into an
  `AttributeError`.
  {pr}`4254`

- {{ Fix }} `import type { PyProxy } from "pyodide/ffi"` now works with the
  `NodeNext` typescript target.
  {pr}`4256`

- {{ Fix }} Fixed a bug that occurs when using `toJs` with both `dictConverter`
  and `defaultConverter` arguments.
  {pr}`4263`

- {{ Enhancement }} Added `JsArray.remove` and `JsArray.insert` methods.
  {pr}`4326`

- {{ Breaking }} Type exports of `PyProxy` subtypes have been moved from
  `pyodide` to `pyodide/ffi` and many of them have changed names.
  {pr}`4342`

- {{ Breaking }} The methods for checking `PyProxy` capabilities (e.g.,
  `supportsHas`, `isCallable`) are now removed. Use e.g.,
  `instanceof pyodide.ffi.PyCallable` instead.
  {pr}`4342`

### Pyodide CLI

- {{ Enhancement }} `pyodide config` command now show additional config
  variables: `rustflags`, `cmake_toolchain_file`, `pyo3_config_file`,
  `rust_toolchain`, `cflags` `cxxflags`, `ldflags`, `meson_cross_file`. These
  variables can be used in out-of-tree build to set the same variables as
  in-tree build.
  {pr}`4241`

- {{ Enhancement }} `pyodide build` command now accepts `--config-setting`
  (`-C`) option to pass flags to the build backend, just like `python -m build`
  command.
  {pr}`4308`

### Load time & size optimizations

- {{ Performance }} Do not use `importlib.metadata` when identifying installed
  packages, which reduces the time to load Pyodide.
  {pr}`4147`

### Build system

- {{ Fix }} Fixed `Emscripten.cmake` not vendored in pyodide-build since 0.24.0.
  {pr}`4223`

- {{ Fix }} pyodide-build now does not override `CMAKE_CONFIG_FILE` and
  `PYO3_CONFIG_FILE` env variables if provided by user.
  {pr}`4223`

- {{ Fix }} Fixed a bug that webpack messes up dynamic import of `pyodide.asm.js`.
  {pr}`4294`

### Packages

- New Packages: `river` {pr}`4197`, `sisl` {pr}`4210`, `frozenlist` {pr}`4231`,
  `zengl` {pr}`4208`, `msgspec` {pr}`4265`, `aiohttp` {pr}`4282`, `pysam` {pr}`4268`,
  `requests`, `urllib3` {pr}`4332`, `nh3` {pr}`4387`
- Upgraded zengl to 2.2.0 {pr}`4364`

## Version 0.24.1

_September 25, 2023_

- {{ Fix }} Fixed `LONG_BIT definition appears wrong for platform` error happened in out-of-tree build.
  {pr}`4136`

- {{ Fix }} Fixed an Emscripten bug that broke some matplotlib functionality.
  {pr}`4163`

- {{ Fix }} `pyodide.checkInterrupt` works when there is no interrupt buffer and
  the gil is not held.
  {pr}`4164`

### Packages

- Upgraded scipy to 1.11.2 {pr}`4156`
- Upgraded sourmash to 4.8.4 {pr}`4154`
- Upgraded scikit-learn to 1.3.1 {pr}`4161`
- Upgraded micropip to 0.5.0 {pr}`4167`

## Version 0.24.0

_September 13, 2023_

### General

- {{ Update }} Pyodide now runs Python 3.11.3.
  {pr}`3741`

- {{ Enhancement }} ABI Break: Updated Emscripten to version 3.1.45 {pr}`3665`,
  {pr}`3659`, {pr}`3822`, {pr}`3889`, {pr}`3890`, {pr}`3888`, {pr}`4055`,
  {pr}`4056`, {pr}`4073`, {pr}`4094`

### JavaScript API

- {{ Performance }} Added a `packages` optional argument to `loadPyodide`.
  Passing packages here saves time by downloading them during the Pyodide
  bootstrap.
  {pr}`4100`

- {{ Enhancement }} `runPython` and `runPythonAsync` now accept a `filename`
  optional argument which is passed as the `filename` argument to `eval_code`
  (resp. `eval_code_async`). Also, if a `filename` is passed to `eval_code`
  which does not start with `<` and end with `>`, Pyodide now uses the
  `linecache` module to ensure that source lines can appear in tracebacks.
  {pr}`3993`

- {{ Performance }} For performance reasons, don't render extra information in
  PyProxy destroyed message by default. By using `pyodide.setDebug(true)`, you
  can opt into worse performance and better error messages.
  {pr}`4027`

- {{ Enhancement }} It is now possible to pass environment variables to
  `loadPyodide` via the `env` argument. `homedir` is deprecated in favor of
  `{env: {HOME: whatever_directory}}`.
  {pr}`3870`

- {{ Enhancement }} The `setStdin`, `setStdout` and `setStderr` APIs have been
  improved with extra control and better performance.
  {pr}`4035`

### Python API

- {{ Enhancement }} Added `headers` property to `pyodide.http.FetchResponse`.
  {pr}`2078`

- {{ Enhancement }} Added `FetchResponse.text()` as a synonym to
  `FetchResponse.string()` for better compatibility with other requests APIs.
  {pr}`4052`

- {{ Breaking }} Changed the `FetchResponse` body getter methods to no longer
  throw an `OSError` exception for 400 and above response status codes. Added
  `FetchResponse.raise_for_status` to raise an `OSError` for error status codes.
  {pr}`3986` {pr}`4053`

### Python / JavaScript Foreign Function Interface

- {{ Performance }} Improved performance of PyProxy creation.
  {pr}`4096`

- {{ Fix }} Fixed adding getters/setters to a `PyProxy` with
  `Object.defineProperty` and improved compliance with JavaScript rules around
  Proxy traps.
  {pr}`4033`

- {{ Enhancement }} The promise methods `then`, `catch` and `finally_` are now
  present also on `Task`s as well as `Future`s.
  {pr}`3748`

- {{ Enhancement }} Added methods to a `PyProxy` of a `list` to make these work
  as drop-in replacements for JavaScript Arrays.
  {pr}`3853`

- {{ Enhancement }} When a `JsProxy` of an array is passed to Python builtin
  functions that use the `PySequence_*` APIs, it now works as expected. Also
  `jsarray * n` repeats the array `n` times and `jsarray + iterable` returns a
  new array with the result values from the iterable appended.
  {pr}`3904`

### Deployment

- {{ API }} Changed the name of the default lockfile from `repodata.json` to
  `pyodide-lock.json`
  {pr}`3824`

### Build System

- {{ Update }} The docker image now has node v20 instead of node v14.
  {pr}`3819`

- {{ Enhancement }} Added `check_wasm_magic_number` function to validate `.so`
  files for WebAssembly (WASM) compatibility.
  {pr}`4018`

- {{ Enhancement }} In pyodide build, automatically skip building package
  dependencies that are already included in the pyodide distribution.
  {pr}`4058`

### Packages

- New packages: sourmash {pr}`3635`, screed {pr}`3635`, bitstring {pr}`3635`,
  deprecation {pr}`3635`, cachetools {pr}`3635`, xyzservices {pr}`3786`,
  simplejson {pr}`3801`, protobuf {pr}`3813`, peewee {pr}`3897`, Cartopy
  {pr}`3909`, pyshp {pr}`3909`, netCDF4 {pr}`3910`, igraph {pr}`3991`, CoolProp
  {pr}`4028`, contourpy {pr}`4102`, awkward-cpp {pr}`4101`, orjson {pr}`4036`.

- Upgraded numpy to 1.25.2 {pr}`4125`

- Upgraded scipy to 1.11.1 {pr}`3794`, {pr}`3996`

- OpenBLAS has been added and scipy now uses OpenBLAS rather than CLAPACK
  {pr}`3331`.

### Pyodide CLI

- {{ Enhancement }} `pyodide build-recipes` now accepts a `--metadata-files`
  option to install `*.whl.metadata` files as specified in
  [PEP 658](https://peps.python.org/pep-0658/).
  {pr}`3981`

### Misc

- {{ Enhancement }} Add an example for `loadPyodide` and `pyodide.runPython
{pr}`4012`, {pr}`4011`

## Version 0.23.4

_July 6, 2023_

- {{ Enhancement }} The environment variable `PYODIDE_BUILD_EXPORTS` can now be
  used instead of the `--exports` argument to `pyodide build` to specify `.so`
  file exports of packages.
  {pr}`3973`

- {{ Fix }} Pin `pydantic` to `<2`.
  {pr}`3971`

- {{ Enhancement }} Allow customizing cache location for packages when running in Node
  {pr}`3967`

- {{ Enhancement }} Re-enabled sparseqr, freesasa, lightgbm, opencv-python, and wordcloud
  {pr}`3783`, {pr}`3970`

- {{ Fix }} A `JSProxy` of a `DOMException` will now inherit from exception so
  it can be raised in Python.
  {pr}`3868`

- {{ Fix }} The feature detection for `JSProxy` has been improved so that it
  should never fail even when handling strange or ill-behaved JavaScript proxy
  objects.
  {pr}`3740`, {pr}`3750`

- {{ Fix }} A `PyProxy` of a callable is now an `instanceof Function`. (If you
  are trying to feature detect whether something is callable or not in
  JavaScript, the correct way is to use `typeof o === "function"`. But you may
  have dependencies that don't do this correctly.)
  {pr}`3925`

- {{ Fix }} `from jsmodule import *` now works.
  {pr}`3903`

## Version 0.23.3

_June 17, 2023_

- {{ Fix }} `getattr(jsproxy, 'python_reserved_word')` works as expected again
  (as well as `hasattr` and `setattr`). This fixes a regression introduced in
  {pr}`3617`.
  {pr}`3926`

- {{ Fix }} `pyodide build` now replaces native `.so` slugs with Emscripten
  slugs. Usually `.so`s in the generated wheels are actually Emscripten `.so`s
  so this is good. If they are actually native `.so`s then there is a problem
  either way.
  {pr}`3903`

## Version 0.23.2

_May 2, 2023_

- {{ Enhancement }} Changed the name of the `--output-directory` argument to
  `pyodide build` to `--outdir` to match pypa/build. `--output-directory` is
  still accepted for backwards compatibility.
  {pr}`3811`

## Version 0.23.1

_April 13, 2023_

### Deployment

- {{ Fix }} Export `python_stdlib.zip` in `package.json`.
  {pr}`3723`

### CLI

- {{ Enhancement }} `pyodide build` now accepts an `--output-directory` argument.
  {pr}`3746`

- {{ Fix }} Fix `pyodide py-compile` not to ignore the `--compression-level`
  option when applied on a single file.
  {pr}`3727`

- {{ Fix }} Fix an issue where the `pyodide venv` command did not work correctly in pyodide-build
  version 0.23.0 because of missing `python_stdlib.zip`.
  {pr}`3760`

- {{ Fix }} `python -m pip` works correctly in the Pyodide venv now.
  {pr}`3761`

- {{ Fix }} Executables installed in a Pyodide virtual environment now run in
  Pyodide not in the host Python.
  {pr}`3752`

### Build System

- {{ Fix }} Fix `PYODIDE_ROOT` to point the correct directory when running out-of-tree build.
  {pr}`3751`

## Version 0.23.0

_March 30, 2023_

### General

- {{ Update }} Pyodide now runs Python 3.11.2 which officially supports
  WebAssembly as a [PEP11 Tier 3](https://peps.python.org/pep-0011/#tier-3) platform.
  {pr}`3252`, {pr}`3614`

- {{ Update }} We now build libpyodide.a so the Pyodide foreign function
  interface can be experimentally linked into other Emscripten builds of Python.
  {pr}`3335`

- {{ Enhancement }} Updated Emscripten to version 3.1.32
  {pr}`3471`, {pr}`3517`, {pr}`3599`

### JavaScript API

- {{ Breaking }} Type exports of `PyProxy` subtypes have been moved from
  `pyodide` to `pyodide/ffi` and many of them have changed names. The original
  exports are still available but they are deprecated.
  {pr}`3523`

- {{ Breaking }} The methods for checking `PyProxy` capabilities (e.g.,
  `supportsHas`, `isCallable`) are now deprecated. Use e.g.,
  `instanceof pyodide.ffi.PyCallable` instead.
  {pr}`3523`

- {{ Enhancement }} Added subclasses of `PyProxy` for each mixin. These can be
  used to check whether a `PyProxy` supports a given set of methods with
  `instanceof` e.g., `x instanceof pyodide.ffi.PyDict`.
  {pr}`3523`

- {{ Enhancement }} Added `stdLibURL` parameter to `loadPyodide` allowing to customize
  the URL from which the Python standard library is loaded.
  {pr}`3670`

- {{ Enhancement }} Checking whether an object is an instance of a `PyProxy` now
  only recognizes a `PyProxy` generated from the same Python interpreter. This
  means that creating multiple interpreters and importing a `PyProxy` from one
  into another no longer causes a fatal error.
  {pr}`3545`

- {{ Enhancement }} `as_object_map` now accepts a keyword argument `hereditary`.
  If set to `True` and indexing the object returns a plain-old-object, then the
  return value will be automatically mapped in `as_object_map` as well.
  {pr}`3638`

- {{ Enhancement }} A `JsProxy` of a JavaScript error object can be directly
  thrown as Python exceptions. Previously Pyodide automatically wrapped them in
  a `JsException` but that is no longer needed -- now `JsException` inherits
  from both `JsProxy` and `Exception`.
  {pr}`3455`

- {{ Enhancement }} `runPython` and `runPythonAsync` now accept a `locals`
  argument.
  {pr}`3618`

- {{ Fix }} Calling `loadPyodide` repeatedly in Node no longer results in
  `MaxListenersExceededWarning`. Also, calling `loadPyodide` in Node v14 no
  longer changes unhandled rejections in promises.
  {pr}`3542`

- {{ Fix }} If the `locals` argument to `eval_code` or `eval_code_async` is
  `None` it now uses `locals=globals` as the documentation says.
  {pr}`3580`

### Python standard library

- {{ Breaking }} Unvendored `_pydecimal` and `pydoc_data` from the standard
  library. Now these modules need to be loaded with `pyodide.loadPackage` or
  `micropip.install`, or auto-loaded via imports in `pyodide.runPythonAsync`
  {pr}`3525`

- {{ Breaking }} Test files of stdlib `ctypes` and `unittest` are now moved to
  `test/ctypes` and `test/unittest` respectively. This change is adapted from
  [CPython 3.12](https://github.com/python/cpython/issues/93839).
  {pr}`3507`

### Deployment

- {{ Breaking }} Pyodide no longer uses Emscripten preload plugin, hence
  `pyodide.asm.data` is removed, in favor of `python_stdlib.zip`. This change
  normally shouldn't affect users, but if you were using this file in a
  bundler, you will need to remove it. {pr}`3584`

- {{ Breaking }} `pyodide_py.tar` file is removed. This change normally
  shouldn't affect users, but if you were using this file in a bundler,
  you will need to remove it.
  {pr}`3621`

- {{ Breaking }} Python standard libraries are now vendored in a zipfile:
  `/lib/python{version}.zip` in the in-browser MEMFS file system. If you need
  to access the standard library source code, you need to unpack the zip file.
  For example:
  `import shutil; shutil.unpack_archive('/lib/python311.zip', '/lib/python3.11', 'zip)`
  {pr}`3584`

- {{ Fix }} Improves the compression of wheel files with the JsDelivr CDN. For
  browsers that support the Brotli compression (most modern ones) this should
  result in a size reduction of 20-30%. Also most many `pyodide` CLI
  sub-commands now support `--compression-level` as an optional parameter.
  {pr}`3655`

- {{ Breaking }} Following libraries are now not linked to the Pyodide main module:
  `libgl`, `libal`, `libhtml5`. This normally shouldn't affect users, but if you
  are using these libraries in a package that are built out-of-tree, you will
  need to link them to the package manually.
  {pr}`3505`

### Python / JavaScript Foreign Function Interface

- {{ Fix }} PyProxies of Async iterators are now async iterable JavaScript
  objects. The code:

  ```javascript
  for await (let x of async_iterator_pyproxy) {
    // ...
  }
  ```

  would previously fail with `TypeError: async_iterator_pyproxy is not async
iterable`. (Python async _iterables_ that were not also iterators were already
  async iterable, the problem was only with Python objects that are both async
  _iterable_ and an async iterator.)
  {pr}`3708`

- {{ Enhancement }} A py-compiled build which has smaller and faster-to-load
  packages is now deployed under
  `https://cdn.jsdelivr.net/pyodide/v0.23.0/pyc/` (also for future
  versions). The exceptions obtained with this builds will not include code
  snippets however. {pr}`3701`

- {{ Breaking }} Removed support for calling functions from the root of `pyodide` package
  directly. This has been deprecated since v0.21.0. Now all functions are only available
  under submodules.
  {pr}`3677`

- {{ Breaking }} Removed support for passing the "message" argument to `PyProxy.destroy`
  in a positional argument. This has been deprecated since v0.22.0.
  {pr}`3677`

- {{ Enhancement }} Python does not allow reserved words to be used as attributes.
  For instance, `Array.from` is a `SyntaxError`. (JavaScript has a more robust
  parser which can handle this.) To handle this, if an attribute to a `JsProxy`
  consists of a Python reserved word followed by one or more underscores, we remove
  a single underscore from the end of the attribute. For instance, `Array.from_`
  would access `from` on the underlying JavaScript object, whereas `o.from__`
  accesses the `from_` attribute.
  {pr}`3617`

### Build System

- {{ Breaking }} When building meta-packages (`core` and `min-scipy-stack`),
  you must prefix `tag:` to the meta-package name. For example, to build the
  `core` meta-package, you must run `pyodide build-recipes tag:core`, or
  `PYODIDE_PACKAGES="tag:core" make`.
  {pr}`3444`

- {{ Enhancement}} Add `--build-dependencies` to `pyodide build` command
  to fetch and build dependencies of a package being built.
  Also adds `--skip-dependency` to ignore selected dependencies.
  {pr}`3310`

- {{ Enhancement}} Added `pyodide build` support for building a list of packages
  from a requirements.txt file with `pyodide build -r <requirements.txt>`. Also
  can output a list of chosen dependencies in the same format when building a
  package and dependencies using the `--output-lockfile <lockfile.txt>`
  argument. This enables repeatable builds of packages.
  {pr}`3469`

- {{ Enhancement }} Added `package/tag` key to the `meta.yaml` spec to group
  packages.
  {pr}`3444`

- {{ Enhancement }} `pyodide build-recipes` now autodetects the number of
  CPU cores in the system and uses them for parallel builds.
  {pr}`3559` {pr}`3598`

- {{ Fix }} Fixed pip install error when installing cross build environment.
  {pr}`3562`

- {{ Enhancement }} Response files are now correctly handled when
  calculating exported symbols.
  {pr}`3645`

- {{ Fix }} Fix occasional build failure when building rust packages.
  {pr}`3607`

- {{ Enhancement }} Improved logging in `pyodide-build` with rich.
  {pr}`3442`

- {{ Enhancement }} `pyodide build-recipes` now accepts `--no-deps` parameter, which skips
  building dependencies of the package. This replaces `pyodide-build buildpkg`.
  {pr}`3520`

- {{ Enhancement }} `pyodide build-recipes` now works out-of-tree.

### Pyodide CLI

- {{ Breaking }} Removed deprecated CLI entrypoints `pyodide-build buildall` which is
  replaced by `pyodide build-recipes`, and `pyodide-build mkpkg` which is
  replaced by `pyodide skeleton pypi` {pr}`3668`.

- {{ Feature }} Added `pyodide py-compile` CLI command that py compiles a wheel or a zip
  file, converting .py files to .pyc files. It can also be applied to a folder
  with wheels / zip files. If the input folder contains the
  `repodata.json` the paths and checksums it contains will also be updated
  {pr}`3253` {pr}`3700`

- {{ Feature }} Added `pyodide create-zipfile` CLI command that creates a zip file of a
  directory. This command is hidden by default since it is not intended for use
  by end users.
  {pr}`3411` {pr}`3463`

### REPL

- {{ Fix }} Non-breaking space characters are now automatically converted to
  regular spaces in pyodide REPL.
  {pr}`3558`

- {{ Enhancement }} Allow changing the build type used in the REPL by passing the
  `build` argument to the REPL URL. For instance,
  `https://pyodide.org/en/latest/console.html?build=debug` will load debug dev build.
  {pr}`3671`

### Packages

- New packages: fastparquet {pr}`3590`, cramjam {pr}`3590`, pynacl {pr}`3500`,
  pyxel {pr}`3508`.
  mypy {pr}`3504`, multidict {pr}`3581`, yarl {pr}`3702`, idna {pr}`3702`,
  cbor-diag {pr}`3581`.

- Upgraded to micropip 0.3.0 (see
  [changelog](https://github.com/pyodide/micropip/blob/main/CHANGELOG.md)
  {pr}`3709`

- Added experimental [support for SDL based packages](using-sdl) {pr}`3508`

- Upgraded packages: see the list of packages versions in this release in
  {ref}`packages-in-pyodide`.

### List of Contributors

Alexey Ignatiev, Andrea Giammarchi, Arpit, Christian Clauss, Deepak Cherian,
Eli Lamb, Feodor Fitsner, Gyeongjae Choi, Hood Chatham, Jeff Glass, Jo Bovy,
Joe Marshall, josephrocca, Loïc Estève, martinRenou, messense, Nicholas
Bollweg, Roman Yurchak, TheOnlyWayUp, Victor Blomqvist, Ye Joo Park

## Version 0.22.1

_January 25, 2023_

- {{ Breaking }} `setStdin` now accepts an extra `autoEOF` parameter. If `true`,
  it will insert an EOF automatically after each string or buffer. Defaults to
  `true`. This also affects the behavior of the `stdin` argument to
  `loadPyodide`.
  {pr}`3488`

- {{ Fix }} `from pyodide.ffi import *` doesn't raise an `ImportError` anymore.
  {pr}`3484`

- {{ Enhancement }} Pyodide displays a better message when someone calls posix
  `exit` or `os._exit`.
  {pr}`3496`

### Package Loading

- {{ Fix }} Fix incorrect error message when loading a package
  include in Pyodide fails.
  {pr}`3435`

### Build system

- {{ Fix }} Emscripten is no longer required to create a Pyodide virtual
  environment.
  {pr}`3485`

- {{ Fix }} Fixed a bug where `pyodide build` would fail on package that use
  CMake, when run multiple times.
  {pr}`3445`

- {{ Fix }} pyodide build: Don't pass the directory to the build backend args,
  only pass the arguments.
  {pr}`3490`

- {{ Fix }} `pyodide config` won't print extra messages anymore.
  {pr}`3483`

- {{ Fix }} Pass the same environment variables for out of tree builds as for in
  tree builds.
  {pr}`3495`

## Version 0.22.0

_January 3, 2023_

[See the release notes for a summary.](https://blog.pyodide.org/posts/0.22-release/)

### Deployment and testing

- {{ Breaking }} `pyodide-cdn2.iodide.io` is not available anymore. Please use
  `https://cdn.jsdelivr.net/pyodide` instead.
  {pr}`3150`.

- {{ Breaking }} We don't publish pre-built Pyodide docker images anymore. Note
  that `./run_docker --pre-built` was not working for a while and it was
  actually equivalent to `./run_docker`. If you need to build a single Python
  wheel out of tree, you can use the `pyodide build` command instead. See
  [our blog post](https://blog.pyodide.org/posts/0.21-release/#building-binary-wheels-for-pyodide)
  for more information.
  {pr}`3342`.

- {{ Enhancement }} The releases are now called `pyodide-{version}.tar.gz`
  rather than `pyodide-build-{version}.tar.gz`
  {pr}`2996`

- {{ Enhancement }} Added a new release file called
  `pyodide-core-{version}.tar.gz` intended for use in Node. It contains the
  files needed to start Pyodide and no additional packages.
  {pr}`2999`

- {{ Enhancement }} The full test suite is now run in Safari
  {pr}`2578`, {pr}`3095`.

- {{ Enhancement }} Added Gitpod configuration to the repository.
  {pr}`3201`

### Foreign function interface

#### JsProxy / JavaScript from Python

- {{ Enhancement }} Implemented `reverse`, `__reversed__`, `count`, `index`,
  `append`, and `pop` for `JsProxy` of Javascript arrays so that they implement
  the `collections.abc.MutableSequence` API.
  {pr}`2970`

- {{ Enhancement }} Implemented methods `keys`, `items`, `values`, `get`, `pop`,
  `setdefault`, `popitem`, `update`, and `clear` for `JsProxy` of map-like
  objects so that they implement the `collections.abc.MutableMapping` API.
  {pr}`3275`

- {{ Enhancement }} It's now possible to destructure a JavaScript array, map, or
  object returned by `as_object_map` with a `match` statement.
  {pr}`2906`

- {{ Enhancement }} Added `then`, `catch`, and `finally_` methods to the
  `Future`s used by Pyodide's event loop so they can be used like `Promise`s.
  {pr}`2997`

- {{ Enhancement }} `create_proxy` now takes an optional `roundtrip` parameter.
  If this is set to `True`, then when the proxy is converted back to Python, it
  is converted back to the same double proxy. This allows the proxy to be
  destroyed from Python even if no reference is retained.
  {pr}`3163`, {pr}`3369`

- {{ Enhancement }} A `JsProxy` of a function now has a `__get__` descriptor
  method, so it's possible to use a JavaScript function as a Python method. When
  the method is called, `this` will be a `PyProxy` pointing to the Python object
  the method is called on.
  {pr}`3130`

- {{ Enhancement }} A `JsProxy` now has an `as_object_map` method. This will
  treat the object as a mapping over its `ownKeys` so for instance:
  `run_js("({a:2, b:3})").as_object_map()["a"]` will return 2. These implement
  `collections.abc.MutableMapping`.
  {pr}`3273`, {pr}`3295`, {pr}`3297`

- {{ Enhancement }} Split up the `JsProxy` documentation class into several
  classes, e.g., `JsBuffer`, `JsPromise`, etc. Implemented `issubclass` and
  `isinstance` on the various synthetic and real `JsProxy` classes so that they
  behave the way one might naively expect them to (or at least closer to that
  than it was before).
  {pr}`3277`

- {{ Enhancement }} Added type parameters to many of the `JsProxy` subtypes.
  {pr}`3387`

- {{ Enhancement }} Added `JsGenerator` and `JsIterator` types to `pyodide.ffi`.
  Added `send` method to `JsIterator`s and `throw`, and `close` methods to
  `JsGenerator`s.
  {pr}`3294`

- {{ Enhancement }} It is now possible to use asynchronous JavaScript iterables,
  iterators and generators from Python. This includes support for `aiter` for
  async interables, `anext` and `asend` for async iterators, and `athrow` and
  `aclose` for async generators.
  {pr}`3285`, {pr}`3299`, {pr}`3339`

- {{ Enhancement }} JavaScript generators and async generators that are created
  from Python now are wrapped so that Python objects sent to them as arguments
  or from `.send` / `.asend` are kept alive until the generator is exhausted or
  `.close`d. This makes generators significantly more ergonomic to use, at the
  cost of making memory leaks more likely if the generator is never finalized.
  {pr}`3317`

- {{ Enhancement }} Added a mypy typeshed for some common functionality for the
  `js` module.
  {pr}`3298`

- {{ Enhancement }} mypy understands the types of more things now.
  {pr}`3385`

- {{ Fix }} Fixed bug in `split` argument of `pyodide.console.repr_shorten`.
  Added `shorten` function.
  {pr}`3178`

#### PyProxy / Using Python from JavaScript

- {{ Enhancement }} Added a type field to `PythonError` (e.g., a StopIteration
  error would have `e.type === "StopIteration"`)
  {pr}`3289`

- {{ Enhancement }} It is now possible to use asynchronous Python generators
  from JavaScript.
  {pr}`3290`

- {{ Enhancement }} PyProxies of synchronous and asynchronous Python generators
  now support `return` and `throw` APIs that behave like the ones on JavaScript
  generators.
  {pr}`3346`

- {{ Enhancement }} It is possible to make a `PyProxy` that takes `this` as the
  first argument using the `PyProxy.captureThis` method. The `create_proxy`
  method also has a `capture_this` argument which causes the `PyProxy` to
  receive `this` as the first argument if set to `True`
  {pr}`3103`, {pr}`3145`

### JavaScript API

- {{ Enhancement }} Users can do a static import of `pyodide/pyodide.asm.js` to
  avoid issues with dynamic imports. This allows the use of Pyodide with
  module-type service workers.
  {pr}`3070`

- {{ Enhancement }} Added a new API `pyodide.mountNativeFS` which mounts a
  {js:class}`FileSystemDirectoryHandle` into the Pyodide file system.
  {pr}`2987`

- {{ Enhancement }} `loadPyodide` has a new option called `args`. This list will
  be passed as command line arguments to the Python interpreter at start up.
  {pr}`3021`, {pr}`3282`

- Removed "Python initialization complete" message printed when loading is
  finished.
  {pr}`3247

- {{ Breaking }} The messageCallback and errorCallback argument to `loadPackage`
  and `loadPackagesFromImports` is now passed as named arguments. The old usage
  still works with a deprecation warning.
  {pr}`3149`

- {{ Enhancement }} `loadPackage` and `loadPackagesFromImports` now accepts a
  new option `checkIntegrity`. If set to False, integrity check for Python
  Packages will be disabled.

- {{ Enhancement }} Added APIs `pyodide.setStdin`, `pyodide.setStdout`,
  `pyodide.setStderr` for changing the stream handlers after loading Pyodide.
  Also added more careful control over whether `isatty` returns true or false on
  stdin, stdout, and stderr.
  {pr}`3268`

### Package Loading

- {{ Enhancement }} Pyodide now shows more helpful error messages when importing
  packages that are included in Pyodide fails.
  {pr}`3137`, {pr}`3263`

- {{ Fix }} Shared libraries with version suffixes are now handled correctly.
  {pr}`3154`

- {{ Breaking }} Unvendored the sqlite3 module from the standard library. Before
  `sqlite3` was included by default. Now it needs to be loaded with
  `pyodide.loadPackage` or `micropip.install`.
  {pr}`2946`

- {{ Breaking }} The Pyodide Python package is installed into `/lib/python3.10`
  rather than `/lib/python3.10/site-packages`.
  {pr}`3022`

- {{ Breaking }} The matplotlib HTML5 backends are now available as part of the
  [`matplotlib-pyodide`](https://github.com/pyodide/matplotlib-pyodide) package.
  If you use the default backend from Pyodide, no changes are necessary.
  However, if you previously specified the backend with `matplotlib.use`, the
  URL is now different. See [package
  readme](https://github.com/pyodide/matplotlib-pyodide) for more details.
  {pr}`3061`

- {{ Breaking }} The micropip package was moved to a separate repository
  [pyodide/micropip](https://github.com/pyodide/micropip). In addion to
  installing the version shipped with a given Pyodide release, you can also
  install a different micropip version from
  [PyPi](https://pypi.org/project/micropip/) with,

  ```
  await pyodide.loadPackage('packaging')
  await pyodide.loadPackage('<URL of the micropip wheel on PyPI>')
  ```

  from Javascript. From Python you can import the Javascript Pyodide package,

  ```
  import pyodide_js
  ```

  and call the same functions as above.
  {pr}`3122`

- {{ Enhancement }} The parsing and validation of `meta.yaml` according to the
  specification is now done more rigorously with Pydantic.
  {pr}`3079`

- {{ Breaking }} The `source/md5` checksum field is not longer supported in
  `meta.yaml` files, use `source/sha256` instead
  {pr}`3079`

- {{ Breaking }} `pyodide_build.io.parse_package_config` function is removed in
  favor of `pyodide_build.MetaConfig.from_yaml`
  {pr}`3079`

- {{ Fix }} `ctypes.util.find_library` will now search WASM modules from
  LD_LIBRARY_PATH.
  {pr}`3353`

### Build System

- {{ Enhancement }} Updated Emscripten to version 3.1.27
  {pr}`2958`, {pr}`2950`, {pr}`3027`, {pr}`3107`, {pr}`3148`, {pr}`3236`,
  {pr}`3239`, {pr}`3280`, {pr}`3314`

- {{ Enhancement }} Added `requirements/host` key to the `meta.yaml` spec to
  allow host dependencies that are required for building packages.
  {pr}`2132`

- {{ Enhancement }} Added `package/top-level` key to the `meta.yaml` spec to
  calculate top-level import names for the package. Previously `test/imports`
  key was used for this purpose.
  {pr}`3006`

- {{ Enhancement }} Added `build/vendor-sharedlib` key to the `meta.yaml` spec
  which vendors shared libraries into the wheel after building.
  {pr}`3234` {pr}`3264`

- {{ Enhancement }} Added `build/type` key to the `meta.yaml` spec which
  specifies the type of the package.
  {pr}`3238`

- {{ Enhancement }} Added `requirements/executable` key to the `meta.yaml` spec
  which specifies the list of executables required for building a package.
  {pr}`3300`

- {{ Breaking }} `build/library` and `build/sharedlibrary` key in the
  `meta.yaml` spec are removed. Use `build/type` instead.
  {pr}`3238`

- {{ Fix }} Fixed a bug that `backend-flags` propagated to dependencies.
  {pr}`3153`

- {{ Fix }} Fixed a bug that shared libraries are not copied into distribution
  directory when it is already built.
  {pr}`3212`

- {{ Enhancement }} Added a system for making Pyodide virtual environments. This
  is for testing out of tree builds. For more information, see [the
  documentation](building-and-testing-packages-out-of-tree).
  {pr}`2976`, {pr}`3039`, {pr}`3040`, {pr}`3044`, {pr}`3096`, {pr}`3098`,
  {pr}`3108`, {pr}`3109`, {pr}`3241`

- Added a new CLI command `pyodide skeleton` which creates a package build recipe.
  `pyodide-build mkpkg` will be replaced by `pyodide skeleton pypi`.
  {pr}`3175`

- Added a new CLI command `pyodide build-recipes` which build packages from
  recipe folder. It replaces `pyodide-build buildall`.
  {pr}`3196` {pr}`3279`

- Added a new CLI command `pyodide config` which shows config variables used in
  Pyodide.
  {pr}`3376`

- Added subcommands for `pyodide build` which builds packages from various sources.
  | command | result |
  |------------------------|-----------------------------------------|
  | `pyodide build pypi` | build or fetch a single package from pypi |
  | `pyodide build source` | build the current source folder (same as pyodide build) |
  | `pyodide build url` | build or fetch a package from a url either tgz, tar.gz zip or wheel |
  {pr}`3196`

### Packages

- New packages: pycryptodome {pr}`2965`, coverage-py {pr}`3053`, bcrypt
  {pr}`3125`, lightgbm {pr}`3138`, pyheif, pillow_heif, libheif, libde265
  {pr}`3161`, wordcloud {pr}`3173`, gdal, fiona, geopandas {pr}`3213`, the
  standard library \_hashlib module {pr}`3206` , pyinstrument {pr}`3258`, gensim
  {pr}`3326`, smart_open {pr}`3326`, pyodide-http {pr}`3355`.

- {{ Fix }} Scipy CSR data is now handled correctly in XGBoost.
  {pr}`3194`

- {{ Update }} Upgraded packages: SciPy 1.9.1 {pr}`3043`, pandas 1.5.0
  {pr}`3134`, numpy 1.23.3 {pr}`3284`, scikit-learn 1.1.3 {pr}`3324` as well as
  most of the other packages {pr}`3348` {pr}`3365`. See
  {ref}`packages-in-pyodide` for more details.

- {{ Fix }} Fix scipy handling of exceptions that are raised from C++ code.
  {pr}`3384`.

### List of Contributors

Aierie, dataxerik, David Lechner, Deepak Cherian, Filipe, Gyeongjae Choi, Hood
Chatham, H.Yamada, Jacques Boscq, Jeremy Tuloup, Joe Marshall, John Wason,
Loïc Estève, partev, Patrick Arminio, Péter Ferenc Gyarmati, Prete, Qijia
Liu, Roman Yurchak, ryanking13, skelsec, Starz0r, Will Lachance, YeonWoo, Yizhi
Liu

## Version 0.21.3

_September 15, 2022_

- {{ Fix }} When loading `sqlite3`, `loadPackage` no longer also loads `nltk`
  and `regex`.
  {issue}`3001`

- {{ Fix }} Packages are now loaded in a topologically sorted order regarding
  their dependencies.
  {pr}`3020`

- {{ Breaking }} Loading the `soupsieve` package will not automatically load
  `beautifulsoup4` together.
  {pr}`3020`

- {{ Fix }} Fix the incorrect package name `ruamel` to `ruamel.yaml`.
  {pr}`3036`

- {{ Fix }} `loadPyodide` will now raise error when the version of
  JavaScript and Python Pyodide package does not match.
  {pr}`3074`

- {{ Enhancement }} Pyodide now works with a content security policy that
  doesn't include `unsafe-eval`. It is still necessary to include
  `wasm-unsafe-eval` (and probably always will be). Since current Safari
  versions have no support for `wasm-unsafe-eval`, it is necessary to include
  `unsafe-eval` in order to work in Safari. This will likely be fixed in the
  next Safari release: https://bugs.webkit.org/show_bug.cgi?id=235408
  {pr}`3075`

- {{ Fix }} It works again to use `loadPyodide` with a relative URL as
  `indexURL` (this was a regression in v0.21.2).
  {pr}`3077`

- {{ Fix }} Add `url` to list of pollyfilled packages for webpack compatibility.
  {pr}`3080`

- {{ Fix }} Fixed warnings like
  `Critical dependency: the request of a dependency is an expression.`
  when using Pyodide with webpack.
  {pr}`3080`

- {{ Enhancement }} Add binary files to exports in JavaScript package
  {pr}`3085`.

- {{ Fix }} Source maps are included in the distribution again (reverting
  {pr}`3015` included in 0.21.2) and if there is a variable in top level scope
  called `__dirname` we use that for the `indexURL`.
  {pr}`3088`

- {{ Fix }} `PyProxy.apply` now correctly handles the case when something
  unexpected is passed as the second argument.
  {pr}`3101`

## Version 0.21.2

_August 29, 2022_

- {{ Fix }} The standard library packages `ssl` and `lzma` can now be installed
  with `pyodide.loadPackage("ssl")` or `micropip.install("ssl")` (previously
  they had a leading underscore and it was only possible to load them with
  `pyodide.loadPackage`).
  {issue}`3003`

- {{ Fix }} If a wheel path is passed to `pyodide.loadPackage`, it will now be
  resolved relative to `document.location` (in browser) or relative to the
  current working directory (in Node) rather than relative to `indexURL`.
  {pr}`3013`, {issue}`3011`

- {{ Fix }} Fixed a bug in Emscripten that caused Pyodide to fail in Jest.
  {pr}`3014`

- {{ Fix }} It now works to pass a relative url to `indexURL`. Also, the
  calculated index URL now works even if `node` is run with
  `--enable-source-maps`.
  {pr}`3015`

## Version 0.21.1

_August 22, 2022_

- New packages: the standard library lzma module {pr}`2939`

- {{ Enhancement }} Pyodide now shows more helpful error messages when importing
  unvendored or removed stdlib modules fails.
  {pr}`2973`

- {{ Breaking }} The default value of `fullStdLib` in `loadPyodide` has been
  changed to `false`. This means Pyodide now will not load some stdlib modules
  like distutils, ssl, and sqlite3 by default. See [Pyodide Python
  compatibility](https://pyodide.org/en/stable/usage/wasm-constraints.html) for
  detail. If `fullStdLib` is set to `true`, it will load all unvendored stdlib
  modules. However, setting `fullStdLib` to true will increase the initial
  Pyodide load time. So it is preferable to explicitly load the required module.
  {pr}`2998`

- {{ Enhancement }} `pyodide build` now checks that the correct version of the
  Emscripten compiler is used.
  {pr}`2975`, {pr}`2990`

- {{ Fix }} Pyodide works in Safari v14 again. It was broken in v0.21.0
  {pr}`2994`

## Version 0.21.0

_August 9, 2022_

[See the release notes for a summary.](https://blog.pyodide.org/posts/0.21-release/)

### Build system

- {{ Enhancement }} Emscripten was updated to Version 3.1.14
  {pr}`2775`, {pr}`2679`, {pr}`2672`

- {{ Fix }} Fix building on macOS {issue}`2360` {pr}`2554`

- {{ Enhancement }} Update Typescript target to ES2017 to generate more modern
  Javascript code.
  {pr}`2471`

- {{ Enhancement }} We now put our built files into the `dist` directory rather
  than the `build` directory. {pr}`2387`

- {{ Fix }} The build will error out earlier if `cmake` or `libtool` are not
  installed.
  {pr}`2423`

- {{ Enhancement }} The platform tags of wheels now include the Emscripten
  version in them. This should help ensure ABI compatibility if Emscripten
  wheels are distributed outside of the main Pyodide distribution.
  {pr}`2610`

- {{ Enhancement }} The build system now uses the sysconfigdata from the target
  Python rather than the host Python.
  {pr}`2516`

- {{ Enhancement }} Pyodide now builds with `-sWASM_BIGINT`.
  {pr}`2643`

- {{ Enhancement }} Added `cross-script` key to the `meta.yaml` spec to allow
  executing custom logic in the cross build environment.
  {pr}`2734`

### Pyodide Module and type conversions

- {{ API }} All functions were moved out of the root `pyodide` package into
  various submodules. For backwards compatibility, they will be available from
  the root package (raising a `FutureWarning`) until v0.23.0.
  {pr}`2787`, {pr}`2790`

- {{ Enhancement }} `loadPyodide` no longer uses any global state, so it can be
  used more than once in the same thread. This is recommended if a network
  request causes a loading failure, if there is a fatal error, if you damage the
  state of the runtime so badly that it is no longer usable, or for certain
  testing purposes. It is not recommended for creating multiple execution
  environments, for which you should use
  `pyodide.runPython(code, { globals : some_dict})`;
  {pr}`2391`

- {{ Enhancement }} `pyodide.unpackArchive` now accepts any `ArrayBufferView` or
  `ArrayBuffer` as first argument, rather than only a `Uint8Array`.
  {pr}`2451`

- {{ Feature }} Added `pyodide.code.run_js` API.
  {pr}`2426`

- {{ Fix }} BigInt's between 2^{32\*n - 1} and 2^{32\*n} no longer get
  translated to negative Python ints.
  {pr}`2484`

- {{ Fix }} Pyodide now correctly handles JavaScript objects with `null`
  constructor.
  {pr}`2520`

- {{ Fix }} Fix garbage collection of `once_callable` {pr}`2401`

- {{ Enhancement }} Added the `js_id` attribute to `JsProxy` to allow using
  JavaScript object identity as a dictionary key.
  {pr}`2515`

- {{ Fix }} Fixed a bug with `toJs` when used with recursive structures and the
  `dictConverter` argument.
  {pr}`2533`

- {{ Enhancement }} Added Python wrappers `set_timeout`, `clear_timeout`,
  `set_interval`, `clear_interval`, `add_event_listener` and
  `remove_event_listener` for the corresponding JavaScript functions.
  {pr}`2456`

- {{ Fix }} If a request fails due to CORS, `pyfetch` now raises an `OSError`
  not a `JSException`.
  {pr}`2598`

- {{ Enhancement }} Pyodide now directly exposes the Emscripten `PATH` and
  `ERRNO_CODES` APIs.
  {pr}`2582`

- {{ Fix }} The `bool` operator on a `JsProxy` now behaves more consistently: it
  returns `False` if JavaScript would say that `!!x` is `false`, or if `x` is an
  empty container. Otherwise it returns `True`.
  {pr}`2803`

- {{ Fix }} Fix `loadPyodide` errors for the Windows Node environment.
  {pr}`2888`

- {{ Enhancement }} Implemented slice subscripting, `+=`, and `extend` for
  `JsProxy` of Javascript arrays.
  {pr}`2907`

### REPL

- {{ Enhancement }} Add a spinner while the REPL is loading
  {pr}`2635`

- {{ Enhancement }} Cursor blinking in the REPL can be disabled by setting
  `noblink` in URL search params.
  {pr}`2666`

- {{ Fix }} Fix a REPL error in printing high-dimensional lists.
  {pr}`2517` {pr}`2919`

- {{ Fix }} Fix output bug with using `input()` on online console
  {pr}`2509`

### micropip and package loading

- {{ API }} `packages.json` which contains the dependency graph for packages
  was renamed to `repodata.json` to avoid confusion with `package.json` used
  in JavaScript packages.

- {{ Enhancement }} Added SHA-256 hash of package to entries in `repodata.json`
  {pr}`2455`

- {{ Enhancement }} Integrity of Pyodide packages is now verified before
  loading them. This is for now limited to browser environments.
  {pr}`2513`

- {{ Enhancement }} `micropip` supports loading wheels from the Emscripten file
  system using the `emfs:` protocol now.
  {pr}`2767`

- {{ Enhancement }} It is now possible to use an alternate `repodata.json`
  lockfile by passing the `lockFileURL` option to `loadPyodide`. This is
  particularly intended to be used with `micropip.freeze`.
  {pr}`2645`

- {{ Fix }} micropip now correctly handles package names that include dashes
  {pr}`2414`

- {{ Enhancement }} Allow passing `credentials` to `micropip.install()`
  {pr}`2458`

- {{ Enhancement }} {func}`micropip.install` now accepts a `deps` parameter.
  If set to `False`, micropip will not install dependencies of the package.
  {pr}`2433`

- {{ Fix }} micropip now correctly compares packages with prerelease version
  {pr}`2532`

- {{ Enhancement }} {func}`micropip.install` now accepts a `pre` parameter.
  If set to `True`, micropip will include pre-release and development versions.
  {pr}`2542`

- {{ Enhancement }} `micropip` was refactored to improve readability and ease of
  maintenance.
  {pr}`2561`, {pr}`2563`, {pr}`2564`, {pr}`2565`, {pr}`2568`

- {{ Enhancement }} Various error messages were fine tuned and improved.
  {pr}`2562`, {pr}`2558`

- {{ Enhancement }} `micropip` was adjusted to keep its state in the wheel
  `.dist-info` directories which improves consistenency with the Python standard
  library and other tools used to install packages.
  {pr}`2572`

- {{ Enhancement }} `micropip` can now be used to install Emscripten binary wheels.
  {pr}`2591`

- {{ Enhancement }} Added `micropip.freeze` to record the current set of loaded
  packages into a `repodata.json` file.
  {pr}`2581`

- {{ Fix }} `micropip.list` now works correctly when there are packages
  that are installed via `pyodide.loadPackage` from a custom URL.
  {pr}`2743`

- {{ Fix }} micropip now skips package versions which do not follow PEP440.
  {pr}`2754`

- {{ Fix }} `micropip` supports extra markers in packages correctly now.
  {pr}`2584`

### Packages

- {{ Enhancement }} Update sqlite version to latest stable release
  {pr}`2477` and {pr}`2518`

- {{ Enhancement }} Pillow now supports WEBP image format {pr}`2407`.

- {{ Enhancement }} Pillow and opencv-python now support the TIFF image format.
  {pr}`2762`

- Pandas is now compiled with `-Oz`, which significantly speeds up loading the library
  on Chrome {pr}`2457`

- New packages: opencv-python {pr}`2305`, ffmpeg {pr}`2305`, libwebp {pr}`2305`,
  h5py, pkgconfig and libhdf5 {pr}`2411`, bitarray {pr}`2459`, gsw {pr}`2511`,
  cftime {pr}`2504`, svgwrite, jsonschema, tskit {pr}`2506`, xarray {pr}`2538`,
  demes, libgsl, newick, ruamel, msprime {pr}`2548`, gmpy2 {pr}`2665`,
  xgboost {pr}`2537`, galpy {pr}`2676`, shapely, geos {pr}`2725`, suitesparse,
  sparseqr {pr}`2685`, libtiff {pr}`2762`, pytest-benchmark {pr}`2799`,
  termcolor {pr}`2809`, sqlite3, libproj, pyproj, certifi {pr}`2555`,
  rebound {pr}`2868`, reboundx {pr}`2909`, pyclipper {pr}`2886`,
  brotli {pr}`2925`, python-magic {pr}`2941`

### Miscellaneous

- {{ Fix }} We now tell packagers (e.g., Webpack) to ignore npm-specific imports
  when packing files for the browser.
  {pr}`2468`

- {{ Enhancement }} `run_in_pyodide` now has support for pytest assertion
  rewriting and decorators such as `pytest.mark.parametrize` and hypothesis.
  {pr}`2510`, {pr}`2541`

- {{ Breaking }} `pyodide_build.testing` is removed. `run_in_pyodide`
  decorator can now be accessed through
  [`pytest-pyodide`](https://github.com/pyodide/pytest-pyodide) package.
  {pr}`2418`

### List of contributors

Alexey Ignatiev, Andrey Smelter, andrzej, Antonio Cuni, Ben Jeffery, Brian
Benjamin Maranville, David Lechner, dragoncoder047, echorand (Amit Saha),
Filipe, Frank, Gyeongjae Choi, Hanno Rein, haoran1062, Henry Schreiner, Hood
Chatham, Jason Grout, jmdyck, Jo Bovy, John Wason, josephrocca, Kyle Cutler,
Lester Fan, Liumeo, lukemarsden, Mario Gersbach, Matt Toad, Michael Droettboom,
Michael Gilbert, Michael Neil, Mu-Tsun Tsai, Nicholas Bollweg, pysathq, Ricardo
Prins, Rob Gries, Roman Yurchak, Ryan May, Ryan Russell, stonebig, Szymswiat,
Tobias Megies, Vic Kumar, Victor, Wei Ji, Will Lachance

## Version 0.20.0

_April 9th, 2022_

[See the release notes for a summary.](https://blog.pyodide.org/posts/0.20-release/)

### CPython and stdlib

- {{ Update }} Pyodide now runs Python 3.10.2.
  {pr}`2225`

- {{ Enhancement }} All `ctypes` tests pass now except for
  `test_callback_too_many_args` (and we have a plan to fix
  `test_callback_too_many_args` upstream). `libffi-emscripten` now also passes
  all libffi tests.
  {pr}`2350`

### Packages

- {{Fix}} matplotlib now loads multiple fonts correctly {pr}`2271`

- New packages: boost-histogram {pr}`2174`, cryptography v3.3.2 {pr}`2263`, the
  standard library ssl module {pr}`2263`, python-solvespace v3.0.7,
  lazy-object-proxy {pr}`2320`.

- Many more scipy linking errors were fixed, mostly related to the Fortran f2c
  ABI for string arguments. There are still some fatal errors in the Scipy test
  suite, but none seem to be simple linker errors.
  {pr}`2289`

- Removed pyodide-interrupts. If you were using this for some reason, use
  `pyodide.setInterruptBuffer` instead.
  {pr}`2309`

- Most included packages were updated to the latest version. See
  {ref}`packages-in-pyodide` for a full list.

### Type translations

- {{Fix}} Python tracebacks now include Javascript frames when Python calls a
  Javascript function.
  {pr}`2123`

- {{Enhancement}} Added a `default_converter` argument to `JsProxy.to_py`
  and `pyodide.toPy` which is used to process any object that doesn't have
  a built-in conversion to Python. Also added a `default_converter` argument to
  `PyProxy.toJs` and `pyodide.ffi.to_js` to convert.
  {pr}`2170` and {pr}`2208`

- {{ Enhancement }} Async Python functions called from Javascript now have the
  resulting coroutine automatically scheduled. For instance, this makes it
  possible to use an async Python function as a Javascript event handler.
  {pr}`2319`

### Javascript package

- {{Enhancement}} It is no longer necessary to provide `indexURL` to
  `loadPyodide`.
  {pr}`2292`

- {{ Breaking }} The `globals` argument to `pyodide.runPython` and
  `pyodide.runPythonAsync` is now passed as a named argument. The old usage
  still works with a deprecation warning.
  {pr}`2300`

- {{Enhancement}} The Javascript package was migrated to Typescript.
  {pr}`2130` and {pr}`2133`

- {{Fix}} Fix importing pyodide with ESM syntax in a module type web worker.
  {pr}`2220`

- {{Enhancement}} When Pyodide is loaded as an ES6 module, no global
  `loadPyodide` variable is created (instead, it should be accessed as an
  attribute on the module).
  {pr}`2249`

- {{Fix}} The type `Py2JsResult` has been replaced with `any` which is more
  accurate. For backwards compatibility, we still export `Py2JsResult` as an
  alias for `any`.
  {pr}`2277`

- {{Fix}} Pyodide now loads correctly even if requirejs is included.
  {pr}`2283`

- {{ Enhancement }} Added robust handling for non-`Error` objects thrown by
  Javascript code. This mostly should never happen since well behaved Javascript
  code ought to throw errors. But it's better not to completely crash if it
  throws something else.
  {pr}`2294`

### pyodide_build

- {{Enhancement}} Pyodide now uses Python wheel files to distribute packages
  rather than the emscripten `file_packager.py` format.
  {pr}`2027`

- {{Enhancement}} Pyodide now uses `pypa/build` to build packages. We (mostly)
  use build isolation, so we can build packages that require conflicting
  versions of setuptools or alternative build backends.
  {pr}`2272`

- {{Enhancement}} Most pure Python packages were switched to use the wheels
  directly from PyPI rather than rebuilding them.
  {pr}`2126`

- {{Enhancement}} Added support for C++ exceptions in packages. Now C++
  extensions compiled and linked with `-fexceptions` can catch C++ exceptions.
  Furthermore, uncaught C++ exceptions will be formatted in a human-readable
  way.
  {pr}`2178`

- {{Breaking}} Removed the `skip-host` key from the `meta.yaml` format. If
  needed, install a host copy of the package with pip instead.
  {pr}`2256`

### Uncategorized

- {{ Enhancement }} The interrupt buffer can be used to raise all 64 signals
  now, not just `SIGINT`. Write a number between `1<= signum <= 64` into the
  interrupt buffer to trigger the corresponding signal. By default everything
  but `SIGINT` will be ignored. Any value written into the interrupt buffer
  outside of the range from 1 to 64 will be silently discarded.
  {pr}`2301`

- {{ Enhancement }} Updated to Emscripten 2.0.27.
  {pr}`2295`

- {{ Breaking }} The `extractDir` argument to `pyodide.unpackArchive` is now
  passed as a named argument. The old usage still works with a deprecation
  warning.
  {pr}`2300`

- {{ Enhancement }} Support ANSI escape codes in the Pyodide console.
  {pr}`2345`

- {{ Fix }} `pyodide_build` can now be installed in non-editable ways.
  {pr}`2351`

### List of contributors

Boris Feld, Christian Staudt, Gabriel Fougeron, Gyeongjae Choi, Henry Schreiner,
Hood Chatham, Jo Bovy, Karthikeyan Singaravelan, Leo Psidom, Liumeo, Luka
Mamukashvili, Madhur Tandon, Paul Korzhyk, Roman Yurchak, Seungmin Kim, Thorsten
Beier, Tom White, and Will Lachance

## Version 0.19.1

_February 19, 2022_

### Packages

- New packages: sqlalchemy {pr}`2112`, pydantic {pr}`2117`, wrapt {pr}`2165`

- {{ Update }} Upgraded packages: pyb2d (0.7.2), {pr}`2117`

- {{Fix}} A fatal error in `scipy.stats.binom.ppf` has been fixed.
  {pr}`2109`

- {{Fix}} Type signature mismatches in some numpy comparators have been fixed.
  {pr}`2110`

### Type translations

- {{Fix}} The "PyProxy has already been destroyed" error message has been
  improved with some context information.
  {pr}`2121`

### REPL

- {{Enhancement}} Pressing TAB in REPL no longer triggers completion when input
  is whitespace. {pr}`2125`

### List of contributors

Christian Staudt, Gyeongjae Choi, Hood Chatham, Liumeo, Paul Korzhyk, Roman
Yurchak, Seungmin Kim, Thorsten Beier

## Version 0.19.0

_January 10, 2021_

[See the release notes for a summary.](https://blog.pyodide.org/posts/0.19-release/)

### Python package

- {{Enhancement}} If `find_imports` is used on code that contains a syntax
  error, it will return an empty list instead of raising a `SyntaxError`.
  {pr}`1819`

- {{Enhancement}} Added the `pyodide.http.pyfetch` API which provides a
  convenience wrapper for the Javascript `fetch` API. The API returns a response
  object with various methods that convert the data into various types while
  minimizing the number of times the data is copied.
  {pr}`1865`

- {{Enhancement}} Added the `unpack_archive` API to the `pyodide.http.FetchResponse`
  object which treats the response body as an archive and uses `shutil` to
  unpack it. {pr}`1935`

- {{Fix}} The Pyodide event loop now works correctly with cancelled handles. In
  particular, `asyncio.wait_for` now functions as expected.
  {pr}`2022`

### JavaScript package

- {{Fix}} `loadPyodide` no longer fails in the
  presence of a user-defined global named `process`.
  {pr}`1849`

- {{Fix}} Various webpack buildtime and runtime compatibility issues were fixed.
  {pr}`1900`

- {{Enhancement}} Added the `pyodide.pyimport` API to import a Python module and
  return it as a `PyProxy`. Warning: this is different from the original
  `pyimport` API which was removed in this version.
  {pr}`1944`

- {{Enhancement}} Added the `pyodide.unpackArchive` API which unpacks an archive
  represented as an ArrayBuffer into the working directory. This is intended as
  a way to install packages from a local application.
  {pr}`1944`

- {{API}} `loadPyodide` now accepts a `homedir` parameter which sets home
  directory of Pyodide virtual file system.
  {pr}`1936`

- {{Breaking}} The default working directory(home directory) inside the Pyodide
  virtual file system has been changed from `/` to `/home/pyodide`. To get the
  previous behavior, you can
  - call `os.chdir("/")` in Python to change working directory or
  - call `loadPyodide` with the `homedir="/"`
    argument
    {pr}`1936`

### Python / JavaScript type conversions

- {{Breaking}} Updated the calling convention when a JavaScript function is
  called from Python to improve memory management of PyProxies. PyProxy
  arguments and return values are automatically destroyed when the function is
  finished.
  {pr}`1573`

- {{Enhancement}} Added `JsProxy.to_string`, `JsProxy.to_bytes`, and
  `JsProxy.to_memoryview` to allow for conversion of `TypedArray` to standard
  Python types without unneeded copies.
  {pr}`1864`

- {{Enhancement}} Added `JsProxy.to_file` and `JsProxy.from_file` to allow
  reading and writing Javascript buffers to files as a byte stream without
  unneeded copies.
  {pr}`1864`

- {{Fix}} It is now possible to destroy a borrowed attribute `PyProxy` of a
  `PyProxy` (as introduced by {pr}`1636`) before destroying the root `PyProxy`.
  {pr}`1854`

- {{Fix}} If `__iter__()` raises an error, it is now handled correctly by the
  `PyProxy[Symbol.iterator()]` method.
  {pr}`1871`

- {{Fix}} Borrowed attribute `PyProxy`s are no longer destroyed when the root
  `PyProxy` is garbage collected (because it was leaked). Doing so has no
  benefit to nonleaky code and turns some leaky code into broken code (see
  {issue}`1855` for an example).
  {pr}`1870`

- {{Fix}} Improved the way that `pyodide.globals.get("builtin_name")` works.
  Before we used `__main__.__dict__.update(builtins.__dict__)` which led to
  several undesirable effects such as `__name__` being equal to `"builtins"`.
  Now we use a proxy wrapper to replace `pyodide.globals.get` with a function
  that looks up the name on `builtins` if lookup on `globals` fails.
  {pr}`1905`

- {{Enhancement}} Coroutines have their memory managed in a more convenient way.
  In particular, now it is only necessary to either `await` the coroutine or
  call one of `.then`, `.except` or `.finally` to prevent a leak. It is no
  longer necessary to manually destroy the coroutine. Example: before:

```js
async function runPythonAsync(code, globals) {
  let coroutine = Module.pyodide_py.eval_code_async(code, globals);
  try {
    return await coroutine;
  } finally {
    coroutine.destroy();
  }
}
```

After:

```js
async function runPythonAsync(code, globals) {
  return await Module.pyodide_py.eval_code_async(code, globals);
}
```

{pr}`2030`

### pyodide-build

- {{API}} By default only a minimal set of packages is built. To build all
  packages set `PYODIDE_PACKAGES='*'` In addition, `make minimal` was removed,
  since it is now equivalent to `make` without extra arguments.
  {pr}`1801`

- {{Enhancement}} It is now possible to use `pyodide-build buildall` and
  `pyodide-build buildpkg` directly.
  {pr}`2063`

- {{Enhancement}} Added a `--force-rebuild` flag to `buildall` and `buildpkg`
  which rebuilds the package even if it looks like it doesn't need to be
  rebuilt. Added a `--continue` flag which keeps the same source tree for the
  package and can continue from the middle of a build.
  {pr}`2069`

- {{Enhancement}} Changes to environment variables in the build script are now
  seen in the compile and post build scripts.
  {pr}`1706`

- {{Fix}} Fix usability issues with `pyodide-build mkpkg` CLI.
  {pr}`1828`

- {{ Enhancement }} Better support for ccache when building Pyodide
  {pr}`1805`

- {{Fix}} Fix compile error `wasm-ld: error: unknown argument: --sort-common`
  and `wasm-ld: error: unknown argument: --as-needed` in ArchLinux.
  {pr}`1965`

### micropip

- {{Fix}} micropip now raises an error when installing a non-pure python wheel
  directly from a url.
  {pr}`1859`

- {{Enhancement}} {func}`micropip.install` now accepts a `keep_going` parameter.
  If set to `True`, micropip reports all identifiable dependencies that don't
  have pure Python wheels, instead of failing after processing the first one.
  {pr}`1976`

- {{Enhancement}} Added a new API {func}`micropip.list` which returns the list
  of installed packages by micropip.
  {pr}`2012`

### Packages

- {{ Enhancement }} Unit tests are now unvendored from Python packages and
  included in a separate package `<package name>-tests`. This results in a
  20% size reduction on average for packages that vendor tests (e.g. numpy,
  pandas, scipy).
  {pr}`1832`

- {{ Update }} Upgraded SciPy to 1.7.3. There are known issues with some SciPy
  components, the current status of the scipy test suite is
  [here](https://github.com/pyodide/pyodide/pull/2065#issuecomment-1004243045)
  {pr}`2065`

- {{ Fix }} The built-in pwd module of Python, which provides a Unix specific
  feature, is now unvendored.
  {pr}`1883`

- {{Fix}} pillow and imageio now correctly encode/decode grayscale and
  black-and-white JPEG images.
  {pr}`2028`

- {{Fix}} The numpy fft module now works correctly.
  {pr}`2028`

- New packages: logbook {pr}`1920`, pyb2d {pr}`1968`, and threadpoolctl (a
  dependency of scikit-learn) {pr}`2065`

- Upgraded packages: numpy (1.21.4) {pr}`1934`, scikit-learn (1.0.2) {pr}`2065`,
  scikit-image (0.19.1) {pr}`2005`, msgpack (1.0.3) {pr}`2071`, astropy (5.0.3)
  {pr}`2086`, statsmodels (0.13.1) {pr}`2073`, pillow (9.0.0) {pr}`2085`. This
  list is not exhaustive, refer to `packages.json` for the full list.

### Uncategorized

- {{ Enhancement }} `PyErr_CheckSignals` now works with the keyboard interrupt
  system so that cooperative C extensions can be interrupted. Also, added the
  `pyodide.checkInterrupt` function so Javascript code can opt to be
  interrupted.
  {pr}`1294`

- {{Fix}} The `_` variable is now set by the Pyodide repl just like it is set in
  the native Python repl.
  {pr}`1904`

- {{ Enhancement }} `pyodide-env` and `pyodide` Docker images are now available from both
  the [Docker Hub](https://hub.docker.com/repository/docker/pyodide/pyodide-env) and
  from the [Github Package registry](https://github.com/orgs/pyodide/packages). {pr}`1995`

- {{Fix}} The console now correctly handles it when an object's `__repr__` function raises an exception.
  {pr}`2021`

- {{ Enhancement }} Removed the `-s EMULATE_FUNCTION_POINTER_CASTS` flag,
  yielding large benefits in speed, stack usage, and code size.
  {pr}`2019`

### List of contributors

Alexey Ignatiev, Alex Hall, Bart Broere, Cyrille Bogaert, etienne, Grimmer,
Grimmer Kang, Gyeongjae Choi, Hao Zhang, Hood Chatham, Ian Clester, Jan Max
Meyer, LeoPsidom, Liumeo, Michael Christensen, Owen Ou, Roman Yurchak, Seungmin
Kim, Sylvain, Thorsten Beier, Wei Ouyang, Will Lachance

## Version 0.18.1

_September 16, 2021_

### Console

- {{Fix}} Ctrl+C handling in console now works correctly with multiline input.
  New behavior more closely approximates the behavior of the native Python
  console.
  {pr}`1790`

- {{Fix}} Fix the repr of Python objects (including lists and dicts) in console {pr}`1780`

- {{Fix}} The "long output truncated" message now appears on a separate line as intended.
  {pr}`1814`

- {{Fix}} The streams that are used to redirect stdin and stdout in the console now define
  `isatty` to return `True`. This fixes pytest.
  {pr}`1822`

### Python package

- {{Fix}} Avoid circular references when runsource raises SyntaxError
  {pr}`1758`

### JavaScript package

- {{Fix}} The `pyodide.setInterruptBuffer` command is now publicly exposed
  again, as it was in v0.17.0. {pr}`1797`

### Python / JavaScript type conversions

- {{Fix}} Conversion of very large strings from JavaScript to Python works
  again. {pr}`1806`

- {{Fix}} Fixed a use after free bug in the error handling code.
  {pr}`1816`

### Packages

- {{Fix}} pillow now correctly encodes/decodes RGB JPEG image format. {pr}`1818`

### Micellaneous

- {{Fix}} Patched emscripten to make the system calls to duplicate file
  descriptors closer to posix-compliant. In particular, this fixes the use of
  `dup` on pipes and temporary files, as needed by `pytest`.
  {pr}`1823`

## Version 0.18.0

_August 3rd, 2021_

### General

- {{ Update }} Pyodide now runs Python 3.9.5.
  {pr}`1637`

- {{ Enhancement }} Pyodide can experimentally be used in Node.js {pr}`1689`

- {{ Enhancement }} Pyodide now directly exposes the [Emscripten filesystem
  API](https://emscripten.org/docs/api_reference/Filesystem-API.html), allowing
  for direct manipulation of the in-memory filesystem
  {pr}`1692`

- {{ Enhancement }} Pyodide's support of [emscripten file
  systems](https://emscripten.org/docs/api_reference/Filesystem-API.html#file-systems)
  is expanded from the default `MEMFS` to include `IDBFS`, `NODEFS`, `PROXYFS`,
  and `WORKERFS`, allowing for custom persistence strategies depending on
  execution environment {pr}`1596`

- {{ API }} The `packages.json` schema for Pyodide was redesigned for better
  compatibility with conda. {pr}`1700`

- {{ API }} `run_docker` no longer binds any port to the docker image by default.
  {pr}`1750`

### Standard library

- {{ API }} The following standard library modules are now available as standalone packages

  - distlib

  They are loaded by default in `loadPyodide`, however this behavior
  can be disabled with the `fullStdLib` parameter set to `false`.
  All optional stdlib modules can then be loaded as needed with
  `pyodide.loadPackage`. {pr}`1543`

- {{ Enhancement }} The standard library module `audioop` is now included, making the `wave`,
  `sndhdr`, `aifc`, and `sunau` modules usable. {pr}`1623`

- {{ Enhancement }} Added support for `ctypes`.
  {pr}`1656`

### JavaScript package

- {{ Enhancement }} The Pyodide JavaScript package is released to npm under [npmjs.com/package/pyodide](https://www.npmjs.com/package/pyodide)
  {pr}`1762`
- {{ API }} `loadPyodide` no longer automatically
  stores the API into a global variable called `pyodide`. To get old behavior,
  say `globalThis.pyodide = await loadPyodide({...})`.
  {pr}`1597`
- {{ Enhancement }} `loadPyodide` now accepts callback functions for
  `stdin`, `stdout` and `stderr`
  {pr}`1728`
- {{ Enhancement }} Pyodide now ships with first party typescript types for the entire
  JavaScript API (though no typings are available for `PyProxy` fields).
  {pr}`1601`

- {{ Enhancement }} It is now possible to import `Comlink` objects into Pyodide after
  using `pyodide.registerComlink`
  {pr}`1642`

- {{ Enhancement }} If a Python error occurs in a reentrant `runPython` call, the error
  will be propagated into the outer `runPython` context as the original error
  type. This is particularly important if the error is a `KeyboardInterrupt`.
  {pr}`1447`

### Python package

- {{ Enhancement }} Added a new `pyodide.code.CodeRunner` API for finer control than
  `eval_code` and `eval_code_async`. Designed with
  the needs of REPL implementations in mind.
  {pr}`1563`

- {{ Enhancement }} Added `pyodide.console.Console` class closely based on the Python standard
  library `code.InteractiveConsole` but with support for top level await and
  stream redirection. Also added the subclass `pyodide.console.PyodideConsole` which
  automatically uses `pyodide.loadPackagesFromImports` on the code before running
  it.
  {pr}`1125`, {pr}`1155`, {pr}`1635`

- {{ Fix }} `pyodide.code.eval_code_async` no longer automatically awaits a returned
  coroutine or attempts to await a returned generator object (which triggered an
  error).
  {pr}`1563`

### Python / JavaScript type conversions

- {{ API }} `pyodide.runPythonAsync` no longer automatically calls
  `pyodide.loadPackagesFromImports`.
  {pr}`1538`.
- {{ Enhancement }} Added the `PyProxy.callKwargs` method to allow using
  Python functions with keyword arguments from JavaScript.
  {pr}`1539`
- {{ Enhancement }} Added the `PyProxy.copy` method.
  {pr}`1549` {pr}`1630`
- {{ API }} Updated the method resolution order on `PyProxy`. Performing a
  lookup on a `PyProxy` will prefer to pick a method from the `PyProxy` api, if
  no such method is found, it will use `getattr` on the proxied object.
  Prefixing a name with `$` forces `getattr`. For instance, `PyProxy.destroy`
  now always refers to the method that destroys the proxy, whereas
  `PyProxy.$destroy` refers to an attribute or method called `destroy` on the
  proxied object.
  {pr}`1604`
- {{ API }} It is now possible to use `Symbol` keys with PyProxies. These
  `Symbol` keys put markers on the PyProxy that can be used by external code.
  They will not currently be copied by `PyProxy.copy`.
  {pr}`1696`
- {{ Enhancement }} Memory management of `PyProxy` fields has been changed so
  that fields looked up on a `PyProxy` are "borrowed" and have their lifetime
  attached to the base `PyProxy`. This is intended to allow for more idiomatic
  usage.
  (See {issue}`1617`.) {pr}`1636`
- {{ API }} The depth argument to `toJs` is now passed as an option, so
  `toJs(n)` in v0.17 changed to `toJs({depth : n})`. Similarly, `pyodide.toPy`
  now takes `depth` as a named argument. Also `to_js` and `to_py` only take
  depth as a keyword argument.
  {pr}`1721`
- {{ API }} `PyProxy.toJs` and `pyodide.ffi.to_js` now
  take an option `pyproxies`, if a JavaScript Array is passed for this, then
  any proxies created during conversion will be placed into this array. This
  allows easy cleanup later. The `create_pyproxies` option can be used to
  disable creation of pyproxies during conversion (instead a `ConversionError`
  is raised). {pr}`1726`
- {{ API }} `toJs` and `to_js` now take an option `dict_converter` which will be
  called on a JavaScript iterable of two-element Arrays as the final step of
  converting dictionaries. For instance, pass `Object.fromEntries` to convert to
  an object or `Array.from` to convert to an array of pairs.
  {pr}`1742`

### pyodide-build

- {{ API }} pyodide-build is now an installable Python package, with an
  identically named CLI entrypoint that replaces `bin/pyodide` which is removed
  {pr}`1566`

### micropip

- {{ Fix }} micropip now correctly handles packages that have mixed case names.
  (See {issue}`1614`).
  {pr}`1615`
- {{ Enhancement }} micropip now resolves dependencies correctly for old
  versions of packages (it used to always use the dependencies from the most
  recent version, see {issue}`1619` and {issue}`1745`). micropip also will
  resolve dependencies for wheels loaded from custom urls.
  {pr}`1753`

### Packages

- {{ Enhancement }} matplotlib now comes with a new renderer based on the html5 canvas element. {pr}`1579`
  It is optional and the current default backend is still the agg backend compiled to wasm.
- {{ Enhancement }} Updated a number of packages included in Pyodide.

### List of contributors

Albertas Gimbutas, Andreas Klostermann, Arfy Slowy, daoxian,
Devin Neal, fuyutarow, Grimmer, Guido Zuidhof, Gyeongjae Choi, Hood
Chatham, Ian Clester, Itay Dafna, Jeremy Tuloup, jmsmdy, LinasNas, Madhur
Tandon, Michael Christensen, Nicholas Bollweg, Ondřej Staněk, Paul m. p. P,
Piet Brömmel, Roman Yurchak, stefnotch, Syrus Akbary, Teon L Brooks, Waldir

## Version 0.17.0

_April 21, 2021_

See the {ref}`0-17-0-release-notes` for more information.

### Improvements to package loading and dynamic linking

- {{ Enhancement }} Uses the emscripten preload plugin system to preload .so files in packages
- {{ Enhancement }} Support for shared library packages. This is used for CLAPACK which makes scipy a lot smaller.
  {pr}`1236`
- {{ Fix }} Pyodide and included packages can now be used with Safari v14+.
  Safari v13 has also been observed to work on some (but not all) devices.

### Python / JS type conversions

- {{ Feature }} A `JsProxy` of a JavaScript `Promise` or other awaitable object is now a
  Python awaitable.
  {pr}`880`
- {{ API }} Instead of automatically converting Python lists and dicts into
  JavaScript, they are now wrapped in `PyProxy`. Added a new `PyProxy.toJs`
  API to request the conversion behavior that used to be implicit.
  {pr}`1167`
- {{ API }} Added `JsProxy.to_py` API to convert a JavaScript object to Python.
  {pr}`1244`
- {{ Feature }} Flexible jsimports: it now possible to add custom Python
  "packages" backed by JavaScript code, like the `js` package. The `js` package
  is now implemented using this system.
  {pr}`1146`
- {{ Feature }} A `PyProxy` of a Python coroutine or awaitable is now an
  awaitable JavaScript object. Awaiting a coroutine will schedule it to run on
  the Python event loop using `asyncio.ensure_future`.
  {pr}`1170`
- {{ Enhancement }} Made `PyProxy` of an iterable Python object an iterable Js
  object: defined the `[Symbol.iterator]` method, can be used like `for(let x of proxy)`.
  Made a `PyProxy` of a Python iterator an iterator: `proxy.next()` is
  translated to `next(it)`. Made a `PyProxy` of a Python generator into a
  JavaScript generator: `proxy.next(val)` is translated to `gen.send(val)`.
  {pr}`1180`
- {{ API }} Updated `PyProxy` so that if the wrapped Python object supports `__getitem__`
  access, then the wrapper has `get`, `set`, `has`, and `delete` methods which do
  `obj[key]`, `obj[key] = val`, `key in obj` and `del obj[key]` respectively.
  {pr}`1175`
- {{ API }} The `pyodide.pyimport` function is deprecated in favor of using
  `pyodide.globals.get('key')`. {pr}`1367`
- {{ API }} Added `PyProxy.getBuffer` API to allow direct access to Python
  buffers as JavaScript TypedArrays.
  {pr}`1215`
- {{ API }} The innermost level of a buffer converted to JavaScript used to be a
  TypedArray if the buffer was contiguous and otherwise an Array. Now the
  innermost level will be a TypedArray unless the buffer format code is a '?' in
  which case it will be an Array of booleans, or if the format code is a "s" in
  which case the innermost level will be converted to a string.
  {pr}`1376`
- {{ Enhancement }} JavaScript `BigInt`s are converted into Python `int` and
  Python `int`s larger than 2^53 are converted into `BigInt`.
  {pr}`1407`
- {{ API }} Added `pyodide.isPyProxy` to test if an object is a `PyProxy`.
  {pr}`1456`
- {{ Enhancement }} `PyProxy` and `PyBuffer` objects are now garbage collected
  if the browser supports `FinalizationRegistry`.
  {pr}`1306`
- {{ Enhancement }} Automatic conversion of JavaScript functions to CPython
  calling conventions.
  {pr}`1051`, {pr}`1080`
- {{ Enhancement }} Automatic detection of fatal errors. In this case Pyodide
  will produce both a JavaScript and a Python stack trace with explicit
  instruction to open a bug report.
  pr`{1151}`, pr`{1390}`, pr`{1478}`.
- {{ Enhancement }} Systematic memory leak detection in the test suite and a
  large number of fixed to memory leaks.
  pr`{1340}`
- {{ Fix }} getattr and dir on JsProxy now report consistent results and include all
  names defined on the Python dictionary backing JsProxy.
  {pr}`1017`
- {{ Fix }} `JsProxy.__bool__` now produces more consistent results: both
  `bool(window)` and `bool(zero-arg-callback)` were `False` but now are `True`.
  Conversely, `bool(empty_js_set)` and `bool(empty_js_map)` were `True` but now
  are `False`.
  {pr}`1061`
- {{ Fix }} When calling a JavaScript function from Python without keyword
  arguments, Pyodide no longer passes a `PyProxy`-wrapped `NULL` pointer as the
  last argument. {pr}`1033`
- {{ Fix }} JsBoundMethod is now a subclass of JsProxy, which fixes nested
  attribute access and various other strange bugs.
  {pr}`1124`
- {{ Fix }} JavaScript functions imported like `from js import fetch` no longer
  trigger "invalid invocation" errors (issue {issue}`461`) and
  `js.fetch("some_url")` also works now (issue {issue}`768`).
  {pr}`1126`
- {{ Fix }} JavaScript bound method calls now work correctly with keyword arguments.
  {pr}`1138`
- {{ Fix }} JavaScript constructor calls now work correctly with keyword
  arguments.
  {pr}`1433`

### pyodide-py package

- {{ Feature }} Added a Python event loop to support asyncio by scheduling
  coroutines to run as jobs on the browser event loop. This event loop is
  available by default and automatically enabled by any relevant asyncio API,
  so for instance `asyncio.ensure_future` works without any configuration.
  {pr}`1158`
- {{ API }} Removed `as_nested_list` API in favor of `JsProxy.to_py`.
  {pr}`1345`

### pyodide-js

- {{ API }} Removed iodide-specific code in `pyodide.js`. This breaks compatibility with
  iodide.
  {pr}`878`, {pr}`981`
- {{ API }} Removed the `pyodide.autocomplete` API, use Jedi directly instead.
  {pr}`1066`
- {{ API }} Removed `pyodide.repr` API.
  {pr}`1067`
- {{ Fix }} If `messageCallback` and `errorCallback` are supplied to
  `pyodide.loadPackage`, `pyodide.runPythonAsync` and
  `pyodide.loadPackagesFromImport`, then the messages are no longer
  automatically logged to the console.
- {{ Feature }} `runPythonAsync` now runs the code with `eval_code_async`. In
  particular, it is possible to use top-level await inside of `runPythonAsync`.
- `eval_code` now accepts separate `globals` and `locals` parameters.
  {pr}`1083`
- Added the `pyodide.setInterruptBuffer` API. This can be used to set a
  `SharedArrayBuffer` to be the keyboard interrupt buffer. If Pyodide is running
  on a webworker, the main thread can signal to the webworker that it should
  raise a `KeyboardInterrupt` by writing to the interrupt buffer.
  {pr}`1148` and {pr}`1173`
- Changed the loading method: added an async function `loadPyodide` to load
  Pyodide to use instead of `languagePluginURL` and `languagePluginLoader`. The
  change is currently backwards compatible, but the old approach is deprecated.
  {pr}`1363`
- `runPythonAsync` now accepts `globals` parameter.
  {pr}`1914`

### micropip

- {{ Feature }} `micropip` now supports installing wheels from relative URLs.
  {pr}`872`
- {{ API }} `micropip.install` now returns a Python `Future` instead of a JavaScript `Promise`.
  {pr}`1324`
- {{ Fix }} `micropip.install` now interacts correctly with
  {js:func}`pyodide.loadPackage`.
  {pr}`1457`
- {{ Fix }} `micropip.install` now handles version constraints correctly
  even if there is a version of the package available from the Pyodide `indexURL`.

### Build system

- {{ Enhancement }} Updated to latest emscripten 2.0.13 with the upstream LLVM backend
  {pr}`1102`
- {{ API }} Use upstream `file_packager.py`, and stop checking package abi versions.
  The `PYODIDE_PACKAGE_ABI` environment variable is no longer used, but is
  still set as some packages use it to detect whether it is being built for
  Pyodide. This usage is deprecated, and a new environment variable `PYODIDE`
  is introduced for this purpose.

  As part of the change, Module.checkABI is no longer present.
  {pr}`991`

- uglifyjs and lessc no longer need to be installed in the system during build
  {pr}`878`.
- {{ Enhancement }} Reduce the size of the core Pyodide package
  {pr}`987`.
- {{ Enhancement }} Optionally to disable docker port binding
  {pr}`1423`.
- {{ Enhancement }} Run arbitrary command in docker
  {pr}`1424`
- Docker images for Pyodide are now accessible at
  [pyodide/pyodide-env](https://hub.docker.com/repository/docker/pyodide/pyodide-env)
  and
  [pyodide/pyodide](https://hub.docker.com/repository/docker/pyodide/pyodide).
- {{ Enhancement }} Option to run docker in non-interactive mode
  {pr}`1641`

### REPL

- {{ Fix }} In console.html: sync behavior, full stdout/stderr support, clean namespace,
  bigger font, correct result representation, clean traceback
  {pr}`1125` and {pr}`1141`
- {{ Fix }} Switched from ̀Jedi to rlcompleter for completion in
  `pyodide.console.InteractiveConsole` and so in `console.html`. This fixes
  some completion issues (see {issue}`821` and {issue}`1160`)
- {{ Enhancement }} Support top-level await in the console
  {pr}`1459`

### Packages

- six, jedi and parso are no longer vendored in the main Pyodide package, and
  need to be loaded explicitly
  {pr}`1010`, {pr}`987`.
- Updated packages {pr}`1021`, {pr}`1338`, {pr}`1460`.
- Added Plotly version 4.14.3 and retrying dependency
  {pr}`1419`

### List of contributors

(in alphabetic order)

Aditya Shankar, casatir, Dexter Chua, dmondev, Frederik Braun, Hood Chatham,
Jan Max Meyer, Jeremy Tuloup, joemarshall, leafjolt, Michael Greminger,
Mireille Raad, Ondřej Staněk, Paul m. p. P, rdb, Roman Yurchak, Rudolfs

## Version 0.16.1

_December 25, 2020_

Note: due to a CI deployment issue the 0.16.0 release was skipped and replaced
by 0.16.1 with identical contents.

- Pyodide files are distributed by [JsDelivr](https://www.jsdelivr.com/),
  `https://cdn.jsdelivr.net/pyodide/v0.16.1/full/pyodide.js`
  The previous CDN `pyodide-cdn2.iodide.io` still works and there
  are no plans for deprecating it. However please use
  JsDelivr as a more sustainable solution, including for earlier Pyodide
  versions.

### Python and the standard library

- Pyodide includes CPython 3.8.2
  {pr}`712`
- ENH Patches for the threading module were removed in all packages. Importing
  the module, and a subset of functionality (e.g. locks) works, while starting
  a new thread will produce an exception, as expected.
  {pr}`796`.
  See {issue}`237` for the current status of the threading support.
- ENH The multiprocessing module is now included, and will not fail at import,
  thus avoiding the necessity to patch included packages. Starting a new
  process will produce an exception due to the limitation of the WebAssembly VM
  with the following message: `Resource temporarily unavailable`
  {pr}`796`.

### Python / JS type conversions

- FIX Only call `Py_INCREF()` once when proxied by PyProxy
  {pr}`708`
- JavaScript exceptions can now be raised and caught in Python. They are
  wrapped in pyodide.JsException.
  {pr}`891`

### pyodide-py package and micropip

- The `pyodide.py` file was transformed to a pyodide-py package. The imports
  remain the same so this change is transparent to the users
  {pr}`909`.
- FIX Get last version from PyPI when installing a module via micropip
  {pr}`846`.
- Suppress REPL results returned by `pyodide.eval_code` by adding a semicolon
  {pr}`876`.
- Enable monkey patching of `eval_code` and `find_imports` to customize
  behavior of `runPython` and `runPythonAsync`
  {pr}`941`.

### Build system

- Updated docker image to Debian buster, resulting in smaller images.
  {pr}`815`
- Pre-built docker images are now available as
  [`iodide-project/pyodide`](https://hub.docker.com/r/iodide/pyodide)
  {pr}`787`
- Host Python is no longer compiled, reducing compilation time. This also
  implies that Python 3.8 is now required to build Pyodide. It can for instance
  be installed with conda.
  {pr}`830`
- FIX Infer package tarball directory from source URL
  {pr}`687`
- Updated to emscripten 1.38.44 and binaryen v86 (see related
  [commits](https://github.com/pyodide/pyodide/search?q=emscripten&type=commits))
- Updated default `--ldflags` argument to `pyodide_build` scripts to equal what
  Pyodide actually uses.
  {pr}`817`
- Replace C lz4 implementation with the (upstream) JavaScript implementation.
  {pr}`851`
- Pyodide deployment URL can now be specified with the `PYODIDE_BASE_URL`
  environment variable during build. The `pyodide_dev.js` is no longer
  distributed. To get an equivalent behavior with `pyodide.js`, set
  ```javascript
  window.languagePluginUrl = "./";
  ```
  before loading it.
  {pr}`855`
- Build runtime C libraries (e.g. libxml) via package build system with correct
  dependency resolution
  {pr}`927`
- Pyodide can now be built in a conda virtual environment
  {pr}`835`

### Other improvements

- Modify MEMFS timestamp handling to support better caching. This in
  particular allows to import newly created Python modules without invalidating
  import caches {pr}`893`

### Packages

- New packages: freesasa, lxml, python-sat, traits, astropy, pillow,
  scikit-image, imageio, numcodecs, msgpack, asciitree, zarr

  Note that due to the large size and the experimental state of the scipy
  package, packages that depend on scipy (including scikit-image, scikit-learn)
  will take longer to load, use a lot of memory and may experience failures.

- Updated packages: numpy 1.15.4, pandas 1.0.5, matplotlib 3.3.3 among others.
- New package
  [pyodide-interrupt](https://pypi.org/project/pyodide-interrupts/), useful for
  handling interrupts in Pyodide (see project description for details).

### Backward incompatible changes

- Dropped support for loading .wasm files with incorrect MIME type, following
  {pr}`851`

### List of contributors

abolger, Aditya Shankar, Akshay Philar, Alexey Ignatiev, Aray Karjauv, casatir,
chigozienri, Christian glacet, Dexter Chua, Frithjof, Hood Chatham, Jan Max
Meyer, Jay Harris, jcaesar, Joseph D. Long, Matthew Turk, Michael Greminger,
Michael Panchenko, mojighahar, Nicolas Ollinger, Ram Rachum, Roman Yurchak,
Sergio, Seungmin Kim, Shyam Saladi, smkm, Wei Ouyang

## Version 0.15.0

_May 19, 2020_

- Upgrades Pyodide to CPython 3.7.4.
- micropip no longer uses a CORS proxy to install pure Python packages from
  PyPI. Packages are now installed from PyPI directly.
- micropip can now be used from web workers.
- Adds support for installing pure Python wheels from arbitrary URLs with
  micropip.
- The CDN URL for Pyodide changed to
  https://pyodide-cdn2.iodide.io/v0.15.0/full/pyodide.js
  It now supports versioning and should provide faster downloads.
  The latest release can be accessed via
  https://pyodide-cdn2.iodide.io/latest/full/
- Adds `messageCallback` and `errorCallback` to
  `pyodide.loadPackage`.
- Reduces the initial memory footprint (`TOTAL_MEMORY`) from 1 GiB to 5 MiB.
  More memory will be allocated as needed.
- When building from source, only a subset of packages can be built by setting
  the `PYODIDE_PACKAGES` environment variable. See
  {ref}`partial builds documentation <partial-builds>` for more details.
- New packages: future, autograd

## Version 0.14.3

_Dec 11, 2019_

- Convert JavaScript numbers containing integers, e.g. `3.0`, to a real Python
  long (e.g. `3`).
- Adds `__bool__` method to for `JsProxy` objects.
- Adds a JavaScript-side auto completion function for Iodide that uses jedi.
- New packages: nltk, jeudi, statsmodels, regex, cytoolz, xlrd, uncertainties

## Version 0.14.0

_Aug 14, 2019_

- The built-in `sqlite` and `bz2` modules of Python are now enabled.
- Adds support for auto-completion based on jedi when used in iodide

## Version 0.13.0

_May 31, 2019_

- Tagged versions of Pyodide are now deployed to Netlify.

## Version 0.12.0

_May 3, 2019_

**User improvements:**

- Packages with pure Python wheels can now be loaded directly from PyPI. See
  `micropip` for more information.

- Thanks to PEP 562, you can now `import js` from Python and use it to access
  anything in the global JavaScript namespace.

- Passing a Python object to JavaScript always creates the same object in
  JavaScript. This makes APIs like `removeEventListener` usable.

- Calling `dir()` in Python on a JavaScript proxy now works.

- Passing an `ArrayBuffer` from JavaScript to Python now correctly creates a
  `memoryview` object.

- Pyodide now works on Safari.

## Version 0.11.0

_Apr 12, 2019_

**User improvements:**

- Support for built-in modules:

  - `sqlite`, `crypt`

- New packages: `mne`

**Developer improvements:**

- The `mkpkg` command will now select an appropriate archive to use, rather
  than just using the first.

- The included version of emscripten has been upgraded to 1.38.30 (plus a
  bugfix).

- New packages: `jinja2`, `MarkupSafe`

## Version 0.10.0

_Mar 21, 2019_

**User improvements:**

- New packages: `html5lib`, `pygments`, `beautifulsoup4`, `soupsieve`,
  `docutils`, `bleach`, `mne`

**Developer improvements:**

- `console.html` provides a simple text-only interactive console to test local
  changes to Pyodide. The existing notebooks based on legacy versions of Iodide
  have been removed.

- The `run_docker` script can now be configured with environment variables.

```{eval-rst}
.. toctree::
   :hidden:

   deprecation-timeline.md
```<|MERGE_RESOLUTION|>--- conflicted
+++ resolved
@@ -16,13 +16,8 @@
 
 ## Unreleased
 
-<<<<<<< HEAD
-- {{ Enhancement }} Updated tqdm to version 4.66.5, fixing compatibility issues with Python 3.12
-  {pr}`5024`
-=======
 - {{ Enhancement }} Upgrade to Python 3.12.7.
   {pr}`5149`
->>>>>>> 50ce9811
 
 - {{ Enhancement }} Add unix-timezones module, which installs Unix compatible
   timezone data in /usr/share/zoneinfo, for use with C/C++ libraries which do
@@ -134,10 +129,7 @@
 - Upgraded `sourmash` to 4.8.11 {pr}`4980`
 - Upgraded `scipy` to 1.14.1 {pr}`4719`, {pr}`5011`, {pr}`5012`, {pr}`5031`
 - Upgraded `scikit-image` to 0.24.0 {pr}`5003`
-<<<<<<< HEAD
 - Upgraded `tqdm` to 4.66.5 {pr}`5024`
-- Added `casadi` 3.6.5 {pr}`4936`
-=======
 - Upgraded `statsmodels` to 0.14.4 {pr}`5058`
 - Upgraded `contourpy` to 1.3.0 {pr}`5048`
 - Upgraded `boost-histogram` to 1.5.0 {pr}`5074`
@@ -153,7 +145,6 @@
 - Added `soxr` 0.5.0.post1 {pr}`5150`
 - Added `tiktoken` v0.8.0 in {pr}`5147`
 - Added `casadi` 3.6.7 {pr}`4936`, {pr}`5057`, {pr}`4925`
->>>>>>> 50ce9811
 - Added `pyarrow` 17.0.0 {pr}`4950`
 - Added `rasterio` 1.4.2, `affine` 2.4.0 {pr}`4983`, {pr}`4925`
 - Added `iminuit` 2.30.1 {pr}`4767`, {pr}`5072`, {pr}`4925`
