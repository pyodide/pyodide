--- conflicted
+++ resolved
@@ -55,15 +55,13 @@
   JSON (Arrays and Objects). to Python JSON (lists and dicts).
   {pr}`4666`
 
-<<<<<<< HEAD
 - {{ Enhancement }} `pyodide.loadPackage` will now install data files inside the wheel.
   {pr}`5034`
-=======
+  
 - {{ Enhancement }} `find_imports("import pkg.module.submodule")` will now
   return `["pkg", "pkg.module", "pkg.module.submodule"]`. This improves support
   for namespace packages.
   {pr}`5039`
->>>>>>> c11a1f35
 
 ### Packages
 
