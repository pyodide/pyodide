---
myst:
  substitutions:
    API: "<span class='badge badge-warning'>API Change</span>"
    Enhancement: "<span class='badge badge-info'>Enhancement</span>"
    Feature: "<span class='badge badge-success'>Feature</span>"
    Fix: "<span class='badge badge-danger'>Fix</span>"
    Update: "<span class='badge badge-success'>Update</span>"
    Breaking: "<span class='badge badge-danger'>BREAKING CHANGE</span>"
---

(changelog)=

# Change Log

## Unreleased

- {{ Enhancement }} ABI Break: Updated Emscripten to version 3.1.39
  {pr}`3665`, {pr}`3659`, {pr}`3822`, {pr}`3889`, {pr}`3890`

- {{ Update }} The docker image now has node v20 instead of node v14.
  {pr}`3819`

- {{ Update }} Pyodide now runs Python 3.11.3.
  {pr}`3741`

- {{ Enhancement }} The promise methods `then`, `catch` and `finally_` are now
  present also on `Task`s as well as `Future`s.
  {pr}`3748`

- {{ Enhancement }} Added `headers` property to `pyodide.http.FetchResponse`.
  {pr}`2078`

- {{ Enhancement }} Added methods to a `PyProxy` of a `list` to make these work
  as drop-in replacements for JavaScript Arrays.
  {pr}`3853`

- {{ Fix }} A `JSProxy` of a `DOMException` will now inherit from exception so
  it can be raised in Python.
  {pr}`3868`

- {{ Fix }} `from jsmodule import *` now works.
  {pr}`3903`

- {{ Enhancement }} When a `JsProxy` of an array is passed to Python builtin
  functions that use the `PySequence_*` APIs, it now works as expected. Also
  `jsarray * n` repeats the array `n` times and `jsarray + iterable` returns a
  new array with the result values from the iterable appended.
  {pr}`3904`

- {{ Enhancement }} It is now possible to pass environment variables to
  `loadPyodide` via the `env` argument. `homedir` is deprecated in favor of
  `{env: {HOME: whatever_directory}}`.
  {pr}`3870`

- {{ Fix }} `getattr(jsproxy, 'python_reserved_word')` works as expected again
  (as well as `hasattr` and `setattr`). This fixes a regression introduced in
  {pr}`3617`.
  {pr}`3926`

- {{ API }} `PyodideAPI.FS` now contains type information from `@types/emscripten`.
  {pr}`3935`

### Packages

- OpenBLAS has been added and scipy now uses OpenBLAS rather than CLAPACK
  {pr}`3331`.
- New packages: sourmash {pr}`3635`, screed {pr}`3635`, bitstring {pr}`3635`,
  deprecation {pr}`3635`, cachetools {pr}`3635`, xyzservices {pr}`3786`,
  simplejson {pr}`3801`, protobuf {pr}`3813`, peewee {pr}`3897`,
  Cartopy {pr}`3909`, pyshp {pr}`3909`.
- Upgraded libmpfr to 4.2.0 {pr}`3756`.
- Upgraded scipy to 1.10.1 {pr}`3794`

## Version 0.23.2

_May 2, 2023_

- {{ Enhancement }} Changed the name of the `--output-directory` argument to
  `pyodide build` to `--outdir` to match pypa/build. `--output-directory` is
  still accepted for backwards compatibility.
  {pr}`3811`

## Version 0.23.1

_April 13, 2023_

### Deployment

- {{ Fix }} Export `python_stdlib.zip` in `package.json`.
  {pr}`3723`

### CLI

- {{ Enhancement }} `pyodide build` now accepts an `--output-directory` argument.
  {pr}`3746`

- {{ Fix }} Fix `pyodide py-compile` not to ignore the `--compression-level`
  option when applied on a single file.
  {pr}`3727`

- {{ Fix }} Fix an issue where the `pyodide venv` command did not work correctly in pyodide-build
  version 0.23.0 because of missing `python_stdlib.zip`.
  {pr}`3760`

- {{ Fix }} `python -m pip` works correctly in the Pyodide venv now.
  {pr}`3761`

- {{ Fix }} Executables installed in a Pyodide virtual environment now run in
  Pyodide not in the host Python.
  {pr}`3752`

### Build System

- {{ Fix }} Fix `PYODIDE_ROOT` to point the correct directory when running out-of-tree build.
  {pr}`3751`

## Version 0.23.0

_March 30, 2023_

### General

- {{ Update }} Pyodide now runs Python 3.11.2 which officially supports
  WebAssembly as a [PEP11 Tier 3](https://peps.python.org/pep-0011/#tier-3) platform.
  {pr}`3252`, {pr}`3614`

- {{ Update }} We now build libpyodide.a so the Pyodide foreign function
  interface can be experimentally linked into other Emscripten builds of Python.
  {pr}`3335`

- {{ Enhancement }} Updated Emscripten to version 3.1.32
  {pr}`3471`, {pr}`3517`, {pr}`3599`

### JavaScript API

- {{ Breaking }} Type exports of `PyProxy` subtypes have been moved from
  `pyodide` to `pyodide/ffi` and many of them have changed names. The original
  exports are still available but they are deprecated.
  {pr}`3523`

- {{ Breaking }} The methods for checking `PyProxy` capabilities (e.g.,
  `supportsHas`, `isCallable`) are now deprecated. Use e.g.,
  `instanceof pyodide.ffi.PyCallable` instead.
  {pr}`3523`

- {{ Enhancement }} Added subclasses of `PyProxy` for each mixin. These can be
  used to check whether a `PyProxy` supports a given set of methods with
  `instanceof` e.g., `x instanceof pyodide.ffi.PyDict`.
  {pr}`3523`

- {{ Enhancement }} Added `stdLibURL` parameter to `loadPyodide` allowing to customize
  the URL from which the Python standard library is loaded.
  {pr}`3670`

- {{ Enhancement }} Checking whether an object is an instance of a `PyProxy` now
  only recognizes a `PyProxy` generated from the same Python interpreter. This
  means that creating multiple interpreters and importing a `PyProxy` from one
  into another no longer causes a fatal error.
  {pr}`3545`

- {{ Enhancement }} `as_object_map` now accepts a keyword argument `hereditary`.
  If set to `True` and indexing the object returns a plain-old-object, then the
  return value will be automatically mapped in `as_object_map` as well.
  {pr}`3638`

- {{ Enhancement }} A `JsProxy` of a JavaScript error object can be directly
  thrown as Python exceptions. Previously Pyodide automatically wrapped them in
  a `JsException` but that is no longer needed -- now `JsException` inherits
  from both `JsProxy` and `Exception`.
  {pr}`3455`

- {{ Enhancement }} `runPython` and `runPythonAsync` now accept a `locals`
  argument.
  {pr}`3618`

- {{ Fix }} Calling `loadPyodide` repeatedly in Node no longer results in
  `MaxListenersExceededWarning`. Also, calling `loadPyodide` in Node v14 no
  longer changes unhandled rejections in promises.
  {pr}`3542`

- {{ Fix }} If the `locals` argument to `eval_code` or `eval_code_async` is
  `None` it now uses `locals=globals` as the documentation says.
  {pr}`3580`

### Python standard library

- {{ Breaking }} Unvendored `_pydecimal` and `pydoc_data` from the standard
  library. Now these modules need to be loaded with `pyodide.loadPackage` or
  `micropip.install`, or auto-loaded via imports in `pyodide.runPythonAsync`
  {pr}`3525`

- {{ Breaking }} Test files of stdlib `ctypes` and `unittest` are now moved to
  `test/ctypes` and `test/unittest` respectively. This change is adapted from
  [CPython 3.12](https://github.com/python/cpython/issues/93839).
  {pr}`3507`

### Deployment

- {{ Breaking }} Pyodide no longer uses Emscripten preload plugin, hence
  `pyodide.asm.data` is removed, in favor of `python_stdlib.zip`. This change
  normally shouldn't affect users, but if you were using this file in a
  bundler, you will need to remove it. {pr}`3584`

- {{ Breaking }} `pyodide_py.tar` file is removed. This change normally
  shouldn't affect users, but if you were using this file in a bundler,
  you will need to remove it.
  {pr}`3621`

- {{ Breaking }} Python standard libraries are now vendored in a zipfile:
  `/lib/python{version}.zip` in the in-browser MEMFS file system. If you need
  to access the standard library source code, you need to unpack the zip file.
  For example:
  `import shutil; shutil.unpack_archive('/lib/python311.zip', '/lib/python3.11', 'zip)`
  {pr}`3584`

- {{ Fix }} Improves the compression of wheel files with the JsDelivr CDN. For
  browsers that support the Brotli compression (most modern ones) this should
  result in a size reduction of 20-30%. Also most many `pyodide` CLI
  sub-commands now support `--compression-level` as an optional parameter.
  {pr}`3655`

- {{ Breaking }} Following libraries are now not linked to the Pyodide main module:
  `libgl`, `libal`, `libhtml5`. This normally shouldn't affect users, but if you
  are using these libraries in a package that are built out-of-tree, you will
  need to link them to the package manually.
  {pr}`3505`

### Python / JavaScript Foreign Function Interface

- {{ Fix }} PyProxies of Async iterators are now async iterable JavaScript
  objects. The code:

  ```javascript
  for await (let x of async_iterator_pyproxy) {
    // ...
  }
  ```

  would previously fail with `TypeError: async_iterator_pyproxy is not async
iterable`. (Python async _iterables_ that were not also iterators were already
  async iterable, the problem was only with Python objects that are both async
  _iterable_ and an async iterator.)
  {pr}`3708`

- {{ Enhancement }} A py-compiled build which has smaller and faster-to-load
  packages is now deployed under
  `https://cdn.jsdelivr.net/pyodide/v0.23.0/pyc/` (also for future
  versions). The exceptions obtained with this builds will not include code
  snippets however. {pr}`3701`

- {{ Breaking }} Removed support for calling functions from the root of `pyodide` package
  directly. This has been deprecated since v0.21.0. Now all functions are only available
  under submodules.
  {pr}`3677`

- {{ Breaking }} Removed support for passing the "message" argument to `PyProxy.destroy`
  in a positional argument. This has been deprecated since v0.22.0.
  {pr}`3677`

- {{ Enhancement }} Python does not allow reserved words to be used as attributes.
  For instance, `Array.from` is a `SyntaxError`. (JavaScript has a more robust
  parser which can handle this.) To handle this, if an attribute to a `JsProxy`
  consists of a Python reserved word followed by one or more underscores, we remove
  a single underscore from the end of the attribute. For instance, `Array.from_`
  would access `from` on the underlying JavaScript object, whereas `o.from__`
  accesses the `from_` attribute.
  {pr}`3617`

### Build System

- {{ Breaking }} When building meta-packages (`core` and `min-scipy-stack`),
  you must prefix `tag:` to the meta-package name. For example, to build the
  `core` meta-package, you must run `pyodide build-recipes tag:core`, or
  `PYODIDE_PACKAGES="tag:core" make`.
  {pr}`3444`

- {{ Enhancement}} Add `--build-dependencies` to `pyodide build` command
  to fetch and build dependencies of a package being built.
  Also adds `--skip-dependency` to ignore selected dependencies.
  {pr}`3310`

- {{ Enhancement}} Added `pyodide build` support for building a list of packages
  from a requirements.txt file with `pyodide build -r <requirements.txt>`. Also
  can output a list of chosen dependencies in the same format when building a
  package and dependencies using the `--output-lockfile <lockfile.txt>`
  argument. This enables repeatable builds of packages.
  {pr}`3469`

- {{ Enhancement }} Added `package/tag` key to the `meta.yaml` spec to group
  packages.
  {pr}`3444`

- {{ Enhancement }} `pyodide build-recipes` now autodetects the number of
  CPU cores in the system and uses them for parallel builds.
  {pr}`3559` {pr}`3598`

- {{ Fix }} Fixed pip install error when installing cross build environment.
  {pr}`3562`

- {{ Enhancement }} Response files are now correctly handled when
  calculating exported symbols.
  {pr}`3645`

- {{ Fix }} Fix occasional build failure when building rust packages.
  {pr}`3607`

- {{ Enhancement }} Improved logging in `pyodide-build` with rich.
  {pr}`3442`

- {{ Enhancement }} `pyodide build-recipes` now accepts `--no-deps` parameter, which skips
  building dependencies of the package. This replaces `pyodide-build buildpkg`.
  {pr}`3520`

- {{ Enhancement }} `pyodide build-recipes` now works out-of-tree.

### Pyodide CLI

- {{ Breaking }} Removed deprecated CLI entrypoints `pyodide-build buildall` which is
  replaced by `pyodide build-recipes`, and `pyodide-build mkpkg` which is
  replaced by `pyodide skeleton pypi` {pr}`3668`.

- {{ Feature }} Added `pyodide py-compile` CLI command that py compiles a wheel or a zip
  file, converting .py files to .pyc files. It can also be applied to a folder
  with wheels / zip files. If the input folder contains the
  `repodata.json` the paths and checksums it contains will also be updated
  {pr}`3253` {pr}`3700`

- {{ Feature }} Added `pyodide create-zipfile` CLI command that creates a zip file of a
  directory. This command is hidden by default since it is not intended for use
  by end users.
  {pr}`3411` {pr}`3463`

### REPL

- {{ Fix }} Non-breaking space characters are now automatically converted to
  regular spaces in pyodide REPL.
  {pr}`3558`

- {{ Enhancement }} Allow changing the build type used in the REPL by passing the
  `build` argument to the REPL URL. For instance,
  `https://pyodide.org/en/latest/console.html?build=debug` will load debug dev build.
  {pr}`3671`

### Packages

- New packages: fastparquet {pr}`3590`, cramjam {pr}`3590`, pynacl {pr}`3500`,
  pyxel {pr}`3508`.
  mypy {pr}`3504`, multidict {pr}`3581`, yarl {pr}`3702`, idna {pr}`3702`,
  cbor-diag {pr}`3581`.

- Upgraded to micropip 0.3.0 (see
  [changelog](https://github.com/pyodide/micropip/blob/main/CHANGELOG.md)
  {pr}`3709`

- Added experimental [support for SDL based packages](using-sdl) {pr}`3508`

- Upgraded packages: see the list of packages versions in this release in
  {ref}`packages-in-pyodide`.

### List of Contributors

Alexey Ignatiev, Andrea Giammarchi, Arpit, Christian Clauss, Deepak Cherian,
Eli Lamb, Feodor Fitsner, Gyeongjae Choi, Hood Chatham, Jeff Glass, Jo Bovy,
Joe Marshall, josephrocca, Loïc Estève, martinRenou, messense, Nicholas
Bollweg, Roman Yurchak, TheOnlyWayUp, Victor Blomqvist, Ye Joo Park

## Version 0.22.1

_January 25, 2023_

- {{ Breaking }} `setStdin` now accepts an extra `autoEOF` parameter. If `true`,
  it will insert an EOF automatically after each string or buffer. Defaults to
  `true`. This also affects the behavior of the `stdin` argument to
  `loadPyodide`.
  {pr}`3488`

- {{ Fix }} `from pyodide.ffi import *` doesn't raise an `ImportError` anymore.
  {pr}`3484`

- {{ Enhancement }} Pyodide displays a better message when someone calls posix
  `exit` or `os._exit`.
  {pr}`3496`

### Package Loading

- {{ Fix }} Fix incorrect error message when loading a package
  include in Pyodide fails.
  {pr}`3435`

### Build system

- {{ Fix }} Emscripten is no longer required to create a Pyodide virtual
  environment.
  {pr}`3485`

- {{ Fix }} Fixed a bug where `pyodide build` would fail on package that use
  CMake, when run multiple times.
  {pr}`3445`

- {{ Fix }} pyodide build: Don't pass the directory to the build backend args,
  only pass the arguments.
  {pr}`3490`

- {{ Fix }} `pyodide config` won't print extra messages anymore.
  {pr}`3483`

- {{ Fix }} Pass the same environment variables for out of tree builds as for in
  tree builds.
  {pr}`3495`

## Version 0.22.0

_January 3, 2023_

[See the release notes for a summary.](https://blog.pyodide.org/posts/0.22-release/)

### Deployment and testing

- {{ Breaking }} `pyodide-cdn2.iodide.io` is not available anymore. Please use
  `https://cdn.jsdelivr.net/pyodide` instead.
  {pr}`3150`.

- {{ Breaking }} We don't publish pre-built Pyodide docker images anymore. Note
  that `./run_docker --pre-built` was not working for a while and it was
  actually equivalent to `./run_docker`. If you need to build a single Python
  wheel out of tree, you can use the `pyodide build` command instead. See
  [our blog post](https://blog.pyodide.org/posts/0.21-release/#building-binary-wheels-for-pyodide)
  for more information.
  {pr}`3342`.

- {{ Enhancement }} The releases are now called `pyodide-{version}.tar.gz`
  rather than `pyodide-build-{version}.tar.gz`
  {pr}`2996`

- {{ Enhancement }} Added a new release file called
  `pyodide-core-{version}.tar.gz` intended for use in Node. It contains the
  files needed to start Pyodide and no additional packages.
  {pr}`2999`

- {{ Enhancement }} The full test suite is now run in Safari
  {pr}`2578`, {pr}`3095`.

- {{ Enhancement }} Added Gitpod configuration to the repository.
  {pr}`3201`

### Foreign function interface

#### JsProxy / JavaScript from Python

- {{ Enhancement }} Implemented `reverse`, `__reversed__`, `count`, `index`,
  `append`, and `pop` for `JsProxy` of Javascript arrays so that they implement
  the `collections.abc.MutableSequence` API.
  {pr}`2970`

- {{ Enhancement }} Implemented methods `keys`, `items`, `values`, `get`, `pop`,
  `setdefault`, `popitem`, `update`, and `clear` for `JsProxy` of map-like
  objects so that they implement the `collections.abc.MutableMapping` API.
  {pr}`3275`

- {{ Enhancement }} It's now possible to destructure a JavaScript array, map, or
  object returned by `as_object_map` with a `match` statement.
  {pr}`2906`

- {{ Enhancement }} Added `then`, `catch`, and `finally_` methods to the
  `Future`s used by Pyodide's event loop so they can be used like `Promise`s.
  {pr}`2997`

- {{ Enhancement }} `create_proxy` now takes an optional `roundtrip` parameter.
  If this is set to `True`, then when the proxy is converted back to Python, it
  is converted back to the same double proxy. This allows the proxy to be
  destroyed from Python even if no reference is retained.
  {pr}`3163`, {pr}`3369`

- {{ Enhancement }} A `JsProxy` of a function now has a `__get__` descriptor
  method, so it's possible to use a JavaScript function as a Python method. When
  the method is called, `this` will be a `PyProxy` pointing to the Python object
  the method is called on.
  {pr}`3130`

- {{ Enhancement }} A `JsProxy` now has an `as_object_map` method. This will
  treat the object as a mapping over its `ownKeys` so for instance:
  `run_js("({a:2, b:3})").as_object_map()["a"]` will return 2. These implement
  `collections.abc.MutableMapping`.
  {pr}`3273`, {pr}`3295`, {pr}`3297`

- {{ Enhancement }} Split up the `JsProxy` documentation class into several
  classes, e.g., `JsBuffer`, `JsPromise`, etc. Implemented `issubclass` and
  `isinstance` on the various synthetic and real `JsProxy` classes so that they
  behave the way one might naively expect them to (or at least closer to that
  than it was before).
  {pr}`3277`

- {{ Enhancement }} Added type parameters to many of the `JsProxy` subtypes.
  {pr}`3387`

- {{ Enhancement }} Added `JsGenerator` and `JsIterator` types to `pyodide.ffi`.
  Added `send` method to `JsIterator`s and `throw`, and `close` methods to
  `JsGenerator`s.
  {pr}`3294`

- {{ Enhancement }} It is now possible to use asynchronous JavaScript iterables,
  iterators and generators from Python. This includes support for `aiter` for
  async interables, `anext` and `asend` for async iterators, and `athrow` and
  `aclose` for async generators.
  {pr}`3285`, {pr}`3299`, {pr}`3339`

- {{ Enhancement }} JavaScript generators and async generators that are created
  from Python now are wrapped so that Python objects sent to them as arguments
  or from `.send` / `.asend` are kept alive until the generator is exhausted or
  `.close`d. This makes generators significantly more ergonomic to use, at the
  cost of making memory leaks more likely if the generator is never finalized.
  {pr}`3317`

- {{ Enhancement }} Added a mypy typeshed for some common functionality for the
  `js` module.
  {pr}`3298`

- {{ Enhancement }} mypy understands the types of more things now.
  {pr}`3385`

- {{ Fix }} Fixed bug in `split` argument of `pyodide.console.repr_shorten`.
  Added `shorten` function.
  {pr}`3178`

#### PyProxy / Using Python from JavaScript

- {{ Enhancement }} Added a type field to `PythonError` (e.g., a StopIteration
  error would have `e.type === "StopIteration"`)
  {pr}`3289`

- {{ Enhancement }} It is now possible to use asynchronous Python generators
  from JavaScript.
  {pr}`3290`

- {{ Enhancement }} PyProxies of synchronous and asynchronous Python generators
  now support `return` and `throw` APIs that behave like the ones on JavaScript
  generators.
  {pr}`3346`

- {{ Enhancement }} It is possible to make a `PyProxy` that takes `this` as the
  first argument using the `PyProxy.captureThis` method. The `create_proxy`
  method also has a `capture_this` argument which causes the `PyProxy` to
  receive `this` as the first argument if set to `True`
  {pr}`3103`, {pr}`3145`

### JavaScript API

- {{ Enhancement }} Users can do a static import of `pyodide/pyodide.asm.js` to
  avoid issues with dynamic imports. This allows the use of Pyodide with
  module-type service workers.
  {pr}`3070`

- {{ Enhancement }} Added a new API `pyodide.mountNativeFS` which mounts a
  {js:class}`FileSystemDirectoryHandle` into the Pyodide file system.
  {pr}`2987`

- {{ Enhancement }} `loadPyodide` has a new option called `args`. This list will
  be passed as command line arguments to the Python interpreter at start up.
  {pr}`3021`, {pr}`3282`

- Removed "Python initialization complete" message printed when loading is
  finished.
  {pr}`3247

- {{ Breaking }} The messageCallback and errorCallback argument to `loadPackage`
  and `loadPackagesFromImports` is now passed as named arguments. The old usage
  still works with a deprecation warning.
  {pr}`3149`

- {{ Enhancement }} `loadPackage` and `loadPackagesFromImports` now accepts a
  new option `checkIntegrity`. If set to False, integrity check for Python
  Packages will be disabled.

- {{ Enhancement }} Added APIs `pyodide.setStdin`, `pyodide.setStdout`,
  `pyodide.setStderr` for changing the stream handlers after loading Pyodide.
  Also added more careful control over whether `isatty` returns true or false on
  stdin, stdout, and stderr.
  {pr}`3268`

### Package Loading

- {{ Enhancement }} Pyodide now shows more helpful error messages when importing
  packages that are included in Pyodide fails.
  {pr}`3137`, {pr}`3263`

- {{ Fix }} Shared libraries with version suffixes are now handled correctly.
  {pr}`3154`

- {{ Breaking }} Unvendored the sqlite3 module from the standard library. Before
  `sqlite3` was included by default. Now it needs to be loaded with
  `pyodide.loadPackage` or `micropip.install`.
  {pr}`2946`

- {{ Breaking }} The Pyodide Python package is installed into `/lib/python3.10`
  rather than `/lib/python3.10/site-packages`.
  {pr}`3022`

- {{ Breaking }} The matplotlib HTML5 backends are now available as part of the
  [`matplotlib-pyodide`](https://github.com/pyodide/matplotlib-pyodide) package.
  If you use the default backend from Pyodide, no changes are necessary.
  However, if you previously specified the backend with `matplotlib.use`, the
  URL is now different. See [package
  readme](https://github.com/pyodide/matplotlib-pyodide) for more details.
  {pr}`3061`

- {{ Breaking }} The micropip package was moved to a separate repository
  [pyodide/micropip](https://github.com/pyodide/micropip). In addion to
  installing the version shipped with a given Pyodide release, you can also
  install a different micropip version from
  [PyPi](https://pypi.org/project/micropip/) with,

  ```
  await pyodide.loadPackage('packaging')
  await pyodide.loadPackage('<URL of the micropip wheel on PyPI>')
  ```

  from Javascript. From Python you can import the Javascript Pyodide package,

  ```
  import pyodide_js
  ```

  and call the same functions as above.
  {pr}`3122`

- {{ Enhancement }} The parsing and validation of `meta.yaml` according to the
  specification is now done more rigorously with Pydantic.
  {pr}`3079`

- {{ Breaking }} The `source/md5` checksum field is not longer supported in
  `meta.yaml` files, use `source/sha256` instead
  {pr}`3079`

- {{ Breaking }} `pyodide_build.io.parse_package_config` function is removed in
  favor of `pyodide_build.MetaConfig.from_yaml`
  {pr}`3079`

- {{ Fix }} `ctypes.util.find_library` will now search WASM modules from
  LD_LIBRARY_PATH.
  {pr}`3353`

### Build System

- {{ Enhancement }} Updated Emscripten to version 3.1.27
  {pr}`2958`, {pr}`2950`, {pr}`3027`, {pr}`3107`, {pr}`3148`, {pr}`3236`,
  {pr}`3239`, {pr}`3280`, {pr}`3314`

- {{ Enhancement }} Added `requirements/host` key to the `meta.yaml` spec to
  allow host dependencies that are required for building packages.
  {pr}`2132`

- {{ Enhancement }} Added `package/top-level` key to the `meta.yaml` spec to
  calculate top-level import names for the package. Previously `test/imports`
  key was used for this purpose.
  {pr}`3006`

- {{ Enhancement }} Added `build/vendor-sharedlib` key to the `meta.yaml` spec
  which vendors shared libraries into the wheel after building.
  {pr}`3234` {pr}`3264`

- {{ Enhancement }} Added `build/type` key to the `meta.yaml` spec which
  specifies the type of the package.
  {pr}`3238`

- {{ Enhancement }} Added `requirements/executable` key to the `meta.yaml` spec
  which specifies the list of executables required for building a package.
  {pr}`3300`

- {{ Breaking }} `build/library` and `build/sharedlibrary` key in the
  `meta.yaml` spec are removed. Use `build/type` instead.
  {pr}`3238`

- {{ Fix }} Fixed a bug that `backend-flags` propagated to dependencies.
  {pr}`3153`

- {{ Fix }} Fixed a bug that shared libraries are not copied into distribution
  directory when it is already built.
  {pr}`3212`

- {{ Enhancement }} Added a system for making Pyodide virtual environments. This
  is for testing out of tree builds. For more information, see [the
  documentation](building-and-testing-packages-out-of-tree).
  {pr}`2976`, {pr}`3039`, {pr}`3040`, {pr}`3044`, {pr}`3096`, {pr}`3098`,
  {pr}`3108`, {pr}`3109`, {pr}`3241`

- Added a new CLI command `pyodide skeleton` which creates a package build recipe.
  `pyodide-build mkpkg` will be replaced by `pyodide skeleton pypi`.
  {pr}`3175`

- Added a new CLI command `pyodide build-recipes` which build packages from
  recipe folder. It replaces `pyodide-build buildall`.
  {pr}`3196` {pr}`3279`

- Added a new CLI command `pyodide config` which shows config variables used in
  Pyodide.
  {pr}`3376`

- Added subcommands for `pyodide build` which builds packages from various sources.
  | command | result |
  |------------------------|-----------------------------------------|
  | `pyodide build pypi` | build or fetch a single package from pypi |
  | `pyodide build source` | build the current source folder (same as pyodide build) |
  | `pyodide build url` | build or fetch a package from a url either tgz, tar.gz zip or wheel |
  {pr}`3196`

### Packages

- New packages: pycryptodome {pr}`2965`, coverage-py {pr}`3053`, bcrypt
  {pr}`3125`, lightgbm {pr}`3138`, pyheif, pillow_heif, libheif, libde265
  {pr}`3161`, wordcloud {pr}`3173`, gdal, fiona, geopandas {pr}`3213`, the
  standard library \_hashlib module {pr}`3206` , pyinstrument {pr}`3258`, gensim
  {pr}`3326`, smart_open {pr}`3326`, pyodide-http {pr}`3355`.

- {{ Fix }} Scipy CSR data is now handled correctly in XGBoost.
  {pr}`3194`

- {{ Update }} Upgraded packages: SciPy 1.9.1 {pr}`3043`, pandas 1.5.0
  {pr}`3134`, numpy 1.23.3 {pr}`3284`, scikit-learn 1.1.3 {pr}`3324` as well as
  most of the other packages {pr}`3348` {pr}`3365`. See
  {ref}`packages-in-pyodide` for more details.

- {{ Fix }} Fix scipy handling of exceptions that are raised from C++ code.
  {pr}`3384`.

### List of Contributors

Aierie, dataxerik, David Lechner, Deepak Cherian, Filipe, Gyeongjae Choi, Hood
Chatham, H.Yamada, Jacques Boscq, Jeremy Tuloup, Joe Marshall, John Wason,
Loïc Estève, partev, Patrick Arminio, Péter Ferenc Gyarmati, Prete, Qijia
Liu, Roman Yurchak, ryanking13, skelsec, Starz0r, Will Lachance, YeonWoo, Yizhi
Liu

## Version 0.21.3

_September 15, 2022_

- {{ Fix }} When loading `sqlite3`, `loadPackage` no longer also loads `nltk`
  and `regex`.
  {issue}`3001`

- {{ Fix }} Packages are now loaded in a topologically sorted order regarding
  their dependencies.
  {pr}`3020`

- {{ Breaking }} Loading the `soupsieve` package will not automatically load
  `beautifulsoup4` together.
  {pr}`3020`

- {{ Fix }} Fix the incorrect package name `ruamel` to `ruamel.yaml`.
  {pr}`3036`

- {{ Fix }} `loadPyodide` will now raise error when the version of
  JavaScript and Python Pyodide package does not match.
  {pr}`3074`

- {{ Enhancement }} Pyodide now works with a content security policy that
  doesn't include `unsafe-eval`. It is still necessary to include
  `wasm-unsafe-eval` (and probably always will be). Since current Safari
  versions have no support for `wasm-unsafe-eval`, it is necessary to include
  `unsafe-eval` in order to work in Safari. This will likely be fixed in the
  next Safari release: https://bugs.webkit.org/show_bug.cgi?id=235408
  {pr}`3075`

- {{ Fix }} It works again to use `loadPyodide` with a relative URL as
  `indexURL` (this was a regression in v0.21.2).
  {pr}`3077`

- {{ Fix }} Add `url` to list of pollyfilled packages for webpack compatibility.
  {pr}`3080`

- {{ Fix }} Fixed warnings like
  `Critical dependency: the request of a dependency is an expression.`
  when using Pyodide with webpack.
  {pr}`3080`

- {{ Enhancement }} Add binary files to exports in JavaScript package
  {pr}`3085`.

- {{ Fix }} Source maps are included in the distribution again (reverting
  {pr}`3015` included in 0.21.2) and if there is a variable in top level scope
  called `__dirname` we use that for the `indexURL`.
  {pr}`3088`

- {{ Fix }} `PyProxy.apply` now correctly handles the case when something
  unexpected is passed as the second argument.
  {pr}`3101`

## Version 0.21.2

_August 29, 2022_

- {{ Fix }} The standard library packages `ssl` and `lzma` can now be installed
  with `pyodide.loadPackage("ssl")` or `micropip.install("ssl")` (previously
  they had a leading underscore and it was only possible to load them with
  `pyodide.loadPackage`).
  {issue}`3003`

- {{ Fix }} If a wheel path is passed to `pyodide.loadPackage`, it will now be
  resolved relative to `document.location` (in browser) or relative to the
  current working directory (in Node) rather than relative to `indexURL`.
  {pr}`3013`, {issue}`3011`

- {{ Fix }} Fixed a bug in Emscripten that caused Pyodide to fail in Jest.
  {pr}`3014`

- {{ Fix }} It now works to pass a relative url to `indexURL`. Also, the
  calculated index URL now works even if `node` is run with
  `--enable-source-maps`.
  {pr}`3015`

## Version 0.21.1

_August 22, 2022_

- New packages: the standard library lzma module {pr}`2939`

- {{ Enhancement }} Pyodide now shows more helpful error messages when importing
  unvendored or removed stdlib modules fails.
  {pr}`2973`

- {{ Breaking }} The default value of `fullStdLib` in `loadPyodide` has been
  changed to `false`. This means Pyodide now will not load some stdlib modules
  like distutils, ssl, and sqlite3 by default. See [Pyodide Python
  compatibility](https://pyodide.org/en/stable/usage/wasm-constraints.html) for
  detail. If `fullStdLib` is set to `true`, it will load all unvendored stdlib
  modules. However, setting `fullStdLib` to true will increase the initial
  Pyodide load time. So it is preferable to explicitly load the required module.
  {pr}`2998`

- {{ Enhancement }} `pyodide build` now checks that the correct version of the
  Emscripten compiler is used.
  {pr}`2975`, {pr}`2990`

- {{ Fix }} Pyodide works in Safari v14 again. It was broken in v0.21.0
  {pr}`2994`

## Version 0.21.0

_August 9, 2022_

[See the release notes for a summary.](https://blog.pyodide.org/posts/0.21-release/)

### Build system

- {{ Enhancement }} Emscripten was updated to Version 3.1.14
  {pr}`2775`, {pr}`2679`, {pr}`2672`

- {{ Fix }} Fix building on macOS {issue}`2360` {pr}`2554`

- {{ Enhancement }} Update Typescript target to ES2017 to generate more modern
  Javascript code.
  {pr}`2471`

- {{ Enhancement }} We now put our built files into the `dist` directory rather
  than the `build` directory. {pr}`2387`

- {{ Fix }} The build will error out earlier if `cmake` or `libtool` are not
  installed.
  {pr}`2423`

- {{ Enhancement }} The platform tags of wheels now include the Emscripten
  version in them. This should help ensure ABI compatibility if Emscripten
  wheels are distributed outside of the main Pyodide distribution.
  {pr}`2610`

- {{ Enhancement }} The build system now uses the sysconfigdata from the target
  Python rather than the host Python.
  {pr}`2516`

- {{ Enhancement }} Pyodide now builds with `-sWASM_BIGINT`.
  {pr}`2643`

- {{ Enhancement }} Added `cross-script` key to the `meta.yaml` spec to allow
  executing custom logic in the cross build environment.
  {pr}`2734`

### Pyodide Module and type conversions

- {{ API }} All functions were moved out of the root `pyodide` package into
  various submodules. For backwards compatibility, they will be available from
  the root package (raising a `FutureWarning`) until v0.23.0.
  {pr}`2787`, {pr}`2790`

- {{ Enhancement }} `loadPyodide` no longer uses any global state, so it can be
  used more than once in the same thread. This is recommended if a network
  request causes a loading failure, if there is a fatal error, if you damage the
  state of the runtime so badly that it is no longer usable, or for certain
  testing purposes. It is not recommended for creating multiple execution
  environments, for which you should use
  `pyodide.runPython(code, { globals : some_dict})`;
  {pr}`2391`

- {{ Enhancement }} `pyodide.unpackArchive` now accepts any `ArrayBufferView` or
  `ArrayBuffer` as first argument, rather than only a `Uint8Array`.
  {pr}`2451`

- {{ Feature }} Added `pyodide.code.run_js` API.
  {pr}`2426`

- {{ Fix }} BigInt's between 2^{32\*n - 1} and 2^{32\*n} no longer get
  translated to negative Python ints.
  {pr}`2484`

- {{ Fix }} Pyodide now correctly handles JavaScript objects with `null`
  constructor.
  {pr}`2520`

- {{ Fix }} Fix garbage collection of `once_callable` {pr}`2401`

- {{ Enhancement }} Added the `js_id` attribute to `JsProxy` to allow using
  JavaScript object identity as a dictionary key.
  {pr}`2515`

- {{ Fix }} Fixed a bug with `toJs` when used with recursive structures and the
  `dictConverter` argument.
  {pr}`2533`

- {{ Enhancement }} Added Python wrappers `set_timeout`, `clear_timeout`,
  `set_interval`, `clear_interval`, `add_event_listener` and
  `remove_event_listener` for the corresponding JavaScript functions.
  {pr}`2456`

- {{ Fix }} If a request fails due to CORS, `pyfetch` now raises an `OSError`
  not a `JSException`.
  {pr}`2598`

- {{ Enhancement }} Pyodide now directly exposes the Emscripten `PATH` and
  `ERRNO_CODES` APIs.
  {pr}`2582`

- {{ Fix }} The `bool` operator on a `JsProxy` now behaves more consistently: it
  returns `False` if JavaScript would say that `!!x` is `false`, or if `x` is an
  empty container. Otherwise it returns `True`.
  {pr}`2803`

- {{ Fix }} Fix `loadPyodide` errors for the Windows Node environment.
  {pr}`2888`

- {{ Enhancement }} Implemented slice subscripting, `+=`, and `extend` for
  `JsProxy` of Javascript arrays.
  {pr}`2907`

### REPL

- {{ Enhancement }} Add a spinner while the REPL is loading
  {pr}`2635`

- {{ Enhancement }} Cursor blinking in the REPL can be disabled by setting
  `noblink` in URL search params.
  {pr}`2666`

- {{ Fix }} Fix a REPL error in printing high-dimensional lists.
  {pr}`2517` {pr}`2919`

- {{ Fix }} Fix output bug with using `input()` on online console
  {pr}`2509`

### micropip and package loading

- {{ API }} `packages.json` which contains the dependency graph for packages
  was renamed to `repodata.json` to avoid confusion with `package.json` used
  in JavaScript packages.

- {{ Enhancement }} Added SHA-256 hash of package to entries in `repodata.json`
  {pr}`2455`

- {{ Enhancement }} Integrity of Pyodide packages is now verified before
  loading them. This is for now limited to browser environments.
  {pr}`2513`

- {{ Enhancement }} `micropip` supports loading wheels from the Emscripten file
  system using the `emfs:` protocol now.
  {pr}`2767`

- {{ Enhancement }} It is now possible to use an alternate `repodata.json`
  lockfile by passing the `lockFileURL` option to `loadPyodide`. This is
  particularly intended to be used with `micropip.freeze`.
  {pr}`2645`

- {{ Fix }} micropip now correctly handles package names that include dashes
  {pr}`2414`

- {{ Enhancement }} Allow passing `credentials` to `micropip.install()`
  {pr}`2458`

- {{ Enhancement }} {func}`micropip.install` now accepts a `deps` parameter.
  If set to `False`, micropip will not install dependencies of the package.
  {pr}`2433`

- {{ Fix }} micropip now correctly compares packages with prerelease version
  {pr}`2532`

- {{ Enhancement }} {func}`micropip.install` now accepts a `pre` parameter.
  If set to `True`, micropip will include pre-release and development versions.
  {pr}`2542`

- {{ Enhancement }} `micropip` was refactored to improve readability and ease of
  maintenance.
  {pr}`2561`, {pr}`2563`, {pr}`2564`, {pr}`2565`, {pr}`2568`

- {{ Enhancement }} Various error messages were fine tuned and improved.
  {pr}`2562`, {pr}`2558`

- {{ Enhancement }} `micropip` was adjusted to keep its state in the wheel
  `.dist-info` directories which improves consistenency with the Python standard
  library and other tools used to install packages.
  {pr}`2572`

- {{ Enhancement }} `micropip` can now be used to install Emscripten binary wheels.
  {pr}`2591`

- {{ Enhancement }} Added `micropip.freeze` to record the current set of loaded
  packages into a `repodata.json` file.
  {pr}`2581`

- {{ Fix }} `micropip.list` now works correctly when there are packages
  that are installed via `pyodide.loadPackage` from a custom URL.
  {pr}`2743`

- {{ Fix }} micropip now skips package versions which do not follow PEP440.
  {pr}`2754`

- {{ Fix }} `micropip` supports extra markers in packages correctly now.
  {pr}`2584`

### Packages

- {{ Enhancement }} Update sqlite version to latest stable release
  {pr}`2477` and {pr}`2518`

- {{ Enhancement }} Pillow now supports WEBP image format {pr}`2407`.

- {{ Enhancement }} Pillow and opencv-python now support the TIFF image format.
  {pr}`2762`

- Pandas is now compiled with `-Oz`, which significantly speeds up loading the library
  on Chrome {pr}`2457`

- New packages: opencv-python {pr}`2305`, ffmpeg {pr}`2305`, libwebp {pr}`2305`,
  h5py, pkgconfig and libhdf5 {pr}`2411`, bitarray {pr}`2459`, gsw {pr}`2511`,
  cftime {pr}`2504`, svgwrite, jsonschema, tskit {pr}`2506`, xarray {pr}`2538`,
  demes, libgsl, newick, ruamel, msprime {pr}`2548`, gmpy2 {pr}`2665`,
  xgboost {pr}`2537`, galpy {pr}`2676`, shapely, geos {pr}`2725`, suitesparse,
  sparseqr {pr}`2685`, libtiff {pr}`2762`, pytest-benchmark {pr}`2799`,
  termcolor {pr}`2809`, sqlite3, libproj, pyproj, certifi {pr}`2555`,
  rebound {pr}`2868`, reboundx {pr}`2909`, pyclipper {pr}`2886`,
  brotli {pr}`2925`, python-magic {pr}`2941`

### Miscellaneous

- {{ Fix }} We now tell packagers (e.g., Webpack) to ignore npm-specific imports
  when packing files for the browser.
  {pr}`2468`

- {{ Enhancement }} `run_in_pyodide` now has support for pytest assertion
  rewriting and decorators such as `pytest.mark.parametrize` and hypothesis.
  {pr}`2510`, {pr}`2541`

- {{ Breaking }} `pyodide_build.testing` is removed. `run_in_pyodide`
  decorator can now be accessed through
  [`pytest-pyodide`](https://github.com/pyodide/pytest-pyodide) package.
  {pr}`2418`

### List of contributors

Alexey Ignatiev, Andrey Smelter, andrzej, Antonio Cuni, Ben Jeffery, Brian
Benjamin Maranville, David Lechner, dragoncoder047, echorand (Amit Saha),
Filipe, Frank, Gyeongjae Choi, Hanno Rein, haoran1062, Henry Schreiner, Hood
Chatham, Jason Grout, jmdyck, Jo Bovy, John Wason, josephrocca, Kyle Cutler,
Lester Fan, Liumeo, lukemarsden, Mario Gersbach, Matt Toad, Michael Droettboom,
Michael Gilbert, Michael Neil, Mu-Tsun Tsai, Nicholas Bollweg, pysathq, Ricardo
Prins, Rob Gries, Roman Yurchak, Ryan May, Ryan Russell, stonebig, Szymswiat,
Tobias Megies, Vic Kumar, Victor, Wei Ji, Will Lachance

## Version 0.20.0

_April 9th, 2022_

[See the release notes for a summary.](https://blog.pyodide.org/posts/0.20-release/)

### CPython and stdlib

- {{ Update }} Pyodide now runs Python 3.10.2.
  {pr}`2225`

- {{ Enhancement }} All `ctypes` tests pass now except for
  `test_callback_too_many_args` (and we have a plan to fix
  `test_callback_too_many_args` upstream). `libffi-emscripten` now also passes
  all libffi tests.
  {pr}`2350`

### Packages

- {{Fix}} matplotlib now loads multiple fonts correctly {pr}`2271`

- New packages: boost-histogram {pr}`2174`, cryptography v3.3.2 {pr}`2263`, the
  standard library ssl module {pr}`2263`, python-solvespace v3.0.7,
  lazy-object-proxy {pr}`2320`.

- Many more scipy linking errors were fixed, mostly related to the Fortran f2c
  ABI for string arguments. There are still some fatal errors in the Scipy test
  suite, but none seem to be simple linker errors.
  {pr}`2289`

- Removed pyodide-interrupts. If you were using this for some reason, use
  `pyodide.setInterruptBuffer` instead.
  {pr}`2309`

- Most included packages were updated to the latest version. See
  {ref}`packages-in-pyodide` for a full list.

### Type translations

- {{Fix}} Python tracebacks now include Javascript frames when Python calls a
  Javascript function.
  {pr}`2123`

- {{Enhancement}} Added a `default_converter` argument to `JsProxy.to_py`
  and `pyodide.toPy` which is used to process any object that doesn't have
  a built-in conversion to Python. Also added a `default_converter` argument to
  `PyProxy.toJs` and `pyodide.ffi.to_js` to convert.
  {pr}`2170` and {pr}`2208`

- {{ Enhancement }} Async Python functions called from Javascript now have the
  resulting coroutine automatically scheduled. For instance, this makes it
  possible to use an async Python function as a Javascript event handler.
  {pr}`2319`

### Javascript package

- {{Enhancement}} It is no longer necessary to provide `indexURL` to
  `loadPyodide`.
  {pr}`2292`

- {{ Breaking }} The `globals` argument to `pyodide.runPython` and
  `pyodide.runPythonAsync` is now passed as a named argument. The old usage
  still works with a deprecation warning.
  {pr}`2300`

- {{Enhancement}} The Javascript package was migrated to Typescript.
  {pr}`2130` and {pr}`2133`

- {{Fix}} Fix importing pyodide with ESM syntax in a module type web worker.
  {pr}`2220`

- {{Enhancement}} When Pyodide is loaded as an ES6 module, no global
  `loadPyodide` variable is created (instead, it should be accessed as an
  attribute on the module).
  {pr}`2249`

- {{Fix}} The type `Py2JsResult` has been replaced with `any` which is more
  accurate. For backwards compatibility, we still export `Py2JsResult` as an
  alias for `any`.
  {pr}`2277`

- {{Fix}} Pyodide now loads correctly even if requirejs is included.
  {pr}`2283`

- {{ Enhancement }} Added robust handling for non-`Error` objects thrown by
  Javascript code. This mostly should never happen since well behaved Javascript
  code ought to throw errors. But it's better not to completely crash if it
  throws something else.
  {pr}`2294`

### pyodide_build

- {{Enhancement}} Pyodide now uses Python wheel files to distribute packages
  rather than the emscripten `file_packager.py` format.
  {pr}`2027`

- {{Enhancement}} Pyodide now uses `pypa/build` to build packages. We (mostly)
  use build isolation, so we can build packages that require conflicting
  versions of setuptools or alternative build backends.
  {pr}`2272`

- {{Enhancement}} Most pure Python packages were switched to use the wheels
  directly from PyPI rather than rebuilding them.
  {pr}`2126`

- {{Enhancement}} Added support for C++ exceptions in packages. Now C++
  extensions compiled and linked with `-fexceptions` can catch C++ exceptions.
  Furthermore, uncaught C++ exceptions will be formatted in a human-readable
  way.
  {pr}`2178`

- {{Breaking}} Removed the `skip-host` key from the `meta.yaml` format. If
  needed, install a host copy of the package with pip instead.
  {pr}`2256`

### Uncategorized

- {{ Enhancement }} The interrupt buffer can be used to raise all 64 signals
  now, not just `SIGINT`. Write a number between `1<= signum <= 64` into the
  interrupt buffer to trigger the corresponding signal. By default everything
  but `SIGINT` will be ignored. Any value written into the interrupt buffer
  outside of the range from 1 to 64 will be silently discarded.
  {pr}`2301`

- {{ Enhancement }} Updated to Emscripten 2.0.27.
  {pr}`2295`

- {{ Breaking }} The `extractDir` argument to `pyodide.unpackArchive` is now
  passed as a named argument. The old usage still works with a deprecation
  warning.
  {pr}`2300`

- {{ Enhancement }} Support ANSI escape codes in the Pyodide console.
  {pr}`2345`

- {{ Fix }} `pyodide_build` can now be installed in non-editable ways.
  {pr}`2351`

### List of contributors

Boris Feld, Christian Staudt, Gabriel Fougeron, Gyeongjae Choi, Henry Schreiner,
Hood Chatham, Jo Bovy, Karthikeyan Singaravelan, Leo Psidom, Liumeo, Luka
Mamukashvili, Madhur Tandon, Paul Korzhyk, Roman Yurchak, Seungmin Kim, Thorsten
Beier, Tom White, and Will Lachance

## Version 0.19.1

_February 19, 2022_

### Packages

- New packages: sqlalchemy {pr}`2112`, pydantic {pr}`2117`, wrapt {pr}`2165`

- {{ Update }} Upgraded packages: pyb2d (0.7.2), {pr}`2117`

- {{Fix}} A fatal error in `scipy.stats.binom.ppf` has been fixed.
  {pr}`2109`

- {{Fix}} Type signature mismatches in some numpy comparators have been fixed.
  {pr}`2110`

### Type translations

- {{Fix}} The "PyProxy has already been destroyed" error message has been
  improved with some context information.
  {pr}`2121`

### REPL

- {{Enhancement}} Pressing TAB in REPL no longer triggers completion when input
  is whitespace. {pr}`2125`

### List of contributors

Christian Staudt, Gyeongjae Choi, Hood Chatham, Liumeo, Paul Korzhyk, Roman
Yurchak, Seungmin Kim, Thorsten Beier

## Version 0.19.0

_January 10, 2021_

[See the release notes for a summary.](https://blog.pyodide.org/posts/0.19-release/)

### Python package

- {{Enhancement}} If `find_imports` is used on code that contains a syntax
  error, it will return an empty list instead of raising a `SyntaxError`.
  {pr}`1819`

- {{Enhancement}} Added the `pyodide.http.pyfetch` API which provides a
  convenience wrapper for the Javascript `fetch` API. The API returns a response
  object with various methods that convert the data into various types while
  minimizing the number of times the data is copied.
  {pr}`1865`

- {{Enhancement}} Added the `unpack_archive` API to the `pyodide.http.FetchResponse`
  object which treats the response body as an archive and uses `shutil` to
  unpack it. {pr}`1935`

- {{Fix}} The Pyodide event loop now works correctly with cancelled handles. In
  particular, `asyncio.wait_for` now functions as expected.
  {pr}`2022`

### JavaScript package

- {{Fix}} `loadPyodide` no longer fails in the
  presence of a user-defined global named `process`.
  {pr}`1849`

- {{Fix}} Various webpack buildtime and runtime compatibility issues were fixed.
  {pr}`1900`

- {{Enhancement}} Added the `pyodide.pyimport` API to import a Python module and
  return it as a `PyProxy`. Warning: this is different from the original
  `pyimport` API which was removed in this version.
  {pr}`1944`

- {{Enhancement}} Added the `pyodide.unpackArchive` API which unpacks an archive
  represented as an ArrayBuffer into the working directory. This is intended as
  a way to install packages from a local application.
  {pr}`1944`

- {{API}} `loadPyodide` now accepts a `homedir` parameter which sets home
  directory of Pyodide virtual file system.
  {pr}`1936`

- {{Breaking}} The default working directory(home directory) inside the Pyodide
  virtual file system has been changed from `/` to `/home/pyodide`. To get the
  previous behavior, you can
  - call `os.chdir("/")` in Python to change working directory or
  - call `loadPyodide` with the `homedir="/"`
    argument
    {pr}`1936`

### Python / JavaScript type conversions

- {{Breaking}} Updated the calling convention when a JavaScript function is
  called from Python to improve memory management of PyProxies. PyProxy
  arguments and return values are automatically destroyed when the function is
  finished.
  {pr}`1573`

- {{Enhancement}} Added `JsProxy.to_string`, `JsProxy.to_bytes`, and
  `JsProxy.to_memoryview` to allow for conversion of `TypedArray` to standard
  Python types without unneeded copies.
  {pr}`1864`

- {{Enhancement}} Added `JsProxy.to_file` and `JsProxy.from_file` to allow
  reading and writing Javascript buffers to files as a byte stream without
  unneeded copies.
  {pr}`1864`

- {{Fix}} It is now possible to destroy a borrowed attribute `PyProxy` of a
  `PyProxy` (as introduced by {pr}`1636`) before destroying the root `PyProxy`.
  {pr}`1854`

- {{Fix}} If `__iter__()` raises an error, it is now handled correctly by the
  `PyProxy[Symbol.iterator()]` method.
  {pr}`1871`

- {{Fix}} Borrowed attribute `PyProxy`s are no longer destroyed when the root
  `PyProxy` is garbage collected (because it was leaked). Doing so has no
  benefit to nonleaky code and turns some leaky code into broken code (see
  {issue}`1855` for an example).
  {pr}`1870`

- {{Fix}} Improved the way that `pyodide.globals.get("builtin_name")` works.
  Before we used `__main__.__dict__.update(builtins.__dict__)` which led to
  several undesirable effects such as `__name__` being equal to `"builtins"`.
  Now we use a proxy wrapper to replace `pyodide.globals.get` with a function
  that looks up the name on `builtins` if lookup on `globals` fails.
  {pr}`1905`

- {{Enhancement}} Coroutines have their memory managed in a more convenient way.
  In particular, now it is only necessary to either `await` the coroutine or
  call one of `.then`, `.except` or `.finally` to prevent a leak. It is no
  longer necessary to manually destroy the coroutine. Example: before:

```js
async function runPythonAsync(code, globals) {
  let coroutine = Module.pyodide_py.eval_code_async(code, globals);
  try {
    return await coroutine;
  } finally {
    coroutine.destroy();
  }
}
```

After:

```js
async function runPythonAsync(code, globals) {
  return await Module.pyodide_py.eval_code_async(code, globals);
}
```

{pr}`2030`

### pyodide-build

- {{API}} By default only a minimal set of packages is built. To build all
  packages set `PYODIDE_PACKAGES='*'` In addition, `make minimal` was removed,
  since it is now equivalent to `make` without extra arguments.
  {pr}`1801`

- {{Enhancement}} It is now possible to use `pyodide-build buildall` and
  `pyodide-build buildpkg` directly.
  {pr}`2063`

- {{Enhancement}} Added a `--force-rebuild` flag to `buildall` and `buildpkg`
  which rebuilds the package even if it looks like it doesn't need to be
  rebuilt. Added a `--continue` flag which keeps the same source tree for the
  package and can continue from the middle of a build.
  {pr}`2069`

- {{Enhancement}} Changes to environment variables in the build script are now
  seen in the compile and post build scripts.
  {pr}`1706`

- {{Fix}} Fix usability issues with `pyodide-build mkpkg` CLI.
  {pr}`1828`

- {{ Enhancement }} Better support for ccache when building Pyodide
  {pr}`1805`

- {{Fix}} Fix compile error `wasm-ld: error: unknown argument: --sort-common`
  and `wasm-ld: error: unknown argument: --as-needed` in ArchLinux.
  {pr}`1965`

### micropip

- {{Fix}} micropip now raises an error when installing a non-pure python wheel
  directly from a url.
  {pr}`1859`

- {{Enhancement}} {func}`micropip.install` now accepts a `keep_going` parameter.
  If set to `True`, micropip reports all identifiable dependencies that don't
  have pure Python wheels, instead of failing after processing the first one.
  {pr}`1976`

- {{Enhancement}} Added a new API {func}`micropip.list` which returns the list
  of installed packages by micropip.
  {pr}`2012`

### Packages

- {{ Enhancement }} Unit tests are now unvendored from Python packages and
  included in a separate package `<package name>-tests`. This results in a
  20% size reduction on average for packages that vendor tests (e.g. numpy,
  pandas, scipy).
  {pr}`1832`

- {{ Update }} Upgraded SciPy to 1.7.3. There are known issues with some SciPy
  components, the current status of the scipy test suite is
  [here](https://github.com/pyodide/pyodide/pull/2065#issuecomment-1004243045)
  {pr}`2065`

- {{ Fix }} The built-in pwd module of Python, which provides a Unix specific
  feature, is now unvendored.
  {pr}`1883`

- {{Fix}} pillow and imageio now correctly encode/decode grayscale and
  black-and-white JPEG images.
  {pr}`2028`

- {{Fix}} The numpy fft module now works correctly.
  {pr}`2028`

- New packages: logbook {pr}`1920`, pyb2d {pr}`1968`, and threadpoolctl (a
  dependency of scikit-learn) {pr}`2065`

- Upgraded packages: numpy (1.21.4) {pr}`1934`, scikit-learn (1.0.2) {pr}`2065`,
  scikit-image (0.19.1) {pr}`2005`, msgpack (1.0.3) {pr}`2071`, astropy (5.0.3)
  {pr}`2086`, statsmodels (0.13.1) {pr}`2073`, pillow (9.0.0) {pr}`2085`. This
  list is not exhaustive, refer to `packages.json` for the full list.

### Uncategorized

- {{ Enhancement }} `PyErr_CheckSignals` now works with the keyboard interrupt
  system so that cooperative C extensions can be interrupted. Also, added the
  `pyodide.checkInterrupt` function so Javascript code can opt to be
  interrupted.
  {pr}`1294`

- {{Fix}} The `_` variable is now set by the Pyodide repl just like it is set in
  the native Python repl.
  {pr}`1904`

- {{ Enhancement }} `pyodide-env` and `pyodide` Docker images are now available from both
  the [Docker Hub](https://hub.docker.com/repository/docker/pyodide/pyodide-env) and
  from the [Github Package registry](https://github.com/orgs/pyodide/packages). {pr}`1995`

- {{Fix}} The console now correctly handles it when an object's `__repr__` function raises an exception.
  {pr}`2021`

- {{ Enhancement }} Removed the `-s EMULATE_FUNCTION_POINTER_CASTS` flag,
  yielding large benefits in speed, stack usage, and code size.
  {pr}`2019`

### List of contributors

Alexey Ignatiev, Alex Hall, Bart Broere, Cyrille Bogaert, etienne, Grimmer,
Grimmer Kang, Gyeongjae Choi, Hao Zhang, Hood Chatham, Ian Clester, Jan Max
Meyer, LeoPsidom, Liumeo, Michael Christensen, Owen Ou, Roman Yurchak, Seungmin
Kim, Sylvain, Thorsten Beier, Wei Ouyang, Will Lachance

## Version 0.18.1

_September 16, 2021_

### Console

- {{Fix}} Ctrl+C handling in console now works correctly with multiline input.
  New behavior more closely approximates the behavior of the native Python
  console.
  {pr}`1790`

- {{Fix}} Fix the repr of Python objects (including lists and dicts) in console {pr}`1780`

- {{Fix}} The "long output truncated" message now appears on a separate line as intended.
  {pr}`1814`

- {{Fix}} The streams that are used to redirect stdin and stdout in the console now define
  `isatty` to return `True`. This fixes pytest.
  {pr}`1822`

### Python package

- {{Fix}} Avoid circular references when runsource raises SyntaxError
  {pr}`1758`

### JavaScript package

- {{Fix}} The `pyodide.setInterruptBuffer` command is now publicly exposed
  again, as it was in v0.17.0. {pr}`1797`

### Python / JavaScript type conversions

- {{Fix}} Conversion of very large strings from JavaScript to Python works
  again. {pr}`1806`

- {{Fix}} Fixed a use after free bug in the error handling code.
  {pr}`1816`

### Packages

- {{Fix}} pillow now correctly encodes/decodes RGB JPEG image format. {pr}`1818`

### Micellaneous

- {{Fix}} Patched emscripten to make the system calls to duplicate file
  descriptors closer to posix-compliant. In particular, this fixes the use of
  `dup` on pipes and temporary files, as needed by `pytest`.
  {pr}`1823`

## Version 0.18.0

_August 3rd, 2021_

### General

- {{ Update }} Pyodide now runs Python 3.9.5.
  {pr}`1637`

- {{ Enhancement }} Pyodide can experimentally be used in Node.js {pr}`1689`

- {{ Enhancement }} Pyodide now directly exposes the [Emscripten filesystem
  API](https://emscripten.org/docs/api_reference/Filesystem-API.html), allowing
  for direct manipulation of the in-memory filesystem
  {pr}`1692`

- {{ Enhancement }} Pyodide's support of [emscripten file
  systems](https://emscripten.org/docs/api_reference/Filesystem-API.html#file-systems)
  is expanded from the default `MEMFS` to include `IDBFS`, `NODEFS`, `PROXYFS`,
  and `WORKERFS`, allowing for custom persistence strategies depending on
  execution environment {pr}`1596`

- {{ API }} The `packages.json` schema for Pyodide was redesigned for better
  compatibility with conda. {pr}`1700`

- {{ API }} `run_docker` no longer binds any port to the docker image by default.
  {pr}`1750`

### Standard library

- {{ API }} The following standard library modules are now available as standalone packages

  - distlib

  They are loaded by default in `loadPyodide`, however this behavior
  can be disabled with the `fullStdLib` parameter set to `false`.
  All optional stdlib modules can then be loaded as needed with
  `pyodide.loadPackage`. {pr}`1543`

- {{ Enhancement }} The standard library module `audioop` is now included, making the `wave`,
  `sndhdr`, `aifc`, and `sunau` modules usable. {pr}`1623`

- {{ Enhancement }} Added support for `ctypes`.
  {pr}`1656`

### JavaScript package

- {{ Enhancement }} The Pyodide JavaScript package is released to npm under [npmjs.com/package/pyodide](https://www.npmjs.com/package/pyodide)
  {pr}`1762`
- {{ API }} `loadPyodide` no longer automatically
  stores the API into a global variable called `pyodide`. To get old behavior,
  say `globalThis.pyodide = await loadPyodide({...})`.
  {pr}`1597`
- {{ Enhancement }} `loadPyodide` now accepts callback functions for
  `stdin`, `stdout` and `stderr`
  {pr}`1728`
- {{ Enhancement }} Pyodide now ships with first party typescript types for the entire
  JavaScript API (though no typings are available for `PyProxy` fields).
  {pr}`1601`

- {{ Enhancement }} It is now possible to import `Comlink` objects into Pyodide after
  using `pyodide.registerComlink`
  {pr}`1642`

- {{ Enhancement }} If a Python error occurs in a reentrant `runPython` call, the error
  will be propagated into the outer `runPython` context as the original error
  type. This is particularly important if the error is a `KeyboardInterrupt`.
  {pr}`1447`

### Python package

- {{ Enhancement }} Added a new `pyodide.code.CodeRunner` API for finer control than
  `eval_code` and `eval_code_async`. Designed with
  the needs of REPL implementations in mind.
  {pr}`1563`

- {{ Enhancement }} Added `pyodide.console.Console` class closely based on the Python standard
  library `code.InteractiveConsole` but with support for top level await and
  stream redirection. Also added the subclass `pyodide.console.PyodideConsole` which
  automatically uses `pyodide.loadPackagesFromImports` on the code before running
  it.
  {pr}`1125`, {pr}`1155`, {pr}`1635`

- {{ Fix }} `pyodide.code.eval_code_async` no longer automatically awaits a returned
  coroutine or attempts to await a returned generator object (which triggered an
  error).
  {pr}`1563`

### Python / JavaScript type conversions

- {{ API }} `pyodide.runPythonAsync` no longer automatically calls
  `pyodide.loadPackagesFromImports`.
  {pr}`1538`.
- {{ Enhancement }} Added the `PyProxy.callKwargs` method to allow using
  Python functions with keyword arguments from JavaScript.
  {pr}`1539`
- {{ Enhancement }} Added the `PyProxy.copy` method.
  {pr}`1549` {pr}`1630`
- {{ API }} Updated the method resolution order on `PyProxy`. Performing a
  lookup on a `PyProxy` will prefer to pick a method from the `PyProxy` api, if
  no such method is found, it will use `getattr` on the proxied object.
  Prefixing a name with `$` forces `getattr`. For instance, `PyProxy.destroy`
  now always refers to the method that destroys the proxy, whereas
  `PyProxy.$destroy` refers to an attribute or method called `destroy` on the
  proxied object.
  {pr}`1604`
- {{ API }} It is now possible to use `Symbol` keys with PyProxies. These
  `Symbol` keys put markers on the PyProxy that can be used by external code.
  They will not currently be copied by `PyProxy.copy`.
  {pr}`1696`
- {{ Enhancement }} Memory management of `PyProxy` fields has been changed so
  that fields looked up on a `PyProxy` are "borrowed" and have their lifetime
  attached to the base `PyProxy`. This is intended to allow for more idiomatic
  usage.
  (See {issue}`1617`.) {pr}`1636`
- {{ API }} The depth argument to `toJs` is now passed as an option, so
  `toJs(n)` in v0.17 changed to `toJs({depth : n})`. Similarly, `pyodide.toPy`
  now takes `depth` as a named argument. Also `to_js` and `to_py` only take
  depth as a keyword argument.
  {pr}`1721`
- {{ API }} `PyProxy.toJs` and `pyodide.ffi.to_js` now
  take an option `pyproxies`, if a JavaScript Array is passed for this, then
  any proxies created during conversion will be placed into this array. This
  allows easy cleanup later. The `create_pyproxies` option can be used to
  disable creation of pyproxies during conversion (instead a `ConversionError`
  is raised). {pr}`1726`
- {{ API }} `toJs` and `to_js` now take an option `dict_converter` which will be
  called on a JavaScript iterable of two-element Arrays as the final step of
  converting dictionaries. For instance, pass `Object.fromEntries` to convert to
  an object or `Array.from` to convert to an array of pairs.
  {pr}`1742`
<<<<<<< HEAD
=======
- {{ API }} `PyodideAPI.FS` now contains type information from `@types/emscripten`.
>>>>>>> acba8515

### pyodide-build

- {{ API }} pyodide-build is now an installable Python package, with an
  identically named CLI entrypoint that replaces `bin/pyodide` which is removed
  {pr}`1566`

### micropip

- {{ Fix }} micropip now correctly handles packages that have mixed case names.
  (See {issue}`1614`).
  {pr}`1615`
- {{ Enhancement }} micropip now resolves dependencies correctly for old
  versions of packages (it used to always use the dependencies from the most
  recent version, see {issue}`1619` and {issue}`1745`). micropip also will
  resolve dependencies for wheels loaded from custom urls.
  {pr}`1753`

### Packages

- {{ Enhancement }} matplotlib now comes with a new renderer based on the html5 canvas element. {pr}`1579`
  It is optional and the current default backend is still the agg backend compiled to wasm.
- {{ Enhancement }} Updated a number of packages included in Pyodide.

### List of contributors

Albertas Gimbutas, Andreas Klostermann, Arfy Slowy, daoxian,
Devin Neal, fuyutarow, Grimmer, Guido Zuidhof, Gyeongjae Choi, Hood
Chatham, Ian Clester, Itay Dafna, Jeremy Tuloup, jmsmdy, LinasNas, Madhur
Tandon, Michael Christensen, Nicholas Bollweg, Ondřej Staněk, Paul m. p. P,
Piet Brömmel, Roman Yurchak, stefnotch, Syrus Akbary, Teon L Brooks, Waldir

## Version 0.17.0

_April 21, 2021_

See the {ref}`0-17-0-release-notes` for more information.

### Improvements to package loading and dynamic linking

- {{ Enhancement }} Uses the emscripten preload plugin system to preload .so files in packages
- {{ Enhancement }} Support for shared library packages. This is used for CLAPACK which makes scipy a lot smaller.
  {pr}`1236`
- {{ Fix }} Pyodide and included packages can now be used with Safari v14+.
  Safari v13 has also been observed to work on some (but not all) devices.

### Python / JS type conversions

- {{ Feature }} A `JsProxy` of a JavaScript `Promise` or other awaitable object is now a
  Python awaitable.
  {pr}`880`
- {{ API }} Instead of automatically converting Python lists and dicts into
  JavaScript, they are now wrapped in `PyProxy`. Added a new `PyProxy.toJs`
  API to request the conversion behavior that used to be implicit.
  {pr}`1167`
- {{ API }} Added `JsProxy.to_py` API to convert a JavaScript object to Python.
  {pr}`1244`
- {{ Feature }} Flexible jsimports: it now possible to add custom Python
  "packages" backed by JavaScript code, like the `js` package. The `js` package
  is now implemented using this system.
  {pr}`1146`
- {{ Feature }} A `PyProxy` of a Python coroutine or awaitable is now an
  awaitable JavaScript object. Awaiting a coroutine will schedule it to run on
  the Python event loop using `asyncio.ensure_future`.
  {pr}`1170`
- {{ Enhancement }} Made `PyProxy` of an iterable Python object an iterable Js
  object: defined the `[Symbol.iterator]` method, can be used like `for(let x of proxy)`.
  Made a `PyProxy` of a Python iterator an iterator: `proxy.next()` is
  translated to `next(it)`. Made a `PyProxy` of a Python generator into a
  JavaScript generator: `proxy.next(val)` is translated to `gen.send(val)`.
  {pr}`1180`
- {{ API }} Updated `PyProxy` so that if the wrapped Python object supports `__getitem__`
  access, then the wrapper has `get`, `set`, `has`, and `delete` methods which do
  `obj[key]`, `obj[key] = val`, `key in obj` and `del obj[key]` respectively.
  {pr}`1175`
- {{ API }} The `pyodide.pyimport` function is deprecated in favor of using
  `pyodide.globals.get('key')`. {pr}`1367`
- {{ API }} Added `PyProxy.getBuffer` API to allow direct access to Python
  buffers as JavaScript TypedArrays.
  {pr}`1215`
- {{ API }} The innermost level of a buffer converted to JavaScript used to be a
  TypedArray if the buffer was contiguous and otherwise an Array. Now the
  innermost level will be a TypedArray unless the buffer format code is a '?' in
  which case it will be an Array of booleans, or if the format code is a "s" in
  which case the innermost level will be converted to a string.
  {pr}`1376`
- {{ Enhancement }} JavaScript `BigInt`s are converted into Python `int` and
  Python `int`s larger than 2^53 are converted into `BigInt`.
  {pr}`1407`
- {{ API }} Added `pyodide.isPyProxy` to test if an object is a `PyProxy`.
  {pr}`1456`
- {{ Enhancement }} `PyProxy` and `PyBuffer` objects are now garbage collected
  if the browser supports `FinalizationRegistry`.
  {pr}`1306`
- {{ Enhancement }} Automatic conversion of JavaScript functions to CPython
  calling conventions.
  {pr}`1051`, {pr}`1080`
- {{ Enhancement }} Automatic detection of fatal errors. In this case Pyodide
  will produce both a JavaScript and a Python stack trace with explicit
  instruction to open a bug report.
  pr`{1151}`, pr`{1390}`, pr`{1478}`.
- {{ Enhancement }} Systematic memory leak detection in the test suite and a
  large number of fixed to memory leaks.
  pr`{1340}`
- {{ Fix }} getattr and dir on JsProxy now report consistent results and include all
  names defined on the Python dictionary backing JsProxy.
  {pr}`1017`
- {{ Fix }} `JsProxy.__bool__` now produces more consistent results: both
  `bool(window)` and `bool(zero-arg-callback)` were `False` but now are `True`.
  Conversely, `bool(empty_js_set)` and `bool(empty_js_map)` were `True` but now
  are `False`.
  {pr}`1061`
- {{ Fix }} When calling a JavaScript function from Python without keyword
  arguments, Pyodide no longer passes a `PyProxy`-wrapped `NULL` pointer as the
  last argument. {pr}`1033`
- {{ Fix }} JsBoundMethod is now a subclass of JsProxy, which fixes nested
  attribute access and various other strange bugs.
  {pr}`1124`
- {{ Fix }} JavaScript functions imported like `from js import fetch` no longer
  trigger "invalid invocation" errors (issue {issue}`461`) and
  `js.fetch("some_url")` also works now (issue {issue}`768`).
  {pr}`1126`
- {{ Fix }} JavaScript bound method calls now work correctly with keyword arguments.
  {pr}`1138`
- {{ Fix }} JavaScript constructor calls now work correctly with keyword
  arguments.
  {pr}`1433`

### pyodide-py package

- {{ Feature }} Added a Python event loop to support asyncio by scheduling
  coroutines to run as jobs on the browser event loop. This event loop is
  available by default and automatically enabled by any relevant asyncio API,
  so for instance `asyncio.ensure_future` works without any configuration.
  {pr}`1158`
- {{ API }} Removed `as_nested_list` API in favor of `JsProxy.to_py`.
  {pr}`1345`

### pyodide-js

- {{ API }} Removed iodide-specific code in `pyodide.js`. This breaks compatibility with
  iodide.
  {pr}`878`, {pr}`981`
- {{ API }} Removed the `pyodide.autocomplete` API, use Jedi directly instead.
  {pr}`1066`
- {{ API }} Removed `pyodide.repr` API.
  {pr}`1067`
- {{ Fix }} If `messageCallback` and `errorCallback` are supplied to
  `pyodide.loadPackage`, `pyodide.runPythonAsync` and
  `pyodide.loadPackagesFromImport`, then the messages are no longer
  automatically logged to the console.
- {{ Feature }} `runPythonAsync` now runs the code with `eval_code_async`. In
  particular, it is possible to use top-level await inside of `runPythonAsync`.
- `eval_code` now accepts separate `globals` and `locals` parameters.
  {pr}`1083`
- Added the `pyodide.setInterruptBuffer` API. This can be used to set a
  `SharedArrayBuffer` to be the keyboard interrupt buffer. If Pyodide is running
  on a webworker, the main thread can signal to the webworker that it should
  raise a `KeyboardInterrupt` by writing to the interrupt buffer.
  {pr}`1148` and {pr}`1173`
- Changed the loading method: added an async function `loadPyodide` to load
  Pyodide to use instead of `languagePluginURL` and `languagePluginLoader`. The
  change is currently backwards compatible, but the old approach is deprecated.
  {pr}`1363`
- `runPythonAsync` now accepts `globals` parameter.
  {pr}`1914`

### micropip

- {{ Feature }} `micropip` now supports installing wheels from relative URLs.
  {pr}`872`
- {{ API }} `micropip.install` now returns a Python `Future` instead of a JavaScript `Promise`.
  {pr}`1324`
- {{ Fix }} `micropip.install` now interacts correctly with
  {js:func}`pyodide.loadPackage`.
  {pr}`1457`
- {{ Fix }} `micropip.install` now handles version constraints correctly
  even if there is a version of the package available from the Pyodide `indexURL`.

### Build system

- {{ Enhancement }} Updated to latest emscripten 2.0.13 with the upstream LLVM backend
  {pr}`1102`
- {{ API }} Use upstream `file_packager.py`, and stop checking package abi versions.
  The `PYODIDE_PACKAGE_ABI` environment variable is no longer used, but is
  still set as some packages use it to detect whether it is being built for
  Pyodide. This usage is deprecated, and a new environment variable `PYODIDE`
  is introduced for this purpose.

  As part of the change, Module.checkABI is no longer present.
  {pr}`991`

- uglifyjs and lessc no longer need to be installed in the system during build
  {pr}`878`.
- {{ Enhancement }} Reduce the size of the core Pyodide package
  {pr}`987`.
- {{ Enhancement }} Optionally to disable docker port binding
  {pr}`1423`.
- {{ Enhancement }} Run arbitrary command in docker
  {pr}`1424`
- Docker images for Pyodide are now accessible at
  [pyodide/pyodide-env](https://hub.docker.com/repository/docker/pyodide/pyodide-env)
  and
  [pyodide/pyodide](https://hub.docker.com/repository/docker/pyodide/pyodide).
- {{ Enhancement }} Option to run docker in non-interactive mode
  {pr}`1641`

### REPL

- {{ Fix }} In console.html: sync behavior, full stdout/stderr support, clean namespace,
  bigger font, correct result representation, clean traceback
  {pr}`1125` and {pr}`1141`
- {{ Fix }} Switched from ̀Jedi to rlcompleter for completion in
  `pyodide.console.InteractiveConsole` and so in `console.html`. This fixes
  some completion issues (see {issue}`821` and {issue}`1160`)
- {{ Enhancement }} Support top-level await in the console
  {pr}`1459`

### Packages

- six, jedi and parso are no longer vendored in the main Pyodide package, and
  need to be loaded explicitly
  {pr}`1010`, {pr}`987`.
- Updated packages {pr}`1021`, {pr}`1338`, {pr}`1460`.
- Added Plotly version 4.14.3 and retrying dependency
  {pr}`1419`

### List of contributors

(in alphabetic order)

Aditya Shankar, casatir, Dexter Chua, dmondev, Frederik Braun, Hood Chatham,
Jan Max Meyer, Jeremy Tuloup, joemarshall, leafjolt, Michael Greminger,
Mireille Raad, Ondřej Staněk, Paul m. p. P, rdb, Roman Yurchak, Rudolfs

## Version 0.16.1

_December 25, 2020_

Note: due to a CI deployment issue the 0.16.0 release was skipped and replaced
by 0.16.1 with identical contents.

- Pyodide files are distributed by [JsDelivr](https://www.jsdelivr.com/),
  `https://cdn.jsdelivr.net/pyodide/v0.16.1/full/pyodide.js`
  The previous CDN `pyodide-cdn2.iodide.io` still works and there
  are no plans for deprecating it. However please use
  JsDelivr as a more sustainable solution, including for earlier Pyodide
  versions.

### Python and the standard library

- Pyodide includes CPython 3.8.2
  {pr}`712`
- ENH Patches for the threading module were removed in all packages. Importing
  the module, and a subset of functionality (e.g. locks) works, while starting
  a new thread will produce an exception, as expected.
  {pr}`796`.
  See {issue}`237` for the current status of the threading support.
- ENH The multiprocessing module is now included, and will not fail at import,
  thus avoiding the necessity to patch included packages. Starting a new
  process will produce an exception due to the limitation of the WebAssembly VM
  with the following message: `Resource temporarily unavailable`
  {pr}`796`.

### Python / JS type conversions

- FIX Only call `Py_INCREF()` once when proxied by PyProxy
  {pr}`708`
- JavaScript exceptions can now be raised and caught in Python. They are
  wrapped in pyodide.JsException.
  {pr}`891`

### pyodide-py package and micropip

- The `pyodide.py` file was transformed to a pyodide-py package. The imports
  remain the same so this change is transparent to the users
  {pr}`909`.
- FIX Get last version from PyPI when installing a module via micropip
  {pr}`846`.
- Suppress REPL results returned by `pyodide.eval_code` by adding a semicolon
  {pr}`876`.
- Enable monkey patching of `eval_code` and `find_imports` to customize
  behavior of `runPython` and `runPythonAsync`
  {pr}`941`.

### Build system

- Updated docker image to Debian buster, resulting in smaller images.
  {pr}`815`
- Pre-built docker images are now available as
  [`iodide-project/pyodide`](https://hub.docker.com/r/iodide/pyodide)
  {pr}`787`
- Host Python is no longer compiled, reducing compilation time. This also
  implies that Python 3.8 is now required to build Pyodide. It can for instance
  be installed with conda.
  {pr}`830`
- FIX Infer package tarball directory from source URL
  {pr}`687`
- Updated to emscripten 1.38.44 and binaryen v86 (see related
  [commits](https://github.com/pyodide/pyodide/search?q=emscripten&type=commits))
- Updated default `--ldflags` argument to `pyodide_build` scripts to equal what
  Pyodide actually uses.
  {pr}`817`
- Replace C lz4 implementation with the (upstream) JavaScript implementation.
  {pr}`851`
- Pyodide deployment URL can now be specified with the `PYODIDE_BASE_URL`
  environment variable during build. The `pyodide_dev.js` is no longer
  distributed. To get an equivalent behavior with `pyodide.js`, set
  ```javascript
  window.languagePluginUrl = "./";
  ```
  before loading it.
  {pr}`855`
- Build runtime C libraries (e.g. libxml) via package build system with correct
  dependency resolution
  {pr}`927`
- Pyodide can now be built in a conda virtual environment
  {pr}`835`

### Other improvements

- Modify MEMFS timestamp handling to support better caching. This in
  particular allows to import newly created Python modules without invalidating
  import caches {pr}`893`

### Packages

- New packages: freesasa, lxml, python-sat, traits, astropy, pillow,
  scikit-image, imageio, numcodecs, msgpack, asciitree, zarr

  Note that due to the large size and the experimental state of the scipy
  package, packages that depend on scipy (including scikit-image, scikit-learn)
  will take longer to load, use a lot of memory and may experience failures.

- Updated packages: numpy 1.15.4, pandas 1.0.5, matplotlib 3.3.3 among others.
- New package
  [pyodide-interrupt](https://pypi.org/project/pyodide-interrupts/), useful for
  handling interrupts in Pyodide (see project description for details).

### Backward incompatible changes

- Dropped support for loading .wasm files with incorrect MIME type, following
  {pr}`851`

### List of contributors

abolger, Aditya Shankar, Akshay Philar, Alexey Ignatiev, Aray Karjauv, casatir,
chigozienri, Christian glacet, Dexter Chua, Frithjof, Hood Chatham, Jan Max
Meyer, Jay Harris, jcaesar, Joseph D. Long, Matthew Turk, Michael Greminger,
Michael Panchenko, mojighahar, Nicolas Ollinger, Ram Rachum, Roman Yurchak,
Sergio, Seungmin Kim, Shyam Saladi, smkm, Wei Ouyang

## Version 0.15.0

_May 19, 2020_

- Upgrades Pyodide to CPython 3.7.4.
- micropip no longer uses a CORS proxy to install pure Python packages from
  PyPI. Packages are now installed from PyPI directly.
- micropip can now be used from web workers.
- Adds support for installing pure Python wheels from arbitrary URLs with
  micropip.
- The CDN URL for Pyodide changed to
  https://pyodide-cdn2.iodide.io/v0.15.0/full/pyodide.js
  It now supports versioning and should provide faster downloads.
  The latest release can be accessed via
  https://pyodide-cdn2.iodide.io/latest/full/
- Adds `messageCallback` and `errorCallback` to
  `pyodide.loadPackage`.
- Reduces the initial memory footprint (`TOTAL_MEMORY`) from 1 GiB to 5 MiB.
  More memory will be allocated as needed.
- When building from source, only a subset of packages can be built by setting
  the `PYODIDE_PACKAGES` environment variable. See
  {ref}`partial builds documentation <partial-builds>` for more details.
- New packages: future, autograd

## Version 0.14.3

_Dec 11, 2019_

- Convert JavaScript numbers containing integers, e.g. `3.0`, to a real Python
  long (e.g. `3`).
- Adds `__bool__` method to for `JsProxy` objects.
- Adds a JavaScript-side auto completion function for Iodide that uses jedi.
- New packages: nltk, jeudi, statsmodels, regex, cytoolz, xlrd, uncertainties

## Version 0.14.0

_Aug 14, 2019_

- The built-in `sqlite` and `bz2` modules of Python are now enabled.
- Adds support for auto-completion based on jedi when used in iodide

## Version 0.13.0

_May 31, 2019_

- Tagged versions of Pyodide are now deployed to Netlify.

## Version 0.12.0

_May 3, 2019_

**User improvements:**

- Packages with pure Python wheels can now be loaded directly from PyPI. See
  `micropip` for more information.

- Thanks to PEP 562, you can now `import js` from Python and use it to access
  anything in the global JavaScript namespace.

- Passing a Python object to JavaScript always creates the same object in
  JavaScript. This makes APIs like `removeEventListener` usable.

- Calling `dir()` in Python on a JavaScript proxy now works.

- Passing an `ArrayBuffer` from JavaScript to Python now correctly creates a
  `memoryview` object.

- Pyodide now works on Safari.

## Version 0.11.0

_Apr 12, 2019_

**User improvements:**

- Support for built-in modules:

  - `sqlite`, `crypt`

- New packages: `mne`

**Developer improvements:**

- The `mkpkg` command will now select an appropriate archive to use, rather
  than just using the first.

- The included version of emscripten has been upgraded to 1.38.30 (plus a
  bugfix).

- New packages: `jinja2`, `MarkupSafe`

## Version 0.10.0

_Mar 21, 2019_

**User improvements:**

- New packages: `html5lib`, `pygments`, `beautifulsoup4`, `soupsieve`,
  `docutils`, `bleach`, `mne`

**Developer improvements:**

- `console.html` provides a simple text-only interactive console to test local
  changes to Pyodide. The existing notebooks based on legacy versions of Iodide
  have been removed.

- The `run_docker` script can now be configured with environment variables.

```{eval-rst}
.. toctree::
   :hidden:

   deprecation-timeline.md
```<|MERGE_RESOLUTION|>--- conflicted
+++ resolved
@@ -1660,10 +1660,7 @@
   converting dictionaries. For instance, pass `Object.fromEntries` to convert to
   an object or `Array.from` to convert to an array of pairs.
   {pr}`1742`
-<<<<<<< HEAD
-=======
-- {{ API }} `PyodideAPI.FS` now contains type information from `@types/emscripten`.
->>>>>>> acba8515
+- {{ API }} `PyodideAPI.FS` now contains type information from `@types/emscripten`. 
 
 ### pyodide-build
 
