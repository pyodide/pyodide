---
substitutions:
  API: "<span class='badge badge-warning'>API Change</span>"
  Enhancement : "<span class='badge badge-info'>Enhancement</span>"
  Feature : "<span class='badge badge-success'>Feature</span>"
  Fix : "<span class='badge badge-danger'>Fix</span>"
---


(changelog)=
# Release notes

## Version [Unreleased]

### Improvements to package loading and dynamic linking
- {{ Enhancement }} Uses the emscripten preload plugin system to preload .so files in packages
- {{ Enhancement }} Support for shared library packages. This is used for CLAPACK which makes scipy a lot smaller.
  [#1236](https://github.com/pyodide/pyodide/pull/1236)
- {{ Fix }} Pyodide and included packages can now be used with Safari v14+.
  Safari v13 has also been observed to work on some (but not all) devices.

### Python / JS type conversions
- {{ Feature }} A `JsProxy` of a Javascript `Promise` or other awaitable object is now a
  Python awaitable.
  [#880](https://github.com/pyodide/pyodide/pull/880)
- {{ API }} Instead of automatically converting Python lists and dicts into
  Javascript, they are now wrapped in `PyProxy`. Added a new {any}`PyProxy.toJs`
  API to request the conversion behavior that used to be implicit.
  [#1167](https://github.com/pyodide/pyodide/pull/1167)
- {{ API }} Added {any}`JsProxy.to_py` API to convert a Javascript object to Python.
  [#1244](https://github.com/pyodide/pyodide/pull/1244)
- {{ Feature }} Flexible jsimports: it now possible to add custom Python
  "packages" backed by Javascript code, like the `js` package.  The `js` package
  is now implemented using this system.
  [#1146](https://github.com/pyodide/pyodide/pull/1146)
- {{ Feature }} A `PyProxy` of a Python coroutine or awaitable is now an
  awaitable Javascript object. Awaiting a coroutine will schedule it to run on
  the Python event loop using `asyncio.ensure_future`.
  [#1170](https://github.com/pyodide/pyodide/pull/1170)
- {{ Feature }} A `JsProxy` of a Javascript `Promise` or other awaitable object is now a
  Python awaitable.
  [#880](https://github.com/pyodide/pyodide/pull/880)
- {{ Enhancement }} Made `PyProxy` of an iterable Python object an iterable Js
  object: defined the `[Symbol.iterator]` method, can be used like `for(let x of
  proxy)`. Made a `PyProxy` of a Python iterator an iterator: `proxy.next()` is
  translated to `next(it)`. Made a `PyProxy` of a Python generator into a
  Javascript generator: `proxy.next(val)` is translated to `gen.send(val)`.
  [#1180](https://github.com/pyodide/pyodide/pull/1180)
- {{ API }} Updated `PyProxy` so that if the wrapped Python object supports `__getitem__`
  access, then the wrapper has `get`, `set`, `has`, and `delete` methods which do
  `obj[key]`, `obj[key] = val`, `key in obj` and `del obj[key]` respectively.
  [#1175](https://github.com/pyodide/pyodide/pull/1175)
- {{ API }} The {any}`pyodide.pyimport` function is deprecated in favor of using
  `pyodide.globals.get('key')`. [#1367](https://github.com/pyodide/pyodide/pull/1367)
- {{ API }} Added {any}`PyProxy.getBuffer` API to allow direct access to Python
  buffers as Javascript TypedArrays.
  [#1215](https://github.com/pyodide/pyodide/pull/1215)
- {{ API }} The innermost level of a buffer converted to Javascript used to be a
  TypedArray if the buffer was contiguous and otherwise an Array. Now the
  innermost level will be a TypedArray unless the buffer format code is a '?' in
  which case it will be an Array of booleans, or if the format code is a "s" in
  which case the innermost level will be converted to a string.
  [#1376](https://github.com/pyodide/pyodide/pull/1376)
- {{ Enhancement }} Javascript `BigInt`s are converted into Python `int` and
  Python `int`s larger than 2^53 are converted into `BigInt`.
<<<<<<< HEAD
  [#1407](https://github.com/pyodide/pyodide/pull/1407)
=======
  [1407](https://github.com/pyodide/pyodide/pull/1407)
- {{ API }} Added {any}`pyodide.isPyProxy` to test if an object is a `PyProxy`.
  [1456](https://github.com/pyodide/pyodide/pull/1456)
>>>>>>> 345ab910

### Fixed
- {{ Fix }} getattr and dir on JsProxy now report consistent results and include all
  names defined on the Python dictionary backing JsProxy.
  [#1017](https://github.com/pyodide/pyodide/pull/1017)
- {{ Fix }} `JsProxy.__bool__` now produces more consistent results: both
  `bool(window)` and `bool(zero-arg-callback)` were `False` but now are `True`.
  Conversely, `bool(empty_js_set)` and `bool(empty_js_map)` were `True` but now
  are `False`.
  [#1061](https://github.com/pyodide/pyodide/pull/1061)
- {{ Fix }} When calling a Javascript function from Python without keyword
  arguments, Pyodide no longer passes a `PyProxy`-wrapped `NULL` pointer as the
  last argument. [#1033](https://github.com/pyodide/pyodide/pull/1033)
- {{ Fix }} JsBoundMethod is now a subclass of JsProxy, which fixes nested
  attribute access and various other strange bugs.
  [#1124](https://github.com/pyodide/pyodide/pull/1124)
- {{ Fix }} Javascript functions imported like `from js import fetch` no longer
  trigger "invalid invocation" errors (issue
  [#461](https://github.com/pyodide/pyodide/issues/461)) and
  `js.fetch("some_url")` also works now (issue
  [#768](https://github.com/pyodide/pyodide/issues/461)).
  [#1126](https://github.com/pyodide/pyodide/pull/1126)
- {{ Fix }} Javascript bound method calls now work correctly with keyword arguments.
  [#1138](https://github.com/pyodide/pyodide/pull/1138)
- {{ Fix }} Javascript constructor calls now work correctly with keyword
  arguments.
  [#1433](https://github.com/pyodide/pyodide/pull/1433)

### pyodide-py package

- {{ Feature }} Added an `InteractiveConsole` with completion support to ease
  the integration of Pyodide REPL in webpages (used in console.html)
  [#1125](https://github.com/pyodide/pyodide/pull/1125) and
  [#1155](https://github.com/pyodide/pyodide/pull/1155)
- {{ Feature }} Added a Python event loop to support asyncio by scheduling
  coroutines to run as jobs on the browser event loop. This event loop is
  available by default and automatically enabled by any relevant asyncio API,
  so for instance `asyncio.ensure_future` works without any configuration.
  [#1158](https://github.com/pyodide/pyodide/pull/1158)
- {{ API }} Removed `as_nested_list` API in favor of `JsProxy.to_py`.
  [#1345](https://github.com/pyodide/pyodide/pull/1345)


### pyodide-js

- {{ API }} Removed iodide-specific code in `pyodide.js`. This breaks compatibility with
  iodide.
  [#878](https://github.com/pyodide/pyodide/pull/878),
  [#981](https://github.com/pyodide/pyodide/pull/981)
- {{ API }} Removed the `pyodide.autocomplete` API, use Jedi directly instead.
  [#1066](https://github.com/pyodide/pyodide/pull/1066)
- {{ API }} Removed `pyodide.repr` API.
  [#1067](https://github.com/pyodide/pyodide/pull/1067)
- {{ Fix }} If `messageCallback` and `errorCallback` are supplied to
  `pyodide.loadPackage`, `pyodide.runPythonAsync` and
  `pyodide.loadPackagesFromImport`, then the messages are no longer
  automatically logged to the console.
- {{ Feature }} `runPythonAsync` now runs the code with `eval_code_async`. In
  particular, it is possible to use top level `await` inside of `runPythonAsync`.
- `eval_code` now accepts separate `globals` and `locals` parameters.
  [#1083](https://github.com/pyodide/pyodide/pull/1083)
- Added the `pyodide.setInterruptBuffer` API. This can be used to set a
  `SharedArrayBuffer` to be the keyboard interupt buffer. If Pyodide is running
  on a webworker, the main thread can signal to the webworker that it should
  raise a `KeyboardInterrupt` by writing to the interrupt buffer.
  [#1148](https://github.com/pyodide/pyodide/pull/1148) and
  [#1173](https://github.com/pyodide/pyodide/pull/1173)
- Changed the loading method: added an async function `loadPyodide` to load
  Pyodide to use instead of `languagePluginURL` and `languagePluginLoader`. The
  change is currently backwards compatible, but the old approach is deprecated.
  [#1363](https://github.com/pyodide/pyodide/pull/1363)

### micropip

- {{ Feature }} `micropip` now supports installing wheels from relative URLs.
  [#872](https://github.com/pyodide/pyodide/pull/872)
- {{ API }} `micropip.install` now returns a Python `Future` instead of a Javascript `Promise`.
  [#1324](https://github.com/pyodide/pyodide/pull/1324/)
- {{ FIX }} {any}`micropip.install` now interacts correctly with {any}`pyodide.loadPackage`.
  [#1457](https://github.com/pyodide/pyodide/pull/1457/)

### Build system

- {{ Enhancement }} Updated to latest emscripten 2.0.13 with the updstream LLVM backend
  [#1102](https://github.com/pyodide/pyodide/pull/1102)
- {{ API }} Use upstream `file_packager.py`, and stop checking package abi versions.
  The `PYODIDE_PACKAGE_ABI` environment variable is no longer used, but is
  still set as some packages use it to detect whether it is being built for
  Pyodide. This usage is deprecated, and a new environment variable `PYODIDE`
  is introduced for this purpose.

  As part of the change, Module.checkABI is no longer present.
  [#991](https://github.com/pyodide/pyodide/pull/991)
- uglifyjs and lessc no longer need to be installed in the system during build
  [#878](https://github.com/pyodide/pyodide/pull/878).
- {{ Enhancement }} Reduce the size of the core Pyodide package
  [#987](https://github.com/pyodide/pyodide/pull/987).
- {{ Enhancement }} Optionally to disable docker port binding
  [#1423](https://github.com/pyodide/pyodide/pull/1423).
- {{ Enhancement }} Run arbitrary command in docker
  [#1424](https://github.com/pyodide/pyodide/pull/1424)

### REPL

- {{ Fix }} In console.html: sync behavior, full stdout/stderr support, clean namespace,
  bigger font, correct result representation, clean traceback
  [#1125](https://github.com/pyodide/pyodide/pull/1125) and
  [#1141](https://github.com/pyodide/pyodide/pull/1141)
- {{ Fix }} Switched from ̀Jedi to rlcompleter for completion in
  `pyodide.console.InteractiveConsole` and so in `console.html`. This fixes
  some completion issues (see
  [#821](https://github.com/pyodide/pyodide/issues/821) and
  [#1160](https://github.com/pyodide/pyodide/issues/1160)

### Packages

- six, jedi and parso are no longer vendored in the main Pyodide package, and
  need to be loaded explicitly
  [#1010](https://github.com/pyodide/pyodide/pull/1010),
  [#987](https://github.com/pyodide/pyodide/pull/987).
- Updated packages: bleach 3.3.0, packaging 20.8


## Version 0.16.1
*December 25, 2020*

Note: due to a CI deployment issue the 0.16.0 release was skipped and replaced
by 0.16.1 with identical contents.

- Pyodide files are distributed by [JsDelivr](https://www.jsdelivr.com/),
  `https://cdn.jsdelivr.net/pyodide/v0.16.1/full/pyodide.js`
  The previous CDN `pyodide-cdn2.iodide.io` still works and there
  are no plans for deprecating it. However please use
  JsDelivr as a more sustainable solution, including for earlier Pyodide
  versions.

### Python and the standard library

- Pyodide includes CPython 3.8.2
  [#712](https://github.com/pyodide/pyodide/pull/712)
- ENH Patches for the threading module were removed in all packages. Importing
  the module, and a subset of functionality (e.g. locks) works, while starting
  a new thread will produce an exception, as expected.
  [#796](https://github.com/pyodide/pyodide/pull/796).
  See [#237](https://github.com/pyodide/pyodide/pull/237) for the current
  status of the threading support.
- ENH The multiprocessing module is now included, and will not fail at import,
  thus avoiding the necessity to patch included packages. Starting a new
  process will produce an exception due to the limitation of the WebAssembly VM
  with the following message: `Resource temporarily unavailable`
  [#796](https://github.com/pyodide/pyodide/pull/796).

### Python / JS type conversions

- FIX Only call `Py_INCREF()` once when proxied by PyProxy
  [#708](https://github.com/pyodide/pyodide/pull/708)
- Javascript exceptions can now be raised and caught in Python. They are
  wrapped in pyodide.JsException.
  [#891](https://github.com/pyodide/pyodide/pull/891)

### pyodide-py package and micropip

- The `pyodide.py` file was transformed to a pyodide-py package. The imports
  remain the same so this change is transparent to the users
  [#909](https://github.com/pyodide/pyodide/pull/909).
- FIX Get last version from PyPi when installing a module via micropip
  [#846](https://github.com/pyodide/pyodide/pull/846).
- Suppress REPL results returned by `pyodide.eval_code` by adding a semicolon
  [#876](https://github.com/pyodide/pyodide/pull/876).
- Enable monkey patching of `eval_code` and `find_imports` to customize
  behavior of `runPython` and `runPythonAsync`
  [#941](https://github.com/pyodide/pyodide/pull/941).

### Build system

- Updated docker image to Debian buster, resulting in smaller images.
  [#815](https://github.com/pyodide/pyodide/pull/815)
- Pre-built docker images are now available as
  [`iodide-project/pyodide`](https://hub.docker.com/r/iodide/pyodide)
  [#787](https://github.com/pyodide/pyodide/pull/787)
- Host Python is no longer compiled, reducing compilation time. This also
  implies that Python 3.8 is now required to build Pyodide. It can for instance
  be installed with conda.
  [#830](https://github.com/pyodide/pyodide/pull/830)
- FIX Infer package tarball directory from source URL
  [#687](https://github.com/pyodide/pyodide/pull/687)
- Updated to emscripten 1.38.44 and binaryen v86 (see related
  [commits](https://github.com/pyodide/pyodide/search?q=emscripten&type=commits))
- Updated default `--ldflags` argument to `pyodide_build` scripts to equal what
  Pyodide actually uses.
  [#817](https://github.com/pyodide/pyodide/pull/480)
- Replace C lz4 implementation with the (upstream) Javascript implementation.
  [#851](https://github.com/pyodide/pyodide/pull/851)
- Pyodide deployment URL can now be specified with the `PYODIDE_BASE_URL`
  environment variable during build. The `pyodide_dev.js` is no longer
  distributed. To get an equivalent behavior with `pyodide.js`, set
  ```javascript
  window.languagePluginUrl = './';
  ```
  before loading it.
  [#855](https://github.com/pyodide/pyodide/pull/855)
- Build runtime C libraries (e.g. libxml) via package build system with correct
  dependency resolution
  [#927](https://github.com/pyodide/pyodide/pull/927)
- Pyodide can now be built in a conda virtual environment
  [#835](https://github.com/pyodide/pyodide/pull/835)

### Other improvements

- Modifiy MEMFS timestamp handling to support better caching. This in
  particular allows to import newly created Python modules without invalidating
  import caches [#893](https://github.com/pyodide/pyodide/pull/893)

### Packages
- New packages: freesasa, lxml, python-sat, traits, astropy, pillow,
  scikit-image, imageio, numcodecs, msgpack, asciitree, zarr

  Note that due to the large size and the experimental state of the scipy
  package, packages that depend on scipy (including scikit-image, scikit-learn)
  will take longer to load, use a lot of memory and may experience failures.

- Updated packages: numpy 1.15.4, pandas 1.0.5, matplotlib 3.3.3 among others.
- New package
  [pyodide-interrupt](https://pypi.org/project/pyodide-interrupts/), useful for
  handling interrupts in Pyodide (see project descripion for details).


### Backward incompatible changes

- Dropped support for loading .wasm files with incorrect MIME type, following
  [#851](https://github.com/pyodide/pyodide/pull/851)


### List of contributors

abolger, Aditya Shankar, Akshay Philar, Alexey Ignatiev, Aray Karjauv, casatir,
chigozienri, Christian glacet, Dexter Chua, Frithjof, Hood Chatham, Jan Max
Meyer, Jay Harris, jcaesar, Joseph D. Long, Matthew Turk, Michael Greminger,
Michael Panchenko, mojighahar, Nicolas Ollinger, Ram Rachum, Roman Yurchak,
Sergio, Seungmin Kim, Shyam Saladi, smkm, Wei Ouyang

## Version 0.15.0
*May 19, 2020*

- Upgrades Pyodide to CPython 3.7.4.
- micropip no longer uses a CORS proxy to install pure Python packages from
  PyPi. Packages are now installed from PyPi directly.
- micropip can now be used from web workers.
- Adds support for installing pure Python wheels from arbitrary URLs with
  micropip.
- The CDN URL for Pyodide changed to
  https://pyodide-cdn2.iodide.io/v0.15.0/full/pyodide.js
  It now supports versioning and should provide faster downloads.
  The latest release can be accessed via
  https://pyodide-cdn2.iodide.io/latest/full/
- Adds `messageCallback` and `errorCallback` to
  {any}`pyodide.loadPackage`.
- Reduces the initial memory footprint (`TOTAL_MEMORY`) from 1 GiB to 5 MiB.
  More memory will be allocated as needed.
- When building from source, only a subset of packages can be built by setting
  the `PYODIDE_PACKAGES` environment variable. See
  {ref}`partial builds documentation <partial-builds>` for more details.
- New packages: future, autograd

## Version 0.14.3
*Dec 11, 2019*

- Convert Javascript numbers containing integers, e.g. `3.0`, to a real Python
  long (e.g. `3`).
- Adds `__bool__` method to for `JsProxy` objects.
- Adds a Javascript-side auto completion function for Iodide that uses jedi.
- New packages: nltk, jeudi, statsmodels, regex, cytoolz, xlrd, uncertainties

## Version 0.14.0
*Aug 14, 2019*

- The built-in `sqlite` and `bz2` modules of Python are now enabled.
- Adds support for auto-completion based on jedi when used in iodide

## Version 0.13.0
*May 31, 2019*

- Tagged versions of Pyodide are now deployed to Netlify.

## Version 0.12.0
*May 3, 2019*

**User improvements:**

- Packages with pure Python wheels can now be loaded directly from PyPI. See
  {ref}`micropip` for more information.

- Thanks to PEP 562, you can now `import js` from Python and use it to access
  anything in the global Javascript namespace.

- Passing a Python object to Javascript always creates the same object in
  Javascript. This makes APIs like `removeEventListener` usable.

- Calling `dir()` in Python on a Javascript proxy now works.

- Passing an `ArrayBuffer` from Javascript to Python now correctly creates a
  `memoryview` object.

- Pyodide now works on Safari.

## Version 0.11.0
*Apr 12, 2019*

**User improvements:**

- Support for built-in modules:
  - `sqlite`, `crypt`

- New packages: `mne`

**Developer improvements:**

- The `mkpkg` command will now select an appropriate archive to use, rather
  than just using the first.

- The included version of emscripten has been upgraded to 1.38.30 (plus a
  bugfix).

- New packages: `jinja2`, `MarkupSafe`

## Version 0.10.0
*Mar 21, 2019*

**User improvements:**

- New packages: `html5lib`, `pygments`, `beautifulsoup4`, `soupsieve`,
  `docutils`, `bleach`, `mne`

**Developer improvements:**

- `console.html` provides a simple text-only interactive console to test local
  changes to Pyodide. The existing notebooks based on legacy versions of Iodide
  have been removed.

- The `run_docker` script can now be configured with environment variables.<|MERGE_RESOLUTION|>--- conflicted
+++ resolved
@@ -63,13 +63,9 @@
   [#1376](https://github.com/pyodide/pyodide/pull/1376)
 - {{ Enhancement }} Javascript `BigInt`s are converted into Python `int` and
   Python `int`s larger than 2^53 are converted into `BigInt`.
-<<<<<<< HEAD
   [#1407](https://github.com/pyodide/pyodide/pull/1407)
-=======
-  [1407](https://github.com/pyodide/pyodide/pull/1407)
 - {{ API }} Added {any}`pyodide.isPyProxy` to test if an object is a `PyProxy`.
-  [1456](https://github.com/pyodide/pyodide/pull/1456)
->>>>>>> 345ab910
+  [#1456](https://github.com/pyodide/pyodide/pull/1456)
 
 ### Fixed
 - {{ Fix }} getattr and dir on JsProxy now report consistent results and include all
