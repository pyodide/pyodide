--- conflicted
+++ resolved
@@ -29,14 +29,12 @@
   functions.
   {pr}`4392`
 
-<<<<<<< HEAD
 - {{ Breaking }} Pyodide will not fallback to `node-fetch` anymore when `fetch`
-  is not available in the Node.js environment.
+  is not available in the Node.js < 18 environment.
   {pr}`4417`
-=======
+  
 - {{ Enhancement }} Updated `pyimport` to support `pyimport("module.attribute")`.
   {pr}`4395`
->>>>>>> 99f6cf4a
 
 ### Packages
 
