--- conflicted
+++ resolved
@@ -16,10 +16,9 @@
 
 ## Unreleased
 
-<<<<<<< HEAD
 - {{ Fix }} Fixed an Emscripten bug that broke some matplotlib functionality.
   {pr}`4163`
-=======
+
 - {{ Fix }} Fixed `LONG_BIT definition appears wrong for platform` error happened in out-of-tree build.
   {pr}`4136`
 
@@ -34,7 +33,6 @@
 - Upgraded scipy to 1.11.2 {pr}`4156`
 
 - Upgraded scikit-learn to 1.3.1 {pr}`4161`
->>>>>>> 7615c089
 
 ## Version 0.24.0
 
