--- conflicted
+++ resolved
@@ -18,14 +18,12 @@
 - {{ Enhancement }} Updated Emscripten to version 3.1.30
   {pr}`3471`
 
-<<<<<<< HEAD
 - {{ Fix }} Emscripten is no longer required to create a Pyodide virtual
   environment.
   {pr}`3485`
-=======
+
 - {{ Fix }} `from pyodide.ffi import *` doesn't raise an `ImportError` anymore.
   {pr}`3484`
->>>>>>> 1b2375f7
 
 ### Build System
 
