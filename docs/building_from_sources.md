--- conflicted
+++ resolved
@@ -95,7 +95,10 @@
 
 Following environment variables additionally impact the build,
  - `PYODIDE_JOBS`: the `-j` option passed to the `emmake make` command when applicable for parallel compilation. Default: 3.
-<<<<<<< HEAD
+ - `PYODIDE_BASE_URL`: Base URL where pyodide packages are deployed. It must
+   end with a trailing `/`. Default: `./` to load pyodide packages from the
+   same base URL path as where `pyodide.js` is located.  Example:
+   `https://cdn.jsdelivr.net/pyodide/dev/full/`
 
 ## Building the Pyodide Javascript library independently from make
 The pyodide repository contains a library called `pyodide-js` that contains helpers for loading Pyodide in different Javascript contexts (Browser, Node, Deno, Webworkers). You can find it in `src/pyodide-js`. You can develop this library without having the full `make` set up above, on any platform (Windows, Linux, MacOS).
@@ -105,10 +108,4 @@
 npm install
 npm run build
 ```
-The built files can be found in `src/pyodide-js/dist`.
-=======
- - `PYODIDE_BASE_URL`: Base URL where pyodide packages are deployed. It must
-   end with a trailing `/`. Default: `./` to load pyodide packages from the
-   same base URL path as where `pyodide.js` is located.  Example:
-   `https://cdn.jsdelivr.net/pyodide/dev/full/`
->>>>>>> 4502707e
+The built files can be found in `src/pyodide-js/dist`.