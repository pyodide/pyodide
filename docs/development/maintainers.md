--- conflicted
+++ resolved
@@ -73,21 +73,8 @@
    npm dist-tag add pyodide@a.b.c next # Label this release as also the latest unstable release
    ```
 
-<<<<<<< HEAD
-8. Revert Step 1. and increment the version in
-   `src/py/pyodide/__init__.py` to the next version specified by
-   Semantic Versioning.
-=======
-8. Build the pre-built Docker image locally and push,
-   ```bash
-   docker build -t pyodide/pyodide:X.Y.Z -f Dockerfile-prebuilt --build-arg VERSION=BB .
-   docker push
-   ```
-   where `BB` is the last version of the `pyodide-env` Docker image (you can
-   find it at the top of `.circleci/config.yml`).
-9. Revert Step 1. and increment the version in `src/py/pyodide/__init__.py` to
+8. Revert Step 1. and increment the version in `src/py/pyodide/__init__.py` to
    the next version specified by Semantic Versioning.
->>>>>>> ce2746b6
 
 ### Making a minor release
 
