(building_from_sources)=

# Building from sources

Building is easiest on Linux and relatively straightforward on Mac. For Windows,
we currently recommend using the Docker image (described below) to build
Pyodide. Another option for building on Windows is to use
[WSL2](https://docs.microsoft.com/en-us/windows/wsl/install-win10) to create a
Linux build environment.

## Build using `make`

Make sure the prerequisites for
[emsdk](https://github.com/emscripten-core/emsdk) are installed. Pyodide will
build a custom, patched version of emsdk, so there is no need to build it
yourself prior.

Additional build prerequisites are:

- A working native compiler toolchain, enough to build
  [CPython](https://devguide.python.org/setup/#linux).
- A native Python 3.9 to run the build scripts.
- CMake
- PyYAML
- FreeType 2 development libraries to compile Matplotlib.
- Cython to compile SciPy
- SWIG to compile NLopt
- gfortran (GNU Fortran 95 compiler)
- [f2c](http://www.netlib.org/f2c/)
- [ccache](https://ccache.samba.org) (optional) _highly_ recommended for much faster rebuilds.

You can install the python dependencies from the requirement file at the root of pyodide folder:
<<<<<<< HEAD
`pip3 install -r requirements.txt`
=======
`pip install -r requirements.txt`
>>>>>>> d7106294


On Mac, you will also need:

- [Homebrew](https://brew.sh/) for installing dependencies
- System libraries in the root directory (
  `sudo installer -pkg /Library/Developer/CommandLineTools/Packages/macOS_SDK_headers_for_macOS_10.14.pkg -target /`
  should do it, see https://github.com/pyenv/pyenv/issues/1219#issuecomment-428305417)
- coreutils for md5sum and other essential Unix utilities (`brew install coreutils`)
- cmake (`brew install cmake`)
- Cython to compile SciPy (`brew install cython`)
- SWIG to compile NLopt (`brew install swig`)
- pkg-config (`brew install pkg-config`)
- openssl (`brew install openssl`)
- gfortran (`brew cask install gfortran`)
- f2c: Install wget (`brew install wget`), and then run the buildf2c script from
  the root directory (`sudo ./tools/buildf2c`)

After installing the build prerequisites, run from the command line:

```bash
make
```

## Using Docker

We provide a Debian-based Docker image on Docker Hub with the dependencies
already installed to make it easier to build Pyodide. On top of that we provide
a pre-built image which can be used for fast custom and partial builds of
Pyodide. Note that building from the non pre-built the Docker image is _very_
slow on Mac, building on the host machine is preferred if at all possible.

1. Install Docker

2. From a git checkout of Pyodide, run `./run_docker` or `./run_docker --pre-built`

3. Run `make` to build.

Note: You can control the resources allocated to the build by setting the env
vars `EMSDK_NUM_CORE`, `EMCC_CORES` and `PYODIDE_JOBS` (the default for each is
4).

If running `make` deterministically stops at one point in each subsequent try,
increasing the maximum RAM usage available to the docker container might help
[This is different from the physical RAM capacity inside the system]. Ideally,
at least 3 GB of RAM should be available to the docker container to build
Pyodide smoothly. These settings can be changed via Docker Preferences (See
[here](https://stackoverflow.com/questions/44533319/how-to-assign-more-memory-to-docker-container)).

You can edit the files in your source checkout on your host machine, and then
repeatedly run `make` inside the Docker environment to test your changes.

(partial-builds)=

## Partial builds

To build a subset of available packages in Pyodide, set the environment variable
`PYODIDE_PACKAGES` to a comma separated list of packages. For instance,

```
PYODIDE_PACKAGES="toolz,attrs" make
```

Dependencies of the listed packages will be built automatically as well. The
package names must match the folder names in `packages/` exactly; in particular
they are case sensitive.

If `PYODIDE_PACKAGES` is not set, a minimal set of packages necessairy to run
the core test suite is installed, including "micropip", "pyparsing", "pytz",
"packaging", "Jinja2". This is equivalent to setting `PYODIDE_PACKAGES='core'`
meta-package. Other supported meta-packages are,

- "min-scipy-stack": includes the "core" meta-package as well as some of the
  core packages from the scientific python stack and their dependencies:
  "numpy", "scipy", "pandas", "matplotlib", "scikit-learn", "joblib",
  "pytest". This option is non exaustive and is mainly intended to make build
  faster while testing a diverse set of scientific packages.
- "\*" builds all packages

micropip and distutils are always automatically included.

## Environment variables

The following environment variables additionally impact the build:

- `PYODIDE_JOBS`: the `-j` option passed to the `emmake make` command when
  applicable for parallel compilation. Default: 3.
- `PYODIDE_BASE_URL`: Base URL where Pyodide packages are deployed. It must end
  with a trailing `/`. Default: `./` to load Pyodide packages from the same
  base URL path as where `pyodide.js` is located. Example:
  `https://cdn.jsdelivr.net/pyodide/v0.18.0/full/`
- `EXTRA_CFLAGS` : Add extra compilation flags.
- `EXTRA_LDFLAGS` : Add extra linker flags.

Setting `EXTRA_CFLAGS="-D DEBUG_F"` provides detailed diagnostic information
whenever error branches are taken inside of the Pyodide core code. These error
messages are frequently helpful even when the problem is a fatal configuration
problem and Pyodide cannot even be initialized. These error branches occur also
in correctly working code, but they are relatively uncommon so in practice the
amount of noise generated isn't too large. The shorthand `make debug`
automatically sets this flag.

In certain cases, setting `EXTRA_LDFLAGS="-s ASSERTIONS=1` or `ASSERTIONS=2` can
also be helpful, but this slows down the linking and the runtime speed of
Pyodide a lot and generates a large amount of noise in the console.<|MERGE_RESOLUTION|>--- conflicted
+++ resolved
@@ -30,11 +30,7 @@
 - [ccache](https://ccache.samba.org) (optional) _highly_ recommended for much faster rebuilds.
 
 You can install the python dependencies from the requirement file at the root of pyodide folder:
-<<<<<<< HEAD
-`pip3 install -r requirements.txt`
-=======
 `pip install -r requirements.txt`
->>>>>>> d7106294
 
 
 On Mac, you will also need:
