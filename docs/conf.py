--- conflicted
+++ resolved
@@ -299,13 +299,7 @@
 
 def typehints_formatter(annotation, config):
     """Adjust the rendering of various types that sphinx_autodoc_typehints mishandles"""
-<<<<<<< HEAD
-    from sphinx_autodoc_typehints import (  # get_annotation_args,
-=======
     from sphinx_autodoc_typehints import (
-        format_annotation,
-        get_annotation_args,
->>>>>>> 9afb50a0
         get_annotation_class_name,
         get_annotation_module,
     )
@@ -313,24 +307,15 @@
     try:
         module = get_annotation_module(annotation)
         class_name = get_annotation_class_name(annotation, module)
-        # args = get_annotation_args(annotation, module, class_name)
     except ValueError:
         return None
     full_name = f"{module}.{class_name}"
-<<<<<<< HEAD
     if full_name == "typing.TypeVar":
         # The way sphinx-autodoc-typehints renders TypeVar is too noisy for my
         # taste
         return f"``{annotation.__name__}``"
-=======
     if full_name == "ast.Module":
         return "`Module <https://docs.python.org/3/library/ast.html#module-ast>`_"
-
-    if full_name == "collections.abc.Callable" and args:
-        # Not sure what causes this, it isn't a bug in sphinx-autodoc-typehints
-        fmt = [format_annotation(arg, config) for arg in args]
-        return f":py:class:`~{full_name}`\\[{', '.join(fmt)}]"
->>>>>>> 9afb50a0
     return None
 
 
