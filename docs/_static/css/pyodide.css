--- conflicted
+++ resolved
@@ -20,11 +20,4 @@
 /* Remove "captions" in text table of contents, keep subsections in sidebar */
 .toctree-wrapper > .caption {
   display: none;
-<<<<<<< HEAD
-}
-
-.table.autosummary > td {
-  font-weight: bold;
-=======
->>>>>>> ef88ceeb
 }