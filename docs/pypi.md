--- conflicted
+++ resolved
@@ -33,15 +33,9 @@
 
 ```
 def do_work(*args):
-<<<<<<< HEAD
     import snowballstemmer
     stemmer = snowballstemmer.stemmer('english')
     print(stemmer.stemWords('go goes going gone'.split()))
-=======
-  import snowballstemmer
-  stemmer = snowballstemmer.stemmer('english')
-  stemmer.stemWords('go goes going gone'.split())
->>>>>>> 3f9da19e
 
 import micropip
 micropip.install('snowballstemmer').then(do_work)
@@ -49,13 +43,15 @@
 
 ## A Minimal working example
 
+Adapting 
+
 ```html
 <html>
 <head>
   <meta charset="utf-8">
 </head>
 <body>
-  <script type="text/javascript" src="https://pyodide.pymedphys.com/pyodide.js"></script>
+  <script type="text/javascript" src="https://pyodide.cdn.iodide.io/pyodide.js"></script>
   <script type="text/javascript">
     pythonCode = `
       def do_work(*args):
@@ -65,7 +61,7 @@
 
       import micropip
       micropip.install('snowballstemmer').then(do_work)
-`
+    `
 
     languagePluginLoader.then(() => {
       return pyodide.loadPackage(['micropip'])
