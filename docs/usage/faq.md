# Frequently Asked Questions (FAQ)

## How can I load external python files in Pyodide?

The two possible solutions are,

- include these files in a python package, build a pure python wheel with
  `python setup.py bdist_wheel` and
  {ref}`load it with micropip <micropip-installing-from-arbitrary-urls>`.
- fetch the python code as a string and evaluate it in Python,
  ```js
  pyodide.runPython(await fetch('https://some_url/...'))
  ```

In both cases, files need to be served with a web server and cannot be loaded from local file system.

## Why can't I load files from the local file system?

For security reasons JavaScript in the browser is not allowed to load local data files. You need to serve them with a web-browser.
Recently there is a [Native File System API](https://wicg.github.io/file-system-access/) supported in Chrome but not in Firefox. [There is a discussion about implementing it for Firefox here.](https://github.com/mozilla/standards-positions/issues/154)


## How can I change the behavior of `runPython` and `runPythonAsync`?
The definitions of `runPython` and `runPythonAsync` are very simple:
```javascript
function runPython(code){
  pyodide.pyodide_py.eval_code(code, pyodide.globals);
}
```

```javascript
async function runPythonAsync(code, messageCallback, errorCallback) {
  await pyodide.loadPackagesFromImports(code, messageCallback, errorCallback);
  return pyodide.runPython(code);
};
```
To make your own version of `runPython`:

```pyodide
pyodide.runPython(`
  import pyodide
  old_eval_code = pyodide.eval_code
  def my_eval_code(code, ns):
    extra_info = None
    result = old_eval_code(code, ns)
    return [ns["extra_info"], result]
`)

function myRunPython(code){
  return pyodide.globals.my_eval_code(code, pyodide.globals);
}

function myAsyncRunPython(code){
  await pyodide.loadPackagesFromImports(code, messageCallback, errorCallback);
  return pyodide.myRunPython(code, pyodide.globals);
}
```
Then `pyodide.myRunPython("2+7")` returns `[None, 9]` and
`pyodide.myRunPython("extra_info='hello' ; 2 + 2")` returns `['hello', 4]`.
If you want to change which packages `loadPackagesFromImports` loads, you can
monkey patch `pyodide-py.find_imports` which takes `code` as an argument
and returns a list of packages imported.

## How can I execute code in a custom namespace?
<<<<<<< HEAD
The second argument to {any}`pyodide.eval_code` is a global namespace to execute the code in.
The namespace is a python dictionary. 
```javascript
let my_namespace = pyodide.globals.dict();
pyodide.pyodide_py.eval_code(`x = 1 + 1`, my_namespace);
pyodide.pyodide_py.eval_code(`y = x ** x`, my_namespace);
my_namespace.y; // ==> 4
=======
The second argument to `eval_code` is a namespace to execute the code in.
The namespace is a python dictionary. So you can use:
```pyodide
pyodide.runPython(`
my_namespace = { "x" : 2, "y" : 7 }
def eval_in_my_namespace(code):
  return eval_code(code, my_namespace)
`);
pyodide.globals.eval_in_my_namespace("x")
>>>>>>> 264157a4
```
This effectively runs the code in "module scope". Like the [Python `eval` function](https://docs.python.org/3/library/functions.html?highlight=eval#eval) you can provide a third argument to `eval_code` to specify a separate `locals` dict to run code in "function scope".

## How to detect that code is run with Pyodide?

**At run time**, you can detect that a code is running with Pyodide using,
```py
import sys

if "pyodide" in sys.modules:
   # running in Pyodide
```

More generally you can detect Python built with Emscripten (which includes
Pyodide) with,
```py
import platform

if platform.system() == 'Emscripten':
    # running in Pyodide or other Emscripten based build
```

This however will not work at build time (i.e. in a `setup.py`) due to the way
the pyodide build system works. It first compiles packages with the host compiler
(e.g. gcc) and then re-runs the compilation commands with emsdk. So the `setup.py` is
never run inside the Pyodide environement.

To detect pyodide, **at build time** use,
```python
import os

if "PYODIDE" in os.environ:
    # building for Pyodide
```
We used to use the environment variable `PYODIDE_BASE_URL` for this purpose,
but this usage is deprecated.


## How do I create custom python packages from javascript?

Put a collection of functions into a javascript object and use `pyodide.registerJsModule`:
Javascript:
```javascript
let my_module = {
  f : function(x){
    return x*x + 1;
  },
  g : function(x){
    console.log(`Calling g on argument ${x}`);
    return x;
  },
  submodule : {
    h : function(x) {
      return x*x - 1;
    },
    c  : 2,
  },  
};
pyodide.registerJsModule("my_js_module", my_module);
```
You can import your package like a normal Python package:
```py
import my_js_module
from my_js_module.submodule import h, c
assert my_js_module.f(7) == 50
assert h(9) == 80
assert c == 2
```<|MERGE_RESOLUTION|>--- conflicted
+++ resolved
@@ -62,7 +62,7 @@
 and returns a list of packages imported.
 
 ## How can I execute code in a custom namespace?
-<<<<<<< HEAD
+
 The second argument to {any}`pyodide.eval_code` is a global namespace to execute the code in.
 The namespace is a python dictionary. 
 ```javascript
@@ -70,19 +70,11 @@
 pyodide.pyodide_py.eval_code(`x = 1 + 1`, my_namespace);
 pyodide.pyodide_py.eval_code(`y = x ** x`, my_namespace);
 my_namespace.y; // ==> 4
-=======
-The second argument to `eval_code` is a namespace to execute the code in.
-The namespace is a python dictionary. So you can use:
-```pyodide
-pyodide.runPython(`
-my_namespace = { "x" : 2, "y" : 7 }
-def eval_in_my_namespace(code):
-  return eval_code(code, my_namespace)
-`);
-pyodide.globals.eval_in_my_namespace("x")
->>>>>>> 264157a4
 ```
-This effectively runs the code in "module scope". Like the [Python `eval` function](https://docs.python.org/3/library/functions.html?highlight=eval#eval) you can provide a third argument to `eval_code` to specify a separate `locals` dict to run code in "function scope".
+This effectively runs the code in "module scope". Like the
+[Python `eval` function](https://docs.python.org/3/library/functions.html?highlight=eval#eval)
+you can provide a third argument to `eval_code` to specify a separate `locals` dict to
+run code in "function scope".
 
 ## How to detect that code is run with Pyodide?
 
