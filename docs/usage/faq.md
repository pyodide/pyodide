--- conflicted
+++ resolved
@@ -35,10 +35,6 @@
 
 ## Why can't I load files from the local file system?
 
-<<<<<<< HEAD
-For security reasons JavaScript in the browser is not allowed to load local data
-files. You need to serve them with a web-browser. There is a
-=======
 For security reasons Javascript in the browser is not allowed to load local data files
 (for example, `file:///path/to/local/file.data`).
 You will run into Network Errors, due to the [Same Origin Policy](https://en.wikipedia.org/wiki/Same-origin_policy).
@@ -47,7 +43,6 @@
 Run `python3 -m http.server 8000` from your development directory and access the local web-server: `http://localhost:8000/`. You can choose a port number different from 8000.
 
 There is a
->>>>>>> ee1cacc3
 [File System API](https://wicg.github.io/file-system-access/) supported in Chrome
 but not in Firefox or Safari.
 
