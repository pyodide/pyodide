# Frequently Asked Questions

## How can I load external Python files in Pyodide?

The two possible solutions are,

- include these files in a Python package, build a pure Python wheel with
  `python setup.py bdist_wheel` and
  {ref}`load it with micropip <micropip-installing-from-arbitrary-urls>`.
- fetch the Python code as a string and evaluate it in Python,
  ```js
  pyodide.runPython(await fetch('https://some_url/...'))
  ```

In both cases, files need to be served with a web server and cannot be loaded from local file system.

## Why can't I load files from the local file system?

For security reasons Javascript in the browser is not allowed to load local data
files. You need to serve them with a web-browser. Recently there is a
[Native File System API](https://wicg.github.io/file-system-access/) supported in Chrome
but not in Firefox.
[There is a discussion about implementing it for Firefox here.](https://github.com/mozilla/standards-positions/issues/154)


## How can I change the behavior of {any}`runPython <pyodide.runPython>` and {any}`runPythonAsync <pyodide.runPythonAsync>`?
You can directly call Python functions from Javascript. For many purposes it
makes sense to make your own Python function as an entrypoint and call that
instead of using `runPython`. The definitions of {any}`runPython
<pyodide.runPython>` and {any}`runPythonAsync <pyodide.runPythonAsync>` are very
simple:
```javascript
function runPython(code){
  pyodide.pyodide_py.eval_code(code, pyodide.globals);
}
```

```javascript
async function runPythonAsync(code, messageCallback, errorCallback) {
  await pyodide.loadPackagesFromImports(code, messageCallback, errorCallback);
  let coroutine = pyodide.pyodide_py.eval_code_async(code, pyodide.globals);
  try {
    let result = await coroutine;
    return result;
  } finally {
    coroutine.destroy();
  }
};
```
To make your own version of {any}`runPython <pyodide.runPython>` you could do:
```pyodide
pyodide.runPython(`
  import pyodide
  def my_eval_code(code, ns):
    extra_info = None
    result = pyodide.eval_code(code, ns)
    return ns["extra_info"], result]
`)

function myRunPython(code){
  return pyodide.globals.get("my_eval_code")(code, pyodide.globals);
}
```

Then `pyodide.myRunPython("2+7")` returns `[None, 9]` and
`pyodide.myRunPython("extra_info='hello' ; 2 + 2")` returns `['hello', 4]`.
If you want to change which packages {any}`pyodide.loadPackagesFromImports` loads, you can
monkey patch {any}`pyodide.find_imports` which takes `code` as an argument
and returns a list of packages imported.

## How can I execute code in a custom namespace?

The second argument to {any}`pyodide.eval_code` is a global namespace to execute the code in.
The namespace is a Python dictionary.
```javascript
let my_namespace = pyodide.globals.dict();
pyodide.runPython(`x = 1 + 1`, my_namespace);
pyodide.runPython(`y = x ** x`, my_namespace);
my_namespace.y; // ==> 4
```

## How to detect that code is run with Pyodide?

**At run time**, you can detect that a code is running with Pyodide using,
```py
import sys

if "pyodide" in sys.modules:
   # running in Pyodide
```

More generally you can detect Python built with Emscripten (which includes
Pyodide) with,
```py
import platform

if platform.system() == 'Emscripten':
    # running in Pyodide or other Emscripten based build
```

This however will not work at build time (i.e. in a `setup.py`) due to the way
the Pyodide build system works. It first compiles packages with the host compiler
(e.g. gcc) and then re-runs the compilation commands with emsdk. So the `setup.py` is
never run inside the Pyodide environment.

To detect Pyodide, **at build time** use,
```python
import os

if "PYODIDE" in os.environ:
    # building for Pyodide
```
We used to use the environment variable `PYODIDE_BASE_URL` for this purpose,
but this usage is deprecated.


## How do I create custom Python packages from Javascript?

Put a collection of functions into a Javascript object and use {any}`pyodide.registerJsModule`:
Javascript:
```javascript
let my_module = {
  f : function(x){
    return x*x + 1;
  },
  g : function(x){
    console.log(`Calling g on argument ${x}`);
    return x;
  },
  submodule : {
    h : function(x) {
      return x*x - 1;
    },
    c  : 2,
  },
};
pyodide.registerJsModule("my_js_module", my_module);
```
You can import your package like a normal Python package:
```py
import my_js_module
from my_js_module.submodule import h, c
assert my_js_module.f(7) == 50
assert h(9) == 80
assert c == 2
```
## How can I send a Python object from my server to Pyodide?

The best way to do this is with pickle. If the version of Python used in the
server exactly matches the version of Python used in the client, then objects
that can be successfully pickled can be sent to the client and unpickled in
Pyodide. If the versions of Python are different then for instance sending AST
is unlikely to work since there are breaking changes to Python AST in most
Python minor versions.

Similarly when pickling Python objects defined in a Python package, the package
version needs to match exactly between the server and pyodide.

Generally, pickles are portable between architectures (here amd64 and wasm32).
The rare cases when they are not portable, for instance currently tree based
models in scikit-learn, can be considered as a bug in the upstream library.

```{admonition} Security Issues with pickle
:class: warning

Unpickling data is similar to `eval`. On any public-facing server it is a really
bad idea to unpickle any data sent from the client. For sending data from client
to server, try some other serialization format like JSON.
```

## How can I use a Python function as an event handler and then remove it later?

Note that the most straight forward way of doing this will not work:
```py
from js import document
def f(*args):
    document.querySelector("h1").innerHTML += "(>.<)"

document.body.addEventListener('click', f)
document.body.removeEventListener('click', f)
```
This leaks `f` and does not remove the event listener (instead
`removeEventListener` will silently do nothing).

To do this correctly use :func:`pyodide.create_proxy` as follows:
```py
from js import document
from pyodide import create_proxy
def f(*args):
    document.querySelector("h1").innerHTML += "(>.<)"

proxy_f = create_proxy(f)
document.body.addEventListener('click', proxy_f)
# Store proxy_f in Python then later:
document.body.removeEventListener('click', proxy_f)
proxy_f.destroy()
```
This also avoids memory leaks.

## How can I use fetch with optional arguments from Python?
The most obvious translation of the Javascript code won't work:
```py
import json
resp = await js.fetch('/someurl', {
    "method": "POST"
  , "body": json.dumps({ "some" : "json" })
  , "credentials": "same-origin"
  , "headers": { "Content-Type": "application/json" }
})
```
this leaks the dictionary and the `fetch` api ignores the options that we
attempted to provide. You can do this correctly as follows:
```py
from pyodide import to_js
<<<<<<< HEAD
from js import Object
=======
import json
>>>>>>> e18d38f4
resp = await js.fetch('example.com/some_api',
  method= "POST",
  body= json.dumps({ "some" : "json" }),
  credentials= "same-origin",
  headers= Object.fromEntries(to_js({ "Content-Type": "application/json" })),
)
<<<<<<< HEAD
=======
```
or:
```py
from pyodide import to_js
import json
resp = await js.fetch('example.com/some_api', to_js({
    "method": "POST"
  , "body": json.dumps({ "some" : "json" })
  , "credentials": "same-origin"
  , "headers": { "Content-Type": "application/json" }
}))
```

## How can I control the behavior of stdin / stdout / stderr?
This works much the same as it does in native Python: you can overwrite
`sys.stdin`, `sys.stdout`, and `sys.stderr` respectively. If you want to do it
temporarily, it's recommended to use
[`contextlib.redirect_stdout`](https://docs.python.org/3/library/contextlib.html#contextlib.redirect_stdout)
and
[`contextlib.redirect_stderr](https://docs.python.org/3/library/contextlib.html#contextlib.redirect_stderr).
There is no `contextlib.redirect_stdin` but it is easy to make your own as follows:
```py
from contextlib import _RedirectStream
class redirect_stdin(_RedirectStream):
    _stream = "stdin"
```
For example, if you do:
```
from io import StringIO
with redirect_stdin(StringIO("\n".join(["eval", "asyncio.ensure_future", "functools.reduce", "quit"]))):
  help()
```
it will print:
```
Welcome to Python 3.8's help utility!
<...OMITTED LINES>
Help on built-in function eval in module builtins:
eval(source, globals=None, locals=None, /)
    Evaluate the given source in the context of globals and locals.
<...OMITTED LINES>
Help on function ensure_future in asyncio:
asyncio.ensure_future = ensure_future(coro_or_future, *, loop=None)
    Wrap a coroutine or an awaitable in a future.
<...OMITTED LINES>
Help on built-in function reduce in functools:
functools.reduce = reduce(...)
    reduce(function, sequence[, initial]) -> value
    Apply a function of two arguments cumulatively to the items of a sequence,
<...OMITTED LINES>
You are now leaving help and returning to the Python interpreter.
>>>>>>> e18d38f4
```<|MERGE_RESOLUTION|>--- conflicted
+++ resolved
@@ -202,78 +202,22 @@
 ```py
 import json
 resp = await js.fetch('/someurl', {
-    "method": "POST"
-  , "body": json.dumps({ "some" : "json" })
-  , "credentials": "same-origin"
-  , "headers": { "Content-Type": "application/json" }
+  "method": "POST",
+  "body": json.dumps({ "some" : "json" }),
+  "credentials": "same-origin",
+  "headers": { "Content-Type": "application/json" }
 })
 ```
 this leaks the dictionary and the `fetch` api ignores the options that we
 attempted to provide. You can do this correctly as follows:
 ```py
+import json
 from pyodide import to_js
-<<<<<<< HEAD
 from js import Object
-=======
-import json
->>>>>>> e18d38f4
 resp = await js.fetch('example.com/some_api',
   method= "POST",
   body= json.dumps({ "some" : "json" }),
   credentials= "same-origin",
   headers= Object.fromEntries(to_js({ "Content-Type": "application/json" })),
 )
-<<<<<<< HEAD
-=======
-```
-or:
-```py
-from pyodide import to_js
-import json
-resp = await js.fetch('example.com/some_api', to_js({
-    "method": "POST"
-  , "body": json.dumps({ "some" : "json" })
-  , "credentials": "same-origin"
-  , "headers": { "Content-Type": "application/json" }
-}))
-```
-
-## How can I control the behavior of stdin / stdout / stderr?
-This works much the same as it does in native Python: you can overwrite
-`sys.stdin`, `sys.stdout`, and `sys.stderr` respectively. If you want to do it
-temporarily, it's recommended to use
-[`contextlib.redirect_stdout`](https://docs.python.org/3/library/contextlib.html#contextlib.redirect_stdout)
-and
-[`contextlib.redirect_stderr](https://docs.python.org/3/library/contextlib.html#contextlib.redirect_stderr).
-There is no `contextlib.redirect_stdin` but it is easy to make your own as follows:
-```py
-from contextlib import _RedirectStream
-class redirect_stdin(_RedirectStream):
-    _stream = "stdin"
-```
-For example, if you do:
-```
-from io import StringIO
-with redirect_stdin(StringIO("\n".join(["eval", "asyncio.ensure_future", "functools.reduce", "quit"]))):
-  help()
-```
-it will print:
-```
-Welcome to Python 3.8's help utility!
-<...OMITTED LINES>
-Help on built-in function eval in module builtins:
-eval(source, globals=None, locals=None, /)
-    Evaluate the given source in the context of globals and locals.
-<...OMITTED LINES>
-Help on function ensure_future in asyncio:
-asyncio.ensure_future = ensure_future(coro_or_future, *, loop=None)
-    Wrap a coroutine or an awaitable in a future.
-<...OMITTED LINES>
-Help on built-in function reduce in functools:
-functools.reduce = reduce(...)
-    reduce(function, sequence[, initial]) -> value
-    Apply a function of two arguments cumulatively to the items of a sequence,
-<...OMITTED LINES>
-You are now leaving help and returning to the Python interpreter.
->>>>>>> e18d38f4
 ```