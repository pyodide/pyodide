(using_from_javascript)=

# Using Pyodide from Javascript

This document describes using Pyodide directly from Javascript.

## Startup

To include Pyodide in your project you can use the following CDN URL,

  https://cdn.jsdelivr.net/pyodide/v0.17.0a2/full/pyodide.js

<<<<<<< HEAD
You can also download a release from [Github
releases](https://github.com/iodide-project/pyodide/releases) (or build Pyodide
yourself), include its contents in your distribution, and import the
`pyodide.js` file there from a `<script>` tag. See
=======
You can also download a release from
[Github releases](https://github.com/pyodide/pyodide/releases)
(or build it yourself), include its contents in your distribution, and import
the `pyodide.js` file there from a `<script>` tag. See the following section on
>>>>>>> ff706d33
{ref}`serving_pyodide_packages` for more details.

The `pyodide.js` file defines a single async function called {any}`loadPyodide
<globalThis.loadPyodide>` which sets up the Python environment. When the
`loadPyodide` function finishes, Pyodide installs global namespace called
{js:mod}`pyodide`.

```pyodide
async function main() {
  await loadPyodide({ packageIndexURL : "https://cdn.jsdelivr.net/pyodide/v0.17.0a2/full/" });
  // Pyodide is now ready to use...
  console.log(pyodide.runPython(`
    import sys
    sys.version
  `));
});
main();
```

## Running Python code

Python code is run using the {any}`pyodide.runPython` function. It takes as
input a string of Python code. If the code ends in an expression, it returns the
result of the expression, translated to Javascript objects (see
{ref}`type-translations`). For example the following code will return the
version string as a Javascript string:
```pyodide
pyodide.runPython(`
  import sys
  sys.version
`);
```

After importing Pyodide, only packages from the standard library are available.
See {ref}`loading_packages` for information about loading additional packages.

## Complete example

Create and save a test `index.html` page with the following contents:
```html-pyodide
<!DOCTYPE html>
<html>
  <head>
      <script src="https://cdn.jsdelivr.net/pyodide/v0.17.0a2/full/pyodide.js"></script>
  </head>
  <body>
    Pyodide test page <br>
    Open your browser console to see Pyodide output
    <script type="text/javascript">
      async function main(){
        await loadPyodide({
          packageIndexURL : "https://cdn.jsdelivr.net/pyodide/v0.17.0a2/full/"
        });
        console.log(pyodide.runPython(`
            import sys
            sys.version
        `));
        console.log(pyodide.runPython(`print(1 + 2)`));
      }
      main();
    </script>
  </body>
</html>
```


## Alternative Example

```html
<!DOCTYPE html>
<html>
<head>
    <script src="https://cdn.jsdelivr.net/pyodide/v0.17.0a2/full/pyodide.js"></script>
</head>

<body>
  <p>You can execute any Python code. Just enter something in the box below and click the button.</p>
  <input id='code' value='sum([1, 2, 3, 4, 5])'>
  <button onclick='evaluatePython()'>Run</button>
  <br>
  <br>
  <div>
    Output:
  </div>
  <textarea id='output' style='width: 100%;' rows='6' disabled></textarea>

  <script>
    const output = document.getElementById("output");
    const code = document.getElementById("code");

    function addToOutput(s) {
      output.value += '>>>' + code.value + '\n' + s + '\n';
    }

    output.value = 'Initializing...\n';
    // init Pyodide
    async function main(){
      await loadPyodide({ packageIndexURL : 'https://cdn.jsdelivr.net/pyodide/v0.17.0a2/full/' });
      output.value += 'Ready!\n';
    }
    let pyodideReadyPromise = main();

    async function evaluatePython() {
      await pyodideReadyPromise;
      try {
        let output = await pyodide.runPythonAsync(code.value);
        addToOutput(output);
      } catch(err) {
        addToOutput(err);
      }
    }
  </script>
</body>

</html>
```

## Accessing Python scope from Javascript

You can also access from Javascript all functions and variables defined in
Python by using the {any}`pyodide.globals` object.

For example, if you run the code `x = numpy.ones([3,3])` in Python, you can
access the variable ``x`` from Javascript in your browser's developer console
as `pyodide.globals.get("x")`. The same goes
for functions and imports. See {ref}`type-translations` for more details.

You can try it yourself in the browser console:
```pyodide
pyodide.runPython(`
  import numpy
  x=numpy.ones((3, 4))
`);
pyodide.globals.get('x').toJs();
// >>> [ Float64Array(4), Float64Array(4), Float64Array(4) ]

// create the same 3x4 ndarray from js
x = pyodide.globals.get('numpy').ones(new Int32Array([3, 4])).toJs();
// x >>> [ Float64Array(4), Float64Array(4), Float64Array(4) ]
```

Since you have full access to Python global scope, you can also re-assign new
values or even Javascript functions to variables, and create new ones from
Javascript:

```pyodide
// re-assign a new value to an existing variable
pyodide.globals.set("x", 'x will be now string');

// create a new js function that will be available from Python
// this will show a browser alert if the function is called from Python
pyodide.globals.set("alert", alert);

// this new function will also be available in Python and will return the squared value.
pyodide.globals.set("square", x => x*x);

// You can test your new Python function in the console by running
pyodide.runPython(`square(3)`);

```

Feel free to play around with the code using the browser console and the above example.

## Accessing Javascript scope from Python

The Javascript scope can be accessed from Python using the `js` module (see
{ref}`type-translations_using-js-obj-from-py`). This module represents the
global object `window` that allows us to directly manipulate the DOM and access
global variables and functions from Python.

```python
import js

div = js.document.createElement("div")
div.innerHTML = "<h1>This element was created from Python</h1>"
js.document.body.prepend(div)
```

See {ref}`serving_pyodide_packages` to distribute Pyodide files locally.<|MERGE_RESOLUTION|>--- conflicted
+++ resolved
@@ -10,17 +10,10 @@
 
   https://cdn.jsdelivr.net/pyodide/v0.17.0a2/full/pyodide.js
 
-<<<<<<< HEAD
 You can also download a release from [Github
-releases](https://github.com/iodide-project/pyodide/releases) (or build Pyodide
+releases](https://github.com/pyodide/pyodide/releases) (or build Pyodide
 yourself), include its contents in your distribution, and import the
 `pyodide.js` file there from a `<script>` tag. See
-=======
-You can also download a release from
-[Github releases](https://github.com/pyodide/pyodide/releases)
-(or build it yourself), include its contents in your distribution, and import
-the `pyodide.js` file there from a `<script>` tag. See the following section on
->>>>>>> ff706d33
 {ref}`serving_pyodide_packages` for more details.
 
 The `pyodide.js` file defines a single async function called {any}`loadPyodide
