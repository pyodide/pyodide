(type-translations)=
# Type translations
In order to communicate between Python and Javascript, we "translate" objects
between the two languages. Depending on the type of the object we either
translate the object by implicitly converting it or by proxying it. By
"converting" an object we mean producing a new object in the target language
which is the equivalent of the object from the source language, for example
converting a Python string to the equivalent a Javascript string. By "proxying"
an object we mean producing a special object in the target language that
forwards requests to the source language. When we proxy a Javascript object into
Python, the result is a {any}`JsProxy` object. When we proxy a Python object into
Javascript, the result is a {any}`PyProxy` object. A proxied object can be explicitly
converted using the explicit conversion methods {any}`JsProxy.to_py` and
{any}`PyProxy.toJs`.

Python to Javascript translations occur:

- when returning the final expression from a {any}`pyodide.runPython` call,
- when using `pyodide.globals.get('key')`,
- when passing arguments to a Javascript function called from Python,
- when returning the results of a Python function called from Javascript,
- when accessing an attribute of a {any}`PyProxy`

Javascript to Python translations occur:

- when using the `from js import ...` syntax
- passing arguments to a Python function called from Javascript
- returning the result of a Javascript function called from Python
- when accessing an attribute of a {any}`JsProxy`

`````{admonition} Memory Leaks and Python to Javascript translations
:class: warning

Any time a Python to Javascript translation occurs, it may create a `PyProxy`.
To avoid memory leaks, you must store the `PyProxy` and destroy it when you are
done with it. Unfortunately, we currently provide no convenient way to do this,
particularly when calling Javascript functions from Python.
`````

## Round trip conversions
Translating an object from Python to Javascript and then back to
Python is guaranteed to give an object that is equal to the original object
(with the exception of `nan` because `nan != nan`). Furthermore, if the object
is proxied into Javascript, then translation back unwraps the proxy, and the
result of the round trip conversion `is` the original object (in the sense that
they live at the same memory address).

Translating an object from Javascript to Python and then back to
Javascript gives an object that is `===` to the original object (with the
exception of `NaN` because `NaN !== NaN`, and of `null` which after a round trip
is converted to `undefined`). Furthermore, if the object is proxied into Python,
then translation back unwraps the proxy, and the result of the round trip
conversion is the original object (in the sense that they live at the same
memory address).

## Implicit conversions

We implicitly convert immutable types but not mutable types. This ensures that
mutable Python objects can be modified from Javascript and vice-versa. Python
has immutable types such as `tuple` and `bytes` that have no equivalent in
Javascript. In order to ensure that round trip translations yield an object of
the same type as the original object, we proxy `tuple` and `bytes` objects.

### Python to Javascript
The following immutable types are implicitly converted from Javascript to
Python:

| Python          | Javascript          |
|-----------------|---------------------|
| `int`           | `Number`            |
| `float`         | `Number`            |
| `str`           | `String`            |
| `bool`          | `Boolean`           |
| `None`          | `undefined`         |

### Javascript to Python
The following immutable types are implicitly converted from Python to
Javascript:

| Javascript      | Python                          |
|-----------------|---------------------------------|
| `Number`        | `int` or `float` as appropriate |
| `String`        | `str`                           |
| `Boolean`       | `bool`                          |
| `undefined`     | `None`                          |
| `null`          | `None`                          |


## Proxying

Any of the types not listed above are shared between languages using proxies
that allow methods and some operations to be called on the object from the other
language.

### Proxying from Javascript into Python

When most Javascript objects are translated into Python a {any}`JsProxy` is returned.
The following operations are currently supported on a {any}`JsProxy`.

| Python                    | Javascript             |
|---------------------------|------------------------|
| `str(proxy)`              | `x.toString()`         |
| `proxy.foo`               | `x.foo`                |
| `proxy.foo = bar`         | `x.foo = bar`          |
| `del proxy.foo`           | `delete x.foo`         |
| `hasattr(proxy, "foo")`   | `"foo" in x`           |
| `proxy(...)`              | `x(...)`               |
| `proxy.foo(...)`          | `x.foo(...)`           |
| `proxy.new(...)`          | `new X(...)`           |
| `len(proxy)`              | `x.length` or `x.size` |
| `foo in proxy`            | `x.has(foo)`           |
| `proxy[foo]`              | `x.get(foo)`           |
| `proxy[foo] = bar`        | `x.set(foo, bar)`      |
| `del proxy[foo]`          | `x.delete(foo)`        |
| `proxy1 == proxy2`        | `x === y`              |
| `proxy.typeof`            | `typeof x`             |
| `iter(proxy)`             | `x[Symbol.iterator]()` |
| `next(proxy)`             | `x.next()`             |
| `await proxy`             | `await x`              |
| `proxy.object_entries()`  | `Object.entries(x)`    |

Some other code snippets:
```py
for v in proxy:
    # do something
```
is equivalent to:
```js
for(let v of x){
    // do something
}
```
The `dir` method has been overloaded to return all keys on the prototype chain
of `x`, so `dir(x)` roughly translates to:
```js
function dir(x){
    let result = [];
    do {
        result.push(...Object.getOwnPropertyNames(x));
    } while (x = Object.getPrototypeOf(x));
    return result;
}
```

As a special case, Javascript `Array`, `HTMLCollection`, and `NodeList` are
container types, but instead of using `array.get(7)` to get the 7th element,
Javascript uses `array["7"]`. For these cases, we translate:

| Python                    | Javascript             |
|---------------------------|------------------------|
| `proxy[idx]`              | `x.toString()`         |
| `proxy[idx] = val`        | `x.foo`                |
| `idx in proxy`            | `idx in array`         |
| `del proxy[idx]`          | `proxy.splice(idx)`    |


(type-translations-pyproxy)=
### Proxying from Python into Javascript

When most Python objects are translated to Javascript a `PyProxy` is produced.
See also the API docs for {any}`js-api-pyproxy`.

Fewer operations can be overloaded in Javascript than in Python so some
operations are more cumbersome on a `PyProxy` than on a `JsProxy`. The following
operations are supported:

| Javascript                            | Python                   |
|---------------------------------------|--------------------------|
| `foo in proxy`                        | `hasattr(x, 'foo')`      |
| `proxy.foo`                           | `x.foo`                  |
| `proxy.foo = bar`                     | `x.foo = bar`            |
| `delete proxy.foo`                    | `del x.foo`              |
| `Object.getOwnPropertyNames(proxy)`   | `dir(x)`                 |
| `proxy(...)`                          | `x(...)`                 |
| `proxy.foo(...)`                      | `x.foo(...)`             |
| `proxy.length`                        | `len(x)`                 |
| `proxy.has(foo)`                      | `foo in x`               |
| `proxy.get(foo)`                      | `x[foo]`                 |
| `proxy.set(foo, bar)`                 | `x[foo] = bar`           |
| `proxy.delete(foo)`                   | `del x[foo]`             |
| `proxy.type`                          | `type(x)`                |
| `proxy[Symbol.iterator]()`            | `iter(x)`                |
| `proxy.next()`                        | `next(x)`                |
| `await proxy`                         | `await x`                |
| `Object.entries(x)`                   |  `repr(x)`               |

`````{admonition} Memory Leaks and PyProxy
:class: warning
When proxying a Python object into Javascript, there is no way for Javascript to
automatically garbage collect the Proxy. The `PyProxy` must be manually
destroyed when passed to Javascript, or the proxied Python object will leak. To
do this, call `PyProxy.destroy()` on the `PyProxy`, after which Javascript will
no longer have access to the Python object. If no references to the Python
object exist in Python either, then the Python garbage collector can eventually
collect it.

```javascript
let foo = pyodide.globals.get('foo');
foo();
foo.destroy();
foo(); // throws Error: Object has already been destroyed
```
`````

`````{admonition} Memory Leaks and PyProxy method calls
:class: warning

Every time you access a Python method on a `PyProxy`, it creates a new temporary
`PyProxy` of a Python bound method. If you do not capture this temporary and
destroy it, you will leak the Python object.
`````
Here's an example:

```pyodide
pyodide.runPython(`
    class Test(dict):
        def __del__(self):
            print("destructed!")
    d = Test(a=2, b=3)
    import sys
    print(sys.getrefcount(d)) # prints 2
`);
let d = pyodide.globals.get("d");
// Leak three temporary bound "get" methods!
let l = [d.get("a", 0), d.get("b", 0), d.get("c", 0)];
d.destroy(); // Try to free dict
// l is [2, 3, 0].
pyodide.runPython(`
    print(sys.getrefcount(d)) # prints 5 = original 2 + leaked 3
    del d # Destructor isn't run because of leaks
`);
```
Here is how we can do this without leaking:
```pyodide
let d = pyodide.globals.get("d");
let d_get = d.get; // this time avoid the leak
let l = [d_get("a", 0), d_get("b", 0), d_get("c", 0)];
d.destroy();
d_get.destroy();
// l is [2, 3, 0].
pyodide.runPython(`
    print(sys.getrefcount(d)) # prints 2
    del d # runs destructor and prints "destructed!".
`);
```
Another exciting inconsistency is that `d.set` is a __Javascript__ method not a
PyProxy of a bound method, so using it has no effect on refcounts or memory
reclamation and it cannot be destroyed.
```pyodide
let d = pyodide.globals.get("d");
let d_set = d.set;
d_set("x", 7);
pyodide.runPython(`
    print(sys.getrefcount(d)) # prints 2, d_set doesn't hold an extra reference to d
`);
d_set.destroy(); // TypeError: d_set.destroy is not a function
```

## Explicit Conversion of Proxies

(type-translations-pyproxy-to-js)=
### Python to Javascript
Explicit conversion of a {any}`PyProxy` into a native Javascript object is done with
the {any}`PyProxy.toJs` method. By default, the `toJs` method does a recursive "deep"
conversion, to do a shallow conversion use `proxy.toJs(1)`. The `toJs` method
performs the following explicit conversions:

| Python            | Javascript          |
|-------------------|---------------------|
| `list`, `tuple`   | `Array`             |
| `dict`            | `Map`               |
| `set`             | `Set`               |
| a buffer*         | `TypedArray`        |

* Examples of buffers include bytes objects and numpy arrays.

In Javascript, `Map` and `Set` keys are compared using object identity unless
the key is an immutable type (meaning a string, a number, a bigint, a boolean,
`undefined`, or `null`). On the other hand, in Python, `dict` and `set` keys are
compared using deep equality. If a key is encountered in a `dict` or `set` that
would have different semantics in Javascript than in Python, then a
`ConversionError` will be thrown.

See {ref}`buffer_tojs` for the behavior of `toJs` on buffers.

`````{admonition} Memory Leaks and toJs
:class: warning

The `toJs` method can create many proxies at arbitrary depth. It is your
responsibility to manually `destroy` these proxies if you wish to avoid memory
leaks, but we provide no way to manage this.
`````

To ensure that no {any}`PyProxy` is leaked, the following code suffices:
```js
function destroyToJsResult(x){
    if(!x){
        return;
    }
    if(x.destroy){
        x.destroy();
        return;
    }
    if(x[Symbol.iterator]){
        for(let k of x){
            freeToJsResult(k);
        }
    }
}
```


### Javascript to Python
Explicit conversion of a {any}`JsProxy` into a native Python object is done with the
{any}`JsProxy.to_py` method. By default, the `to_py` method does a recursive "deep"
conversion, to do a shallow conversion use `proxy.to_py(1)` The `to_py` method
performs the following explicit conversions:

| Javascript       | Python              |
|------------------|---------------------|
| `Array`          | `list`              |
| `Object`**       | `dict`              |
| `Map`            | `dict`              |
| `Set`            | `set`               |

** `to_py` will only convert an object into a dictionary if its constructor
is `Object`, otherwise the object will be left alone. Example:
```pyodide
class Test {};
window.x = { "a" : 7, "b" : 2};
window.y = { "a" : 7, "b" : 2};
Object.setPrototypeOf(y, Test.prototype);
pyodide.runPython(`
    from js import x, y
    # x is converted to a dictionary
    assert x.to_py() == { "a" : 7, "b" : 2}
    # y is not a "Plain Old JavaScript Object", it's an instance of type Test so it's not converted
    assert y.to_py() == y
`);
```

In Javascript, `Map` and `Set` keys are compared using object identity unless
the key is an immutable type (meaning a string, a number, a bigint, a boolean,
`undefined`, or `null`). On the other hand, in Python, `dict` and `set` keys are
compared using deep equality. If a key is encountered in a `Map` or `Set` that
would have different semantics in Python than in Javascript, then a
`ConversionError` will be thrown. Also, in Javascript, `true !== 1` and `false
!== 0`, but in Python, `True == 1` and `False == 0`. This has the result that a
Javascript map can use `true` and `1` as distinct keys but a Python `dict`
cannot. If the Javascript map contains both `true` and `1` a `ConversionError`
will be thrown.

## Buffers

### Converting Javascript Typed Arrays to Python

Javascript typed arrays (`Int8Array` and friends) are translated to Python
`memoryviews`. This happens with a single binary memory copy (since Python can't
directly access arrays if they are outside of the wasm heap), and the data type
is preserved. This makes it easy to correctly convert the array to a Numpy array
using `numpy.asarray`:

```js
let array = new Float32Array([1, 2, 3]);
```

```py
from js import array
import numpy as np
numpy_array = np.asarray(array)
```

(buffer_tojs)=
### Converting Python Buffer objects to Javascript
<<<<<<< HEAD
Python objects supporting the [Python Buffer
protocol](https://docs.python.org/3/c-api/buffer.html) are proxied into
Javascript. The data inside the buffer can be accessed via the {any}`PyProxy.toJs` method or
the {any}`PyProxy.getBuffer` method. The `toJs` API copies the buffer into Javascript,
whereas the `getBuffer` method allows low level access to the WASM memory
backing the buffer. The `getBuffer` API is more powerful but requires care to
use correctly. For simple use cases the `toJs` API should be prefered.

If the buffer is zero or one-dimensional, then `toJs` will in most cases convert
it to a single `TypedArray`. However, in the case that the format of the buffer
is `'s'`, we will convert it to a string and if the format is `'?'` we will
convert it to an Array of booleans.

If the dimension is greater than one, we will convert it to a nested Javascript
array, with the innermost dimension handled in the same way we would handle a 1d array.

The {any}`PyProxy.getBuffer` method can be used to retrieve a reference to a
=======

A PyProxy of any Python object supporting the
[Python Buffer protocol](https://docs.python.org/3/c-api/buffer.html) will have
a method called {any}`getBuffer <PyProxy.getBuffer>`. This can be used to retrieve a reference to a
>>>>>>> b342a397
Javascript typed array that points to the data backing the Python object,
combined with other metadata about the buffer format. The metadata is suitable
for use with a Javascript ndarray library if one is present. For instance, if
you load the Javascript [ndarray](https://github.com/scijs/ndarray) package, you
can do:
```js
let proxy = pyodide.globals.get("some_numpy_ndarray");
let buffer = proxy.getBuffer();
proxy.destroy();
try {
    if(buffer.readonly){
        // We can't stop you from changing a readonly buffer, but it can cause undefined behavior.
        throw new Error("Uh-oh, we were planning to change the buffer");
    }
    let array = new ndarray(buffer.data, buffer.shape, buffer.strides, buffer.offset);
    // manipulate array here
    // changes will be reflected in the Python ndarray!
} finally {
    buffer.release(); // Release the memory when we're done
}
```

## Importing Objects
It is possible to access objects in one languge from the global scope in the
other language. It is also possible to create custom namespaces and access
objects on the custom namespaces.

### Importing Python objects into Javascript

A Python object in the `__main__` global scope can imported into Javascript
using the {any}`pyodide.globals.get <PyProxy.get>` method. Given the name of the
Python object to import, it returns the object translated to Javascript.

```js
let sys = pyodide.globals.get('sys');
```
As always, if the result is a `PyProxy` and you care about not leaking the
Python object, you must destroy it when you are done. It's also possible to set
values in the Python global scope with {any}`pyodide.globals.set <PyProxy.set>`
or remove them with {any}`pyodide.globals.delete <PyProxy.delete>`:
```pyodide
pyodide.globals.set("x", 2);
pyodide.runPython("print(x)"); // Prints 2
```

If you execute code with a custom globals dictionary, you can use a similar
approach:
```pyodide
let my_py_namespace = pyodide.globals.get("dict")();
pyodide.runPython("x=2", my_py_namespace);
let x = my_py_namespace.get("x");
```

(type-translations_using-js-obj-from-py)=
### Importing Javascript objects into Python

Javascript objects in the
[`globalThis`](https://developer.mozilla.org/en-US/docs/Web/JavaScript/Reference/Global_Objects/globalThis)
global scope can be imported into Python using the `js` module.

When importing a name from the `js` module, the `js` module looks up Javascript
attributes of the `globalThis` scope and translates the Javascript objects into
Python.

```py
import js
js.document.title = 'New window title'
from js.document.location import reload as reload_page
reload_page()
```
You can also assign to Javascript global variables in this way:
```pyodide
pyodide.runPython("js.x = 2");
console.log(window.x); // 2
```
You can create your own custom Javascript modules using
{any}`pyodide.registerJsModule` and they will behave like the `js` module except
with a custom scope:
```pyodide
let my_js_namespace = { x : 3 };
pyodide.registerJsModule("my_js_namespace", my_js_namespace);
pyodide.runPython(`
    from my_js_namespace import x
    print(x) # 3
    my_js_namespace.y = 7
`);
console.log(my_js_namespace.y); // 7
```

(type-translations-errors)=
## Translating Errors
All entrypoints and exit points from Python code are wrapped in Javascript `try`
blocks. At the boundary between Python and Javascript, errors are caught,
converted between languages, and rethrown.

Javascript errors are wrapped in a {any}`JsException <pyodide.JsException>`.
Python exceptions are converted to a {any}`PythonError <pyodide.PythonError>`.
At present if an exception crosses between Python and Javascript several times,
the resulting error message won't be as useful as one might hope.

In order to reduce memory leaks, the {any}`PythonError <pyodide.PythonError>`
has a formatted traceback, but no reference to the original Python exception.
The original exception has references to the stack frame and leaking it will
leak all the local variables from that stack frame. The actual Python exception
will be stored in
[`sys.last_value`](https://docs.python.org/3/library/sys.html#sys.last_value) so
if you need access to it (for instance to produce a traceback with certain
functions filtered out), use that.

`````{admonition} Avoid Stack Frames
:class: warning
If you make a {any}`PyProxy` of ``sys.last_value``, you should be especially
careful to {any}`destroy() <PyProxy.destroy>` it when you are done with it or
you may leak a large amount of memory if you don't.
`````
The easiest way is to only handle the exception in Python:
```pyodide
pyodide.runPython(`
def reformat_exception():
    from traceback import format_exception
    # Format a modified exception here
    # this just prints it normally but you could for instance filter some frames
    return "".join(
        traceback.format_exception(sys.last_type, sys.last_value, sys.last_traceback)
    )
`);
let reformat_exception = pyodide.globals.get("reformat_exception");
try {
    pyodide.runPython(some_code);
} catch(e){
    // replace error message
    e.message = reformat_exception();
    throw e;
}
```<|MERGE_RESOLUTION|>--- conflicted
+++ resolved
@@ -372,7 +372,6 @@
 
 (buffer_tojs)=
 ### Converting Python Buffer objects to Javascript
-<<<<<<< HEAD
 Python objects supporting the [Python Buffer
 protocol](https://docs.python.org/3/c-api/buffer.html) are proxied into
 Javascript. The data inside the buffer can be accessed via the {any}`PyProxy.toJs` method or
@@ -390,12 +389,6 @@
 array, with the innermost dimension handled in the same way we would handle a 1d array.
 
 The {any}`PyProxy.getBuffer` method can be used to retrieve a reference to a
-=======
-
-A PyProxy of any Python object supporting the
-[Python Buffer protocol](https://docs.python.org/3/c-api/buffer.html) will have
-a method called {any}`getBuffer <PyProxy.getBuffer>`. This can be used to retrieve a reference to a
->>>>>>> b342a397
 Javascript typed array that points to the data backing the Python object,
 combined with other metadata about the buffer format. The metadata is suitable
 for use with a Javascript ndarray library if one is present. For instance, if
