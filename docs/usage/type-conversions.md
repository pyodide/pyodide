--- conflicted
+++ resolved
@@ -555,7 +555,9 @@
 ```
 
 (type-translations-proxy-arguments)=
+
 ## PyProxy memory management calling Javascript functions from Python
+
 When you call a Javascript function from Python, any PyProxy arguments are
 considered to be "borrowed" from the calling Python scope. After the function
 call is done, they will be destroyed and will stop being accessible. An
@@ -569,6 +571,7 @@
 As long as the function doesn't persist the arguments beyond the duration of the
 function call, no memory is leaked and everything works as expected. For example,
 no memory is leaked here:
+
 ```pyodide
 function test(a){
     // We only use a during body of function, it gets destroyed afterwards.
@@ -579,7 +582,9 @@
     assert test({"x" : 3}) == 3
 `);
 ```
+
 If you persist the proxy, it will cause errors:
+
 ```pyodide
 function test(a){
     window.a = a;
@@ -590,8 +595,10 @@
 `);
 a.get("x"); // Error: This borrowed proxy was automatically destroyed. [...]
 ```
+
 If you want to persist the proxy, you need to use {any}`PyProxy.clone` or {any}`pyodide.create_proxy`.
 Persisting the proxy from Javascript with {any}`PyProxy.clone`:
+
 ```pyodide
 function test(a){
     window.a = a.clone();
@@ -602,7 +609,9 @@
 `);
 a.get("x"); // 3
 ```
+
 Persisting the proxy from Python with {any}`pyodide.create_proxy`:
+
 ```pyodide
 function test(a){
     window.a = a;
@@ -614,7 +623,9 @@
 `);
 a.get("x"); // 3
 ```
+
 For example, {any}`pyodide.create_proxy` is useful for adding event listeners:
+
 ```py
 from js import document
 from pyodide import create_proxy
@@ -627,11 +638,13 @@
 document.body.removeEventListener("click", f_proxy)
 f_proxy.destroy()
 ```
+
 Asynchronous functions are a tricky case because they defer work to be done
 later. We handle this by releasing the arguments in the `finally` handler of the
 Promise. Of course this means if you return a promise that never resolves, it
 will leak the arguments. Another unfortunate result of this is that if a
 function asynchronously returns one of its arguments, this is an error:
+
 ```pyodide
 async function test(x){
     return x;
@@ -641,11 +654,15 @@
     test({})
 `);
 ```
+
 This results in the following error message:
+
 ```
 Uncaught (in promise) Error: This borrowed proxy was automatically destroyed at the end of an asynchronous function call. You may have tried returning one of the arguments from an async function. [...]
 ```
+
 If you wish to asynchronously return an argument, you have to use {any}`pyodide.create_proxy`:
+
 ```pyodide
 async function test(x){
     return x;
@@ -661,7 +678,6 @@
 `);
 ```
 
-
 (avoiding-leaks)=
 
 ## Best practices for avoiding memory leaks
@@ -674,40 +690,6 @@
 collector does not have any information about whether Python is experiencing
 memory pressure. So it's best to aim to avoid leaks.
 
-<<<<<<< HEAD
-When using a `PyProxy`, note that accessing a field of the `PyProxy` is likely
-to yield more `PyProxy` objects that also need to be destroyed. A particular
-gotcha occurs with method calls:
-```js
-pyproxy.some_func(10);
-pyproxy.destroy();
-```
-This leaks `pyproxy`! Insteaad:
-```js
-let some_func = pyproxy.some_func;
-some_func(10);
-pyproxy.destroy();
-some_func.destroy();
-```
-To be absolutely foolproof we can do it in a finally block:
-```js
-let some_func;
-try {
-    some_func = pyproxy.some_func;
-    some_func(10);
-} finally {
-    // To be extra sure we do it in a finally block.
-    pyproxy.destroy();
-    if(some_func){
-        some_func.destroy();
-    }
-}
-```
-Obviously it's not a whole lot of fun writing code like this. We hope to improve
-the design to make managing `PyProxy` lifecycles more ergonomic in the future.
-
-=======
->>>>>>> 6074ca26
 Here are some tips for how to do that when calling functions in one language from another.
 
 There are four cases to consider here:
@@ -738,7 +720,7 @@
 ```
 
 ### Calling Javascript functions from Python
-<<<<<<< HEAD
+
 When a Javascript function is called from Python, any PyProxy arguments are
 considered to be "borrowed" from the local scope of the calling function. They
 will be destroyed automatically after the function call is finished executing.
@@ -750,34 +732,16 @@
 are particularly meant to persist arguments, and then special care is needed.
 
 For instance if you use `addEventListener` directly, it will not work:
-=======
-
-If the arguments will be implicitly converted, nothing needs to be done.
-Otherwise, there are different solutions depending on the circumstance.
-
-1. Call {any}`pyodide.to_js` on the argument before passing it if is a list,
-   dict, set, or buffer.
-2. For anything, you can use {any}`pyodide.create_proxy`. Suppose `obj` is some
-   arbitrary Python object that you want to pass to a Javascript function.
-
->>>>>>> 6074ca26
+
 ```py
 def callback():
     print("clicked!")
 document.body.addEventListener("click", callback)
 # From now on every time you click an exception is thrown =(
 ```
-<<<<<<< HEAD
+
 To do this correctly, use {any}`pyodide.create_proxy`:
-=======
-
-Note that as long as `obj` wouldn't be implicitly translated, the Javascript
-function will recieve an identical object regardless of whether you call it
-directly (i.e., `jsfunc(obj)`) or as `jsfunc(create_proxy(obj))`.
-
-`create_proxy` is particularly helpful with `addEventListener`:
-
->>>>>>> 6074ca26
+
 ```py
 def callback():
     print("clicked!")
@@ -789,14 +753,9 @@
 proxy.destroy() # reclaim memory
 ```
 
-<<<<<<< HEAD
 If the argument is a function to be called once (for example, the argument to
 `setTimeout`) you can use {any}`pyodide.create_once_callable`:
-=======
-3. If the argument is a function to be called once (for example, the argument to
-   `Promise.new`) you can use {any}`pyodide.create_once_callable`:
-
->>>>>>> 6074ca26
+
 ```py
 from js import setTimeout
 from pyodide import create_once_callable
@@ -804,22 +763,10 @@
     print("Calling f once without leaking it!")
 setTimeout(create_once_callable(f), 500)
 ```
-<<<<<<< HEAD
+
 If you are using the promise methods {any}`PyProxy.then`,
 {any}`PyProxy.catch`, or {any}`PyProxy.finally`, these have magic wrappers
 around them so no intervention is needed to prevent memory leaks.
-
-Also, as a special warning,
-
-### Using a Javascript callback with an existing Python function
-If you want to pass a Javascript callback to an existing Python function,
-nothing needs to be done unless you wish to persist some of the arguments or if
-you wish to asynchronously return an argument.
-=======
-
-4. If you are using the promise methods {any}`PyProxy.then`,
-   {any}`PyProxy.catch`, or {any}`PyProxy.finally`, these have magic wrappers
-   around them so no intervention is needed to prevent memory leaks.
 
 5. If the last argument of the Javascript function is an object you can use
    keyword arguments, so the following:
@@ -846,28 +793,9 @@
 
 ### Using a Javascript callback with an existing Python function
 
-If you want to pass a Javascript callback to an existing Python function, you
-should destroy the argument when you are done. This can be a bit tedious to get
-correct due to `PyProxy` usage constraints.
-
-```pyodide
-function callback(arg){
-    let res = arg.result();
-    window.result = res.toJs();
-    arg.destroy();
-    res.destroy();
-}
-let fut = pyodide.runPython(`
-    from asyncio import ensure_future
-    async def temp():
-        return [1, 2, 3]
-    ensure_future(temp())
-`);
-fut.add_done_callback(callback);
-fut.destroy();
-console.log(result);
-```
->>>>>>> 6074ca26
+If you want to pass a Javascript callback to an existing Python function,
+nothing needs to be done unless you wish to persist some of the arguments or if
+you wish to asynchronously return an argument.
 
 ### Using a Python callback with an existing Javascript function
 
