(downloading_deploying)=

# Downloading and deploying Pyodide

## Downloading Pyodide

### CDN

Pyodide is available from the JsDelivr CDN

| channel             | indexURL                                     | Comments                                                                                 | REPL                                               |
| ------------------- | -------------------------------------------- | ---------------------------------------------------------------------------------------- | -------------------------------------------------- |
| Latest release      | `{{PYODIDE_CDN_URL}}`                        | Recommended, cached by the browser                                                       | [link](https://pyodide.org/en/stable/console.html) |
| Dev (`main` branch) | `https://cdn.jsdelivr.net/pyodide/dev/full/` | Re-deployed for each commit on main, no browser caching, should only be used for testing | [link](https://pyodide.org/en/latest/console.html) |

For a given version, several build variants are also available,

- `<version>/full/`: the default full build
- `<version>/debug/`: build with unminified `pyodide.asm.js` useful for debugging

### GitHub releases

You can also download Pyodide packages from [GitHub
releases](https://github.com/pyodide/pyodide/releases). The full distribution
including all vendored packages is available as `pyodide-{{VERSION}}.tar.bz2`.
The full distribution is quite large (200+ megabytes). The minimal set of files
needed to start Pyodide is included as `pyodide-core-{{VERSION}}.tar.bz2`. It is
intended for use with node which will automatically install missing packages
from the cdn -- it is the same set of files that are installed if you use `npm
install pyodide`. It may also be convenient for other purposes.

You will need to serve these files yourself.

(serving_pyodide_packages)=

## Serving Pyodide packages

### Serving locally

With Python 3.7.5+ you can serve Pyodide files locally with {py:mod}`http.server`:

```
python -m http.server
```

from the Pyodide distribution folder. Navigate to
[http://localhost:8000/console.html](http://localhost:8000/console.html) and
the Pyodide repl should load.

### Remote deployments

Any service that hosts static files and that correctly sets the WASM MIME type
and CORS headers will work. For instance, you can use GitHub Pages or similar
services.

For additional suggestions for optimizing the size and load time for Pyodide,
see the [Emscripten documentation about
deployments](https://emscripten.org/docs/compiling/Deploying-Pages.html).

## Contents of Pyodide github releases

### Files in `pyodide-core-{{VERSION}}.tar.bz2`

<<<<<<< HEAD
| File Name                 | Description
|:--------------------------|:-----------
| pyodide.asm.js            | The JavaScript half of the main "binary". Direct output from the Emscripten compiler. Contains the Emscripten bootstrap code + all JavaScript libraries used by C + the JavaScript/Wasm runtime interop APIs.
| pyodide.asm.wasm          | The WebAssembly half of the main "binary". Direct output from the Emscripten compiler. Contains all C library code that is statically linked. Also includes enough of libcxx to support things like exceptions in extension modules that use C++.
| pyodide.js                | Exports loadPyodide on globalThis. Legacy support for people who can't use es6 modules for whatever reason. Prefer pyodide.mjs.
| pyodides.mjs              | A small JS loader shim which exports loadPyodide. It manages downloading the runtime and handling user settings.
| python_stdlin.zip         | The Python Standard Library for pyodide. A zip file consisting of the Python Lib folder (except a few things we've unvendored) and the Pyodide Python runtime libraries. Mounted directly into the Pyodide FS and imported using ZipImporter.
| package.json              | Tells node how to use Pyodide, since pyodide-core was primarily intended for use with node.
| pyodide-lock.json         | Lockfile for Python packages, used by pyodide.loadPackage and micropip.install. Necessary in all cases.
=======
| File Name         | Description                                                                                                                                                                                                                                       |
| :---------------- | :------------------------------------------------------------------------------------------------------------------------------------------------------------------------------------------------------------------------------------------------ |
| pyodide.asm.js    | The JavaScript half of the main "binary". Direct output from the Emscripten compiler. Contains the Emscripten bootstrap code + all JavaScript libraries used by C + the JavaScript/Wasm runtime interop APIs.                                     |
| pyodide.asm.wasm  | The WebAssembly half of the main "binary". Direct output from the Emscripten compiler. Contains all C library code that is statically linked. Also includes enough of libcxx to support things like exceptions in extension modules that use C++. |
| pyodide.js        | Exports loadPyodide on globalThis. Legacy support for people who can't use es6 modules for whatever reason. Prefer pyodide.mjs.                                                                                                                   |
| pyodides.mjs      | A small JS loader shim which exports loadPyodide. It manages downloading the runtime and handling user settings.                                                                                                                                  |
| python_stdlin.zip | The Python Standard Library for pyodide. A zip file consisting of the Python Lib folder (except a few things we've unvendored) and the Pyodide Python runtime libraries. Mounted directly into the Pyodide FS and imported using ZipImporter      |
| package.json      | Tells node how to use Pyodide, since pyodide-core was primarily intended for use with node.                                                                                                                                                       |
| pyodide-lock.json | Lockfile for Python packages, used by pyodide.loadPackage and micropip.install. Necessary in all cases.                                                                                                                                           |
>>>>>>> a5c5ab5f

### Additional Files in `pyodide-{{VERSION}}.tar.bz2`

<<<<<<< HEAD
| File Name                 | Description
|:--------------------------|:-----------
| fonts/                    | Used by matplotlib-pyodide.
| ffi.d.ts                  | Typescript type definitions, useful if you want to use Pyodide in a typescript project.
| pyodide.d.ts              | Typescript type definitions, useful if you want to use Pyodide in a typescript project.
| *.whl                     | Contains various Python Wheels like NumPy, Pandas, SciPy, etc. When downloading and including in a project, these no longer need to be loaded from Pyodide's online wheel repository during runtime.
| *.metadata                | Information about the included wheels, such as name, author, license, dependencies, etc. Allows more efficient package resolution, specified in [PEP 658](https://peps.python.org/pep-0658/).
| *.zip                     | These are shared libraries and unvendored Python standard library modules.
|                           |
| python                    | Bash/node polyglot. Only needed for node < 18.
| pyodide.js.map            | Source maps to improve tracebacks. Not really that useful to people outside of the project, probably should be only included in debug builds.
| pyodide.mjs.map           | Source maps to improve tracebacks. Not really that useful to people outside of the project, probably should be only included in debug builds.
| *-tests.tar               | Unvendored tests from wheels. If a wheel includes a test folder, we take them out and put them here.
| console.html              | The Pyodide repl.
| webworker.js              | Mentioned in the docs. Developers should probably implement their own Web Worker.
=======
| File Name               | Description                                                                                                                                                                                          |
| :---------------------- | :--------------------------------------------------------------------------------------------------------------------------------------------------------------------------------------------------- |
| fonts/                  | Used by matplotlib-pyodide.                                                                                                                                                                          |
| ffi.d.ts                | Typescript type definitions, useful if you want to use Pyodide in a typescript project                                                                                                               |
| pyodide.d.ts            | Typescript type definitions, useful if you want to use Pyodide in a typescript project                                                                                                               |
| 227 \*.whl              | Contains various Python Wheels like NumPy, Pandas, SciPy, etc. When downloading and including in a project, these no longer need to be loaded from Pyodide's online wheel repository during runtime. |
| 227 \*.metadata         | Information about the included wheels, such as name, author, license, dependencies, etc. Allows more efficient package resolution, specified in [PEP 658](https://peps.python.org/pep-0658/)         |
| 18 \*.zip               | These are shared libraries and unvendored Python standard library modules                                                                                                                            |
|                         |
| python                  | Bash/node polyglot. Only needed for node < 18.                                                                                                                                                       |
| pyodide.js.map          | Source maps to improve tracebacks. Not really that useful to people outside of the project, probably should be only included in debug builds                                                         |
| pyodide.mjs.map         | Source maps to improve tracebacks. Not really that useful to people outside of the project, probably should be only included in debug builds                                                         |
| 63 \*-tests.tar         | Unvendored tests from wheels. If a wheel includes a test folder, we take them out and put them here.                                                                                                 |
| console.html            | The Pyodide repl.                                                                                                                                                                                    |
| 2 \*test.html           | Only for demos, examples, testing or documentation                                                                                                                                                   |
| webworker.js            | Mentioned in the docs. Developers should probably implement their own Web Worker.                                                                                                                    |
| module_webworker_dev.js | Only for testing.                                                                                                                                                                                    |
| webworker_dev.js        | Only for testing.                                                                                                                                                                                    |
| snapshot.bin            | This is a memory snapshot. It's an experimental feature and not really intended for distribution, just for the Pyodide tests.                                                                        |
| makesnap.mjs            | A script to make a memory snapshot, makes snapshot.bin.                                                                                                                                              |
>>>>>>> a5c5ab5f
<|MERGE_RESOLUTION|>--- conflicted
+++ resolved
@@ -61,9 +61,8 @@
 
 ### Files in `pyodide-core-{{VERSION}}.tar.bz2`
 
-<<<<<<< HEAD
 | File Name                 | Description
-|:--------------------------|:-----------
+|:--------------------------|:------------
 | pyodide.asm.js            | The JavaScript half of the main "binary". Direct output from the Emscripten compiler. Contains the Emscripten bootstrap code + all JavaScript libraries used by C + the JavaScript/Wasm runtime interop APIs.
 | pyodide.asm.wasm          | The WebAssembly half of the main "binary". Direct output from the Emscripten compiler. Contains all C library code that is statically linked. Also includes enough of libcxx to support things like exceptions in extension modules that use C++.
 | pyodide.js                | Exports loadPyodide on globalThis. Legacy support for people who can't use es6 modules for whatever reason. Prefer pyodide.mjs.
@@ -71,23 +70,11 @@
 | python_stdlin.zip         | The Python Standard Library for pyodide. A zip file consisting of the Python Lib folder (except a few things we've unvendored) and the Pyodide Python runtime libraries. Mounted directly into the Pyodide FS and imported using ZipImporter.
 | package.json              | Tells node how to use Pyodide, since pyodide-core was primarily intended for use with node.
 | pyodide-lock.json         | Lockfile for Python packages, used by pyodide.loadPackage and micropip.install. Necessary in all cases.
-=======
-| File Name         | Description                                                                                                                                                                                                                                       |
-| :---------------- | :------------------------------------------------------------------------------------------------------------------------------------------------------------------------------------------------------------------------------------------------ |
-| pyodide.asm.js    | The JavaScript half of the main "binary". Direct output from the Emscripten compiler. Contains the Emscripten bootstrap code + all JavaScript libraries used by C + the JavaScript/Wasm runtime interop APIs.                                     |
-| pyodide.asm.wasm  | The WebAssembly half of the main "binary". Direct output from the Emscripten compiler. Contains all C library code that is statically linked. Also includes enough of libcxx to support things like exceptions in extension modules that use C++. |
-| pyodide.js        | Exports loadPyodide on globalThis. Legacy support for people who can't use es6 modules for whatever reason. Prefer pyodide.mjs.                                                                                                                   |
-| pyodides.mjs      | A small JS loader shim which exports loadPyodide. It manages downloading the runtime and handling user settings.                                                                                                                                  |
-| python_stdlin.zip | The Python Standard Library for pyodide. A zip file consisting of the Python Lib folder (except a few things we've unvendored) and the Pyodide Python runtime libraries. Mounted directly into the Pyodide FS and imported using ZipImporter      |
-| package.json      | Tells node how to use Pyodide, since pyodide-core was primarily intended for use with node.                                                                                                                                                       |
-| pyodide-lock.json | Lockfile for Python packages, used by pyodide.loadPackage and micropip.install. Necessary in all cases.                                                                                                                                           |
->>>>>>> a5c5ab5f
 
 ### Additional Files in `pyodide-{{VERSION}}.tar.bz2`
 
-<<<<<<< HEAD
 | File Name                 | Description
-|:--------------------------|:-----------
+|:--------------------------|:------------
 | fonts/                    | Used by matplotlib-pyodide.
 | ffi.d.ts                  | Typescript type definitions, useful if you want to use Pyodide in a typescript project.
 | pyodide.d.ts              | Typescript type definitions, useful if you want to use Pyodide in a typescript project.
@@ -100,26 +87,4 @@
 | pyodide.mjs.map           | Source maps to improve tracebacks. Not really that useful to people outside of the project, probably should be only included in debug builds.
 | *-tests.tar               | Unvendored tests from wheels. If a wheel includes a test folder, we take them out and put them here.
 | console.html              | The Pyodide repl.
-| webworker.js              | Mentioned in the docs. Developers should probably implement their own Web Worker.
-=======
-| File Name               | Description                                                                                                                                                                                          |
-| :---------------------- | :--------------------------------------------------------------------------------------------------------------------------------------------------------------------------------------------------- |
-| fonts/                  | Used by matplotlib-pyodide.                                                                                                                                                                          |
-| ffi.d.ts                | Typescript type definitions, useful if you want to use Pyodide in a typescript project                                                                                                               |
-| pyodide.d.ts            | Typescript type definitions, useful if you want to use Pyodide in a typescript project                                                                                                               |
-| 227 \*.whl              | Contains various Python Wheels like NumPy, Pandas, SciPy, etc. When downloading and including in a project, these no longer need to be loaded from Pyodide's online wheel repository during runtime. |
-| 227 \*.metadata         | Information about the included wheels, such as name, author, license, dependencies, etc. Allows more efficient package resolution, specified in [PEP 658](https://peps.python.org/pep-0658/)         |
-| 18 \*.zip               | These are shared libraries and unvendored Python standard library modules                                                                                                                            |
-|                         |
-| python                  | Bash/node polyglot. Only needed for node < 18.                                                                                                                                                       |
-| pyodide.js.map          | Source maps to improve tracebacks. Not really that useful to people outside of the project, probably should be only included in debug builds                                                         |
-| pyodide.mjs.map         | Source maps to improve tracebacks. Not really that useful to people outside of the project, probably should be only included in debug builds                                                         |
-| 63 \*-tests.tar         | Unvendored tests from wheels. If a wheel includes a test folder, we take them out and put them here.                                                                                                 |
-| console.html            | The Pyodide repl.                                                                                                                                                                                    |
-| 2 \*test.html           | Only for demos, examples, testing or documentation                                                                                                                                                   |
-| webworker.js            | Mentioned in the docs. Developers should probably implement their own Web Worker.                                                                                                                    |
-| module_webworker_dev.js | Only for testing.                                                                                                                                                                                    |
-| webworker_dev.js        | Only for testing.                                                                                                                                                                                    |
-| snapshot.bin            | This is a memory snapshot. It's an experimental feature and not really intended for distribution, just for the Pyodide tests.                                                                        |
-| makesnap.mjs            | A script to make a memory snapshot, makes snapshot.bin.                                                                                                                                              |
->>>>>>> a5c5ab5f
+| webworker.js              | Mentioned in the docs. Developers should probably implement their own Web Worker.