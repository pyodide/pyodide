--- conflicted
+++ resolved
@@ -23,11 +23,7 @@
    pyodide.console.displayhook
    pyodide.webloop.WebLoop
    pyodide.create_proxy
-<<<<<<< HEAD
-   pyodide.create_once_callback
-=======
    pyodide.create_once_callable
->>>>>>> 2d7a9f28
 ```
 
 
