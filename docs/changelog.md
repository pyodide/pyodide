--- conflicted
+++ resolved
@@ -1,24 +1,21 @@
 (changelog)=
 # Release notes
 
-<<<<<<< HEAD
 ## Version 0.17.0
 *Unreleased*
 
 - jedi and parso are no longer vendored in the main pyodide package, and need
   to be loaded explicitly
   [#987](https://github.com/iodide-project/pyodide/pull/987).
-- Reduce the size of the core pyodide package 
+- Reduce the size of the core pyodide package
   [#987](https://github.com/iodide-project/pyodide/pull/987).
-=======
-## Verison 0.17.0
-*Unreleased*
 
 ### Breaking changes
 
 - Removed iodide-specific code in `pyodide.js`. This breaks compatibility with
   iodide.
->>>>>>> c4548db3
+  [#878](https://github.com/iodide-project/pyodide/pull/878).
+
 
 ## Version 0.16.1
 *December 25, 2020*
