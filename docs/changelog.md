--- conflicted
+++ resolved
@@ -1,27 +1,11 @@
 (changelog)=
 # Release notes
 
-<<<<<<< HEAD
-## Version 0.17.0
-*Unreleased*
-
-- jedi and parso are no longer vendored in the main pyodide package, and need
-  to be loaded explicitly
-  [#987](https://github.com/iodide-project/pyodide/pull/987).
-- Reduce the size of the core pyodide package
-  [#987](https://github.com/iodide-project/pyodide/pull/987).
-
-=======
 ## Verison [Unreleased]
->>>>>>> a211802b
 ### Breaking changes
 
 - Removed iodide-specific code in `pyodide.js`. This breaks compatibility with
   iodide.
-<<<<<<< HEAD
-  [#878](https://github.com/iodide-project/pyodide/pull/878).
-
-=======
   [#878](https://github.com/iodide-project/pyodide/pull/878),
   [#981](https://github.com/iodide-project/pyodide/pull/981)
 - Use upstream `file_packager.py`, and stop checking package abi versions.
@@ -32,14 +16,20 @@
 
   As part of the change, Module.checkABI is no longer present.
   [#991](https://github.com/iodide-project/pyodide/pull/991)
-- six is no longer vendored in the main pyodide package, and needs to be loaded
-  explicitly [#1010](https://github.com/iodide-project/pyodide/pull/1010)
+- six, jedi and parso is no longer vendored in the main pyodide package, and needs to be loaded
+  explicitly [#1010](https://github.com/iodide-project/pyodide/pull/1010),
+  [#987](https://github.com/iodide-project/pyodide/pull/987).
+
+
 
 ### Added
 - `micropip` now supports installing wheels from relative urls. [#872](https://github.com/iodide-project/pyodide/pull/872)
 - uglifyjs and lessc no longer need to be installed in the system during build
+  [#878](https://github.com/iodide-project/pyodide/pull/878).
+- Reduce the size of the core pyodide package
+  [#987](https://github.com/iodide-project/pyodide/pull/987).
 - Updated packages: bleach 3.2.1, packaging 20.8
->>>>>>> a211802b
+
 
 ## Version 0.16.1
 *December 25, 2020*
