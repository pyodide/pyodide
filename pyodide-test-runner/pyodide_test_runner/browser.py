--- conflicted
+++ resolved
@@ -95,19 +95,16 @@
 
     def __str__(self):
         return "\n\n".join(x for x in [self.msg, self.stack] if x)
-
-
-<<<<<<< HEAD
+   
+
 RUNNERS = ["firefox", "chrome", "node"]
 if sys.platform == "darwin":
     RUNNERS.append("safari")
 
 
-class SeleniumWrapper:
-=======
 class BrowserWrapper:
     browser = ""
->>>>>>> 587a73fa
+
     JavascriptException = JavascriptException
 
     def __init__(
@@ -459,9 +456,7 @@
     def collect_garbage(self):
         self.driver.execute_cdp_cmd("HeapProfiler.collectGarbage", {})
 
-
-<<<<<<< HEAD
-class SafariWrapper(SeleniumWrapper):
+class SeleniumSafariWrapper(SeleniumWrapper):
 
     browser = "safari"
 
@@ -473,9 +468,7 @@
 
         return Safari(options=options)
 
-
-class NodeWrapper(SeleniumWrapper):
-=======
+      
 class PlaywrightChromeWrapper(PlaywrightWrapper):
     browser = "chrome"
 
@@ -487,9 +480,9 @@
 class PlaywrightFirefoxWrapper(PlaywrightWrapper):
     browser = "firefox"
 
-
+      
 class NodeWrapper(BrowserWrapper):
->>>>>>> 587a73fa
+
     browser = "node"
 
     def init_node(self):
