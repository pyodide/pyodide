--- conflicted
+++ resolved
@@ -3,21 +3,14 @@
 import pytest
 
 from .browser import (
-<<<<<<< HEAD
-    RUNNERS,
-    ChromeWrapper,
-    FirefoxWrapper,
-    NodeWrapper,
-    SafariWrapper,
-    SeleniumWrapper,
-=======
     BrowserWrapper,
     NodeWrapper,
     PlaywrightChromeWrapper,
     PlaywrightFirefoxWrapper,
     SeleniumChromeWrapper,
+    SeleniumSafariWrapper
     SeleniumFirefoxWrapper,
->>>>>>> 587a73fa
+
 )
 from .server import spawn_web_server
 from .utils import parse_driver_timeout, set_webdriver_script_timeout
@@ -71,25 +64,13 @@
     """
 
     server_hostname, server_port, server_log = web_server_main
-<<<<<<< HEAD
-    cls: type[SeleniumWrapper]
-    if request.param == "firefox":
-        cls = FirefoxWrapper
-    elif request.param == "chrome":
-        cls = ChromeWrapper
-    elif request.param == "node":
-        cls = NodeWrapper
-    elif request.param == "safari":
-        cls = SafariWrapper
-    else:
-        raise AssertionError(f"Unknown browser: {request.param}")
-=======
     runner_type = request.config.option.runner.lower()
     cls: type[BrowserWrapper]
 
     browser_set = {
         ("selenium", "firefox"): SeleniumFirefoxWrapper,
         ("selenium", "chrome"): SeleniumChromeWrapper,
+        ("selenium", "safari"): SeleniumSafariWrapper,
         ("selenium", "node"): NodeWrapper,
         ("playwright", "firefox"): PlaywrightFirefoxWrapper,
         ("playwright", "chrome"): PlaywrightChromeWrapper,
@@ -101,7 +82,6 @@
         raise AssertionError(
             f"Unknown runner or browser: {runner_type} / {request.param}"
         )
->>>>>>> 587a73fa
 
     dist_dir = request.config.getoption("--dist-dir")
     runner = cls(
@@ -118,18 +98,12 @@
     finally:
         runner.quit()
 
-
-<<<<<<< HEAD
+        
 @pytest.fixture(params=RUNNERS, scope="function")
-def selenium_standalone(request, web_server_main):
-    with selenium_common(request, web_server_main) as selenium:
-=======
-@pytest.fixture(params=["firefox", "chrome", "node"], scope="function")
 def selenium_standalone(request, web_server_main, playwright_browsers):
     with selenium_common(
         request, web_server_main, browsers=playwright_browsers
     ) as selenium:
->>>>>>> 587a73fa
         with set_webdriver_script_timeout(
             selenium, script_timeout=parse_driver_timeout(request.node)
         ):
@@ -139,13 +113,8 @@
                 print(selenium.logs)
 
 
-<<<<<<< HEAD
 @pytest.fixture(params=RUNNERS, scope="module")
-def selenium_esm(request, web_server_main):
-=======
-@pytest.fixture(params=["firefox", "chrome", "node"], scope="module")
 def selenium_esm(request, web_server_main, playwright_browsers):
->>>>>>> 587a73fa
     with selenium_common(
         request,
         web_server_main,
@@ -182,15 +151,10 @@
                 print(selenium.logs)
 
 
-<<<<<<< HEAD
 @pytest.fixture(params=[name for name in RUNNERS if name != "node"], scope="function")
-def selenium_webworker_standalone(request, web_server_main, script_type):
-=======
-@pytest.fixture(params=["firefox", "chrome"], scope="function")
 def selenium_webworker_standalone(
     request, web_server_main, playwright_browsers, script_type
 ):
->>>>>>> 587a73fa
     # Avoid loading the fixture if the test is going to be skipped
     if request.param == "firefox" and script_type == "module":
         pytest.skip("firefox does not support module type web worker")
@@ -201,18 +165,8 @@
         yield selenium
 
 
-<<<<<<< HEAD
-@pytest.fixture(params=["classic", "module"], scope="module")
-def script_type(request):
-    return request.param
-
-
 @pytest.fixture(params=RUNNERS, scope="function")
-def selenium_standalone_noload(request, web_server_main):
-=======
-@pytest.fixture(params=["firefox", "chrome", "node"], scope="function")
 def selenium_standalone_noload(request, web_server_main, playwright_browsers):
->>>>>>> 587a73fa
     """Only difference between this and selenium_webworker_standalone is that
     this also tests on node."""
 
@@ -223,17 +177,11 @@
 
 
 # selenium instance cached at the module level
-<<<<<<< HEAD
 @pytest.fixture(params=RUNNERS, scope="module")
-def selenium_module_scope(request, web_server_main):
-    with selenium_common(request, web_server_main) as selenium:
-=======
-@pytest.fixture(params=["firefox", "chrome", "node"], scope="module")
 def selenium_module_scope(request, web_server_main, playwright_browsers):
     with selenium_common(
         request, web_server_main, browsers=playwright_browsers
     ) as selenium:
->>>>>>> 587a73fa
         yield selenium
 
 
