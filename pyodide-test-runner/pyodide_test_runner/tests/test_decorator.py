import asyncio

<<<<<<< HEAD
import pytest
=======
>>>>>>> 088d6716
from pyodide_test_runner.decorator import run_in_pyodide

from pyodide import eval_code_async


<<<<<<< HEAD
def complicated_decorator(attr_name: str):
    def inner_func(value):
        def dec(func):
            def wrapper(*args, **kwargs):
                wrapper.dec_info.append((attr_name, value))
                return func(*args, **kwargs)

            wrapper.dec_info = getattr(func, "dec_info", [])
            wrapper.__name__ = func.__name__
            return wrapper

        return dec

    return inner_func


d1 = complicated_decorator("testdec1")
d2 = complicated_decorator("testdec2")


@run_in_pyodide
def example_func1():
=======
@run_in_pyodide
def example_func1():
    x = 6
    y = 7
    assert x == y


run_in_pyodide_alias = run_in_pyodide()


@run_in_pyodide_alias
def example_func2():
>>>>>>> 088d6716
    x = 6
    y = 7
    assert x == y


<<<<<<< HEAD
run_in_pyodide_alias = run_in_pyodide()


@run_in_pyodide_alias
def example_func2():
    x = 6
    y = 7
    assert x == y


=======
>>>>>>> 088d6716
@run_in_pyodide
async def async_example_func():
    from asyncio import sleep

    await sleep(0.01)
    x = 6
    await sleep(0.01)
    y = 7
    assert x == y


<<<<<<< HEAD
@d1("a")
@d2("b")
@d1("c")
@run_in_pyodide
def example_decorator_func():
    pass


=======
>>>>>>> 088d6716
class selenium_mock:
    JavascriptException = Exception
    browser = "none"

    @staticmethod
    def load_package(*args, **kwargs):
        pass

    @staticmethod
    def run_async(code: str):
        return asyncio.new_event_loop().run_until_complete(eval_code_async(code))


<<<<<<< HEAD
class selenium_mock_fail_load_package(selenium_mock):
    @staticmethod
    def load_package(*args, **kwargs):
        raise OSError("STOP!")


=======
>>>>>>> 088d6716
def make_patched_fail(exc_list):
    def patched_fail(self, exc):
        exc_list.append(exc)

    return patched_fail
<<<<<<< HEAD


def check_err(exc_list, ty, msg):
    try:
        assert exc_list
        err = exc_list[0]
        assert err
        assert "".join(err.format_exception_only()) == msg
    finally:
        del exc_list[0]


def test_local1(monkeypatch):
    exc_list = []
    monkeypatch.setattr(run_in_pyodide, "_fail", make_patched_fail(exc_list))

    example_func1(selenium_mock)
    check_err(exc_list, AssertionError, "AssertionError: assert 6 == 7\n")

=======
>>>>>>> 088d6716

def test_local2(monkeypatch):
    exc_list = []
    monkeypatch.setattr(run_in_pyodide, "_fail", make_patched_fail(exc_list))

<<<<<<< HEAD
    example_func1(selenium_mock)
    check_err(exc_list, AssertionError, "AssertionError: assert 6 == 7\n")


def test_local3(monkeypatch):
    exc_list = []
    monkeypatch.setattr(run_in_pyodide, "_fail", make_patched_fail(exc_list))

    async_example_func(selenium_mock)
    check_err(exc_list, AssertionError, "AssertionError: assert 6 == 7\n")

=======
def check_err(exc_list, ty, msg):
    try:
        assert exc_list
        err = exc_list[0]
        assert err
        assert "".join(err.format_exception_only()) == msg
    finally:
        del exc_list[0]


def test_local1(monkeypatch):
    exc_list = []
    monkeypatch.setattr(run_in_pyodide, "_fail", make_patched_fail(exc_list))

    example_func1(selenium_mock)
    check_err(exc_list, AssertionError, "AssertionError: assert 6 == 7\n")


def test_local2(monkeypatch):
    exc_list = []
    monkeypatch.setattr(run_in_pyodide, "_fail", make_patched_fail(exc_list))

    example_func1(selenium_mock)
    check_err(exc_list, AssertionError, "AssertionError: assert 6 == 7\n")


def test_local3(monkeypatch):
    exc_list = []
    monkeypatch.setattr(run_in_pyodide, "_fail", make_patched_fail(exc_list))

    async_example_func(selenium_mock)
    check_err(exc_list, AssertionError, "AssertionError: assert 6 == 7\n")


def test_selenium(selenium, monkeypatch):
    exc_list = []
    monkeypatch.setattr(run_in_pyodide, "_fail", make_patched_fail(exc_list))

    example_func1(selenium)

    check_err(exc_list, AssertionError, "AssertionError: assert 6 == 7\n")

    example_func2(selenium)
    check_err(exc_list, AssertionError, "AssertionError: assert 6 == 7\n")
>>>>>>> 088d6716

def test_local4():
    example_decorator_func(selenium_mock)
    assert example_decorator_func.dec_info == [
        ("testdec1", "a"),
        ("testdec2", "b"),
        ("testdec1", "c"),
    ]


def test_local5(monkeypatch):
    exc_list = []
    monkeypatch.setattr(run_in_pyodide, "_fail", make_patched_fail(exc_list))

    example_func1(selenium_mock)
    check_err(exc_list, AssertionError, "AssertionError: assert 6 == 7\n")


def test_local_fail_load_package(monkeypatch):
    exc_list = []
    monkeypatch.setattr(run_in_pyodide, "_fail", make_patched_fail(exc_list))

    exc = None
    try:
        example_func1(selenium_mock_fail_load_package)
    except OSError:
        exc = pytest.ExceptionInfo.from_current()

    assert exc
    try:
        exc.getrepr()
    except IndexError as e:
        import traceback

        traceback.print_exception(e)
        raise Exception(
            "run_in_pyodide decorator badly messed up the line numbers."
            " This could crash pytest. Printed the traceback to stdout."
        )


def test_selenium(selenium, monkeypatch):
    exc_list = []
    monkeypatch.setattr(run_in_pyodide, "_fail", make_patched_fail(exc_list))

    example_func1(selenium)

    check_err(exc_list, AssertionError, "AssertionError: assert 6 == 7\n")

    example_func2(selenium)
    check_err(exc_list, AssertionError, "AssertionError: assert 6 == 7\n")


@run_in_pyodide()
def test_trivial():
    x = 7
    assert x == 7


@pytest.mark.parametrize("jinja2", ["jINja2", "Jinja2"])
@run_in_pyodide
<<<<<<< HEAD
def test_parametrize(jinja2):
    try:
        assert jinja2.lower() == "jinja2"
    except Exception as e:
        print(e)
=======
def test_trivial1():
    x = 7
    assert x == 7


@run_in_pyodide()
def test_trivial2():
    x = 7
    assert x == 7
>>>>>>> 088d6716


@pytest.mark.skip(reason="Nope!")
@run_in_pyodide(pytest_assert_rewrites=False)
<<<<<<< HEAD
def test_skip():
    x = 6
=======
def test_trivial3():
    x = 7
>>>>>>> 088d6716
    assert x == 7


@run_in_pyodide
async def test_run_in_pyodide_async():
    from asyncio import sleep

    x = 6
    await sleep(0.01)
    assert x == 6


import pickle
from zoneinfo import ZoneInfo

from hypothesis import HealthCheck, given, settings, strategies


def is_picklable(x):
    try:
        pickle.dumps(x)
        return True
    except Exception:
        return False


strategy = (
    strategies.from_type(type)
    .flatmap(strategies.from_type)
    .filter(lambda x: not isinstance(x, ZoneInfo))
    .filter(is_picklable)
)


@pytest.mark.skip_refcount_check
@pytest.mark.skip_pyproxy_check
@given(obj=strategy)
@settings(
    deadline=2000,
    suppress_health_check=[HealthCheck.function_scoped_fixture],
    max_examples=25,
)
@run_in_pyodide
def test_hypothesis(obj):
    from pyodide import to_js

    to_js(obj)<|MERGE_RESOLUTION|>--- conflicted
+++ resolved
@@ -1,15 +1,11 @@
 import asyncio
 
-<<<<<<< HEAD
 import pytest
-=======
->>>>>>> 088d6716
 from pyodide_test_runner.decorator import run_in_pyodide
 
 from pyodide import eval_code_async
 
 
-<<<<<<< HEAD
 def complicated_decorator(attr_name: str):
     def inner_func(value):
         def dec(func):
@@ -32,9 +28,6 @@
 
 @run_in_pyodide
 def example_func1():
-=======
-@run_in_pyodide
-def example_func1():
     x = 6
     y = 7
     assert x == y
@@ -45,25 +38,11 @@
 
 @run_in_pyodide_alias
 def example_func2():
->>>>>>> 088d6716
     x = 6
     y = 7
     assert x == y
 
 
-<<<<<<< HEAD
-run_in_pyodide_alias = run_in_pyodide()
-
-
-@run_in_pyodide_alias
-def example_func2():
-    x = 6
-    y = 7
-    assert x == y
-
-
-=======
->>>>>>> 088d6716
 @run_in_pyodide
 async def async_example_func():
     from asyncio import sleep
@@ -75,7 +54,6 @@
     assert x == y
 
 
-<<<<<<< HEAD
 @d1("a")
 @d2("b")
 @d1("c")
@@ -84,8 +62,6 @@
     pass
 
 
-=======
->>>>>>> 088d6716
 class selenium_mock:
     JavascriptException = Exception
     browser = "none"
@@ -99,21 +75,17 @@
         return asyncio.new_event_loop().run_until_complete(eval_code_async(code))
 
 
-<<<<<<< HEAD
 class selenium_mock_fail_load_package(selenium_mock):
     @staticmethod
     def load_package(*args, **kwargs):
         raise OSError("STOP!")
 
 
-=======
->>>>>>> 088d6716
 def make_patched_fail(exc_list):
     def patched_fail(self, exc):
         exc_list.append(exc)
 
     return patched_fail
-<<<<<<< HEAD
 
 
 def check_err(exc_list, ty, msg):
@@ -133,26 +105,6 @@
     example_func1(selenium_mock)
     check_err(exc_list, AssertionError, "AssertionError: assert 6 == 7\n")
 
-=======
->>>>>>> 088d6716
-
-def test_local2(monkeypatch):
-    exc_list = []
-    monkeypatch.setattr(run_in_pyodide, "_fail", make_patched_fail(exc_list))
-
-<<<<<<< HEAD
-    example_func1(selenium_mock)
-    check_err(exc_list, AssertionError, "AssertionError: assert 6 == 7\n")
-
-
-def test_local3(monkeypatch):
-    exc_list = []
-    monkeypatch.setattr(run_in_pyodide, "_fail", make_patched_fail(exc_list))
-
-    async_example_func(selenium_mock)
-    check_err(exc_list, AssertionError, "AssertionError: assert 6 == 7\n")
-
-=======
 def check_err(exc_list, ty, msg):
     try:
         assert exc_list
@@ -162,8 +114,7 @@
     finally:
         del exc_list[0]
 
-
-def test_local1(monkeypatch):
+def test_local2(monkeypatch):
     exc_list = []
     monkeypatch.setattr(run_in_pyodide, "_fail", make_patched_fail(exc_list))
 
@@ -171,14 +122,6 @@
     check_err(exc_list, AssertionError, "AssertionError: assert 6 == 7\n")
 
 
-def test_local2(monkeypatch):
-    exc_list = []
-    monkeypatch.setattr(run_in_pyodide, "_fail", make_patched_fail(exc_list))
-
-    example_func1(selenium_mock)
-    check_err(exc_list, AssertionError, "AssertionError: assert 6 == 7\n")
-
-
 def test_local3(monkeypatch):
     exc_list = []
     monkeypatch.setattr(run_in_pyodide, "_fail", make_patched_fail(exc_list))
@@ -186,18 +129,6 @@
     async_example_func(selenium_mock)
     check_err(exc_list, AssertionError, "AssertionError: assert 6 == 7\n")
 
-
-def test_selenium(selenium, monkeypatch):
-    exc_list = []
-    monkeypatch.setattr(run_in_pyodide, "_fail", make_patched_fail(exc_list))
-
-    example_func1(selenium)
-
-    check_err(exc_list, AssertionError, "AssertionError: assert 6 == 7\n")
-
-    example_func2(selenium)
-    check_err(exc_list, AssertionError, "AssertionError: assert 6 == 7\n")
->>>>>>> 088d6716
 
 def test_local4():
     example_decorator_func(selenium_mock)
@@ -259,34 +190,17 @@
 
 @pytest.mark.parametrize("jinja2", ["jINja2", "Jinja2"])
 @run_in_pyodide
-<<<<<<< HEAD
 def test_parametrize(jinja2):
     try:
         assert jinja2.lower() == "jinja2"
     except Exception as e:
         print(e)
-=======
-def test_trivial1():
-    x = 7
-    assert x == 7
-
-
-@run_in_pyodide()
-def test_trivial2():
-    x = 7
-    assert x == 7
->>>>>>> 088d6716
 
 
 @pytest.mark.skip(reason="Nope!")
 @run_in_pyodide(pytest_assert_rewrites=False)
-<<<<<<< HEAD
 def test_skip():
     x = 6
-=======
-def test_trivial3():
-    x = 7
->>>>>>> 088d6716
     assert x == 7
 
 
