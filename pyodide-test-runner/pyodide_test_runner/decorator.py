import ast
import pickle
import sys
from base64 import b64decode, b64encode
from copy import deepcopy
from typing import Any, Callable, Collection

<<<<<<< HEAD
=======
from pyodide_test_runner.utils import package_is_built as _package_is_built


def package_is_built(package_name):
    return _package_is_built(package_name, pytest.pyodide_dist_dir)


import pytest

>>>>>>> bb396cd4

class SeleniumType:
    JavascriptException: type
    browser: str

    def load_package(self, *args, **kwargs):
        ...

    def run_async(self, code: str):
        ...


def _encode(obj: Any) -> str:
    """
    Pickle and base 64 encode obj so we can send it to Pyodide using string
    templating.
    """
    return b64encode(pickle.dumps(obj)).decode()


def _create_outer_test_function(
    run_test: Callable,
    node: ast.stmt,
) -> Callable:
    """
    Create the top level item: it will be called by pytest and it calls
    run_test.

    If the original function looked like:

        @outer_decorators
        @run_in_pyodide
        @inner_decorators
        <async?> def func(<selenium_arg_name>, arg1, arg2, arg3):
            # do stuff

    This wrapper looks like:

        def <func_name>(<selenium_arg_name>, arg1, arg2, arg3):
            run_test(<selenium_arg_name>, (arg1, arg2, arg3))

    Any inner_decorators get ignored. Any outer_decorators get applied by
    the Python interpreter via the normal mechanism
    """
    node_args = deepcopy(node.args)
    if not node_args.args:
        raise ValueError(
            f"Function {node.name} should take at least one argument whose name should start with 'selenium'"
        )

    selenium_arg_name = node_args.args[0].arg
    if not selenium_arg_name.startswith("selenium"):
        raise ValueError(
            f"Function {node.name}'s first argument name '{selenium_arg_name}' should start with 'selenium'"
        )

    new_node = ast.FunctionDef(
        name=node.name, args=node_args, body=[], lineno=1, decorator_list=[]
    )

    # Make onwards call with two args:
    # 1. <selenium_arg_name>
    # 2. all other arguments in a tuple
    func_body = ast.parse("run_test(selenium_arg_name, (arg1, arg2, ...))").body
    onwards_call = func_body[0].value
    onwards_call.args[0].id = selenium_arg_name  # Set variable name
    onwards_call.args[1].elts = [  # Set tuple elements
        ast.Name(id=arg.arg, ctx=ast.Load()) for arg in node_args.args[1:]
    ]

    # Add extra <selenium_arg_name> argument
    new_node.body = func_body

    # Make a best effort to show something that isn't total nonsense in the
    # traceback for the generated function when there is an error.
    # This will show:
    # >   run_test(selenium_arg_name, (arg1, arg2, ...))
    # in the traceback.
    def fake_body_for_traceback(arg1, arg2, selenium_arg_name):
        run_test(selenium_arg_name, (arg1, arg2, ...))

    # Adjust line numbers to point into our fake function
    lineno = fake_body_for_traceback.__code__.co_firstlineno
    ast.increment_lineno(new_node, lineno)

    mod = ast.Module([new_node], type_ignores=[])
    ast.fix_missing_locations(mod)
    co = compile(mod, __file__, "exec")

    # Need to give our code access to the actual "run_test" object which it
    # invokes.
    globs = {"run_test": run_test}
    exec(co, globs)

    return globs[node.name]


class run_in_pyodide:
    def __new__(cls, function: Callable | None = None, /, **kwargs):
        if function:
            # Probably we were used like:
            #
            # @run_in_pyodide
            # def f():
            #   pass
            return run_in_pyodide(**kwargs)(function)
        else:
            # Just do normal __new__ behavior
            return object.__new__(cls)

    def __init__(
        self,
        packages: Collection[str] = (),
        pytest_assert_rewrites: bool = True,
        *,
        _force_assert_rewrites: bool = False,
    ):
        """
        This decorator can be called in two ways --- with arguments and without
        arguments. If it is called without arguments, then the `function` argument
        catches the function the decorator is applied to. Otherwise, standalone and
        packages are the actual arguments to the decorator.

        See docs/testing.md for details on how to use this.

        Parameters
        ----------
        packages : List[str]
            List of packages to load before running the test

        pytest_assert_rewrites : bool, default = True
            If True, use pytest assertion rewrites. This gives better error messages
            when an assertion fails, but requires us to load pytest.
        """

        from conftest import ORIGINAL_MODULE_ASTS, REWRITTEN_MODULE_ASTS

        self._pkgs = list(packages)
        self._pytest_not_built = False
        if (
            pytest_assert_rewrites
            and not package_is_built("pytest")
            and not _force_assert_rewrites
        ):
            pytest_assert_rewrites = False
            self._pytest_not_built = True

        if pytest_assert_rewrites:
            self._pkgs.append("pytest")

        self._module_asts_dict = (
            REWRITTEN_MODULE_ASTS if pytest_assert_rewrites else ORIGINAL_MODULE_ASTS
        )

<<<<<<< HEAD
        self._pkgs = list(packages)
        if pytest_assert_rewrites:
            self._pkgs.extend(["pytest", "tblib"])
=======
>>>>>>> bb396cd4
        self._pytest_assert_rewrites = pytest_assert_rewrites

    def _code_template(self, args: tuple) -> str:
        """
        Unpickle function ast and its arguments, compile and call function, and
        if the function is async await the result. Last, if there was an
        exception, pickle it and send it back.
        """
        return f"""
        async def __tmp():
            from base64 import b64encode, b64decode
            import pickle
            mod = pickle.loads(b64decode({_encode(self._mod)!r}))
            args = pickle.loads(b64decode({_encode(args)!r}))
            co = compile(mod, {self._module_filename!r}, "exec")
            d = {{}}
            exec(co, d)
            def encode(x):
                return b64encode(pickle.dumps(x)).decode()
            try:
                result = d[{self._func_name!r}](None, *args)
                if {self._async_func}:
                    result = await result
                return [0, encode(result)]
            except BaseException as e:
                from tblib import pickling_support
                pickling_support.install()
                return [1, encode(e)]

        try:
            result = await __tmp()
        finally:
            del __tmp
        result
        """

    def _run_test(self, selenium: SeleniumType, args: tuple):
        """The main test runner, called from the AST generated in
        _create_outer_test_function."""
        code = self._code_template(args)
        if self._pkgs:
            selenium.load_package(self._pkgs)

            r = selenium.run_async(code)
            print("r:", r)
            [status, result] = r

<<<<<<< HEAD
        result = pickle.loads(b64decode(result))
        if status:
            raise result
        else:
            return result
=======
        Separated out for test mock purposes.
        """
        msg = "Error running function in pyodide\n\n" + "".join(err.format(chain=True))
        if self._pytest_not_built:
            msg += (
                "\n"
                "Note: pytest not available in Pyodide. We could generate a"
                "better traceback if pytest were available."
            )
        pytest.fail(msg, pytrace=False)
>>>>>>> bb396cd4

    def _generate_pyodide_ast(
        self, module_ast: ast.Module, funcname: str, func_line_no: int
    ) -> tuple[ast.Module, bool, ast.expr]:
        """Generates appropriate AST for the test to run in Pyodide.

        The test ast includes mypy magic imports and the test function definition.
        This will be pickled and sent to Pyodide.
        """
        nodes: list[ast.stmt] = []
        it = iter(module_ast.body)
        while True:
            try:
                node = next(it)
            except StopIteration:
                raise Exception(
                    f"Didn't find function {funcname} (line {func_line_no}) in module."
                ) from None
            # We need to include the magic imports that pytest inserts
            if (
                isinstance(node, ast.Import)
                and node.names[0].asname
                and node.names[0].asname.startswith("@")
            ):
                nodes.append(node)

            # We also want the function definition for the current test
            if not isinstance(node, (ast.FunctionDef, ast.AsyncFunctionDef)):
                continue
            if node.end_lineno > func_line_no and node.lineno < func_line_no:
                it = iter(node.body)
                continue

            if node.lineno < func_line_no:
                continue

            if node.name != funcname:
                raise RuntimeError(
                    f"Internal run_in_pyodide error: looking for function '{funcname}' but found '{node.name}'"
                )

            self._async_func = isinstance(node, ast.AsyncFunctionDef)
            node.decorator_list = []
            nodes.append(node)
            break

        self._mod = ast.Module(nodes, type_ignores=[])
        ast.fix_missing_locations(self._mod)

        self._node = node

    def __call__(self, f: Callable) -> Callable:
        func_name = f.__name__
        module_filename = sys.modules[f.__module__].__file__ or ""
        module_ast = self._module_asts_dict[module_filename]

        func_line_no = f.__code__.co_firstlineno

        # _code_template needs this info.
        self._generate_pyodide_ast(module_ast, func_name, func_line_no)
        self._func_name = func_name
        self._module_filename = module_filename

        wrapper = _create_outer_test_function(self._run_test, self._node)

        return wrapper<|MERGE_RESOLUTION|>--- conflicted
+++ resolved
@@ -5,8 +5,6 @@
 from copy import deepcopy
 from typing import Any, Callable, Collection
 
-<<<<<<< HEAD
-=======
 from pyodide_test_runner.utils import package_is_built as _package_is_built
 
 
@@ -16,7 +14,6 @@
 
 import pytest
 
->>>>>>> bb396cd4
 
 class SeleniumType:
     JavascriptException: type
@@ -171,12 +168,9 @@
             REWRITTEN_MODULE_ASTS if pytest_assert_rewrites else ORIGINAL_MODULE_ASTS
         )
 
-<<<<<<< HEAD
-        self._pkgs = list(packages)
-        if pytest_assert_rewrites:
-            self._pkgs.extend(["pytest", "tblib"])
-=======
->>>>>>> bb396cd4
+        if package_is_built("tblib"):
+            self._pkgs.append("tblib")
+
         self._pytest_assert_rewrites = pytest_assert_rewrites
 
     def _code_template(self, args: tuple) -> str:
@@ -202,8 +196,11 @@
                     result = await result
                 return [0, encode(result)]
             except BaseException as e:
-                from tblib import pickling_support
-                pickling_support.install()
+                try:
+                    from tblib import pickling_support
+                    pickling_support.install()
+                except ImportError:
+                    pass
                 return [1, encode(e)]
 
         try:
@@ -224,24 +221,11 @@
             print("r:", r)
             [status, result] = r
 
-<<<<<<< HEAD
         result = pickle.loads(b64decode(result))
         if status:
             raise result
         else:
             return result
-=======
-        Separated out for test mock purposes.
-        """
-        msg = "Error running function in pyodide\n\n" + "".join(err.format(chain=True))
-        if self._pytest_not_built:
-            msg += (
-                "\n"
-                "Note: pytest not available in Pyodide. We could generate a"
-                "better traceback if pytest were available."
-            )
-        pytest.fail(msg, pytrace=False)
->>>>>>> bb396cd4
 
     def _generate_pyodide_ast(
         self, module_ast: ast.Module, funcname: str, func_line_no: int
