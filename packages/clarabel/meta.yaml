package:
  name: clarabel
  version: 0.9.0
<<<<<<< HEAD
=======
  # Clarabel is broken against the rust main branch since 2024-12-15. Re-enable
  # when they fix it. See oxfordcontrol/Clarabel.rs#154
>>>>>>> 9bca1e98
  _disabled: true
  top-level:
    - clarabel
source:
  url: https://files.pythonhosted.org/packages/bb/93/fb4b178a6697d04690c392289bb504032116eaf9f46c501fb23eb42a069d/clarabel-0.9.0.tar.gz
  sha256: 0d6d3fe8800be5b4b5d40a8e14bd492667b3e46cc5dbe37677ce5ed25f0719d4
about:
  home: https://github.com/oxfordcontrol/Clarabel.rs
  PyPI: https://pypi.org/project/clarabel
  summary: Clarabel Conic Interior Point Solver for Rust / Python
  license: Apache-2.0
requirements:
  run:
    # Dependencies that are needed to run the package
    - numpy
    - scipy
  executable:
    - rustup
extra:
  recipe-maintainers:
    - phschiele<|MERGE_RESOLUTION|>--- conflicted
+++ resolved
@@ -1,11 +1,8 @@
 package:
   name: clarabel
   version: 0.9.0
-<<<<<<< HEAD
-=======
   # Clarabel is broken against the rust main branch since 2024-12-15. Re-enable
   # when they fix it. See oxfordcontrol/Clarabel.rs#154
->>>>>>> 9bca1e98
   _disabled: true
   top-level:
     - clarabel
