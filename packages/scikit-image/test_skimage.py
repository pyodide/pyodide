import os
from typing import Any, Callable

import pytest
from pyodide_test_runner import run_in_pyodide

if "CI" in os.environ:
    xfail_browsers: Callable[[Any], Any] = pytest.mark.xfail_browsers(
        chrome="scikit-image takes too long to load in CI "
    )
else:
    xfail_browsers = lambda x: x


@pytest.mark.driver_timeout(40)
@xfail_browsers
<<<<<<< HEAD
@run_in_pyodide(packages=["scikit-image"])
def test_skimage():
=======
@run_in_pyodide(packages=["scikit-image"], driver_timeout=40)
def test_skimage(selenium):
>>>>>>> 36dee136
    import numpy as np
    from skimage import color, data
    from skimage.util import view_as_blocks

    # get astronaut from skimage.data in grayscale
    l = color.rgb2gray(data.astronaut())
    assert l.size == 262144
    assert l.shape == (512, 512)

    # size of blocks
    block_shape = (4, 4)

    # see astronaut as a matrix of blocks (of shape block_shape)
    view = view_as_blocks(l, block_shape)
    assert view.shape == (128, 128, 4, 4)

    from skimage.filters import threshold_otsu

    to = threshold_otsu(l)
    assert to.hex() == "0x1.8e00000000000p-2"

    from skimage.color import rgb2gray
    from skimage.data import astronaut
    from skimage.filters import sobel
    from skimage.segmentation import felzenszwalb, quickshift, slic, watershed
    from skimage.util import img_as_float

    img = img_as_float(astronaut()[::2, ::2])

    segments_fz = felzenszwalb(img, scale=100, sigma=0.5, min_size=50)
    segments_slic = slic(img, n_segments=250, compactness=10, sigma=1)
    segments_quick = quickshift(img, kernel_size=3, max_dist=6, ratio=0.5)
    gradient = sobel(rgb2gray(img))
    segments_watershed = watershed(gradient, markers=250, compactness=0.001)

    assert len(np.unique(segments_fz)) == 194
    assert len(np.unique(segments_slic)) == 196
    assert len(np.unique(segments_quick)) == 695
    assert len(np.unique(segments_watershed)) == 256<|MERGE_RESOLUTION|>--- conflicted
+++ resolved
@@ -14,13 +14,8 @@
 
 @pytest.mark.driver_timeout(40)
 @xfail_browsers
-<<<<<<< HEAD
 @run_in_pyodide(packages=["scikit-image"])
-def test_skimage():
-=======
-@run_in_pyodide(packages=["scikit-image"], driver_timeout=40)
 def test_skimage(selenium):
->>>>>>> 36dee136
     import numpy as np
     from skimage import color, data
     from skimage.util import view_as_blocks
