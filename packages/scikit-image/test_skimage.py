import os
from typing import Any, Callable

import pytest
from pyodide_test_runner import run_in_pyodide

if "CI" in os.environ:
    xfail_browsers: Callable[[Any], Any] = pytest.mark.xfail_browsers(
        chrome="scikit-image takes too long to load in CI "
    )
else:
    xfail_browsers = lambda x: x


<<<<<<< HEAD
@pytest.mark.driver_timeout(40)
@run_in_pyodide(packages=["scikit-image"], xfail_browsers=xfail_browsers)
=======
@xfail_browsers
@run_in_pyodide(packages=["scikit-image"], driver_timeout=40)
>>>>>>> 1eab80ea
def test_skimage():
    import numpy as np
    from skimage import color, data
    from skimage.util import view_as_blocks

    # get astronaut from skimage.data in grayscale
    l = color.rgb2gray(data.astronaut())
    assert l.size == 262144
    assert l.shape == (512, 512)

    # size of blocks
    block_shape = (4, 4)

    # see astronaut as a matrix of blocks (of shape block_shape)
    view = view_as_blocks(l, block_shape)
    assert view.shape == (128, 128, 4, 4)

    from skimage.filters import threshold_otsu

    to = threshold_otsu(l)
    assert to.hex() == "0x1.8e00000000000p-2"

    from skimage.color import rgb2gray
    from skimage.data import astronaut
    from skimage.filters import sobel
    from skimage.segmentation import felzenszwalb, quickshift, slic, watershed
    from skimage.util import img_as_float

    img = img_as_float(astronaut()[::2, ::2])

    segments_fz = felzenszwalb(img, scale=100, sigma=0.5, min_size=50)
    segments_slic = slic(img, n_segments=250, compactness=10, sigma=1)
    segments_quick = quickshift(img, kernel_size=3, max_dist=6, ratio=0.5)
    gradient = sobel(rgb2gray(img))
    segments_watershed = watershed(gradient, markers=250, compactness=0.001)

    assert len(np.unique(segments_fz)) == 194
    assert len(np.unique(segments_slic)) == 196
    assert len(np.unique(segments_quick)) == 695
    assert len(np.unique(segments_watershed)) == 256<|MERGE_RESOLUTION|>--- conflicted
+++ resolved
@@ -12,13 +12,9 @@
     xfail_browsers = lambda x: x
 
 
-<<<<<<< HEAD
 @pytest.mark.driver_timeout(40)
-@run_in_pyodide(packages=["scikit-image"], xfail_browsers=xfail_browsers)
-=======
 @xfail_browsers
-@run_in_pyodide(packages=["scikit-image"], driver_timeout=40)
->>>>>>> 1eab80ea
+@run_in_pyodide(packages=["scikit-image"])
 def test_skimage():
     import numpy as np
     from skimage import color, data
