--- conflicted
+++ resolved
@@ -31,182 +31,7 @@
 class FigureCanvasAggWasm(backend_agg.FigureCanvasAgg, FigureCanvasWasm):
     def __init__(self, *args, **kwargs):
         backend_agg.FigureCanvasAgg.__init__(self, *args, **kwargs)
-<<<<<<< HEAD
-
-        self._idle_scheduled = False
-        self._id = "matplotlib_" + hex(id(self))[2:]
-        self._title = ""
-        self._ratio = 1
-        matplotlib_figure_styles = self._add_matplotlib_styles()
-        if document.getElementById("matplotlib-figure-styles") is None:
-            document.head.appendChild(matplotlib_figure_styles)
-
-    def _add_matplotlib_styles(self):
-        toolbar_buttons_css_content = """
-            button.matplotlib-toolbar-button {
-                font-size: 14px;
-                color: #495057;
-                text-transform: uppercase;
-                background: #e9ecef;
-                padding: 9px 18px;
-                border: 1px solid #fff;
-                border-radius: 4px;
-                transition-duration: 0.4s;
-            }
-
-            button.matplotlib-toolbar-button#text {
-                font-family: -apple-system, BlinkMacSystemFont,
-                "Segoe UI", Roboto, Oxygen, Ubuntu, Cantarell,
-                "Fira Sans", "Droid Sans", "Helvetica Neue", Arial,
-                sans-serif, "Apple Color Emoji", "Segoe UI Emoji",
-                "Segoe UI Symbol";
-            }
-
-            button.matplotlib-toolbar-button:hover {
-                color: #fff;
-                background: #495057;
-            }
-        """
-        toolbar_buttons_style_element = document.createElement("style")
-        toolbar_buttons_style_element.id = "matplotlib-figure-styles"
-        toolbar_buttons_css = document.createTextNode(toolbar_buttons_css_content)
-        toolbar_buttons_style_element.appendChild(toolbar_buttons_css)
-        return toolbar_buttons_style_element
-
-    def get_element(self, name):
-        """
-        Looks up an HTMLElement created for this figure.
-        """
-        # TODO: Should we store a reference here instead of always looking it
-        # up? I'm a little concerned about weird Python/JS
-        # cross-memory-management issues...
-        return document.getElementById(self._id + name)
-
-    def get_dpi_ratio(self, context):
-        """
-        Gets the ratio of physical pixels to logical pixels for the given HTML
-        Canvas context.
-
-        This is typically 2 on a HiDPI ("Retina") display, and 1 otherwise.
-        """
-        backing_store = (
-            getattr(context, "backingStorePixelRatio", 0)
-            or getattr(context, "webkitBackingStorePixel", 0)
-            or getattr(context, "mozBackingStorePixelRatio", 0)
-            or getattr(context, "msBackingStorePixelRatio", 0)
-            or getattr(context, "oBackingStorePixelRatio", 0)
-            or getattr(context, "backendStorePixelRatio", 0)
-            or 1
-        )
-        return (getattr(window, "devicePixelRatio", 0) or 1) / backing_store
-
-    def create_root_element(self):
-        # Designed to be overridden by subclasses
-        return document.createElement("div")
-
-    def show(self):
-        # If we've already shown this canvas elsewhere, don't create a new one,
-        # just reuse it and scroll to the existing one.
-        existing = self.get_element("")
-        if existing is not None:
-            self.draw_idle()
-            existing.scrollIntoView()
-            return
-
-        # Disable the right-click context menu.
-        # Doesn't work in all browsers.
-        def ignore(event):
-            event.preventDefault()
-            return False
-
-        # Create the main canvas and determine the physical to logical pixel
-        # ratio
-        canvas = document.createElement("canvas")
-        context = canvas.getContext("2d")
-        self._ratio = self.get_dpi_ratio(context)
-
-        width, height = self.get_width_height()
-        width *= self._ratio
-        height *= self._ratio
-        div = self.create_root_element()
-        div.addEventListener("contextmenu", ignore)
-        div.setAttribute(
-            "style",
-            "margin: 0 auto; text-align: center;"
-            + "width: {}px".format(width / self._ratio),
-        )
-        div.id = self._id
-
-        # The top bar
-        top = document.createElement("div")
-        top.id = self._id + "top"
-        top.setAttribute("style", "font-weight: bold; text-align: center")
-        top.textContent = self._title
-        div.appendChild(top)
-
-        # A div containing two canvases stacked on top of one another:
-        #   - The bottom for rendering matplotlib content
-        #   - The top for rendering interactive elements, such as the zoom
-        #     rubberband
-        canvas_div = document.createElement("div")
-        canvas_div.setAttribute("style", "position: relative")
-
-        canvas.id = self._id + "canvas"
-        canvas.setAttribute("width", width)
-        canvas.setAttribute("height", height)
-        canvas.setAttribute(
-            "style",
-            "left: 0; top: 0; z-index: 0; outline: 0;"
-            + "width: {}px; height: {}px".format(
-                width / self._ratio, height / self._ratio
-            ),
-        )
-        canvas_div.appendChild(canvas)
-
-        rubberband = document.createElement("canvas")
-        rubberband.id = self._id + "rubberband"
-        rubberband.setAttribute("width", width)
-        rubberband.setAttribute("height", height)
-        rubberband.setAttribute(
-            "style",
-            "position: absolute; left: 0; top: 0; z-index: 0; "
-            + "outline: 0; width: {}px; height: {}px".format(
-                width / self._ratio, height / self._ratio
-            ),
-        )
-        # Canvas must have a "tabindex" attr in order to receive keyboard
-        # events
-        rubberband.setAttribute("tabindex", "0")
-        # Event handlers are added to the canvas "on top", even though most of
-        # the activity happens in the canvas below.
-        rubberband.addEventListener("mousemove", self.onmousemove)
-        rubberband.addEventListener("mouseup", self.onmouseup)
-        rubberband.addEventListener("mousedown", self.onmousedown)
-        rubberband.addEventListener("mouseenter", self.onmouseenter)
-        rubberband.addEventListener("mouseleave", self.onmouseleave)
-        rubberband.addEventListener("keyup", self.onkeyup)
-        rubberband.addEventListener("keydown", self.onkeydown)
-        context = rubberband.getContext("2d")
-        context.strokeStyle = "#000000"
-        context.setLineDash([2, 2])
-        canvas_div.appendChild(rubberband)
-
-        div.appendChild(canvas_div)
-
-        # The bottom bar, with toolbar and message display
-        bottom = document.createElement("div")
-        toolbar = self.toolbar.get_element()
-        bottom.appendChild(toolbar)
-        message = document.createElement("div")
-        message.id = self._id + "message"
-        message.setAttribute("style", "min-height: 1.5em")
-        bottom.appendChild(message)
-        div.appendChild(bottom)
-
-        self.draw()
-=======
         FigureCanvasWasm.__init__(self, *args, **kwargs)
->>>>>>> 84d5e747
 
     def draw(self):
         from pyodide import create_proxy
