package:
  name: matplotlib
  version: 3.5.2

source:
  url: https://files.pythonhosted.org/packages/2f/be/7d6e073a3eb740ebeba43a69f5de2b141fea50b801e24e0ae024ac94d4ac/matplotlib-3.5.2.tar.gz
  sha256: 48cf850ce14fa18067f2d9e0d646763681948487a8080ec0af2686468b4607a2

  patches:
    - patches/disable_macosx_backend.patch
    - patches/hardcoded-font-cache.patch
    - patches/fix-threading.patch

  extras:
    - - src/browser_backend.py
      - lib/matplotlib/backends/browser_backend.py
    - - src/wasm_backend.py
      - lib/matplotlib/backends/wasm_backend.py
    - - src/html5_canvas_backend.py
      - lib/matplotlib/backends/html5_canvas_backend.py
    - - src/setup.cfg
      - ./mplsetup.cfg

build:
<<<<<<< HEAD
  # RELOCATABLE flag is required because if affects how emscripten build ports.
  cflags: |
    -s RELOCATABLE=1
    -s USE_FREETYPE=1
    -s USE_LIBPNG=1
    -s USE_ZLIB=1
    -fno-lto
  replace-libs:
    - png16=png
=======
  cflags: -s USE_FREETYPE=1 -s USE_LIBPNG=1 -s USE_ZLIB=1
  ldflags: -s USE_FREETYPE=1 -s USE_LIBPNG=1 -s USE_ZLIB=1
>>>>>>> b905fcb1
  script: export SETUPTOOLS_SCM_PRETEND_VERSION=$PKG_VERSION
  post: |
    cd build/matplotlib-$PKG_VERSION/dist/matplotlib-$PKG_VERSION/
    rm -rf matplotlib/backends/qt_editor
    rm -rf matplotlib/backends/web_backend
    rm -rf sphinxext
    cp $PKGDIR/src/fontlist.json matplotlib
    cp $PKGDIR/src/Humor-Sans-1.0.ttf matplotlib/mpl-data/fonts/ttf/Humor-Sans.ttf
    mkdir -p $PKGDIR/../../dist/fonts
    cp matplotlib/mpl-data/fonts/ttf/* $PKGDIR/../../dist/fonts/

requirements:
  run:
    - cycler
    - distutils
    - fonttools
    - kiwisolver
    - numpy
    - packaging
    - Pillow
    - pyparsing
    - python-dateutil
    - pytz

test:
  imports:
    - matplotlib
    - mpl_toolkits<|MERGE_RESOLUTION|>--- conflicted
+++ resolved
@@ -22,7 +22,6 @@
       - ./mplsetup.cfg
 
 build:
-<<<<<<< HEAD
   # RELOCATABLE flag is required because if affects how emscripten build ports.
   cflags: |
     -s RELOCATABLE=1
@@ -30,12 +29,6 @@
     -s USE_LIBPNG=1
     -s USE_ZLIB=1
     -fno-lto
-  replace-libs:
-    - png16=png
-=======
-  cflags: -s USE_FREETYPE=1 -s USE_LIBPNG=1 -s USE_ZLIB=1
-  ldflags: -s USE_FREETYPE=1 -s USE_LIBPNG=1 -s USE_ZLIB=1
->>>>>>> b905fcb1
   script: export SETUPTOOLS_SCM_PRETEND_VERSION=$PKG_VERSION
   post: |
     cd build/matplotlib-$PKG_VERSION/dist/matplotlib-$PKG_VERSION/
