package:
  name: matplotlib
<<<<<<< HEAD
  version: 3.5.1
  _disabled: true
=======
  version: 3.5.2
>>>>>>> f9b1d84d

source:
  url: https://files.pythonhosted.org/packages/2f/be/7d6e073a3eb740ebeba43a69f5de2b141fea50b801e24e0ae024ac94d4ac/matplotlib-3.5.2.tar.gz
  sha256: 48cf850ce14fa18067f2d9e0d646763681948487a8080ec0af2686468b4607a2

  patches:
    - patches/disable_macosx_backend.patch
    - patches/hardcoded-font-cache.patch
    - patches/fix-threading.patch

  extras:
    - - src/browser_backend.py
      - lib/matplotlib/backends/browser_backend.py
    - - src/wasm_backend.py
      - lib/matplotlib/backends/wasm_backend.py
    - - src/html5_canvas_backend.py
      - lib/matplotlib/backends/html5_canvas_backend.py
    - - src/setup.cfg
      - ./mplsetup.cfg

build:
  cflags: -s USE_FREETYPE=1 -s USE_LIBPNG=1 -s USE_ZLIB=1
  ldflags: -s USE_FREETYPE=1 -s USE_LIBPNG=1 -s USE_ZLIB=1
  replace-libs:
    - png16=png
  script: export SETUPTOOLS_SCM_PRETEND_VERSION=$PKG_VERSION
  post: |
    cd build/matplotlib-$PKG_VERSION/dist/matplotlib-$PKG_VERSION/
    rm -rf matplotlib/backends/qt_editor
    rm -rf matplotlib/backends/web_backend
    rm -rf sphinxext
    cp $PKGDIR/src/fontlist.json matplotlib
    cp $PKGDIR/src/Humor-Sans-1.0.ttf matplotlib/mpl-data/fonts/ttf/Humor-Sans.ttf
    mkdir -p $PKGDIR/../../dist/fonts
    cp matplotlib/mpl-data/fonts/ttf/* $PKGDIR/../../dist/fonts/

requirements:
  run:
    - cycler
    - distutils
    - fonttools
    - kiwisolver
    - numpy
    - packaging
    - Pillow
    - pyparsing
    - python-dateutil
    - pytz

test:
  imports:
    - matplotlib
    - mpl_toolkits<|MERGE_RESOLUTION|>--- conflicted
+++ resolved
@@ -1,11 +1,6 @@
 package:
   name: matplotlib
-<<<<<<< HEAD
-  version: 3.5.1
-  _disabled: true
-=======
   version: 3.5.2
->>>>>>> f9b1d84d
 
 source:
   url: https://files.pythonhosted.org/packages/2f/be/7d6e073a3eb740ebeba43a69f5de2b141fea50b801e24e0ae024ac94d4ac/matplotlib-3.5.2.tar.gz
