package:
  name: tqdm
  version: 4.66.5
  top-level:
    - tqdm
source:
  url: https://files.pythonhosted.org/packages/48/5d/acf5905c36149bbaec41ccf7f2b68814647347b72075ac0b1fe3022fdc73/tqdm-4.66.5-py3-none-any.whl
  sha256: 90279a3770753eafc9194a0364852159802111925aa30eb3f9d85b0e805ac7cd
about:
  home: https://tqdm.github.io
  PyPI: https://pypi.org/project/tqdm
  summary: Fast, Extensible Progress Meter
<<<<<<< HEAD
  license: MPLv2.0, MIT Licences

extra:
  recipe-maintainers:
    - michaelweinold
=======
  license: Mixed MPL-2.0, MIT
>>>>>>> 50ce9811
<|MERGE_RESOLUTION|>--- conflicted
+++ resolved
@@ -10,12 +10,7 @@
   home: https://tqdm.github.io
   PyPI: https://pypi.org/project/tqdm
   summary: Fast, Extensible Progress Meter
-<<<<<<< HEAD
-  license: MPLv2.0, MIT Licences
-
+  license: Mixed MPL-2.0, MIT
 extra:
   recipe-maintainers:
-    - michaelweinold
-=======
-  license: Mixed MPL-2.0, MIT
->>>>>>> 50ce9811
+    - michaelweinold