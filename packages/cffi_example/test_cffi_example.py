--- conflicted
+++ resolved
@@ -25,12 +25,7 @@
 
 @run_in_pyodide(
     packages=["cffi_example"],
-<<<<<<< HEAD
     selenium_fixture_name="selenium_module_scope",
-    xfail_browsers={"chrome": CHROME_FAIL_v90_MSG},
-=======
-    module_scope=True,
->>>>>>> 088d6716
 )
 def test_person():
     from cffi_example.person import Person
