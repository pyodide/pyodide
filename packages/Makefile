export PYODIDE_ROOT=$(abspath ..)
PYODIDE_LIBRARIES=$(abspath ./.artifacts)
include ../Makefile.envs

export NUMPY_LIB=$(PYODIDE_ROOT)/packages/numpy/build/numpy-1.17.5/install/lib/python$(PYMAJOR).$(PYMINOR)/site-packages/numpy/core/lib/


ifeq ($(strip $(PYODIDE_PACKAGES)),)
else
	ONLY_PACKAGES=--only "$(PYODIDE_PACKAGES)"
endif

all: .artifacts/bin/pyodide-build
	mkdir -p build-logs
	PYTHONPATH="$(PYODIDE_LIBRARIES)/lib/python:$(PYODIDE_ROOT)/pyodide-build/" pyodide-build buildall . ../build \
		--target=$(TARGETPYTHONROOT) $(ONLY_PACKAGES) --install-dir $(PYODIDE_LIBRARIES) --n-jobs $${PYODIDE_JOBS:-4} \
		--log-dir=build-logs

.artifacts/bin/pyodide-build: ../pyodide-build/pyodide_build/**
	mkdir -p $(PYODIDE_LIBRARIES)
	python3 -m pip install -e ../pyodide-build --no-deps --prefix $(PYODIDE_LIBRARIES)

update-all:
<<<<<<< HEAD
	for pkg in $$(find . -maxdepth 1 ! -name ".*" -type d -exec basename {} \;); do \
		../bin/pyodide mkpkg "$${pkg}" --update-if-not-patched; \
=======
	for pkg in $$(find . -maxdepth 1 -type d -exec basename {} \; | tail -n +2); do \
		pyodide-build mkpkg "$${pkg}" --update; \
>>>>>>> 60acd008
	done

clean:
	rm -rf ./*/build ./*/build.log
	rm -rf ./.artifacts<|MERGE_RESOLUTION|>--- conflicted
+++ resolved
@@ -21,13 +21,8 @@
 	python3 -m pip install -e ../pyodide-build --no-deps --prefix $(PYODIDE_LIBRARIES)
 
 update-all:
-<<<<<<< HEAD
-	for pkg in $$(find . -maxdepth 1 ! -name ".*" -type d -exec basename {} \;); do \
-		../bin/pyodide mkpkg "$${pkg}" --update-if-not-patched; \
-=======
-	for pkg in $$(find . -maxdepth 1 -type d -exec basename {} \; | tail -n +2); do \
+	for pkg in $$(find . -maxdepth 1 ! -name ".*" -type d -exec basename {} \; | tail -n +2); do \
 		pyodide-build mkpkg "$${pkg}" --update; \
->>>>>>> 60acd008
 	done
 
 clean:
