.PHONY=pyodide-build

export PYODIDE_ROOT=$(abspath ..)
include ../Makefile.envs

all:
<<<<<<< HEAD
	mkdir -p $(HOSTINSTALLDIR)
	PYODIDE_ROOT=$(PYODIDE_ROOT) pyodide build-recipes \
	"$(PYODIDE_PACKAGES)" \
	--recipe-dir=./ \
	--install \
	--install-dir=../dist \
	--metadata-files \
	--n-jobs $${PYODIDE_JOBS:-4} \
	--log-dir=./build-logs \
	--compression-level "$(PYODIDE_ZIP_COMPRESSION_LEVEL)"
=======
	mkdir -p $(HOSTINSTALLDIR) $(WASM_LIBRARY_DIR)
	pyodide build-recipes "$(PYODIDE_PACKAGES)" \
		--install \
		--metadata-files \
		--n-jobs $${PYODIDE_JOBS:-4} \
		--log-dir=./build-logs \
		--compression-level "$(PYODIDE_ZIP_COMPRESSION_LEVEL)"
>>>>>>> 909b2249

update-all:
	for pkg in $$(find . -maxdepth 1 ! -name ".*" -type d -exec basename {} \; | tail -n +2); do \
		PYODIDE_ROOT=$(PYODIDE_ROOT) pyodide skeleton pypi "$${pkg}" --update-patched; \
	done

clean:
	rm -rf ./*/build ./*/build.log ./*/dist
	rm -rf ./.artifacts ./.libs<|MERGE_RESOLUTION|>--- conflicted
+++ resolved
@@ -4,26 +4,13 @@
 include ../Makefile.envs
 
 all:
-<<<<<<< HEAD
 	mkdir -p $(HOSTINSTALLDIR)
-	PYODIDE_ROOT=$(PYODIDE_ROOT) pyodide build-recipes \
-	"$(PYODIDE_PACKAGES)" \
-	--recipe-dir=./ \
-	--install \
-	--install-dir=../dist \
-	--metadata-files \
-	--n-jobs $${PYODIDE_JOBS:-4} \
-	--log-dir=./build-logs \
-	--compression-level "$(PYODIDE_ZIP_COMPRESSION_LEVEL)"
-=======
-	mkdir -p $(HOSTINSTALLDIR) $(WASM_LIBRARY_DIR)
 	pyodide build-recipes "$(PYODIDE_PACKAGES)" \
 		--install \
 		--metadata-files \
 		--n-jobs $${PYODIDE_JOBS:-4} \
 		--log-dir=./build-logs \
 		--compression-level "$(PYODIDE_ZIP_COMPRESSION_LEVEL)"
->>>>>>> 909b2249
 
 update-all:
 	for pkg in $$(find . -maxdepth 1 ! -name ".*" -type d -exec basename {} \; | tail -n +2); do \
