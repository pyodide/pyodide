--- conflicted
+++ resolved
@@ -3,17 +3,13 @@
 
 all: deps
 	../bin/pyodide buildall . ../build \
-<<<<<<< HEAD
-		--package_abi=$(PYODIDE_PACKAGE_ABI) --ldflags="$(SIDE_LDFLAGS)" --host=$(HOSTPYTHONROOT) --target=$(TARGETPYTHONROOT)
+		--package_abi=$(PYODIDE_PACKAGE_ABI) --ldflags="$(SIDE_LDFLAGS)" --host=$(HOSTPYTHONROOT) --target=$(TARGETPYTHONROOT) --only $(PYODIDE_PACKAGES)
 
 update_all:
 	for pkg in $$(find . -maxdepth 1 -type d -exec basename {} \; | tail -n +2); do \
 		../bin/pyodide mkpkg "$${pkg}" --update; \
 	done
 
-=======
-		--package_abi=$(PYODIDE_PACKAGE_ABI) --ldflags="$(SIDE_LDFLAGS)" --host=$(HOSTPYTHONROOT) --target=$(TARGETPYTHONROOT) --only $(PYODIDE_PACKAGES)
->>>>>>> ec249dc2
 deps:
 	# Install build dependencies
 	$(HOSTPYTHON) -m pip install "Cython<0.30.0" Tempita
