package:
  name: zarr
<<<<<<< HEAD
  version: 3.0.5
=======
  version: 2.18.3
  # zarr 3.x uses threading
  pinned: true
>>>>>>> 764b220e
  top-level:
    - zarr
source:
  sha256: 4ac0a09d66875d398ab53c95fd4bddca2f3d757a04454831fc2d54bfbafcb7e5
  url: https://files.pythonhosted.org/packages/0f/27/9969116e77d0ce3996c58630678fa20ff094a1599018ef24006c1df480c0/zarr-3.0.5.tar.gz
requirements:
  run:
    - numpy
    - asciitree
    - numcodecs
    - typing-extensions
about:
  home: https://github.com/zarr-developers/zarr-python
  PyPI: https://pypi.org/project/zarr
  summary: An implementation of chunked, compressed, N-dimensional arrays for Python.
  license: MIT<|MERGE_RESOLUTION|>--- conflicted
+++ resolved
@@ -1,12 +1,8 @@
 package:
   name: zarr
-<<<<<<< HEAD
-  version: 3.0.5
-=======
   version: 2.18.3
   # zarr 3.x uses threading
   pinned: true
->>>>>>> 764b220e
   top-level:
     - zarr
 source:
