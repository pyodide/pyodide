--- conflicted
+++ resolved
@@ -58,13 +58,9 @@
       $WASM_LIBRARY_DIR/lib/libboost_regex.a \
       $WASM_LIBRARY_DIR/lib/libboost_system.a \
       -o out/Python3/RobotRaconteur/_RobotRaconteurPython.so
-<<<<<<< HEAD
-
-extra:
-  recipe-maintainers:
-    - johnwason
-=======
 about:
   home: https://github.com/robotraconteur/robotraconteur
   license: Apache-2.0
->>>>>>> 330afe4a
+extra:
+  recipe-maintainers:
+    - johnwason