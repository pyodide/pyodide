import asyncio
import hashlib
import importlib
import json
import warnings
from asyncio import gather
from dataclasses import dataclass, field
from importlib.metadata import PackageNotFoundError
from importlib.metadata import distributions as importlib_distributions
from importlib.metadata import version as importlib_version
from io import BytesIO
from pathlib import Path
from typing import Any
from zipfile import ZipFile

from packaging.markers import default_environment
from packaging.requirements import Requirement
from packaging.tags import Tag, sys_tags
from packaging.utils import canonicalize_name, parse_wheel_filename
from packaging.version import Version

from pyodide import to_js
from pyodide._package_loader import get_dynlibs, wheel_dist_info_dir

from ._compat import (
<<<<<<< HEAD
    BUILTIN_PACKAGES,
    PACKAGE_INFO,
=======
    REPODATA_PACKAGES,
>>>>>>> f5925944
    fetch_bytes,
    fetch_string,
    loadDynlib,
    loadedPackages,
    loadPackage,
)
from .externals.pip._internal.utils.wheel import pkg_resources_distribution_for_wheel
from .package import PackageDict, PackageMetadata


async def _get_pypi_json(pkgname: str, fetch_kwargs: dict[str, str]) -> Any:
    url = f"https://pypi.org/pypi/{pkgname}/json"
    try:
        metadata = await fetch_string(url, fetch_kwargs)
    except OSError as e:
        raise ValueError(
            f"Can't fetch metadata for '{pkgname}' from PyPI. "
            "Please make sure you have entered a correct package name."
        ) from e
    return json.loads(metadata)


@dataclass
class WheelInfo:
    name: str
    version: Version
    filename: str
    build: tuple[int, str] | tuple[()]
    tags: frozenset[Tag]
    url: str
    project_name: str | None = None
    digests: dict[str, str] | None = None
    data: BytesIO | None = None
    _dist: Any = None
    dist_info: Path | None = None
    _requires: list[Requirement] | None = None

    @staticmethod
    def from_url(url: str) -> "WheelInfo":
        """Parse wheels URL and extract available metadata

        See https://www.python.org/dev/peps/pep-0427/#file-name-convention
        """
        file_name = Path(url).name
        name, version, build, tags = parse_wheel_filename(file_name)
        return WheelInfo(
            name=name,
            version=version,
            filename=file_name,
            build=build,
            tags=tags,
            url=url,
        )

    def is_compatible(self):
        if self.filename.endswith("py3-none-any.whl"):
            return True
        for tag in sys_tags():
            if tag in self.tags:
                return True
        return False

    async def download(self, fetch_kwargs):
        try:
            wheel_bytes = await fetch_bytes(self.url, fetch_kwargs)
        except OSError as e:
            if self.url.startswith("https://files.pythonhosted.org/"):
                raise e
            else:
                raise ValueError(
                    f"Can't fetch wheel from '{self.url}'."
                    "One common reason for this is when the server blocks "
                    "Cross-Origin Resource Sharing (CORS)."
                    "Check if the server is sending the correct 'Access-Control-Allow-Origin' header."
                ) from e

        self.data = BytesIO(wheel_bytes)

        with ZipFile(self.data) as zip_file:
            self._dist = pkg_resources_distribution_for_wheel(
                zip_file, self.name, "???"
            )

        self.project_name = self._dist.project_name
        if self.project_name == "UNKNOWN":
            self.project_name = self.name

    def validate(self):
        if self.digests is None:
            # No checksums available, e.g. because installing
            # from a different location than PyPI.
            return
        sha256 = self.digests["sha256"]
        m = hashlib.sha256()
        assert self.data
        m.update(self.data.getvalue())
        if m.hexdigest() != sha256:
            raise ValueError("Contents don't match hash")

    def extract(self, target: Path) -> None:
        assert self.data
        with ZipFile(self.data) as zf:
            zf.extractall(target)
        dist_info_name: str = wheel_dist_info_dir(ZipFile(self.data), self.name)
        self.dist_info = target / dist_info_name

    def requires(self, extras: set[str]) -> list[str]:
        if not self._dist:
            raise RuntimeError(
                "Micropip internal error: attempted to access wheel 'requires' before downloading it?"
            )
        requires = self._dist.requires(extras)
        self._requires = requires
        return requires

    def write_dist_info(self, file: str, content: str) -> None:
        assert self.dist_info
        (self.dist_info / file).write_text(content)

    def set_installer(self) -> None:
        assert self.data
        wheel_source = "pypi" if self.digests is not None else self.url

        self.write_dist_info("PYODIDE_SOURCE", wheel_source)
        self.write_dist_info("PYODIDE_URL", self.url)
        self.write_dist_info("PYODIDE_SHA256", _generate_package_hash(self.data))
        self.write_dist_info("INSTALLER", "micropip")
        if self._requires:
            self.write_dist_info(
                "PYODIDE_REQUIRES", json.dumps(sorted(x.name for x in self._requires))
            )

    async def load_libraries(self, target: Path) -> None:
        assert self.data
        dynlibs = get_dynlibs(self.data, ".whl", target)
        await gather(*map(lambda dynlib: loadDynlib(dynlib, False), dynlibs))

    async def install(self, target: Path) -> None:
        url = self.url
        if not self.data:
            raise RuntimeError(
                "Micropip internal error: attempted to install wheel before downloading it?"
            )
        self.validate()
        self.extract(target)
        self.set_installer()
        await self.load_libraries(target)
        name = self.project_name
        assert name
        setattr(loadedPackages, name, url)


FAQ_URLS = {
    "cant_find_wheel": "https://pyodide.org/en/stable/usage/faq.html#micropip-can-t-find-a-pure-python-wheel"
}


def find_wheel(metadata: dict[str, Any], req: Requirement) -> WheelInfo:
    """Parse metadata to find the latest version of pure python wheel.
    Parameters
    ----------
    metadata : ``Dict[str, Any]``

        Package search result from PyPI,
        See: https://warehouse.pypa.io/api-reference/json.html

    Returns
    -------
    fileinfo : Dict[str, Any] or None
        The metadata of the Python wheel, or None if there is no pure Python wheel.
    ver : Version or None
        The version of the Python wheel, or None if there is no pure Python wheel.
    """
    releases = metadata.get("releases", {})
    candidate_versions = sorted(
        (Version(v) for v in req.specifier.filter(releases)),
        reverse=True,
    )
    for ver in candidate_versions:
        if str(ver) not in releases:
            pkg_name = metadata.get("info", {}).get("name", "UNKNOWN")
            warnings.warn(
                f"The package '{pkg_name}' contains an invalid version: '{ver}'. This version will be skipped"
            )
            continue

        release = releases[str(ver)]
        for fileinfo in release:
            url = fileinfo["url"]
            if not url.endswith(".whl"):
                continue
            wheel = WheelInfo.from_url(url)
            if wheel.is_compatible():
                wheel.digests = fileinfo["digests"]
                return wheel

    raise ValueError(
        f"Can't find a pure Python 3 wheel for '{req}'.\n"
        f"See: {FAQ_URLS['cant_find_wheel']}\n"
        "You can use `micropip.install(..., keep_going=True)`"
        "to get a list of all packages with missing wheels."
    )


@dataclass
class Transaction:
    ctx: dict[str, str]
    ctx_extras: list[dict[str, str]]
    keep_going: bool
    deps: bool
    pre: bool
    fetch_kwargs: dict[str, str]

    locked: dict[str, PackageMetadata] = field(default_factory=dict)
    wheels: list[WheelInfo] = field(default_factory=list)
    pyodide_packages: list[PackageMetadata] = field(default_factory=list)
    failed: list[Requirement] = field(default_factory=list)

    async def gather_requirements(
        self,
        requirements: list[str],
    ) -> None:
        requirement_promises = []
        for requirement in requirements:
            requirement_promises.append(self.add_requirement(requirement))

        await gather(*requirement_promises)

    async def add_requirement(self, req: str | Requirement) -> None:
        if isinstance(req, Requirement):
            return await self.add_requirement_inner(req)

        if not req.endswith(".whl"):
            return await self.add_requirement_inner(Requirement(req))

        # custom download location
        wheel = WheelInfo.from_url(req)
        if not wheel.is_compatible():
            raise ValueError(f"'{wheel.filename}' is not a pure Python 3 wheel")

        await self.add_wheel(wheel, extras=set())

    def check_version_satisfied(self, req: Requirement) -> bool:
        ver = None
        try:
            ver = importlib_version(req.name)
        except PackageNotFoundError:
            pass
        if req.name in self.locked:
            ver = self.locked[req.name].version

        if not ver:
            return False

        if req.specifier.contains(ver, prereleases=True):
            # installed version matches, nothing to do
            return True

        raise ValueError(
            f"Requested '{req}', " f"but {req.name}=={ver} is already installed"
        )

    async def add_requirement_inner(
        self,
        req: Requirement,
    ) -> None:
        """Add a requirement to the transaction.

        See PEP 508 for a description of the requirements.
        https://www.python.org/dev/peps/pep-0508
        """
        for e in req.extras:
            self.ctx_extras.append({"extra": e})

        if self.pre:
            req.specifier.prereleases = True

        if req.marker:
            # handle environment markers
            # https://www.python.org/dev/peps/pep-0508/#environment-markers

            # For a requirement being installed as part of an optional feature
            # via the extra specifier, the evaluation of the marker requires
            # the extra key in self.ctx to have the value specified in the
            # primary requirement.

            # The req.extras attribute is only set for the primary requirement
            # and hence has to be available during the evaluation of the
            # dependencies. Thus, we use the self.ctx_extras attribute above to
            # store all the extra values we come across during the transaction and
            # attempt the marker evaluation for all of these values. If any of the
            # evaluations return true we include the dependency.

            def eval_marker(e: dict[str, str]) -> bool:
                self.ctx.update(e)
                # need the assertion here to make mypy happy:
                # https://github.com/python/mypy/issues/4805
                assert req.marker is not None
                return req.marker.evaluate(self.ctx)

            self.ctx.update({"extra": ""})
            # The current package may have been brought into the transaction
            # without any of the optional requirement specification, but has
            # another marker, such as implementation_name. In this scenario,
            # self.ctx_extras is empty and hence the eval_marker() function
            # will not be called at all.
            if not req.marker.evaluate(self.ctx) and not any(
                [eval_marker(e) for e in self.ctx_extras]
            ):
                return
        # Is some version of this package is already installed?
        req.name = canonicalize_name(req.name)
        if self.check_version_satisfied(req):
            return

        # If there's a Pyodide package that matches the version constraint, use
        # the Pyodide package instead of the one on PyPI
        if req.name in REPODATA_PACKAGES and req.specifier.contains(
            REPODATA_PACKAGES[req.name]["version"], prereleases=True
        ):
            version = REPODATA_PACKAGES[req.name]["version"]
            self.pyodide_packages.append(
                PackageMetadata(name=req.name, version=str(version), source="pyodide")
            )
            return

        metadata = await _get_pypi_json(req.name, self.fetch_kwargs)

        try:
            wheel = find_wheel(metadata, req)
        except ValueError:
            self.failed.append(req)
            if not self.keep_going:
                raise
            else:
                return

        if self.check_version_satisfied(req):
            # Maybe while we were downloading pypi_json some other branch
            # installed the wheel?
            return

        await self.add_wheel(wheel, req.extras)

    async def add_wheel(
        self,
        wheel: WheelInfo,
        extras: set[str],
    ) -> None:
        normalized_name = canonicalize_name(wheel.name)
        self.locked[normalized_name] = PackageMetadata(
            name=wheel.name,
            version=str(wheel.version),
        )

        await wheel.download(self.fetch_kwargs)
        if self.deps:
            await self.gather_requirements(wheel.requires(extras))

        self.wheels.append(wheel)


async def install(
    requirements: str | list[str],
    keep_going: bool = False,
    deps: bool = True,
    credentials: str | None = None,
    pre: bool = False,
) -> None:
    """Install the given package and all of its dependencies.

    See :ref:`loading packages <loading_packages>` for more information.

    This only works for packages that are either pure Python or for packages
    with C extensions that are built in Pyodide. If a pure Python package is not
    found in the Pyodide repository it will be loaded from PyPI.

    When used in web browsers, downloads from PyPI will be cached. When run in
    Node.js, packages are currently not cached, and will be re-downloaded each
    time ``micropip.install`` is run.

    Parameters
    ----------
    requirements : ``str | List[str]``

        A requirement or list of requirements to install. Each requirement is a
        string, which should be either a package name or URL to a wheel:

        - If the requirement ends in ``.whl`` it will be interpreted as a URL.
          The file must be a wheel named in compliance with the
          `PEP 427 naming convention <https://www.python.org/dev/peps/pep-0427/#file-format>`_.

        - If the requirement does not end in ``.whl``, it will interpreted as the
          name of a package. A package by this name must either be present in the
          Pyodide repository at :any:`indexURL <globalThis.loadPyodide>` or on PyPI

    keep_going : ``bool``, default: False

        This parameter decides the behavior of the micropip when it encounters a
        Python package without a pure Python wheel while doing dependency
        resolution:

        - If ``False``, an error will be raised on first package with a missing wheel.

        - If ``True``, the micropip will keep going after the first error, and report a list
          of errors at the end.

    deps : ``bool``, default: True

        If ``True``, install dependencies specified in METADATA file for
        each package. Otherwise do not install dependencies.

    credentials : ``Optional[str]``

        This parameter specifies the value of ``credentials`` when calling the
        `fetch() <https://developer.mozilla.org/en-US/docs/Web/API/fetch>`__ function
        which is used to download the package.

        When not specified, ``fetch()`` is called without ``credentials``.

    pre : ``bool``, default: False

        If ``True``, include pre-release and development versions.
        By default, micropip only finds stable versions.

    Returns
    -------
    ``Future``

        A ``Future`` that resolves to ``None`` when all packages have been
        downloaded and installed.
    """
    importlib.invalidate_caches()
    ctx = default_environment()
    if isinstance(requirements, str):
        requirements = [requirements]

    fetch_kwargs = dict()

    if credentials:
        fetch_kwargs["credentials"] = credentials

    # Note: getsitepackages is not available in a virtual environment...
    # See https://github.com/pypa/virtualenv/issues/228 (issue is closed but
    # problem is not fixed)
    from site import getsitepackages

    wheel_base = Path(getsitepackages()[0])

    transaction = Transaction(
        ctx=ctx,
        ctx_extras=[],
        keep_going=keep_going,
        deps=deps,
        pre=pre,
        fetch_kwargs=fetch_kwargs,
    )
    await transaction.gather_requirements(requirements)

    if transaction.failed:
        failed_requirements = ", ".join([f"'{req}'" for req in transaction.failed])
        raise ValueError(
            f"Can't find a pure Python 3 wheel for: {failed_requirements}\n"
            f"See: {FAQ_URLS['cant_find_wheel']}\n"
        )

    wheel_promises = []
    # Install built-in packages
    pyodide_packages = transaction.pyodide_packages
    if len(pyodide_packages):
        # Note: branch never happens in out-of-browser testing because in
        # that case REPODATA_PACKAGES is empty.
        wheel_promises.append(
            asyncio.ensure_future(
                loadPackage(to_js([name for [name, _, _] in pyodide_packages]))
            )
        )

    # Now install PyPI packages
    for wheel in transaction.wheels:
        # detect whether the wheel metadata is from PyPI or from custom location
        # wheel metadata from PyPI has SHA256 checksum digest.
        wheel_promises.append(wheel.install(wheel_base))

    await gather(*wheel_promises)


def _generate_package_hash(data: BytesIO) -> str:
    sha256_hash = hashlib.sha256()
    data.seek(0)
    while chunk := data.read(4096):
        sha256_hash.update(chunk)
    return sha256_hash.hexdigest()


def freeze() -> str:
    """Produce a json string which can be used as the contents of the
    ``repodata.json`` lockfile.

    If you later load pyodide with this lock file, you can use
    :any:`pyodide.loadPackage` to load packages that were loaded with `micropip` this
    time. Loading packages with :any:`pyodide.loadPackage` is much faster and you
    will always get consistent versions of all your dependencies.
    """
    from copy import deepcopy

    packages = deepcopy(REPODATA_PACKAGES)
    for dist in importlib_distributions():
        name = dist.name
        version = dist.version
        url = dist.read_text("PYODIDE_URL")
        if url is None:
            continue

        sha256 = dist.read_text("PYODIDE_SHA256")
        assert sha256
        imports = (dist.read_text("top_level.txt") or "").split()
        requires = dist.read_text("PYODIDE_REQUIRES")
        if requires:
            depends = json.loads(requires)
        else:
            depends = []

        pkg_entry: dict[str, Any] = dict(
            name=name,
            version=version,
            file_name=url,
            install_dir="site",
            sha256=sha256,
            imports=imports,
            depends=depends,
        )
        packages[canonicalize_name(name)] = pkg_entry

    # Sort
    packages = dict(sorted(packages.items()))
    package_data = {
        "info": PACKAGE_INFO,
        "packages": packages,
    }
    return json.dumps(package_data)


def _list():
    """Get the dictionary of installed packages.

    Returns
    -------
    packages : :any:`micropip.package.PackageDict`
        A dictionary of installed packages.

        >>> import micropip
        >>> await micropip.install('regex') # doctest: +SKIP
        >>> package_list = micropip.list()
        >>> print(package_list) # doctest: +SKIP
        Name              | Version  | Source
        ----------------- | -------- | -------
        regex             | 2021.7.6 | pyodide
        >>> "regex" in package_list # doctest: +SKIP
        True
    """

    # Add packages that are loaded through pyodide.loadPackage
    packages = PackageDict()
    for dist in importlib_distributions():
        name = dist.name
        version = dist.version
        source = dist.read_text("PYODIDE_SOURCE")
        if source is None:
            # source is None if PYODIDE_SOURCE does not exist. In this case the
            # wheel was installed manually, not via `pyodide.loadPackage` or
            # `micropip`.
            #
            # tzdata is a funny special case: we install it with pip and then
            # vendor it into our standard library. We should probably remove
            # tzdata's dist-info because it's kind of weird to have dist-info in
            # the stdlib.
            continue
        packages[name] = PackageMetadata(
            name=name,
            version=version,
            source=source,
        )

    for name, pkg_source in loadedPackages.to_py().items():
        if name in packages:
            continue

        if name in REPODATA_PACKAGES:
            version = REPODATA_PACKAGES[name]["version"]
            source_ = "pyodide"
            if pkg_source != "default channel":
                # Pyodide package loaded from a custom URL
                source_ = pkg_source
        else:
            # TODO: calculate version from wheel metadata
            version = "unknown"
            source_ = pkg_source
        packages[name] = PackageMetadata(name=name, version=version, source=source_)
    return packages<|MERGE_RESOLUTION|>--- conflicted
+++ resolved
@@ -23,12 +23,8 @@
 from pyodide._package_loader import get_dynlibs, wheel_dist_info_dir
 
 from ._compat import (
-<<<<<<< HEAD
-    BUILTIN_PACKAGES,
     PACKAGE_INFO,
-=======
     REPODATA_PACKAGES,
->>>>>>> f5925944
     fetch_bytes,
     fetch_string,
     loadDynlib,
