import asyncio
import copy
import functools
import hashlib
import importlib
import json
from dataclasses import dataclass, field
from io import BytesIO
from pathlib import Path
from typing import Any
from zipfile import ZipFile

from packaging.markers import default_environment
from packaging.requirements import Requirement
from packaging.utils import canonicalize_name
from packaging.version import Version

from pyodide import to_js

from ._compat import (
    BUILTIN_PACKAGES,
    WHEEL_BASE,
    fetch_bytes,
    fetch_string,
    gather,
    loadedPackages,
    pyodide_js,
)
from .externals.pip._internal.utils.wheel import pkg_resources_distribution_for_wheel
from .package import PackageDict, PackageMetadata


async def _get_pypi_json(pkgname: str, fetch_kwargs: dict[str, str]):
    url = f"https://pypi.org/pypi/{pkgname}/json"
    try:
        metadata = await fetch_string(url, fetch_kwargs)
    except Exception as e:
        raise ValueError(
            f"Can't fetch metadata for '{pkgname}' from PyPI. "
            "Please make sure you have entered a correct package name."
        ) from e
    return json.loads(metadata)


def _is_pure_python_wheel(filename: str):
    return filename.endswith("py3-none-any.whl")


@dataclass
class WheelInfo:
    name: str
    version: Version
    filename: str
    packagetype: str
    python_version: str
    abi_tag: str
    platform: str
    url: str
    project_name: str | None = None
    digests: dict[str, str] | None = None
    data: BytesIO | None = None
    _dist: Any = None

    @staticmethod
    def from_url(url: str) -> "WheelInfo":
        """Parse wheels URL and extract available metadata

        See https://www.python.org/dev/peps/pep-0427/#file-name-convention
        """
        file_name = Path(url).name
        # also strip '.whl' extension.
        wheel_name = Path(url).stem
        tokens = wheel_name.split("-")
        # TODO: support optional build tags in the filename (cf PEP 427)
        if len(tokens) < 5:
            raise ValueError(f"{file_name} is not a valid wheel file name.")
        version, python_tag, abi_tag, platform = tokens[-4:]
        name = "-".join(tokens[:-4])
        return WheelInfo(
            name=name,
            version=Version(version),
            filename=file_name,
            packagetype="bdist_wheel",
            python_version=python_tag,
            abi_tag=abi_tag,
            platform=platform,
            url=url,
        )

    async def download(self, fetch_kwargs):
        try:
            wheel_bytes = await fetch_bytes(self.url, fetch_kwargs)
        except Exception as e:
            if self.url.startswith("https://files.pythonhosted.org/"):
                raise e
            else:
                raise ValueError(
                    f"Couldn't fetch wheel from '{self.url}'."
                    "One common reason for this is when the server blocks "
                    "Cross-Origin Resource Sharing (CORS)."
                    "Check if the server is sending the correct 'Access-Control-Allow-Origin' header."
                ) from e

        self.data = BytesIO(wheel_bytes)

        with ZipFile(self.data) as zip_file:
            self._dist = pkg_resources_distribution_for_wheel(
                zip_file, self.name, "???"
            )

        self.project_name = self._dist.project_name
        if self.project_name == "UNKNOWN":
            self.project_name = self.name

    def validate(self):
        if self.digests is None:
            # No checksums available, e.g. because installing
            # from a different location than PyPI.
            return
        sha256 = self.digests["sha256"]
        m = hashlib.sha256()
        assert self.data
        m.update(self.data.getvalue())
        if m.hexdigest() != sha256:
            raise ValueError("Contents don't match hash")

    def extract(self):
        assert self.data
        with ZipFile(self.data) as zf:
            zf.extractall(WHEEL_BASE)

    def requires(self, extras: set[str]):
        if not self._dist:
            raise RuntimeError(
                "Micropip internal error: attempted to access wheel 'requires' before downloading it?"
            )
        return self._dist.requires(extras)

    async def install(self):
        url = self.url
        if not self.data:
            raise RuntimeError(
                "Micropip internal error: attempted to install wheel before downloading it?"
            )
        self.validate()
        self.extract()
        name = self.project_name
        assert name
        setattr(loadedPackages, name, url)


def find_wheel(metadata: dict[str, Any], req: Requirement) -> WheelInfo:
    """Parse metadata to find the latest version of pure python wheel.

<<<<<<< HEAD
FAQ_URLS = {
    "cant_find_wheel": "https://pyodide.org/en/stable/usage/faq.html#micropip-can-t-find-a-pure-python-wheel"
}


async def _get_pypi_json(pkgname, **fetch_extra_kwargs):
    url = f"https://pypi.org/pypi/{pkgname}/json"
    return json.loads(await fetch_string(url, **fetch_extra_kwargs))
=======
    Parameters
    ----------
    metadata : ``Dict[str, Any]``
>>>>>>> 1ff5d32a

        Package search result from PyPI,
        See: https://warehouse.pypa.io/api-reference/json.html

    Returns
    -------
    fileinfo : Dict[str, Any] or None
        The metadata of the Python wheel, or None if there is no pure Python wheel.
    ver : Version or None
        The version of the Python wheel, or None if there is no pure Python wheel.
    """
    releases = metadata.get("releases", {})
    candidate_versions = sorted(
        (Version(v) for v in req.specifier.filter(releases)),
        reverse=True,
    )
    for ver in candidate_versions:
        release = releases[str(ver)]
        for fileinfo in release:
            if _is_pure_python_wheel(fileinfo["filename"]):
                wheel = WheelInfo.from_url(fileinfo["url"])
                wheel.digests = fileinfo["digests"]
                return wheel

    raise ValueError(
        f"Couldn't find a pure Python 3 wheel for '{req}'. "
        "You can use `micropip.install(..., keep_going=True)` to get a list of all packages with missing wheels."
    )


@dataclass
class Transaction:
    ctx: dict[str, str]
    keep_going: bool
    deps: bool
    pre: bool
    locked: PackageDict
    fetch_kwargs: dict[str, str]

    wheels: list[WheelInfo] = field(default_factory=list)
    pyodide_packages: list[PackageMetadata] = field(default_factory=list)
    failed: list[Requirement] = field(default_factory=list)

    async def gather_requirements(
        self,
        requirements: list[str],
    ):
        requirement_promises = []
        for requirement in requirements:
            requirement_promises.append(self.add_requirement(requirement))

        await gather(*requirement_promises)

    async def add_requirement(self, req: str | Requirement):
        if isinstance(req, Requirement):
            return await self.add_requirement_inner(req)

<<<<<<< HEAD
        if transaction["failed"]:
            failed_requirements = ", ".join(
                [f"'{req}'" for req in transaction["failed"]]
            )
            raise ValueError(
                f"Can't find a pure Python 3 wheel for: {failed_requirements}\n"
                f"See: {FAQ_URLS['cant_find_wheel']}\n"
            )

        wheel_promises = []
        # Install built-in packages
        pyodide_packages = transaction["pyodide_packages"]
        if len(pyodide_packages):
            # Note: branch never happens in out-of-browser testing because in
            # that case BUILTIN_PACKAGES is empty.
            wheel_promises.append(
                _install(
                    asyncio.ensure_future(
                        pyodide_js.loadPackage(
                            to_js([name for [name, _, _] in pyodide_packages])
                        )
                    ),
                    functools.partial(
                        self.installed_packages.update,
                        {
                            normalize_package_name(pkg.name): pkg
                            for pkg in pyodide_packages
                        },
                    ),
                )
            )
=======
        if not req.endswith(".whl"):
            return await self.add_requirement_inner(Requirement(req))
>>>>>>> 1ff5d32a

        # custom download location
        wheel = WheelInfo.from_url(req)
        if not _is_pure_python_wheel(wheel.filename):
            raise ValueError(f"'{wheel.filename}' is not a pure Python 3 wheel")

        await self.add_wheel(wheel, extras=set())

    async def add_requirement_inner(
        self,
        req: Requirement,
    ):
        """Add a requirement to the transaction.

        See PEP 508 for a description of the requirements.
        https://www.python.org/dev/peps/pep-0508
        """

        if self.pre:
            req.specifier.prereleases = True

        if req.marker:
            # handle environment markers
            # https://www.python.org/dev/peps/pep-0508/#environment-markers
            if not req.marker.evaluate(self.ctx):
                return

        # Is some version of this package is already installed?
        if req.name in self.locked:
            ver = self.locked[req.name].version
            if req.specifier.contains(ver, prereleases=True):
                # installed version matches, nothing to do
                return
            else:
                raise ValueError(
<<<<<<< HEAD
                    f"Requested '{requirement}', "
                    f"but {req.name}=={ver} is already installed"
                )
        metadata = await _get_pypi_json(req.name, **fetch_extra_kwargs)
        maybe_wheel, maybe_ver = self.find_wheel(metadata, req)
        if maybe_wheel is None or maybe_ver is None:
            if transaction["keep_going"]:
                transaction["failed"].append(req)
            else:
                raise ValueError(
                    f"Can't find a pure Python 3 wheel for '{req}'.\n"
                    f"See: {FAQ_URLS['cant_find_wheel']}\n"
                    "You can use `micropip.install(..., keep_going=True)` to "
                    "get a list of all packages with missing wheels."
=======
                    f"Requested '{req}', " f"but {req.name}=={ver} is already installed"
>>>>>>> 1ff5d32a
                )

        req.name = canonicalize_name(req.name)

        # If there's a Pyodide package that matches the version constraint, use
        # the Pyodide package instead of the one on PyPI
        if req.name in BUILTIN_PACKAGES and req.specifier.contains(
            BUILTIN_PACKAGES[req.name]["version"], prereleases=True
        ):
            version = BUILTIN_PACKAGES[req.name]["version"]
            self.pyodide_packages.append(
                PackageMetadata(name=req.name, version=str(version), source="pyodide")
            )
            return

        metadata = await _get_pypi_json(req.name, self.fetch_kwargs)

        try:
            wheel = find_wheel(metadata, req)
        except ValueError:
            self.failed.append(req)
            if not self.keep_going:
                raise
        else:
            await self.add_wheel(
                wheel,
                req.extras,
            )

    async def add_wheel(
        self,
        wheel: WheelInfo,
        extras: set[str],
    ):
        normalized_name = canonicalize_name(wheel.name)
        self.locked[normalized_name] = PackageMetadata(
            name=wheel.name,
            version=str(wheel.version),
        )

<<<<<<< HEAD
        try:
            wheel_bytes = await fetch_bytes(wheel["url"], **fetch_extra_kwargs)
        except Exception as e:
            if wheel["url"].startswith("https://files.pythonhosted.org/"):
                raise e
            else:
                raise ValueError(
                    f"Can't fetch wheel from '{wheel['url']}'."
                    "One common reason for this is when the server blocks "
                    "Cross-Origin Resource Sharing (CORS)."
                    "Check if the server is sending the correct 'Access-Control-Allow-Origin' header."
                ) from e

        wheel["wheel_bytes"] = wheel_bytes

        with ZipFile(io.BytesIO(wheel_bytes)) as zip_file:
            dist = pkg_resources_distribution_for_wheel(zip_file, name, "???")

        project_name = dist.project_name
        if project_name == "UNKNOWN":
            project_name = name

        if transaction["deps"]:
            for recurs_req in dist.requires(extras):
                await self.add_requirement(recurs_req, ctx, transaction)

        transaction["wheels"].append((project_name, wheel, version))

    def find_wheel(
        self, metadata: dict[str, Any], req: Requirement
    ) -> tuple[Any | None, Version | None]:
        """Parse metadata to find the latest version of pure python wheel.

        Parameters
        ----------
        metadata : ``Dict[str, Any]``

            Package search result from PyPI,
            See: https://warehouse.pypa.io/api-reference/json.html

        Returns
        -------
        fileinfo : Dict[str, Any] or None
            The metadata of the Python wheel, or None if there is no pure Python wheel.
        ver : Version or None
            The version of the Python wheel, or None if there is no pure Python wheel.
        """
        releases = metadata.get("releases", {})
        candidate_versions = sorted(
            (Version(v) for v in req.specifier.filter(releases)),
            reverse=True,
        )
        for ver in candidate_versions:
            release = releases[str(ver)]
            for fileinfo in release:
                if _is_pure_python_wheel(fileinfo["filename"]):
                    return fileinfo, ver
=======
        await wheel.download(self.fetch_kwargs)
        if self.deps:
            await self.gather_requirements(wheel.requires(extras))
>>>>>>> 1ff5d32a

        self.wheels.append(wheel)


INSTALLED_PACKAGES = PackageDict()


async def install(
    requirements: str | list[str],
    keep_going: bool = False,
    deps: bool = True,
    credentials: str | None = None,
    pre: bool = False,
):
    """Install the given package and all of its dependencies.

    See :ref:`loading packages <loading_packages>` for more information.

    This only works for packages that are either pure Python or for packages
    with C extensions that are built in Pyodide. If a pure Python package is not
    found in the Pyodide repository it will be loaded from PyPI.

    When used in web browsers, downloads from PyPI will be cached. When run in
    Node.js, packages are currently not cached, and will be re-downloaded each
    time ``micropip.install`` is run.

    Parameters
    ----------
    requirements : ``str | List[str]``

        A requirement or list of requirements to install. Each requirement is a
        string, which should be either a package name or URL to a wheel:

        - If the requirement ends in ``.whl`` it will be interpreted as a URL.
          The file must be a wheel named in compliance with the
          `PEP 427 naming convention <https://www.python.org/dev/peps/pep-0427/#file-format>`_.

        - If the requirement does not end in ``.whl``, it will interpreted as the
          name of a package. A package by this name must either be present in the
          Pyodide repository at `indexURL <globalThis.loadPyodide>` or on PyPI

    keep_going : ``bool``, default: False

        This parameter decides the behavior of the micropip when it encounters a
        Python package without a pure Python wheel while doing dependency
        resolution:

        - If ``False``, an error will be raised on first package with a missing wheel.

        - If ``True``, the micropip will keep going after the first error, and report a list
          of errors at the end.

    deps : ``bool``, default: True

        If ``True``, install dependencies specified in METADATA file for
        each package. Otherwise do not install dependencies.

    credentials : ``Optional[str]``

        This parameter specifies the value of ``credentials`` when calling the
        `fetch() <https://developer.mozilla.org/en-US/docs/Web/API/fetch>`__ function
        which is used to download the package.

        When not specified, ``fetch()`` is called without ``credentials``.

    pre : ``bool``, default: False

        If ``True``, include pre-release and development versions.
        By default, micropip only finds stable versions.

    Returns
    -------
    ``Future``

        A ``Future`` that resolves to ``None`` when all packages have been
        downloaded and installed.
    """
    importlib.invalidate_caches()
    ctx = default_environment()
    ctx.setdefault("extra", "")
    if isinstance(requirements, str):
        requirements = [requirements]

    async def _install(install_func, done_callback):
        await install_func
        done_callback()

    fetch_kwargs = dict()

    if credentials:
        fetch_kwargs["credentials"] = credentials

    transaction = Transaction(
        ctx=ctx,
        locked=copy.deepcopy(INSTALLED_PACKAGES),
        keep_going=keep_going,
        deps=deps,
        pre=pre,
        fetch_kwargs=fetch_kwargs,
    )
    await transaction.gather_requirements(requirements)

    if transaction.failed:
        failed_requirements = ", ".join([f"'{req}'" for req in transaction.failed])
        raise ValueError(
            f"Couldn't find a pure Python 3 wheel for: {failed_requirements}"
        )

    wheel_promises = []
    # Install built-in packages
    pyodide_packages = transaction.pyodide_packages
    if len(pyodide_packages):
        # Note: branch never happens in out-of-browser testing because in
        # that case BUILTIN_PACKAGES is empty.
        wheel_promises.append(
            _install(
                asyncio.ensure_future(
                    pyodide_js.loadPackage(
                        to_js([name for [name, _, _] in pyodide_packages])
                    )
                ),
                functools.partial(
                    INSTALLED_PACKAGES.update,
                    {canonicalize_name(pkg.name): pkg for pkg in pyodide_packages},
                ),
            )
        )

    # Now install PyPI packages
    for wheel in transaction.wheels:
        # detect whether the wheel metadata is from PyPI or from custom location
        # wheel metadata from PyPI has SHA256 checksum digest.
        wheel_source = "pypi" if wheel.digests is not None else wheel.url
        name = wheel.project_name
        assert name
        wheel_promises.append(
            _install(
                wheel.install(),
                functools.partial(
                    INSTALLED_PACKAGES.update,
                    {
                        canonicalize_name(name): PackageMetadata(
                            name, str(wheel.version), wheel_source
                        )
                    },
                ),
            )
        )

    await gather(*wheel_promises)


def _list():
    """Get the dictionary of installed packages.

    Returns
    -------
    packages : :any:`micropip.package.PackageDict`
        A dictionary of installed packages.

        >>> import micropip
        >>> await micropip.install('regex') # doctest: +SKIP
        >>> package_list = micropip.list()
        >>> print(package_list) # doctest: +SKIP
        Name              | Version  | Source
        ----------------- | -------- | -------
        regex             | 2021.7.6 | pyodide
        >>> "regex" in package_list # doctest: +SKIP
        True
    """
    packages = copy.deepcopy(INSTALLED_PACKAGES)

    # Add packages that are loaded through pyodide.loadPackage
    for name, pkg_source in loadedPackages.to_py().items():
        if name in packages:
            continue

        version = BUILTIN_PACKAGES[name]["version"]
        source = "pyodide"
        if pkg_source != "default channel":
            # Pyodide package loaded from a custom URL
            source = pkg_source
        packages[name] = PackageMetadata(name=name, version=version, source=source)
    return packages<|MERGE_RESOLUTION|>--- conflicted
+++ resolved
@@ -95,7 +95,7 @@
                 raise e
             else:
                 raise ValueError(
-                    f"Couldn't fetch wheel from '{self.url}'."
+                    f"Can't fetch wheel from '{self.url}'."
                     "One common reason for this is when the server blocks "
                     "Cross-Origin Resource Sharing (CORS)."
                     "Check if the server is sending the correct 'Access-Control-Allow-Origin' header."
@@ -149,23 +149,16 @@
         setattr(loadedPackages, name, url)
 
 
-def find_wheel(metadata: dict[str, Any], req: Requirement) -> WheelInfo:
-    """Parse metadata to find the latest version of pure python wheel.
-
-<<<<<<< HEAD
 FAQ_URLS = {
     "cant_find_wheel": "https://pyodide.org/en/stable/usage/faq.html#micropip-can-t-find-a-pure-python-wheel"
 }
 
 
-async def _get_pypi_json(pkgname, **fetch_extra_kwargs):
-    url = f"https://pypi.org/pypi/{pkgname}/json"
-    return json.loads(await fetch_string(url, **fetch_extra_kwargs))
-=======
+def find_wheel(metadata: dict[str, Any], req: Requirement) -> WheelInfo:
+    """Parse metadata to find the latest version of pure python wheel.
     Parameters
     ----------
     metadata : ``Dict[str, Any]``
->>>>>>> 1ff5d32a
 
         Package search result from PyPI,
         See: https://warehouse.pypa.io/api-reference/json.html
@@ -191,8 +184,10 @@
                 return wheel
 
     raise ValueError(
-        f"Couldn't find a pure Python 3 wheel for '{req}'. "
-        "You can use `micropip.install(..., keep_going=True)` to get a list of all packages with missing wheels."
+        f"Can't find a pure Python 3 wheel for '{req}'.\n"
+        f"See: {FAQ_URLS['cant_find_wheel']}\n"
+        "You can use `micropip.install(..., keep_going=True)`"
+        "to get a list of all packages with missing wheels."
     )
 
 
@@ -223,42 +218,8 @@
         if isinstance(req, Requirement):
             return await self.add_requirement_inner(req)
 
-<<<<<<< HEAD
-        if transaction["failed"]:
-            failed_requirements = ", ".join(
-                [f"'{req}'" for req in transaction["failed"]]
-            )
-            raise ValueError(
-                f"Can't find a pure Python 3 wheel for: {failed_requirements}\n"
-                f"See: {FAQ_URLS['cant_find_wheel']}\n"
-            )
-
-        wheel_promises = []
-        # Install built-in packages
-        pyodide_packages = transaction["pyodide_packages"]
-        if len(pyodide_packages):
-            # Note: branch never happens in out-of-browser testing because in
-            # that case BUILTIN_PACKAGES is empty.
-            wheel_promises.append(
-                _install(
-                    asyncio.ensure_future(
-                        pyodide_js.loadPackage(
-                            to_js([name for [name, _, _] in pyodide_packages])
-                        )
-                    ),
-                    functools.partial(
-                        self.installed_packages.update,
-                        {
-                            normalize_package_name(pkg.name): pkg
-                            for pkg in pyodide_packages
-                        },
-                    ),
-                )
-            )
-=======
         if not req.endswith(".whl"):
             return await self.add_requirement_inner(Requirement(req))
->>>>>>> 1ff5d32a
 
         # custom download location
         wheel = WheelInfo.from_url(req)
@@ -294,24 +255,7 @@
                 return
             else:
                 raise ValueError(
-<<<<<<< HEAD
-                    f"Requested '{requirement}', "
-                    f"but {req.name}=={ver} is already installed"
-                )
-        metadata = await _get_pypi_json(req.name, **fetch_extra_kwargs)
-        maybe_wheel, maybe_ver = self.find_wheel(metadata, req)
-        if maybe_wheel is None or maybe_ver is None:
-            if transaction["keep_going"]:
-                transaction["failed"].append(req)
-            else:
-                raise ValueError(
-                    f"Can't find a pure Python 3 wheel for '{req}'.\n"
-                    f"See: {FAQ_URLS['cant_find_wheel']}\n"
-                    "You can use `micropip.install(..., keep_going=True)` to "
-                    "get a list of all packages with missing wheels."
-=======
                     f"Requested '{req}', " f"but {req.name}=={ver} is already installed"
->>>>>>> 1ff5d32a
                 )
 
         req.name = canonicalize_name(req.name)
@@ -352,69 +296,9 @@
             version=str(wheel.version),
         )
 
-<<<<<<< HEAD
-        try:
-            wheel_bytes = await fetch_bytes(wheel["url"], **fetch_extra_kwargs)
-        except Exception as e:
-            if wheel["url"].startswith("https://files.pythonhosted.org/"):
-                raise e
-            else:
-                raise ValueError(
-                    f"Can't fetch wheel from '{wheel['url']}'."
-                    "One common reason for this is when the server blocks "
-                    "Cross-Origin Resource Sharing (CORS)."
-                    "Check if the server is sending the correct 'Access-Control-Allow-Origin' header."
-                ) from e
-
-        wheel["wheel_bytes"] = wheel_bytes
-
-        with ZipFile(io.BytesIO(wheel_bytes)) as zip_file:
-            dist = pkg_resources_distribution_for_wheel(zip_file, name, "???")
-
-        project_name = dist.project_name
-        if project_name == "UNKNOWN":
-            project_name = name
-
-        if transaction["deps"]:
-            for recurs_req in dist.requires(extras):
-                await self.add_requirement(recurs_req, ctx, transaction)
-
-        transaction["wheels"].append((project_name, wheel, version))
-
-    def find_wheel(
-        self, metadata: dict[str, Any], req: Requirement
-    ) -> tuple[Any | None, Version | None]:
-        """Parse metadata to find the latest version of pure python wheel.
-
-        Parameters
-        ----------
-        metadata : ``Dict[str, Any]``
-
-            Package search result from PyPI,
-            See: https://warehouse.pypa.io/api-reference/json.html
-
-        Returns
-        -------
-        fileinfo : Dict[str, Any] or None
-            The metadata of the Python wheel, or None if there is no pure Python wheel.
-        ver : Version or None
-            The version of the Python wheel, or None if there is no pure Python wheel.
-        """
-        releases = metadata.get("releases", {})
-        candidate_versions = sorted(
-            (Version(v) for v in req.specifier.filter(releases)),
-            reverse=True,
-        )
-        for ver in candidate_versions:
-            release = releases[str(ver)]
-            for fileinfo in release:
-                if _is_pure_python_wheel(fileinfo["filename"]):
-                    return fileinfo, ver
-=======
         await wheel.download(self.fetch_kwargs)
         if self.deps:
             await self.gather_requirements(wheel.requires(extras))
->>>>>>> 1ff5d32a
 
         self.wheels.append(wheel)
 
@@ -520,7 +404,8 @@
     if transaction.failed:
         failed_requirements = ", ".join([f"'{req}'" for req in transaction.failed])
         raise ValueError(
-            f"Couldn't find a pure Python 3 wheel for: {failed_requirements}"
+            f"Can't find a pure Python 3 wheel for: {failed_requirements}\n"
+            f"See: {FAQ_URLS['cant_find_wheel']}\n"
         )
 
     wheel_promises = []
