import asyncio
import hashlib
import importlib
import json
from dataclasses import dataclass, field
from importlib.metadata import PackageNotFoundError
from importlib.metadata import distributions as importlib_distributions
from importlib.metadata import version as importlib_version
from io import BytesIO
from pathlib import Path
from typing import Any
from zipfile import ZipFile

from packaging.markers import default_environment
from packaging.requirements import Requirement
from packaging.tags import Tag, sys_tags
from packaging.utils import canonicalize_name, parse_wheel_filename
from packaging.version import Version

from pyodide import to_js
from pyodide._package_loader import set_wheel_installer

from ._compat import (
    BUILTIN_PACKAGES,
    WHEEL_BASE,
    fetch_bytes,
    fetch_string,
    gather,
    loadedPackages,
    pyodide_js,
)
from .externals.pip._internal.utils.wheel import pkg_resources_distribution_for_wheel
from .package import PackageDict, PackageMetadata


async def _get_pypi_json(pkgname: str, fetch_kwargs: dict[str, str]) -> Any:
    url = f"https://pypi.org/pypi/{pkgname}/json"
    try:
        metadata = await fetch_string(url, fetch_kwargs)
    except OSError as e:
        raise ValueError(
            f"Can't fetch metadata for '{pkgname}' from PyPI. "
            "Please make sure you have entered a correct package name."
        ) from e
    return json.loads(metadata)


<<<<<<< HEAD
=======
def _is_pure_python_wheel(filename: str) -> bool:
    return filename.endswith("py3-none-any.whl")


>>>>>>> 88ec15bf
@dataclass
class WheelInfo:
    name: str
    version: Version
    filename: str
    build: tuple[int, str] | tuple[()]
    tags: frozenset[Tag]
    url: str
    project_name: str | None = None
    digests: dict[str, str] | None = None
    data: BytesIO | None = None
    _dist: Any = None
    _dist_info: Path | None = None
    _requires: list[Requirement] | None = None

    @staticmethod
    def from_url(url: str) -> "WheelInfo":
        """Parse wheels URL and extract available metadata

        See https://www.python.org/dev/peps/pep-0427/#file-name-convention
        """
        file_name = Path(url).name
        name, version, build, tags = parse_wheel_filename(file_name)
        return WheelInfo(
            name=name,
            version=version,
            filename=file_name,
            build=build,
            tags=tags,
            url=url,
        )

    def is_compatible(self):
        if self.filename.endswith("py3-none-any.whl"):
            return True
        for tag in sys_tags():
            if tag in self.tags:
                return True
        return False

    async def download(self, fetch_kwargs):
        try:
            wheel_bytes = await fetch_bytes(self.url, fetch_kwargs)
        except OSError as e:
            if self.url.startswith("https://files.pythonhosted.org/"):
                raise e
            else:
                raise ValueError(
                    f"Can't fetch wheel from '{self.url}'."
                    "One common reason for this is when the server blocks "
                    "Cross-Origin Resource Sharing (CORS)."
                    "Check if the server is sending the correct 'Access-Control-Allow-Origin' header."
                ) from e

        self.data = BytesIO(wheel_bytes)

        with ZipFile(self.data) as zip_file:
            self._dist = pkg_resources_distribution_for_wheel(
                zip_file, self.name, "???"
            )

        self.project_name = self._dist.project_name
        if self.project_name == "UNKNOWN":
            self.project_name = self.name

    def validate(self):
        if self.digests is None:
            # No checksums available, e.g. because installing
            # from a different location than PyPI.
            return
        sha256 = self.digests["sha256"]
        m = hashlib.sha256()
        assert self.data
        m.update(self.data.getvalue())
        if m.hexdigest() != sha256:
            raise ValueError("Contents don't match hash")

    def extract(self):
        assert self.data
        with ZipFile(self.data) as zf:
            zf.extractall(WHEEL_BASE)

    def requires(self, extras: set[str]):
        if not self._dist:
            raise RuntimeError(
                "Micropip internal error: attempted to access wheel 'requires' before downloading it?"
            )
        return self._dist.requires(extras)

    def set_installer(self):
        assert self.data
        wheel_source = "pypi" if self.digests is not None else self.url
        set_wheel_installer(
            self.filename, self.data, WHEEL_BASE, "micropip", wheel_source
        )

    async def install(self):
        url = self.url
        if not self.data:
            raise RuntimeError(
                "Micropip internal error: attempted to install wheel before downloading it?"
            )
        self.validate()
        self.extract()
        self.set_installer()
        name = self.project_name
        assert name
        setattr(loadedPackages, name, url)


FAQ_URLS = {
    "cant_find_wheel": "https://pyodide.org/en/stable/usage/faq.html#micropip-can-t-find-a-pure-python-wheel"
}


def find_wheel(metadata: dict[str, Any], req: Requirement) -> WheelInfo:
    """Parse metadata to find the latest version of pure python wheel.
    Parameters
    ----------
    metadata : ``Dict[str, Any]``

        Package search result from PyPI,
        See: https://warehouse.pypa.io/api-reference/json.html

    Returns
    -------
    fileinfo : Dict[str, Any] or None
        The metadata of the Python wheel, or None if there is no pure Python wheel.
    ver : Version or None
        The version of the Python wheel, or None if there is no pure Python wheel.
    """
    releases = metadata.get("releases", {})
    candidate_versions = sorted(
        (Version(v) for v in req.specifier.filter(releases)),
        reverse=True,
    )
    for ver in candidate_versions:
        release = releases[str(ver)]
        for fileinfo in release:
            url = fileinfo["url"]
            if not url.endswith(".whl"):
                continue
            wheel = WheelInfo.from_url(url)
            if wheel.is_compatible():
                wheel.digests = fileinfo["digests"]
                return wheel

    raise ValueError(
        f"Can't find a pure Python 3 wheel for '{req}'.\n"
        f"See: {FAQ_URLS['cant_find_wheel']}\n"
        "You can use `micropip.install(..., keep_going=True)`"
        "to get a list of all packages with missing wheels."
    )


@dataclass
class Transaction:
    ctx: dict[str, str]
    keep_going: bool
    deps: bool
    pre: bool
    fetch_kwargs: dict[str, str]

    locked: dict[str, PackageMetadata] = field(default_factory=dict)
    wheels: list[WheelInfo] = field(default_factory=list)
    pyodide_packages: list[PackageMetadata] = field(default_factory=list)
    failed: list[Requirement] = field(default_factory=list)

    async def gather_requirements(
        self,
        requirements: list[str],
    ) -> None:
        requirement_promises = []
        for requirement in requirements:
            requirement_promises.append(self.add_requirement(requirement))

        await gather(*requirement_promises)

    async def add_requirement(self, req: str | Requirement) -> None:
        if isinstance(req, Requirement):
            return await self.add_requirement_inner(req)

        if not req.endswith(".whl"):
            return await self.add_requirement_inner(Requirement(req))

        # custom download location
        wheel = WheelInfo.from_url(req)
        if not wheel.is_compatible():
            raise ValueError(f"'{wheel.filename}' is not a pure Python 3 wheel")

        await self.add_wheel(wheel, extras=set())

    def check_version_satisfied(self, req: Requirement) -> bool:
        ver = None
        try:
            ver = importlib_version(req.name)
        except PackageNotFoundError:
            pass
        if req.name in self.locked:
            ver = self.locked[req.name].version

        if not ver:
            return False

        if req.specifier.contains(ver, prereleases=True):
            # installed version matches, nothing to do
            return True

        raise ValueError(
            f"Requested '{req}', " f"but {req.name}=={ver} is already installed"
        )

    async def add_requirement_inner(
        self,
        req: Requirement,
    ) -> None:
        """Add a requirement to the transaction.

        See PEP 508 for a description of the requirements.
        https://www.python.org/dev/peps/pep-0508
        """

        if self.pre:
            req.specifier.prereleases = True

        if req.marker:
            # handle environment markers
            # https://www.python.org/dev/peps/pep-0508/#environment-markers
            if not req.marker.evaluate(self.ctx):
                return

        # Is some version of this package is already installed?

        req.name = canonicalize_name(req.name)
        if self.check_version_satisfied(req):
            return

        # If there's a Pyodide package that matches the version constraint, use
        # the Pyodide package instead of the one on PyPI
        if req.name in BUILTIN_PACKAGES and req.specifier.contains(
            BUILTIN_PACKAGES[req.name]["version"], prereleases=True
        ):
            version = BUILTIN_PACKAGES[req.name]["version"]
            self.pyodide_packages.append(
                PackageMetadata(name=req.name, version=str(version), source="pyodide")
            )
            return

        metadata = await _get_pypi_json(req.name, self.fetch_kwargs)

        try:
            wheel = find_wheel(metadata, req)
        except ValueError:
            self.failed.append(req)
            if not self.keep_going:
                raise
            else:
                return

        if self.check_version_satisfied(req):
            # Maybe while we were downloading pypi_json some other branch
            # installed the wheel?
            return

        await self.add_wheel(wheel, req.extras)

    async def add_wheel(
        self,
        wheel: WheelInfo,
        extras: set[str],
    ) -> None:
        normalized_name = canonicalize_name(wheel.name)
        self.locked[normalized_name] = PackageMetadata(
            name=wheel.name,
            version=str(wheel.version),
        )

        await wheel.download(self.fetch_kwargs)
        if self.deps:
            await self.gather_requirements(wheel.requires(extras))

        self.wheels.append(wheel)


async def install(
    requirements: str | list[str],
    keep_going: bool = False,
    deps: bool = True,
    credentials: str | None = None,
    pre: bool = False,
) -> None:
    """Install the given package and all of its dependencies.

    See :ref:`loading packages <loading_packages>` for more information.

    This only works for packages that are either pure Python or for packages
    with C extensions that are built in Pyodide. If a pure Python package is not
    found in the Pyodide repository it will be loaded from PyPI.

    When used in web browsers, downloads from PyPI will be cached. When run in
    Node.js, packages are currently not cached, and will be re-downloaded each
    time ``micropip.install`` is run.

    Parameters
    ----------
    requirements : ``str | List[str]``

        A requirement or list of requirements to install. Each requirement is a
        string, which should be either a package name or URL to a wheel:

        - If the requirement ends in ``.whl`` it will be interpreted as a URL.
          The file must be a wheel named in compliance with the
          `PEP 427 naming convention <https://www.python.org/dev/peps/pep-0427/#file-format>`_.

        - If the requirement does not end in ``.whl``, it will interpreted as the
          name of a package. A package by this name must either be present in the
          Pyodide repository at `indexURL <globalThis.loadPyodide>` or on PyPI

    keep_going : ``bool``, default: False

        This parameter decides the behavior of the micropip when it encounters a
        Python package without a pure Python wheel while doing dependency
        resolution:

        - If ``False``, an error will be raised on first package with a missing wheel.

        - If ``True``, the micropip will keep going after the first error, and report a list
          of errors at the end.

    deps : ``bool``, default: True

        If ``True``, install dependencies specified in METADATA file for
        each package. Otherwise do not install dependencies.

    credentials : ``Optional[str]``

        This parameter specifies the value of ``credentials`` when calling the
        `fetch() <https://developer.mozilla.org/en-US/docs/Web/API/fetch>`__ function
        which is used to download the package.

        When not specified, ``fetch()`` is called without ``credentials``.

    pre : ``bool``, default: False

        If ``True``, include pre-release and development versions.
        By default, micropip only finds stable versions.

    Returns
    -------
    ``Future``

        A ``Future`` that resolves to ``None`` when all packages have been
        downloaded and installed.
    """
    importlib.invalidate_caches()
    ctx = default_environment()
    ctx.setdefault("extra", "")
    if isinstance(requirements, str):
        requirements = [requirements]

    fetch_kwargs = dict()

    if credentials:
        fetch_kwargs["credentials"] = credentials

    transaction = Transaction(
        ctx=ctx,
        keep_going=keep_going,
        deps=deps,
        pre=pre,
        fetch_kwargs=fetch_kwargs,
    )
    await transaction.gather_requirements(requirements)

    if transaction.failed:
        failed_requirements = ", ".join([f"'{req}'" for req in transaction.failed])
        raise ValueError(
            f"Can't find a pure Python 3 wheel for: {failed_requirements}\n"
            f"See: {FAQ_URLS['cant_find_wheel']}\n"
        )

    wheel_promises = []
    # Install built-in packages
    pyodide_packages = transaction.pyodide_packages
    if len(pyodide_packages):
        # Note: branch never happens in out-of-browser testing because in
        # that case BUILTIN_PACKAGES is empty.
        wheel_promises.append(
            asyncio.ensure_future(
                pyodide_js.loadPackage(
                    to_js([name for [name, _, _] in pyodide_packages])
                )
            )
        )

    # Now install PyPI packages
    for wheel in transaction.wheels:
        # detect whether the wheel metadata is from PyPI or from custom location
        # wheel metadata from PyPI has SHA256 checksum digest.
        wheel_promises.append(wheel.install())

    await gather(*wheel_promises)


def _list():
    """Get the dictionary of installed packages.

    Returns
    -------
    packages : :any:`micropip.package.PackageDict`
        A dictionary of installed packages.

        >>> import micropip
        >>> await micropip.install('regex') # doctest: +SKIP
        >>> package_list = micropip.list()
        >>> print(package_list) # doctest: +SKIP
        Name              | Version  | Source
        ----------------- | -------- | -------
        regex             | 2021.7.6 | pyodide
        >>> "regex" in package_list # doctest: +SKIP
        True
    """

    # Add packages that are loaded through pyodide.loadPackage
    packages = PackageDict()
    for dist in importlib_distributions():
        name = dist.name
        version = dist.version
        source = dist.read_text("PYODIDE_SOURCE")
        if source is None:
            # source is None if PYODIDE_SOURCE does not exist. In this case the
            # wheel was installed manually, not via `pyodide.loadPackage` or
            # `micropip`.
            #
            # tzdata is a funny special case: we install it with pip and then
            # vendor it into our standard library. We should probably remove
            # tzdata's dist-info because it's kind of weird to have dist-info in
            # the stdlib.
            continue
        packages[name] = PackageMetadata(
            name=name,
            version=version,
            source=source,
        )

    for name, pkg_source in loadedPackages.to_py().items():
        if name in packages:
            continue

        version = BUILTIN_PACKAGES[name]["version"]
        source_ = "pyodide"
        if pkg_source != "default channel":
            # Pyodide package loaded from a custom URL
            source_ = pkg_source
        packages[name] = PackageMetadata(name=name, version=version, source=source_)
    return packages<|MERGE_RESOLUTION|>--- conflicted
+++ resolved
@@ -45,13 +45,6 @@
     return json.loads(metadata)
 
 
-<<<<<<< HEAD
-=======
-def _is_pure_python_wheel(filename: str) -> bool:
-    return filename.endswith("py3-none-any.whl")
-
-
->>>>>>> 88ec15bf
 @dataclass
 class WheelInfo:
     name: str
