import asyncio
import hashlib
import importlib
import json
from asyncio import gather
from dataclasses import dataclass, field
from importlib.metadata import PackageNotFoundError
from importlib.metadata import distributions as importlib_distributions
from importlib.metadata import version as importlib_version
from io import BytesIO
from pathlib import Path
from typing import Any
from zipfile import ZipFile

from packaging.markers import default_environment
from packaging.requirements import Requirement
from packaging.tags import Tag, sys_tags
from packaging.utils import canonicalize_name, parse_wheel_filename
from packaging.version import Version

from pyodide import to_js
<<<<<<< HEAD
from pyodide._package_loader import get_dynlibs, set_wheel_installer
=======
from pyodide._package_loader import parse_wheel_name, wheel_dist_info_dir
>>>>>>> 6efe7c35

from ._compat import (
    BUILTIN_PACKAGES,
    WHEEL_BASE,
    fetch_bytes,
    fetch_string,
    loadDynlib,
    loadedPackages,
    pyodide_js,
)
from .externals.pip._internal.utils.wheel import pkg_resources_distribution_for_wheel
from .package import PackageDict, PackageMetadata


async def _get_pypi_json(pkgname: str, fetch_kwargs: dict[str, str]) -> Any:
    url = f"https://pypi.org/pypi/{pkgname}/json"
    try:
        metadata = await fetch_string(url, fetch_kwargs)
    except OSError as e:
        raise ValueError(
            f"Can't fetch metadata for '{pkgname}' from PyPI. "
            "Please make sure you have entered a correct package name."
        ) from e
    return json.loads(metadata)


@dataclass
class WheelInfo:
    name: str
    version: Version
    filename: str
    build: tuple[int, str] | tuple[()]
    tags: frozenset[Tag]
    url: str
    project_name: str | None = None
    digests: dict[str, str] | None = None
    data: BytesIO | None = None
    _dist: Any = None
    _dist_info: Path | None = None
    _requires: list[Requirement] | None = None

    @staticmethod
    def from_url(url: str) -> "WheelInfo":
        """Parse wheels URL and extract available metadata

        See https://www.python.org/dev/peps/pep-0427/#file-name-convention
        """
        file_name = Path(url).name
        name, version, build, tags = parse_wheel_filename(file_name)
        return WheelInfo(
            name=name,
            version=version,
            filename=file_name,
            build=build,
            tags=tags,
            url=url,
        )

    def is_compatible(self):
        if self.filename.endswith("py3-none-any.whl"):
            return True
        for tag in sys_tags():
            if tag in self.tags:
                return True
        return False

    async def download(self, fetch_kwargs):
        try:
            wheel_bytes = await fetch_bytes(self.url, fetch_kwargs)
        except OSError as e:
            if self.url.startswith("https://files.pythonhosted.org/"):
                raise e
            else:
                raise ValueError(
                    f"Can't fetch wheel from '{self.url}'."
                    "One common reason for this is when the server blocks "
                    "Cross-Origin Resource Sharing (CORS)."
                    "Check if the server is sending the correct 'Access-Control-Allow-Origin' header."
                ) from e

        self.data = BytesIO(wheel_bytes)

        with ZipFile(self.data) as zip_file:
            self._dist = pkg_resources_distribution_for_wheel(
                zip_file, self.name, "???"
            )

        self.project_name = self._dist.project_name
        if self.project_name == "UNKNOWN":
            self.project_name = self.name

    def validate(self):
        if self.digests is None:
            # No checksums available, e.g. because installing
            # from a different location than PyPI.
            return
        sha256 = self.digests["sha256"]
        m = hashlib.sha256()
        assert self.data
        m.update(self.data.getvalue())
        if m.hexdigest() != sha256:
            raise ValueError("Contents don't match hash")

    def extract(self):
        assert self.data
        with ZipFile(self.data) as zf:
            zf.extractall(WHEEL_BASE)

    def requires(self, extras: set[str]):
        if not self._dist:
            raise RuntimeError(
                "Micropip internal error: attempted to access wheel 'requires' before downloading it?"
            )
        requires = self._dist.requires(extras)
        self._requires = requires
        return requires

    @property
    def dist_info(self) -> Path:
        if self._dist_info:
            return self._dist_info
        assert self.data
        dist_info_name: str = wheel_dist_info_dir(ZipFile(self.data), self.name)
        dist_info = WHEEL_BASE / dist_info_name
        self._dist_info = dist_info
        return dist_info

    def write_dist_info(self, file: str, content: str):
        (self.dist_info / file).write_text(content)

    def set_installer(self):
        assert self.data
        wheel_source = "pypi" if self.digests is not None else self.url

        self.write_dist_info("PYODIDE_SOURCE", wheel_source)
        self.write_dist_info("PYODIDE_URL", self.url)
        self.write_dist_info("PYODIDE_SHA256", _generate_package_hash(self.data))
        self.write_dist_info("INSTALLER", "micropip")
        if self._requires:
            self.write_dist_info(
                "PYODIDE_REQUIRES", json.dumps(sorted(x.name for x in self._requires))
            )

    async def load_libraries(self):
        assert self.data
        dynlibs = get_dynlibs(self.data, ".whl", WHEEL_BASE)
        await gather(*map(lambda dynlib: loadDynlib(dynlib, False), dynlibs))

    async def install(self):
        url = self.url
        if not self.data:
            raise RuntimeError(
                "Micropip internal error: attempted to install wheel before downloading it?"
            )
        self.validate()
        self.extract()
        self.set_installer()
        await self.load_libraries()
        name = self.project_name
        assert name
        setattr(loadedPackages, name, url)


FAQ_URLS = {
    "cant_find_wheel": "https://pyodide.org/en/stable/usage/faq.html#micropip-can-t-find-a-pure-python-wheel"
}


def find_wheel(metadata: dict[str, Any], req: Requirement) -> WheelInfo:
    """Parse metadata to find the latest version of pure python wheel.
    Parameters
    ----------
    metadata : ``Dict[str, Any]``

        Package search result from PyPI,
        See: https://warehouse.pypa.io/api-reference/json.html

    Returns
    -------
    fileinfo : Dict[str, Any] or None
        The metadata of the Python wheel, or None if there is no pure Python wheel.
    ver : Version or None
        The version of the Python wheel, or None if there is no pure Python wheel.
    """
    releases = metadata.get("releases", {})
    candidate_versions = sorted(
        (Version(v) for v in req.specifier.filter(releases)),
        reverse=True,
    )
    for ver in candidate_versions:
        release = releases[str(ver)]
        for fileinfo in release:
            url = fileinfo["url"]
            if not url.endswith(".whl"):
                continue
            wheel = WheelInfo.from_url(url)
            if wheel.is_compatible():
                wheel.digests = fileinfo["digests"]
                return wheel

    raise ValueError(
        f"Can't find a pure Python 3 wheel for '{req}'.\n"
        f"See: {FAQ_URLS['cant_find_wheel']}\n"
        "You can use `micropip.install(..., keep_going=True)`"
        "to get a list of all packages with missing wheels."
    )


@dataclass
class Transaction:
    ctx: dict[str, str]
    keep_going: bool
    deps: bool
    pre: bool
    fetch_kwargs: dict[str, str]

    locked: dict[str, PackageMetadata] = field(default_factory=dict)
    wheels: list[WheelInfo] = field(default_factory=list)
    pyodide_packages: list[PackageMetadata] = field(default_factory=list)
    failed: list[Requirement] = field(default_factory=list)

    async def gather_requirements(
        self,
        requirements: list[str],
    ) -> None:
        requirement_promises = []
        for requirement in requirements:
            requirement_promises.append(self.add_requirement(requirement))

        await gather(*requirement_promises)

    async def add_requirement(self, req: str | Requirement) -> None:
        if isinstance(req, Requirement):
            return await self.add_requirement_inner(req)

        if not req.endswith(".whl"):
            return await self.add_requirement_inner(Requirement(req))

        # custom download location
        wheel = WheelInfo.from_url(req)
        if not wheel.is_compatible():
            raise ValueError(f"'{wheel.filename}' is not a pure Python 3 wheel")

        await self.add_wheel(wheel, extras=set())

    def check_version_satisfied(self, req: Requirement) -> bool:
        ver = None
        try:
            ver = importlib_version(req.name)
        except PackageNotFoundError:
            pass
        if req.name in self.locked:
            ver = self.locked[req.name].version

        if not ver:
            return False

        if req.specifier.contains(ver, prereleases=True):
            # installed version matches, nothing to do
            return True

        raise ValueError(
            f"Requested '{req}', " f"but {req.name}=={ver} is already installed"
        )

    async def add_requirement_inner(
        self,
        req: Requirement,
    ) -> None:
        """Add a requirement to the transaction.

        See PEP 508 for a description of the requirements.
        https://www.python.org/dev/peps/pep-0508
        """

        if self.pre:
            req.specifier.prereleases = True

        if req.marker:
            # handle environment markers
            # https://www.python.org/dev/peps/pep-0508/#environment-markers
            if not req.marker.evaluate(self.ctx):
                return

        # Is some version of this package is already installed?

        req.name = canonicalize_name(req.name)
        if self.check_version_satisfied(req):
            return

        # If there's a Pyodide package that matches the version constraint, use
        # the Pyodide package instead of the one on PyPI
        if req.name in BUILTIN_PACKAGES and req.specifier.contains(
            BUILTIN_PACKAGES[req.name]["version"], prereleases=True
        ):
            version = BUILTIN_PACKAGES[req.name]["version"]
            self.pyodide_packages.append(
                PackageMetadata(name=req.name, version=str(version), source="pyodide")
            )
            return

        metadata = await _get_pypi_json(req.name, self.fetch_kwargs)

        try:
            wheel = find_wheel(metadata, req)
        except ValueError:
            self.failed.append(req)
            if not self.keep_going:
                raise
            else:
                return

        if self.check_version_satisfied(req):
            # Maybe while we were downloading pypi_json some other branch
            # installed the wheel?
            return

        await self.add_wheel(wheel, req.extras)

    async def add_wheel(
        self,
        wheel: WheelInfo,
        extras: set[str],
    ) -> None:
        normalized_name = canonicalize_name(wheel.name)
        self.locked[normalized_name] = PackageMetadata(
            name=wheel.name,
            version=str(wheel.version),
        )

        await wheel.download(self.fetch_kwargs)
        if self.deps:
            await self.gather_requirements(wheel.requires(extras))

        self.wheels.append(wheel)


async def install(
    requirements: str | list[str],
    keep_going: bool = False,
    deps: bool = True,
    credentials: str | None = None,
    pre: bool = False,
) -> None:
    """Install the given package and all of its dependencies.

    See :ref:`loading packages <loading_packages>` for more information.

    This only works for packages that are either pure Python or for packages
    with C extensions that are built in Pyodide. If a pure Python package is not
    found in the Pyodide repository it will be loaded from PyPI.

    When used in web browsers, downloads from PyPI will be cached. When run in
    Node.js, packages are currently not cached, and will be re-downloaded each
    time ``micropip.install`` is run.

    Parameters
    ----------
    requirements : ``str | List[str]``

        A requirement or list of requirements to install. Each requirement is a
        string, which should be either a package name or URL to a wheel:

        - If the requirement ends in ``.whl`` it will be interpreted as a URL.
          The file must be a wheel named in compliance with the
          `PEP 427 naming convention <https://www.python.org/dev/peps/pep-0427/#file-format>`_.

        - If the requirement does not end in ``.whl``, it will interpreted as the
          name of a package. A package by this name must either be present in the
          Pyodide repository at :any:`indexURL <globalThis.loadPyodide>` or on PyPI

    keep_going : ``bool``, default: False

        This parameter decides the behavior of the micropip when it encounters a
        Python package without a pure Python wheel while doing dependency
        resolution:

        - If ``False``, an error will be raised on first package with a missing wheel.

        - If ``True``, the micropip will keep going after the first error, and report a list
          of errors at the end.

    deps : ``bool``, default: True

        If ``True``, install dependencies specified in METADATA file for
        each package. Otherwise do not install dependencies.

    credentials : ``Optional[str]``

        This parameter specifies the value of ``credentials`` when calling the
        `fetch() <https://developer.mozilla.org/en-US/docs/Web/API/fetch>`__ function
        which is used to download the package.

        When not specified, ``fetch()`` is called without ``credentials``.

    pre : ``bool``, default: False

        If ``True``, include pre-release and development versions.
        By default, micropip only finds stable versions.

    Returns
    -------
    ``Future``

        A ``Future`` that resolves to ``None`` when all packages have been
        downloaded and installed.
    """
    importlib.invalidate_caches()
    ctx = default_environment()
    ctx.setdefault("extra", "")
    if isinstance(requirements, str):
        requirements = [requirements]

    fetch_kwargs = dict()

    if credentials:
        fetch_kwargs["credentials"] = credentials

    transaction = Transaction(
        ctx=ctx,
        keep_going=keep_going,
        deps=deps,
        pre=pre,
        fetch_kwargs=fetch_kwargs,
    )
    await transaction.gather_requirements(requirements)

    if transaction.failed:
        failed_requirements = ", ".join([f"'{req}'" for req in transaction.failed])
        raise ValueError(
            f"Can't find a pure Python 3 wheel for: {failed_requirements}\n"
            f"See: {FAQ_URLS['cant_find_wheel']}\n"
        )

    wheel_promises = []
    # Install built-in packages
    pyodide_packages = transaction.pyodide_packages
    if len(pyodide_packages):
        # Note: branch never happens in out-of-browser testing because in
        # that case BUILTIN_PACKAGES is empty.
        wheel_promises.append(
            asyncio.ensure_future(
                pyodide_js.loadPackage(
                    to_js([name for [name, _, _] in pyodide_packages])
                )
            )
        )

    # Now install PyPI packages
    for wheel in transaction.wheels:
        # detect whether the wheel metadata is from PyPI or from custom location
        # wheel metadata from PyPI has SHA256 checksum digest.
        wheel_promises.append(wheel.install())

    await gather(*wheel_promises)


def _generate_package_hash(data: BytesIO) -> str:
    sha256_hash = hashlib.sha256()
    data.seek(0)
    while chunk := data.read(4096):
        sha256_hash.update(chunk)
    return sha256_hash.hexdigest()


def freeze() -> str:
    """Produce a json string which can be used as the contents of the
    ``packages.json`` lockfile.

    If you later load pyodide with this lock file, you can use
    :any:`pyodide.loadPackage` to load packages that were loaded with `micropip` this
    time. Loading packages with :any:`pyodide.loadPackage` is much faster and you
    will always get consistent versions of all your dependencies.
    """
    from copy import deepcopy

    packages = deepcopy(BUILTIN_PACKAGES)
    for dist in importlib_distributions():
        name = dist.name
        version = dist.version
        url = dist.read_text("PYODIDE_URL")
        if url is None:
            continue

        sha256 = dist.read_text("PYODIDE_SHA256")
        assert sha256
        imports = (dist.read_text("top_level.txt") or "").split()
        requires = dist.read_text("PYODIDE_REQUIRES")
        if requires:
            depends = json.loads(requires)
        else:
            depends = []

        pkg_entry: dict[str, Any] = dict(
            name=name,
            version=version,
            file_name=url,
            install_dir="site",
            sha256=sha256,
            imports=imports,
            depends=depends,
        )
        packages[canonicalize_name(name)] = pkg_entry

    # Sort
    packages = dict(sorted(packages.items()))
    package_data = {
        "info": {"arch": "wasm32", "platform": "Emscripten-1.0"},
        "packages": packages,
    }
    return json.dumps(package_data)


def _list():
    """Get the dictionary of installed packages.

    Returns
    -------
    packages : :any:`micropip.package.PackageDict`
        A dictionary of installed packages.

        >>> import micropip
        >>> await micropip.install('regex') # doctest: +SKIP
        >>> package_list = micropip.list()
        >>> print(package_list) # doctest: +SKIP
        Name              | Version  | Source
        ----------------- | -------- | -------
        regex             | 2021.7.6 | pyodide
        >>> "regex" in package_list # doctest: +SKIP
        True
    """

    # Add packages that are loaded through pyodide.loadPackage
    packages = PackageDict()
    for dist in importlib_distributions():
        name = dist.name
        version = dist.version
        source = dist.read_text("PYODIDE_SOURCE")
        if source is None:
            # source is None if PYODIDE_SOURCE does not exist. In this case the
            # wheel was installed manually, not via `pyodide.loadPackage` or
            # `micropip`.
            #
            # tzdata is a funny special case: we install it with pip and then
            # vendor it into our standard library. We should probably remove
            # tzdata's dist-info because it's kind of weird to have dist-info in
            # the stdlib.
            continue
        packages[name] = PackageMetadata(
            name=name,
            version=version,
            source=source,
        )

    for name, pkg_source in loadedPackages.to_py().items():
        if name in packages:
            continue

        version = BUILTIN_PACKAGES[name]["version"]
        source_ = "pyodide"
        if pkg_source != "default channel":
            # Pyodide package loaded from a custom URL
            source_ = pkg_source
        packages[name] = PackageMetadata(name=name, version=version, source=source_)
    return packages<|MERGE_RESOLUTION|>--- conflicted
+++ resolved
@@ -19,11 +19,7 @@
 from packaging.version import Version
 
 from pyodide import to_js
-<<<<<<< HEAD
-from pyodide._package_loader import get_dynlibs, set_wheel_installer
-=======
-from pyodide._package_loader import parse_wheel_name, wheel_dist_info_dir
->>>>>>> 6efe7c35
+from pyodide._package_loader import get_dynlibs, wheel_dist_info_dir
 
 from ._compat import (
     BUILTIN_PACKAGES,
