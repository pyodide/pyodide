--- conflicted
+++ resolved
@@ -335,26 +335,13 @@
                     f"Requested '{requirement}', "
                     f"but {req.name}=={ver} is already installed"
                 )
-<<<<<<< HEAD
         try:
-            metadata = await _get_pypi_json(req.name, **fetch_extra_kwargs)
+            metadata = await _get_pypi_json(req.name, fetch_extra_kwargs)
         except Exception as e:
             raise ValueError(
-                f"Couldn't fetch metadata of '{req.name}' from PyPI. "
+                f"Couldn't fetch metadata for '{req.name}' from PyPI. "
                 "Please make sure you have entered a correct package name."
             ) from e
-
-        maybe_wheel, maybe_ver = self.find_wheel(metadata, req)
-        if maybe_wheel is None or maybe_ver is None:
-            if transaction["keep_going"]:
-                transaction["failed"].append(req)
-            else:
-                raise ValueError(
-                    f"Couldn't find a pure Python 3 wheel for '{req}'. "
-                    "You can use `micropip.install(..., keep_going=True)` to get a list of all packages with missing wheels."
-                )
-=======
-        metadata = await _get_pypi_json(req.name, fetch_extra_kwargs)
 
         try:
             wheel = self.find_wheel(metadata, req)
@@ -362,7 +349,6 @@
             transaction.failed.append(req)
             if not transaction.keep_going:
                 raise
->>>>>>> dc29ae65
         else:
             await self.add_wheel(
                 wheel,
