import asyncio
import copy
import functools
import hashlib
import importlib
import io
import json
import tempfile
from dataclasses import dataclass
from pathlib import Path
from typing import Any
from zipfile import ZipFile

from packaging.markers import default_environment
from packaging.requirements import Requirement
from packaging.utils import canonicalize_name
from packaging.version import Version

from pyodide import IN_BROWSER, to_js

from .externals.pip._internal.utils.wheel import pkg_resources_distribution_for_wheel
from .package import PackageDict, PackageMetadata

# Provide stubs for testing in native python
if IN_BROWSER:
    import pyodide_js

if IN_BROWSER:
    # Random note: getsitepackages is not available in a virtual environment...
    # See https://github.com/pypa/virtualenv/issues/228 (issue is closed but
    # problem is not fixed)
    from site import getsitepackages

    WHEEL_BASE = Path(getsitepackages()[0])
else:
    WHEEL_BASE = Path(tempfile.mkdtemp())

if IN_BROWSER:
    BUILTIN_PACKAGES = pyodide_js._api.packages.to_py()
else:
    BUILTIN_PACKAGES = {}

if IN_BROWSER:
    from pyodide_js import loadedPackages
else:

    class loadedPackages:  # type: ignore[no-redef]
        @staticmethod
        def to_py():
            return {}


if IN_BROWSER:
    from pyodide.http import pyfetch

    async def fetch_bytes(url: str, kwargs: dict[str, str]) -> bytes:
        return await (await pyfetch(url, **kwargs)).bytes()

    async def fetch_string(url: str, kwargs: dict[str, str]) -> str:
        return await (await pyfetch(url, **kwargs)).string()

else:
    from urllib.request import Request, urlopen

    async def fetch_bytes(url: str, kwargs: dict[str, str]) -> bytes:
        return urlopen(Request(url, headers=kwargs)).read()

    async def fetch_string(url: str, kwargs: dict[str, str]) -> str:
        return (await fetch_bytes(url, kwargs)).decode()


if IN_BROWSER:
    from asyncio import gather
else:
    # asyncio.gather will schedule any coroutines to run on the event loop but
    # we want to avoid using the event loop at all. Instead just run the
    # coroutines in sequence.
    # TODO: Use an asyncio testing framework to avoid this
    async def gather(*coroutines):  # type: ignore[no-redef]
        result = []
        for coroutine in coroutines:
            result.append(await coroutine)
        return result


async def _get_pypi_json(pkgname: str, fetch_extra_kwargs: dict[str, str]):
    url = f"https://pypi.org/pypi/{pkgname}/json"
    return json.loads(await fetch_string(url, fetch_extra_kwargs))


def _is_pure_python_wheel(filename: str):
    return filename.endswith("py3-none-any.whl")


@dataclass
class WheelInfo:
    name: str
    version: Version
    filename: str
    packagetype: str
    python_version: str
    abi_tag: str
    platform: str
    url: str
    project_name: str | None = None
    digests: dict[str, str] | None = None
    wheel_bytes: bytes | None = None


@dataclass
class Transaction:
    wheels: list[WheelInfo]
    pyodide_packages: list[PackageMetadata]
    locked: PackageDict
    failed: list[Requirement]
    keep_going: bool
    deps: bool
    pre: bool


def _parse_wheel_url(url: str) -> WheelInfo:
    """Parse wheels URL and extract available metadata

    See https://www.python.org/dev/peps/pep-0427/#file-name-convention
    """
    file_name = Path(url).name
    # also strip '.whl' extension.
    wheel_name = Path(url).stem
    tokens = wheel_name.split("-")
    # TODO: support optional build tags in the filename (cf PEP 427)
    if len(tokens) < 5:
        raise ValueError(f"{file_name} is not a valid wheel file name.")
    version, python_tag, abi_tag, platform = tokens[-4:]
    name = "-".join(tokens[:-4])
    return WheelInfo(
        name=name,
        version=Version(version),
        filename=file_name,
        packagetype="bdist_wheel",
        python_version=python_tag,
        abi_tag=abi_tag,
        platform=platform,
        url=url,
    )


def _extract_wheel(fd: io.BytesIO):
    with ZipFile(fd) as zf:
        zf.extractall(WHEEL_BASE)


def _validate_wheel(data: io.BytesIO, wheelinfo: WheelInfo):
    if wheelinfo.digests is None:
        # No checksums available, e.g. because installing
        # from a different location than PyPI.
        return
    sha256 = wheelinfo.digests["sha256"]
    m = hashlib.sha256()
    m.update(data.getvalue())
    if m.hexdigest() != sha256:
        raise ValueError("Contents don't match hash")


async def _install_wheel(wheelinfo: WheelInfo):
    url = wheelinfo.url
    if not wheelinfo.wheel_bytes:
        raise RuntimeError(
            "Micropip internal error: attempted to install wheel before downloading it?"
        )
    wheel = io.BytesIO(wheelinfo.wheel_bytes)
    _validate_wheel(wheel, wheelinfo)
    _extract_wheel(wheel)
    name = wheelinfo.project_name
    assert name
    setattr(loadedPackages, name, url)


class _PackageManager:
    def __init__(self):
        self.installed_packages = PackageDict()

    async def gather_requirements(
        self,
        requirements: list[str],
        ctx: dict[str, str],
        keep_going: bool,
        deps: bool,
        pre: bool,
        fetch_extra_kwargs: dict[str, str],
    ) -> Transaction:

        transaction = Transaction(
            wheels=[],
            pyodide_packages=[],
            locked=copy.deepcopy(self.installed_packages),
            failed=[],
            keep_going=keep_going,
            deps=deps,
            pre=pre,
        )
        requirement_promises = []
        for requirement in requirements:
            requirement_promises.append(
                self.add_requirement(requirement, ctx, transaction, fetch_extra_kwargs)
            )

        await gather(*requirement_promises)
        return transaction

    async def install(
        self,
        requirements: list[str],
        ctx: dict[str, str],
        keep_going: bool,
        deps: bool,
        credentials: str | None,
        pre: bool,
    ):
        async def _install(install_func, done_callback):
            await install_func
            done_callback()

        fetch_extra_kwargs = dict()

        if credentials:
            fetch_extra_kwargs["credentials"] = credentials
        transaction = await self.gather_requirements(
            requirements, ctx, keep_going, deps, pre, fetch_extra_kwargs
        )

        if transaction.failed:
            failed_requirements = ", ".join([f"'{req}'" for req in transaction.failed])
            raise ValueError(
                f"Couldn't find a pure Python 3 wheel for: {failed_requirements}"
            )

        wheel_promises = []
        # Install built-in packages
        pyodide_packages = transaction.pyodide_packages
        if len(pyodide_packages):
            # Note: branch never happens in out-of-browser testing because in
            # that case BUILTIN_PACKAGES is empty.
            wheel_promises.append(
                _install(
                    asyncio.ensure_future(
                        pyodide_js.loadPackage(
                            to_js([name for [name, _, _] in pyodide_packages])
                        )
                    ),
                    functools.partial(
                        self.installed_packages.update,
                        {canonicalize_name(pkg.name): pkg for pkg in pyodide_packages},
                    ),
                )
            )

        # Now install PyPI packages
        for wheel in transaction.wheels:
            # detect whether the wheel metadata is from PyPI or from custom location
            # wheel metadata from PyPI has SHA256 checksum digest.
            wheel_source = "pypi" if wheel.digests is not None else wheel.url
            name = wheel.project_name
            assert name
            wheel_promises.append(
                _install(
                    _install_wheel(wheel),
                    functools.partial(
                        self.installed_packages.update,
                        {
<<<<<<< HEAD
                            normalize_package_name(name): PackageMetadata(
                                name, str(wheel.version), wheel_source
=======
                            canonicalize_name(name): PackageMetadata(
                                name, str(ver), wheel_source
>>>>>>> 663459e2
                            )
                        },
                    ),
                )
            )

        await gather(*wheel_promises)

    async def add_requirement(
        self,
        requirement: str | Requirement,
        ctx: dict[str, str],
        transaction: Transaction,
        fetch_extra_kwargs: dict[str, str],
    ):
        """Add a requirement to the transaction.

        See PEP 508 for a description of the requirements.
        https://www.python.org/dev/peps/pep-0508
        """
        if isinstance(requirement, Requirement):
            req = requirement
        elif requirement.endswith(".whl"):
            # custom download location
            wheel = _parse_wheel_url(requirement)
            if not _is_pure_python_wheel(wheel.filename):
                raise ValueError(f"'{wheel.filename}' is not a pure Python 3 wheel")

            await self.add_wheel(wheel, set(), ctx, transaction, fetch_extra_kwargs)
            return
        else:
            req = Requirement(requirement)

        if transaction.pre:
            req.specifier.prereleases = True

        req.name = canonicalize_name(req.name)

        # If there's a Pyodide package that matches the version constraint, use
        # the Pyodide package instead of the one on PyPI
        if req.name in BUILTIN_PACKAGES and req.specifier.contains(
            BUILTIN_PACKAGES[req.name]["version"], prereleases=True
        ):
            version = BUILTIN_PACKAGES[req.name]["version"]
            transaction.pyodide_packages.append(
                PackageMetadata(name=req.name, version=str(version), source="pyodide")
            )
            return

        if req.marker:
            # handle environment markers
            # https://www.python.org/dev/peps/pep-0508/#environment-markers
            if not req.marker.evaluate(ctx):
                return

        # Is some version of this package is already installed?
        if req.name in transaction.locked:
            ver = transaction.locked[req.name].version
            if req.specifier.contains(ver, prereleases=True):
                # installed version matches, nothing to do
                return
            else:
                raise ValueError(
                    f"Requested '{requirement}', "
                    f"but {req.name}=={ver} is already installed"
                )
        metadata = await _get_pypi_json(req.name, fetch_extra_kwargs)

        try:
            wheel = self.find_wheel(metadata, req)
        except ValueError:
            transaction.failed.append(req)
            if not transaction.keep_going:
                raise
        else:
            await self.add_wheel(
                wheel,
                req.extras,
                ctx,
                transaction,
                fetch_extra_kwargs,
            )


    async def add_wheel(
        self,
        wheel: WheelInfo,
        extras: set[str],
        ctx: dict[str, str],
        transaction: Transaction,
        fetch_extra_kwargs: dict[str, str],
    ):
<<<<<<< HEAD
        normalized_name = normalize_package_name(wheel.name)
        transaction.locked[normalized_name] = PackageMetadata(
            name=wheel.name,
            version=str(wheel.version),
=======
        normalized_name = canonicalize_name(name)
        transaction["locked"][normalized_name] = PackageMetadata(
            name=name,
            version=version,
>>>>>>> 663459e2
        )

        try:
            wheel_bytes = await fetch_bytes(wheel.url, fetch_extra_kwargs)
        except Exception as e:
            if wheel.url.startswith("https://files.pythonhosted.org/"):
                raise e
            else:
                raise ValueError(
                    f"Couldn't fetch wheel from '{wheel.url}'."
                    "One common reason for this is when the server blocks "
                    "Cross-Origin Resource Sharing (CORS)."
                    "Check if the server is sending the correct 'Access-Control-Allow-Origin' header."
                ) from e

        wheel.wheel_bytes = wheel_bytes

        with ZipFile(io.BytesIO(wheel_bytes)) as zip_file:
            dist = pkg_resources_distribution_for_wheel(zip_file, wheel.name, "???")

        wheel.project_name = dist.project_name
        if wheel.project_name == "UNKNOWN":
            wheel.project_name = wheel.name

        if transaction.deps:
            for recurs_req in dist.requires(extras):
                await self.add_requirement(
                    recurs_req, ctx, transaction, fetch_extra_kwargs
                )

        transaction.wheels.append(wheel)

    def find_wheel(self, metadata: dict[str, Any], req: Requirement) -> WheelInfo:
        """Parse metadata to find the latest version of pure python wheel.

        Parameters
        ----------
        metadata : ``Dict[str, Any]``

            Package search result from PyPI,
            See: https://warehouse.pypa.io/api-reference/json.html

        Returns
        -------
        fileinfo : Dict[str, Any] or None
            The metadata of the Python wheel, or None if there is no pure Python wheel.
        ver : Version or None
            The version of the Python wheel, or None if there is no pure Python wheel.
        """
        releases = metadata.get("releases", {})
        candidate_versions = sorted(
            (Version(v) for v in req.specifier.filter(releases)),
            reverse=True,
        )
        for ver in candidate_versions:
            release = releases[str(ver)]
            for fileinfo in release:
                if _is_pure_python_wheel(fileinfo["filename"]):
                    wheel = _parse_wheel_url(fileinfo["url"])
                    wheel.digests = fileinfo["digests"]
                    return wheel

        raise ValueError(
            f"Couldn't find a pure Python 3 wheel for '{req}'. "
            "You can use `micropip.install(..., keep_going=True)` to get a list of all packages with missing wheels."
        )


# Make PACKAGE_MANAGER singleton
PACKAGE_MANAGER = _PackageManager()
del _PackageManager


def install(
    requirements: str | list[str],
    keep_going: bool = False,
    deps: bool = True,
    credentials: str | None = None,
    pre: bool = False,
):
    """Install the given package and all of its dependencies.

    See :ref:`loading packages <loading_packages>` for more information.

    This only works for packages that are either pure Python or for packages
    with C extensions that are built in Pyodide. If a pure Python package is not
    found in the Pyodide repository it will be loaded from PyPI.

    When used in web browsers, downloads from PyPI will be cached. When run in
    Node.js, packages are currently not cached, and will be re-downloaded each
    time ``micropip.install`` is run.

    Parameters
    ----------
    requirements : ``str | List[str]``

        A requirement or list of requirements to install. Each requirement is a
        string, which should be either a package name or URL to a wheel:

        - If the requirement ends in ``.whl`` it will be interpreted as a URL.
          The file must be a wheel named in compliance with the
          `PEP 427 naming convention <https://www.python.org/dev/peps/pep-0427/#file-format>`_.

        - If the requirement does not end in ``.whl``, it will interpreted as the
          name of a package. A package by this name must either be present in the
          Pyodide repository at `indexURL <globalThis.loadPyodide>` or on PyPI

    keep_going : ``bool``, default: False

        This parameter decides the behavior of the micropip when it encounters a
        Python package without a pure Python wheel while doing dependency
        resolution:

        - If ``False``, an error will be raised on first package with a missing wheel.

        - If ``True``, the micropip will keep going after the first error, and report a list
          of errors at the end.

    deps : ``bool``, default: True

        If ``True``, install dependencies specified in METADATA file for
        each package. Otherwise do not install dependencies.

    credentials : ``Optional[str]``

        This parameter specifies the value of ``credentials`` when calling the
        `fetch() <https://developer.mozilla.org/en-US/docs/Web/API/fetch>`__ function
        which is used to download the package.

        When not specified, ``fetch()`` is called without ``credentials``.

    pre : ``bool``, default: False

        If ``True``, include pre-release and development versions.
        By default, micropip only finds stable versions.

    Returns
    -------
    ``Future``

        A ``Future`` that resolves to ``None`` when all packages have been
        downloaded and installed.
    """
    importlib.invalidate_caches()
    ctx = default_environment()
    ctx.setdefault("extra", "")
    if isinstance(requirements, str):
        requirements = [requirements]

    return asyncio.ensure_future(
        PACKAGE_MANAGER.install(
            requirements,
            ctx=ctx,
            keep_going=keep_going,
            deps=deps,
            credentials=credentials,
            pre=pre,
        )
    )


def _list():
    """Get the dictionary of installed packages.

    Returns
    -------
    packages : :any:`micropip.package.PackageDict`
        A dictionary of installed packages.

        >>> import micropip
        >>> await micropip.install('regex') # doctest: +SKIP
        >>> package_list = micropip.list()
        >>> print(package_list) # doctest: +SKIP
        Name              | Version  | Source
        ----------------- | -------- | -------
        regex             | 2021.7.6 | pyodide
        >>> "regex" in package_list # doctest: +SKIP
        True
    """
    packages = copy.deepcopy(PACKAGE_MANAGER.installed_packages)

    # Add packages that are loaded through pyodide.loadPackage
    for name, pkg_source in loadedPackages.to_py().items():
        if name in packages:
            continue

        version = BUILTIN_PACKAGES[name]["version"]
        source = "pyodide"
        if pkg_source != "default channel":
            # Pyodide package loaded from a custom URL
            source = pkg_source
        packages[name] = PackageMetadata(name=name, version=version, source=source)
    return packages


if __name__ == "__main__":
    install("snowballstemmer")<|MERGE_RESOLUTION|>--- conflicted
+++ resolved
@@ -267,13 +267,8 @@
                     functools.partial(
                         self.installed_packages.update,
                         {
-<<<<<<< HEAD
-                            normalize_package_name(name): PackageMetadata(
+                            canonicalize_name(name): PackageMetadata(
                                 name, str(wheel.version), wheel_source
-=======
-                            canonicalize_name(name): PackageMetadata(
-                                name, str(ver), wheel_source
->>>>>>> 663459e2
                             )
                         },
                     ),
@@ -357,7 +352,6 @@
                 fetch_extra_kwargs,
             )
 
-
     async def add_wheel(
         self,
         wheel: WheelInfo,
@@ -366,17 +360,10 @@
         transaction: Transaction,
         fetch_extra_kwargs: dict[str, str],
     ):
-<<<<<<< HEAD
-        normalized_name = normalize_package_name(wheel.name)
+        normalized_name = canonicalize_name(wheel.name)
         transaction.locked[normalized_name] = PackageMetadata(
             name=wheel.name,
             version=str(wheel.version),
-=======
-        normalized_name = canonicalize_name(name)
-        transaction["locked"][normalized_name] = PackageMetadata(
-            name=name,
-            version=version,
->>>>>>> 663459e2
         )
 
         try:
