from io import BytesIO
from typing import IO
from urllib.parse import urlparse

from pyodide._core import IN_BROWSER
from pyodide.http import pyfetch

try:
    import pyodide_js
    from pyodide_js import loadedPackages, loadPackage
    from pyodide_js._api import loadBinaryFile, loadDynlib  # type: ignore[import]

    REPODATA_PACKAGES = pyodide_js._api.repodata_packages.to_py()
except ImportError:
    if IN_BROWSER:
        raise
    # Otherwise, this is pytest test collection so let it go.


<<<<<<< HEAD
async def fetch_bytes(url: str, kwargs: dict[str, str]) -> IO[bytes]:
    parsed_url = urlparse(url)
    if parsed_url.scheme == "emfs":
        return open(parsed_url.path, "rb")
    return BytesIO(await (await pyfetch(url, **kwargs)).bytes())
=======
async def fetch_bytes(url: str, kwargs: dict[str, str]) -> bytes:
    if url.startswith("file://"):
        return (await loadBinaryFile("", url)).to_bytes()
    return await (await pyfetch(url, **kwargs)).bytes()
>>>>>>> 929d296a


async def fetch_string(url: str, kwargs: dict[str, str]) -> str:
    return await (await pyfetch(url, **kwargs)).string()


__all__ = [
    "fetch_bytes",
    "fetch_string",
    "REPODATA_PACKAGES",
    "loadedPackages",
    "loadDynlib",
    "loadPackage",
]<|MERGE_RESOLUTION|>--- conflicted
+++ resolved
@@ -17,18 +17,15 @@
     # Otherwise, this is pytest test collection so let it go.
 
 
-<<<<<<< HEAD
 async def fetch_bytes(url: str, kwargs: dict[str, str]) -> IO[bytes]:
     parsed_url = urlparse(url)
     if parsed_url.scheme == "emfs":
         return open(parsed_url.path, "rb")
-    return BytesIO(await (await pyfetch(url, **kwargs)).bytes())
-=======
-async def fetch_bytes(url: str, kwargs: dict[str, str]) -> bytes:
-    if url.startswith("file://"):
-        return (await loadBinaryFile("", url)).to_bytes()
-    return await (await pyfetch(url, **kwargs)).bytes()
->>>>>>> 929d296a
+    if parsed_url.scheme == "file":
+        result_bytes = (await loadBinaryFile("", url)).to_bytes()
+    else:
+        result_bytes = await (await pyfetch(url, **kwargs)).bytes()
+    return BytesIO(result_bytes)
 
 
 async def fetch_string(url: str, kwargs: dict[str, str]) -> str:
