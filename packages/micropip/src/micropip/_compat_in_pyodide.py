from asyncio import gather
from pathlib import Path

from pyodide.http import pyfetch

<<<<<<< HEAD
try:
    import pyodide_js
    from pyodide_js import loadedPackages
    BUILTIN_PACKAGES = pyodide_js._api.packages.to_py()
=======
# Provide stubs for testing in native python
WHEEL_BASE = Path(tempfile.mkdtemp())
BUILTIN_PACKAGES: dict[str, dict[str, Any]] = pyodide_js._api.packages.to_py()
>>>>>>> 1e26f4f4

    # Random note: getsitepackages is not available in a virtual environment...
    # See https://github.com/pypa/virtualenv/issues/228 (issue is closed but
    # problem is not fixed)
    from site import getsitepackages

<<<<<<< HEAD
    WHEEL_BASE = Path(getsitepackages()[0])
except ImportError:
    from pyodide import IN_BROWSER
    if IN_BROWSER:
        raise
    # Otherwise, this is pytest test collection so let it go.
=======
class loadedPackages_:
    @staticmethod
    def to_py():
        return {}


loadedPackages: Any = loadedPackages_


from urllib.request import Request, urlopen

>>>>>>> 1e26f4f4

async def fetch_bytes(url: str, kwargs: dict[str, str]) -> bytes:
    return await (await pyfetch(url, **kwargs)).bytes()

async def fetch_string(url: str, kwargs: dict[str, str]) -> str:
    return await (await pyfetch(url, **kwargs)).string()


__all__ = [
    "gather",
    "fetch_bytes",
    "fetch_string",
    "WHEEL_BASE",
    "BUILTIN_PACKAGES",
    "loadedPackages",
    "pyodide_js",
]<|MERGE_RESOLUTION|>--- conflicted
+++ resolved
@@ -3,45 +3,29 @@
 
 from pyodide.http import pyfetch
 
-<<<<<<< HEAD
 try:
     import pyodide_js
     from pyodide_js import loadedPackages
+
     BUILTIN_PACKAGES = pyodide_js._api.packages.to_py()
-=======
-# Provide stubs for testing in native python
-WHEEL_BASE = Path(tempfile.mkdtemp())
-BUILTIN_PACKAGES: dict[str, dict[str, Any]] = pyodide_js._api.packages.to_py()
->>>>>>> 1e26f4f4
 
     # Random note: getsitepackages is not available in a virtual environment...
     # See https://github.com/pypa/virtualenv/issues/228 (issue is closed but
     # problem is not fixed)
     from site import getsitepackages
 
-<<<<<<< HEAD
     WHEEL_BASE = Path(getsitepackages()[0])
 except ImportError:
     from pyodide import IN_BROWSER
+
     if IN_BROWSER:
         raise
     # Otherwise, this is pytest test collection so let it go.
-=======
-class loadedPackages_:
-    @staticmethod
-    def to_py():
-        return {}
 
-
-loadedPackages: Any = loadedPackages_
-
-
-from urllib.request import Request, urlopen
-
->>>>>>> 1e26f4f4
 
 async def fetch_bytes(url: str, kwargs: dict[str, str]) -> bytes:
     return await (await pyfetch(url, **kwargs)).bytes()
+
 
 async def fetch_string(url: str, kwargs: dict[str, str]) -> str:
     return await (await pyfetch(url, **kwargs)).string()
