<<<<<<< HEAD
from pathlib import Path

=======
>>>>>>> 73fd96c6
from pyodide._core import IN_BROWSER
from pyodide.http import pyfetch

try:
    import pyodide_js
    from pyodide_js import loadedPackages
    from pyodide_js._api import loadDynlib  # type: ignore[import]

    BUILTIN_PACKAGES = pyodide_js._api.packages.to_py()
except ImportError:
    if IN_BROWSER:
        raise
    # Otherwise, this is pytest test collection so let it go.


async def fetch_bytes(url: str, kwargs: dict[str, str]) -> bytes:
    return await (await pyfetch(url, **kwargs)).bytes()


async def fetch_string(url: str, kwargs: dict[str, str]) -> str:
    return await (await pyfetch(url, **kwargs)).string()


__all__ = [
    "fetch_bytes",
    "fetch_string",
    "BUILTIN_PACKAGES",
    "loadedPackages",
    "loadDynlib",
    "pyodide_js",
]<|MERGE_RESOLUTION|>--- conflicted
+++ resolved
@@ -1,8 +1,3 @@
-<<<<<<< HEAD
-from pathlib import Path
-
-=======
->>>>>>> 73fd96c6
 from pyodide._core import IN_BROWSER
 from pyodide.http import pyfetch
 
