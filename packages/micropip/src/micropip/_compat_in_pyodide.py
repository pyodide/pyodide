--- conflicted
+++ resolved
@@ -6,12 +6,8 @@
     from pyodide_js import loadedPackages, loadPackage
     from pyodide_js._api import loadBinaryFile, loadDynlib  # type: ignore[import]
 
-<<<<<<< HEAD
-    BUILTIN_PACKAGES = pyodide_js._api.packages.to_py()
+    REPODATA_PACKAGES = pyodide_js._api.packages.to_py()
     PACKAGE_INFO = pyodide_js._api.package_json_info.to_py()
-=======
-    REPODATA_PACKAGES = pyodide_js._api.repodata_packages.to_py()
->>>>>>> f5925944
 except ImportError:
     if IN_BROWSER:
         raise
