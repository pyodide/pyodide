--- conflicted
+++ resolved
@@ -23,19 +23,13 @@
 if IN_BROWSER:
     from js import fetch
 
-<<<<<<< HEAD
-        def callback(e):
-            if req.readyState == 4:
-                cb(io.BytesIO(req.response.new_copy()))
-=======
     async def _get_url(url):
         resp = await fetch(url)
         if not resp.ok:
             raise OSError(
                 f"Request for {url} failed with status {resp.status}: {resp.statusText}"
             )
-        return io.BytesIO(await resp.arrayBuffer())
->>>>>>> a31f0c4e
+        return io.BytesIO(await resp.arrayBuffer().new_copy())
 
 
 else:
