import asyncio
import hashlib
import importlib
import io
import json
from pathlib import Path
import zipfile
from typing import Dict, Any, Union, List, Tuple
from pyodide import to_js

from distlib import markers, util, version

# Provide stubs for testing in native python
try:
    import pyodide_js

    IN_BROWSER = True
except ImportError:
    IN_BROWSER = False

if IN_BROWSER:
    # In practice, this is the `site-packages` directory.
    WHEEL_BASE = Path(__file__).parent
else:
    WHEEL_BASE = Path(".") / "wheels"

if IN_BROWSER:
    from js import fetch

    async def _get_url(url):
        resp = await fetch(url)
        if not resp.ok:
            raise OSError(
                f"Request for {url} failed with status {resp.status}: {resp.statusText}"
            )
<<<<<<< HEAD
        return io.BytesIO((await resp.arrayBuffer()).new_copy())
=======
        return io.BytesIO((await resp.arrayBuffer()).to_py())
>>>>>>> b4b3225b


else:
    from urllib.request import urlopen

    async def _get_url(url):
        with urlopen(url) as fd:
            content = fd.read()
        return io.BytesIO(content)


if IN_BROWSER:
    from asyncio import gather
else:
    # asyncio.gather will schedule any coroutines to run on the event loop but
    # we want to avoid using the event loop at all. Instead just run the
    # coroutines in sequence.
    async def gather(*coroutines):  # type: ignore
        result = []
        for coroutine in coroutines:
            result.append(await coroutine)
        return result


if IN_BROWSER:
    from pyodide_js import loadedPackages
else:

    class loadedPackages:  # type: ignore
        pass


async def _get_pypi_json(pkgname):
    url = f"https://pypi.org/pypi/{pkgname}/json"
    fd = await _get_url(url)
    return json.load(fd)


def _parse_wheel_url(url: str) -> Tuple[str, Dict[str, Any], str]:
    """Parse wheels URL and extract available metadata

    See https://www.python.org/dev/peps/pep-0427/#file-name-convention
    """
    file_name = Path(url).name
    # also strip '.whl' extension.
    wheel_name = Path(url).stem
    tokens = wheel_name.split("-")
    # TODO: support optional build tags in the filename (cf PEP 427)
    if len(tokens) < 5:
        raise ValueError(f"{file_name} is not a valid wheel file name.")
    version, python_tag, abi_tag, platform = tokens[-4:]
    name = "-".join(tokens[:-4])
    wheel = {
        "digests": None,  # checksums not available
        "filename": file_name,
        "packagetype": "bdist_wheel",
        "python_version": python_tag,
        "abi_tag": abi_tag,
        "platform": platform,
        "url": url,
    }

    return name, wheel, version


def _extract_wheel(fd):
    with zipfile.ZipFile(fd) as zf:
        zf.extractall(WHEEL_BASE)


def _validate_wheel(data, fileinfo):
    if fileinfo.get("digests") is None:
        # No checksums available, e.g. because installing
        # from a different location than PyPi.
        return
    sha256 = fileinfo["digests"]["sha256"]
    m = hashlib.sha256()
    m.update(data.getvalue())
    if m.hexdigest() != sha256:
        raise ValueError("Contents don't match hash")


async def _install_wheel(name, fileinfo):
    url = fileinfo["url"]
    wheel = await _get_url(url)
    _validate_wheel(wheel, fileinfo)
    _extract_wheel(wheel)
    setattr(loadedPackages, name, url)


class _PackageManager:
    # 'normalized' is the distlib default version scheme, it is based on PEP 386.
    #
    # PEP 386 is "perhaps the most widely used Python version scheme, but since
    # it tries to be very flexible and work with a wide range of conventions, it
    # ends up allowing a very chaotic mess of version conventions"
    #
    # PEP 386 version scheme
    # https://www.python.org/dev/peps/pep-0386/#setuptools
    #
    # https://distlib.readthedocs.io/en/stable/internals.html#the-version-api
    version_scheme = version.get_scheme("normalized")

    def __init__(self):
        if IN_BROWSER:
            self.builtin_packages = pyodide_js._module.packages.versions.to_py()
        else:
            self.builtin_packages = {}
        self.installed_packages = {}

    async def install(self, requirements: Union[str, List[str]], ctx=None):
        if ctx is None:
            ctx = {"extra": None}

        complete_ctx = dict(markers.DEFAULT_CONTEXT)
        complete_ctx.update(ctx)

        if isinstance(requirements, str):
            requirements = [requirements]

        transaction: Dict[str, Any] = {
            "wheels": [],
            "pyodide_packages": [],
            "locked": dict(self.installed_packages),
        }
        requirement_promises = []
        for requirement in requirements:
            requirement_promises.append(
                self.add_requirement(requirement, complete_ctx, transaction)
            )

        await gather(*requirement_promises)

        wheel_promises = []

        # Install built-in packages
        pyodide_packages = transaction["pyodide_packages"]
        if len(pyodide_packages):
            # Note: branch never happens in out-of-browser testing because in
            # that case builtin_packages is empty.
            self.installed_packages.update(
                {name: ver for (name, ver) in pyodide_packages}
            )
            wheel_promises.append(
                asyncio.ensure_future(pyodide_js.loadPackage(to_js(pyodide_packages)))
            )

        # Now install PyPI packages
        for name, wheel, ver in transaction["wheels"]:
            wheel_promises.append(_install_wheel(name, wheel))
            self.installed_packages[name] = ver
        await gather(*wheel_promises)

    async def add_requirement(self, requirement: str, ctx, transaction):
        """Add a requirement to the transaction.

        See PEP 508 for a description of the requirements.
        https://www.python.org/dev/peps/pep-0508
        """
        if requirement.endswith(".whl"):
            # custom download location
            name, wheel, version = _parse_wheel_url(requirement)
            transaction["wheels"].append((name, wheel, version))
            return

        req = util.parse_requirement(requirement)

        matcher = self.version_scheme.matcher(req.requirement)

        # If there's a Pyodide package that matches the version constraint, use
        # the Pyodide package instead of the one on PyPI
        if req.name in self.builtin_packages and matcher.match(
            self.builtin_packages[req.name]
        ):
            version = self.builtin_packages[req.name]
            transaction["pyodide_packages"].append((req.name, version))
            return

        if req.marker:
            # handle environment-markers
            # https://www.python.org/dev/peps/pep-0508/#environment-markers
            if not markers.evaluator.evaluate(req.marker, ctx):
                return

        # Is some version of this package is already installed?
        if req.name in transaction["locked"]:
            ver = transaction["locked"][req.name]
            if matcher.match(ver):
                # installed version matches, nothing to do
                return
            else:
                raise ValueError(
                    f"Requested '{requirement}', "
                    f"but {req.name}=={ver} is already installed"
                )
        metadata = await _get_pypi_json(req.name)
        wheel, ver = self.find_wheel(metadata, req)
        transaction["locked"][req.name] = ver

        recurs_reqs = metadata.get("info", {}).get("requires_dist") or []
        for recurs_req in recurs_reqs:
            await self.add_requirement(recurs_req, ctx, transaction)

        transaction["wheels"].append((req.name, wheel, ver))

    def find_wheel(self, metadata, req):
        releases = []
        for ver, files in metadata.get("releases", {}).items():
            ver = self.version_scheme.suggest(ver)
            if ver is not None:
                releases.append((ver, files))

        def version_number(release):
            return version.NormalizedVersion(release[0])

        releases = sorted(releases, key=version_number, reverse=True)
        matcher = self.version_scheme.matcher(req.requirement)
        for ver, meta in releases:
            if matcher.match(ver):
                for fileinfo in meta:
                    if fileinfo["filename"].endswith("py3-none-any.whl"):
                        return fileinfo, ver

        raise ValueError(f"Couldn't find a pure Python 3 wheel for '{req.requirement}'")


# Make PACKAGE_MANAGER singleton
PACKAGE_MANAGER = _PackageManager()
del _PackageManager


def install(requirements: Union[str, List[str]]):
    """Install the given package and all of its dependencies.

    See :ref:`loading packages <loading_packages>` for more information.

    This only works for packages that are either pure Python or for packages
    with C extensions that are built in Pyodide. If a pure Python package is not
    found in the Pyodide repository it will be loaded from PyPi.

    Parameters
    ----------
    requirements : ``str | List[str]``

        A requirement or list of requirements to install. Each requirement is a
        string, which should be either a package name or URL to a wheel:

        - If the requirement ends in ``.whl`` it will be interpreted as a URL.
          The file must be a wheel named in compliance with the
          `PEP 427 naming convention <https://www.python.org/dev/peps/pep-0427/#file-format>`_.

        - If the requirement does not end in ``.whl``, it will interpreted as the
          name of a package. A package by this name must either be present in the
          Pyodide repository at `indexURL <globalThis.loadPyodide>` or on PyPi

    Returns
    -------
    ``Future``

        A ``Future`` that resolves to ``None`` when all packages have been
        downloaded and installed.
    """
    importlib.invalidate_caches()
    return asyncio.ensure_future(PACKAGE_MANAGER.install(requirements))


__all__ = ["install"]


if __name__ == "__main__":
    install("snowballstemmer")<|MERGE_RESOLUTION|>--- conflicted
+++ resolved
@@ -33,11 +33,7 @@
             raise OSError(
                 f"Request for {url} failed with status {resp.status}: {resp.statusText}"
             )
-<<<<<<< HEAD
-        return io.BytesIO((await resp.arrayBuffer()).new_copy())
-=======
         return io.BytesIO((await resp.arrayBuffer()).to_py())
->>>>>>> b4b3225b
 
 
 else:
