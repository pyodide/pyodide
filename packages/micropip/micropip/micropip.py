--- conflicted
+++ resolved
@@ -126,21 +126,6 @@
 
 
 class _PackageManager:
-<<<<<<< HEAD
-=======
-    # 'normalized' is the distlib default version scheme, it is based on PEP 386.
-    #
-    # PEP 386 is "perhaps the most widely used Python version scheme, but since
-    # it tries to be very flexible and work with a wide range of conventions, it
-    # ends up allowing a very chaotic mess of version conventions"
-    #
-    # PEP 386 version scheme
-    # https://www.python.org/dev/peps/pep-0386/#setuptools
-    #
-    # https://distlib.readthedocs.io/en/stable/internals.html#the-version-api
-    version_scheme = version.get_scheme("normalized")
-
->>>>>>> b58d2ff2
     def __init__(self):
         if IN_BROWSER:
             self.builtin_packages = pyodide_js._module.packages.versions.to_py()
@@ -172,7 +157,6 @@
         if len(pyodide_packages):
             # Note: branch never happens in out-of-browser testing because in
             # that case builtin_packages is empty.
-<<<<<<< HEAD
             self.installed_packages.update(pyodide_packages)
             wheel_promises.append(
                 asyncio.ensure_future(
@@ -180,13 +164,6 @@
                         to_js([name for [name, _] in pyodide_packages])
                     )
                 )
-=======
-            self.installed_packages.update(
-                {name: ver for (name, ver) in pyodide_packages}
-            )
-            wheel_promises.append(
-                asyncio.ensure_future(pyodide_js.loadPackage(to_js(pyodide_packages)))
->>>>>>> b58d2ff2
             )
 
         # Now install PyPI packages
@@ -209,45 +186,26 @@
 
         req = Requirement(requirement)
 
-<<<<<<< HEAD
         # If there's a Pyodide package that matches the version constraint, use
         # the Pyodide package instead of the one on PyPI
         if (
             req.name in self.builtin_packages
             and self.builtin_packages[req.name] in req.specifier
-=======
-        matcher = self.version_scheme.matcher(req.requirement)
-
-        # If there's a Pyodide package that matches the version constraint, use
-        # the Pyodide package instead of the one on PyPI
-        if req.name in self.builtin_packages and matcher.match(
-            self.builtin_packages[req.name]
->>>>>>> b58d2ff2
         ):
             version = self.builtin_packages[req.name]
             transaction["pyodide_packages"].append((req.name, version))
             return
 
         if req.marker:
-<<<<<<< HEAD
             # handle environment markers
             # https://www.python.org/dev/peps/pep-0508/#environment-markers
             if not req.marker.evaluate(ctx):
-=======
-            # handle environment-markers
-            # https://www.python.org/dev/peps/pep-0508/#environment-markers
-            if not markers.evaluator.evaluate(req.marker, ctx):
->>>>>>> b58d2ff2
                 return
 
         # Is some version of this package is already installed?
         if req.name in transaction["locked"]:
             ver = transaction["locked"][req.name]
-<<<<<<< HEAD
             if ver in req.specifier:
-=======
-            if matcher.match(ver):
->>>>>>> b58d2ff2
                 # installed version matches, nothing to do
                 return
             else:
@@ -265,7 +223,6 @@
 
         transaction["wheels"].append((req.name, wheel, ver))
 
-<<<<<<< HEAD
     def find_wheel(self, metadata, req: Requirement):
         releases = metadata.get("releases", {})
         candidate_versions = sorted(
@@ -279,27 +236,6 @@
                     return fileinfo, ver
 
         raise ValueError(f"Couldn't find a pure Python 3 wheel for '{req}'")
-=======
-    def find_wheel(self, metadata, req):
-        releases = []
-        for ver, files in metadata.get("releases", {}).items():
-            ver = self.version_scheme.suggest(ver)
-            if ver is not None:
-                releases.append((ver, files))
-
-        def version_number(release):
-            return version.NormalizedVersion(release[0])
-
-        releases = sorted(releases, key=version_number, reverse=True)
-        matcher = self.version_scheme.matcher(req.requirement)
-        for ver, meta in releases:
-            if matcher.match(ver):
-                for fileinfo in meta:
-                    if fileinfo["filename"].endswith("py3-none-any.whl"):
-                        return fileinfo, ver
-
-        raise ValueError(f"Couldn't find a pure Python 3 wheel for '{req.requirement}'")
->>>>>>> b58d2ff2
 
 
 # Make PACKAGE_MANAGER singleton
