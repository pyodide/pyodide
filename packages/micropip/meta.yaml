--- conflicted
+++ resolved
@@ -1,12 +1,7 @@
 package:
   name: micropip
   # This version needs to be consistent with docs/requirements-doc.txt
-<<<<<<< HEAD
-  version: 0.2.0
-  _tag: pyodide.stdlib
-=======
   version: "0.2.0"
->>>>>>> 5f6ecca6
   top-level:
     - micropip
 
