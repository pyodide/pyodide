import io
import sys
import zipfile
from pathlib import Path

import pytest
from pyodide_test_runner import run_in_pyodide, spawn_web_server

sys.path.append(str(Path(__file__).resolve().parent / "src"))

from importlib.metadata import Distribution, PackageNotFoundError

try:
    from packaging.tags import Tag

    import micropip
except ImportError:
    pass

import os

from pyodide_build import common

os.environ["_PYTHON_HOST_PLATFORM"] = common.platform()


def _mock_importlib_version(name: str) -> str:
    dists = _mock_importlib_distributions()
    for dist in dists:
        if dist.name == name:
            return dist.version
    raise PackageNotFoundError(name)


def _mock_importlib_distributions():
    from micropip._micropip import WHEEL_BASE

    for p in WHEEL_BASE.glob("*.dist-info"):
        yield Distribution.at(p)


@pytest.fixture
def mock_importlib(monkeypatch):
    from micropip import _micropip

    monkeypatch.setattr(_micropip, "importlib_version", _mock_importlib_version)
    monkeypatch.setattr(
        _micropip, "importlib_distributions", _mock_importlib_distributions
    )


DUMMY_IDX = 0


@pytest.fixture
def dummy_pkg_name():
    global DUMMY_IDX
    DUMMY_IDX += 1
    return f"dummy{DUMMY_IDX}"


class Wildcard:
    def __eq__(self, other):
        return True


def make_wheel_filename(name: str, version: str, platform: str = "generic"):
    if platform == "generic":
        platform_str = "py3-none-any"
    elif platform == "emscripten":
        platform_str = f"cp310-cp310-{common.platform()}"
    elif platform == "native":
        platform_str = "cp310-cp310-manylinux_2_31_x86_64"
    else:
        platform_str = platform

    return f"{name.replace('-', '_').lower()}-{version}-{platform_str}.whl"


class mock_fetch_cls:
    def __init__(self):
        self.releases_map = {}
        self.metadata_map = {}

    def add_pkg_version(
        self,
        name: str,
        version: str = "1.0.0",
        *,
        requirements: list[str] | None = None,
        extras: dict[str, list[str]] | None = None,
        platform: str = "generic",
    ):
        if requirements is None:
            requirements = []
        if extras is None:
            extras = {}
        if name not in self.releases_map:
            self.releases_map[name] = {"releases": {}}
        releases = self.releases_map[name]["releases"]
        filename = make_wheel_filename(name, version, platform)
        releases[version] = [
            {
                "filename": filename,
                "url": filename,
                "digests": {
                    "sha256": Wildcard(),
                },
            }
        ]
        metadata = [("Name", name), ("Version", version)] + [
            ("Requires-Dist", req) for req in requirements
        ]
        for extra, reqs in extras.items():
            metadata += [("Provides-Extra", extra)] + [
                ("Requires-Dist", f"{req}; extra == {extra!r}") for req in reqs
            ]
        self.metadata_map[filename] = metadata

    async def _get_pypi_json(self, pkgname, kwargs):
        try:
            print("_get_pypi_json", pkgname, self.releases_map[pkgname])
            return self.releases_map[pkgname]
        except KeyError as e:
            raise ValueError(
                f"Can't fetch metadata for '{pkgname}' from PyPI. "
                "Please make sure you have entered a correct package name."
            ) from e

    async def _fetch_bytes(self, url, kwargs):
        from micropip._micropip import WheelInfo

        wheel_info = WheelInfo.from_url(url)
        version = wheel_info.version
        name = wheel_info.name
        metadata = self.metadata_map[wheel_info.filename]
        metadata_str = "\n".join(": ".join(x) for x in metadata)

        with io.BytesIO() as tmp:
            with zipfile.ZipFile(tmp, "w", zipfile.ZIP_DEFLATED) as archive:
                archive.writestr(f"{name}-{version}.dist-info/METADATA", metadata_str)
                archive.writestr(
                    f"{name}-{version}.dist-info/WHEEL",
                    "Wheel-Version: 1.0",
                )

            tmp.seek(0)

            return tmp.read()


@pytest.fixture
def mock_fetch(monkeypatch):
    pytest.importorskip("packaging")
    from micropip import _micropip

    result = mock_fetch_cls()
    monkeypatch.setattr(_micropip, "_get_pypi_json", result._get_pypi_json)
    monkeypatch.setattr(_micropip, "fetch_bytes", result._fetch_bytes)
    return result


@pytest.fixture
def selenium_standalone_micropip(selenium_standalone):
    """Import micropip before entering test so that global initialization of
    micropip doesn't count towards hiwire refcount.
    """
    selenium_standalone.run_js(
        """
        await pyodide.loadPackage("micropip");
        pyodide.runPython("import micropip");
        """
    )
    yield selenium_standalone


def test_install_simple(selenium_standalone_micropip):
    selenium = selenium_standalone_micropip
    assert (
        selenium.run_js(
            """
            return await pyodide.runPythonAsync(`
                import os
                import micropip
                from pyodide import to_js
                # Package 'pyodide-micropip-test' has dependency on 'snowballstemmer'
                # It is used to test markers support
                await micropip.install('pyodide-micropip-test')
                import snowballstemmer
                stemmer = snowballstemmer.stemmer('english')
                to_js(stemmer.stemWords('go going goes gone'.split()))
            `);
            """
        )
        == ["go", "go", "goe", "gone"]
    )


def test_parse_wheel_url():
    pytest.importorskip("packaging")
    from micropip._micropip import WheelInfo

    url = "https://a/snowballstemmer-2.0.0-py2.py3-none-any.whl"
    wheel = WheelInfo.from_url(url)
    assert wheel.name == "snowballstemmer"
    assert str(wheel.version) == "2.0.0"
    assert wheel.digests is None
    assert wheel.filename == "snowballstemmer-2.0.0-py2.py3-none-any.whl"
    assert wheel.url == url
    assert wheel.tags == frozenset(
        {Tag("py2", "none", "any"), Tag("py3", "none", "any")}
    )

    msg = r"Invalid wheel filename \(wrong number of parts\)"
    with pytest.raises(ValueError, match=msg):
        url = "https://a/snowballstemmer-2.0.0-py2.whl"
        wheel = WheelInfo.from_url(url)

    url = "http://scikit_learn-0.22.2.post1-cp35-cp35m-macosx_10_9_intel.whl"
    wheel = WheelInfo.from_url(url)
    assert wheel.name == "scikit-learn"
    assert wheel.tags == frozenset({Tag("cp35", "cp35m", "macosx_10_9_intel")})


@pytest.mark.parametrize("base_url", ["'{base_url}'", "'.'"])
def test_install_custom_url(selenium_standalone_micropip, base_url):
    selenium = selenium_standalone_micropip

    with spawn_web_server(Path(__file__).parent / "test") as server:
        server_hostname, server_port, _ = server
        base_url = f"http://{server_hostname}:{server_port}/"
        url = base_url + "snowballstemmer-2.0.0-py2.py3-none-any.whl"

        selenium.run_js(
            f"""
            let url = '{url}';
            let resp = await fetch(url);
            await pyodide.runPythonAsync(`
                import micropip
                await micropip.install('${{url}}')
                import snowballstemmer
            `);
            """
        )


def create_transaction(Transaction):
    return Transaction(
        wheels=[],
        locked={},
        keep_going=True,
        deps=True,
        pre=False,
        pyodide_packages=[],
        failed=[],
        ctx={"extra": ""},
        fetch_kwargs={},
    )


@pytest.mark.asyncio
async def test_add_requirement():
    pytest.importorskip("packaging")
    from micropip._micropip import Transaction

    with spawn_web_server(Path(__file__).parent / "test") as server:
        server_hostname, server_port, _ = server
        base_url = f"http://{server_hostname}:{server_port}/"
        url = base_url + "snowballstemmer-2.0.0-py2.py3-none-any.whl"

        transaction = create_transaction(Transaction)
        await transaction.add_requirement(url)

    wheel = transaction.wheels[0]
    assert wheel.name == "snowballstemmer"
    assert str(wheel.version) == "2.0.0"
    assert wheel.filename == "snowballstemmer-2.0.0-py2.py3-none-any.whl"
    assert wheel.url == url
    assert wheel.tags == frozenset(
        {Tag("py2", "none", "any"), Tag("py3", "none", "any")}
    )


@pytest.mark.asyncio
async def test_add_requirement_marker(mock_importlib):
    pytest.importorskip("packaging")
    from micropip._micropip import Transaction

    transaction = create_transaction(Transaction)

    await transaction.gather_requirements(
        [
            "werkzeug",
            'contextvars ; python_version < "3.7"',
            'aiocontextvars ; python_version < "3.7"',
            "numpy ; extra == 'full'",
            "zarr ; extra == 'full'",
            "numpy ; extra == 'jupyter'",
            "ipykernel ; extra == 'jupyter'",
            "numpy ; extra == 'socketio'",
            "python-socketio[client] ; extra == 'socketio'",
        ],
    )
    assert len(transaction.wheels) == 1


def test_last_version_from_pypi():
    pytest.importorskip("packaging")
    from packaging.requirements import Requirement

    from micropip._micropip import find_wheel

    requirement = Requirement("dummy_module")
    versions = ["0.0.1", "0.15.5", "0.9.1"]

    # building metadata as returned from
    # https://pypi.org/pypi/{pkgname}/json
    releases = {}
    for v in versions:
        filename = f"dummy_module-{v}-py3-none-any.whl"
        releases[v] = [{"filename": filename, "url": filename, "digests": None}]

    metadata = {"releases": releases}

    # get version number from find_wheel
    wheel = find_wheel(metadata, requirement)

    assert str(wheel.version) == "0.15.5"


@pytest.mark.asyncio
async def test_install_non_pure_python_wheel():
    pytest.importorskip("packaging")
    from micropip._micropip import Transaction

    msg = "not a pure Python 3 wheel"
    with pytest.raises(ValueError, match=msg):
        url = "http://scikit_learn-0.22.2.post1-cp35-cp35m-macosx_10_9_intel.whl"
        transaction = create_transaction(Transaction)
        await transaction.add_requirement(url)


def test_install_different_version(selenium_standalone_micropip):
    selenium = selenium_standalone_micropip
    selenium.run_js(
        """
        await pyodide.runPythonAsync(`
            import micropip
            await micropip.install(
                "https://files.pythonhosted.org/packages/89/06/2c2d3034b4d6bf22f2a4ae546d16925898658a33b4400cfb7e2c1e2871a3/pytz-2020.5-py2.py3-none-any.whl"
            );
        `);
        """
    )
    selenium.run_js(
        """
        await pyodide.runPythonAsync(`
            import pytz
            assert pytz.__version__ == "2020.5"
        `);
        """
    )


def test_install_different_version2(selenium_standalone_micropip):
    selenium = selenium_standalone_micropip
    selenium.run_js(
        """
        await pyodide.runPythonAsync(`
            import micropip
            await micropip.install(
                "pytz == 2020.5"
            );
        `);
        """
    )
    selenium.run_js(
        """
        await pyodide.runPythonAsync(`
            import pytz
            assert pytz.__version__ == "2020.5"
        `);
        """
    )


@pytest.mark.parametrize("jinja2", ["jinja2", "Jinja2"])
def test_install_mixed_case2(selenium_standalone_micropip, jinja2):
    selenium = selenium_standalone_micropip
    selenium.run_js(
        f"""
        await pyodide.loadPackage("micropip");
        await pyodide.runPythonAsync(`
            import micropip
            await micropip.install("{jinja2}")
            import jinja2
        `);
        """
    )


@pytest.mark.asyncio
async def test_install_keep_going(mock_fetch: mock_fetch_cls, dummy_pkg_name: str):
<<<<<<< HEAD
    mock_fetch.add_pkg(dummy_pkg_name, {"1.0.0": ["dep1", "dep2"]})
    mock_fetch.add_pkg("dep1", {"1.0.0": []}, "native")
    mock_fetch.add_pkg("dep2", {"1.0.0": []}, "native")
=======
    mock_fetch.add_pkg_version(dummy_pkg_name, requirements=["dep1", "dep2"])
    mock_fetch.add_pkg_version("dep1", platform="native")
    mock_fetch.add_pkg_version("dep2", platform="native")

>>>>>>> e824643d
    # report order is non-deterministic
    msg = "(dep1|dep2).*(dep2|dep1)"
    with pytest.raises(ValueError, match=msg):
        await micropip.install(dummy_pkg_name, keep_going=True)


@pytest.mark.asyncio
async def test_install_version_compare_prerelease(
    mock_fetch: mock_fetch_cls, dummy_pkg_name: str, mock_importlib: None
):
    version_old = "3.2.0"
    version_new = "3.2.1a1"

    mock_fetch.add_pkg_version(dummy_pkg_name, version_old)
    mock_fetch.add_pkg_version(dummy_pkg_name, version_new)

    await micropip.install(f"{dummy_pkg_name}=={version_new}")
    await micropip.install(f"{dummy_pkg_name}>={version_old}")

    installed_pkgs = micropip.list()
    # Older version should not be installed
    assert installed_pkgs[dummy_pkg_name].version == version_new


@pytest.mark.asyncio
async def test_install_no_deps(
    mock_fetch: mock_fetch_cls, dummy_pkg_name: str, mock_importlib: None
):
    dep_pkg_name = "dependency_dummy"
    mock_fetch.add_pkg_version(dummy_pkg_name, requirements=[dep_pkg_name])
    mock_fetch.add_pkg_version(dep_pkg_name)

    await micropip.install(dummy_pkg_name, deps=False)

    assert dummy_pkg_name in micropip.list()
    assert dep_pkg_name not in micropip.list()


@pytest.mark.asyncio
@pytest.mark.parametrize("pre", [True, False])
async def test_install_pre(
    mock_fetch: mock_fetch_cls, mock_importlib: None, pre: bool, dummy_pkg_name: str
):
    version_alpha = "2.0.1a1"
    version_stable = "1.0.0"

    version_should_select = version_alpha if pre else version_stable
<<<<<<< HEAD
    mock_fetch.add_pkg(dummy_pkg_name, {version_stable: [], version_alpha: []})

=======

    mock_fetch.add_pkg_version(dummy_pkg_name, version_stable)
    mock_fetch.add_pkg_version(dummy_pkg_name, version_alpha)
>>>>>>> e824643d
    await micropip.install(dummy_pkg_name, pre=pre)
    assert micropip.list()[dummy_pkg_name].version == version_should_select


@pytest.mark.asyncio
async def test_fetch_wheel_fail(monkeypatch):
    pytest.importorskip("packaging")
    from micropip import _micropip

    def _mock_fetch_bytes(arg, *args, **kwargs):
        raise OSError(f"Request for {arg} failed with status 404: Not Found")

    monkeypatch.setattr(_micropip, "fetch_bytes", _mock_fetch_bytes)

    msg = "Access-Control-Allow-Origin"
    with pytest.raises(ValueError, match=msg):
        await _micropip.install("htps://x.com/xxx-1.0.0-py3-none-any.whl")


@pytest.mark.asyncio
async def test_list_pypi_package(
    mock_fetch: mock_fetch_cls, mock_importlib: None, dummy_pkg_name: str
):
<<<<<<< HEAD
    mock_fetch.add_pkg(dummy_pkg_name, {"1.0.0": []})
=======
    mock_fetch.add_pkg_version(dummy_pkg_name)

>>>>>>> e824643d
    await micropip.install(dummy_pkg_name)
    pkg_list = micropip.list()
    assert dummy_pkg_name in pkg_list
    assert pkg_list[dummy_pkg_name].source.lower() == "pypi"


@pytest.mark.asyncio
async def test_list_wheel_package(
    mock_fetch: mock_fetch_cls, mock_importlib: None, dummy_pkg_name: str
):
    mock_fetch.add_pkg_version(dummy_pkg_name)
    dummy_url = f"https://dummy.com/{dummy_pkg_name}-1.0.0-py3-none-any.whl"

    await micropip.install(dummy_url)

    pkg_list = micropip.list()
    assert dummy_pkg_name in pkg_list
    assert pkg_list[dummy_pkg_name].source.lower() == dummy_url


@pytest.mark.asyncio
async def test_list_wheel_name_mismatch(mock_fetch: mock_fetch_cls, mock_importlib):
    dummy_pkg_name = "dummy-Dummy"
    mock_fetch.add_pkg_version(dummy_pkg_name)
    dummy_url = "https://dummy.com/dummy_dummy-1.0.0-py3-none-any.whl"

    await micropip.install(dummy_url)

    pkg_list = micropip.list()
    assert dummy_pkg_name in pkg_list
    assert pkg_list[dummy_pkg_name].source.lower() == dummy_url


def test_list_pyodide_package(selenium_standalone_micropip):
    selenium = selenium_standalone_micropip
    selenium.run_js(
        """
        await pyodide.runPythonAsync(`
            import micropip
            await micropip.install(
                "regex"
            );
        `);
        """
    )
    selenium.run_js(
        """
        await pyodide.runPythonAsync(`
            import micropip
            pkgs = micropip.list()
            assert "regex" in pkgs
            assert pkgs["regex"].source.lower() == "pyodide"
        `);
        """
    )


def test_list_loaded_from_js(selenium_standalone_micropip):
    selenium = selenium_standalone_micropip
    selenium.run_js(
        """
        await pyodide.loadPackage("regex");
        await pyodide.runPythonAsync(`
            import micropip
            pkgs = micropip.list()
            assert "regex" in pkgs
            assert pkgs["regex"].source.lower() == "pyodide"
        `);
        """
    )


@pytest.mark.skip_refcount_check
@run_in_pyodide(packages=["micropip"])
async def test_install_with_credentials():
    import json
    from unittest.mock import MagicMock, patch

    import micropip

    fetch_response_mock = MagicMock()

    async def myfunc():
        return json.dumps(dict())

    fetch_response_mock.string.side_effect = myfunc

    @patch("micropip._compat_in_pyodide.pyfetch", return_value=fetch_response_mock)
    async def call_micropip_install(pyfetch_mock):
        try:
            await micropip.install("pyodide-micropip-test", credentials="include")
        except BaseException:
            # The above will raise an exception as the mock data is garbage
            # but it is sufficient for this test
            pass
        pyfetch_mock.assert_called_with(
            "https://pypi.org/pypi/pyodide-micropip-test/json", credentials="include"
        )

    await call_micropip_install()


@pytest.mark.asyncio
async def test_load_binary_wheel1(
    mock_fetch: mock_fetch_cls, mock_importlib: None, dummy_pkg_name: str
):
    mock_fetch.add_pkg(dummy_pkg_name, {"1.0.0": []}, "emscripten")
    await micropip.install(dummy_pkg_name)


@pytest.mark.skip_refcount_check
@run_in_pyodide(packages=["micropip"])
async def test_load_binary_wheel2():
    import micropip
    from pyodide_js._api import packages

    await micropip.install(packages.regex.file_name)
    import regex  # noqa: F401<|MERGE_RESOLUTION|>--- conflicted
+++ resolved
@@ -401,16 +401,10 @@
 
 @pytest.mark.asyncio
 async def test_install_keep_going(mock_fetch: mock_fetch_cls, dummy_pkg_name: str):
-<<<<<<< HEAD
-    mock_fetch.add_pkg(dummy_pkg_name, {"1.0.0": ["dep1", "dep2"]})
-    mock_fetch.add_pkg("dep1", {"1.0.0": []}, "native")
-    mock_fetch.add_pkg("dep2", {"1.0.0": []}, "native")
-=======
     mock_fetch.add_pkg_version(dummy_pkg_name, requirements=["dep1", "dep2"])
     mock_fetch.add_pkg_version("dep1", platform="native")
     mock_fetch.add_pkg_version("dep2", platform="native")
 
->>>>>>> e824643d
     # report order is non-deterministic
     msg = "(dep1|dep2).*(dep2|dep1)"
     with pytest.raises(ValueError, match=msg):
@@ -458,14 +452,9 @@
     version_stable = "1.0.0"
 
     version_should_select = version_alpha if pre else version_stable
-<<<<<<< HEAD
-    mock_fetch.add_pkg(dummy_pkg_name, {version_stable: [], version_alpha: []})
-
-=======
 
     mock_fetch.add_pkg_version(dummy_pkg_name, version_stable)
     mock_fetch.add_pkg_version(dummy_pkg_name, version_alpha)
->>>>>>> e824643d
     await micropip.install(dummy_pkg_name, pre=pre)
     assert micropip.list()[dummy_pkg_name].version == version_should_select
 
@@ -489,12 +478,8 @@
 async def test_list_pypi_package(
     mock_fetch: mock_fetch_cls, mock_importlib: None, dummy_pkg_name: str
 ):
-<<<<<<< HEAD
-    mock_fetch.add_pkg(dummy_pkg_name, {"1.0.0": []})
-=======
     mock_fetch.add_pkg_version(dummy_pkg_name)
 
->>>>>>> e824643d
     await micropip.install(dummy_pkg_name)
     pkg_list = micropip.list()
     assert dummy_pkg_name in pkg_list
@@ -601,7 +586,7 @@
 async def test_load_binary_wheel1(
     mock_fetch: mock_fetch_cls, mock_importlib: None, dummy_pkg_name: str
 ):
-    mock_fetch.add_pkg(dummy_pkg_name, {"1.0.0": []}, "emscripten")
+    mock_fetch.add_pkg_version(dummy_pkg_name, platform="emscripten")
     await micropip.install(dummy_pkg_name)
 
 
