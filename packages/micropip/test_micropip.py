--- conflicted
+++ resolved
@@ -596,7 +596,6 @@
 
 
 @pytest.mark.asyncio
-<<<<<<< HEAD
 async def test_load_binary_wheel1(
     mock_fetch: mock_fetch_cls, mock_importlib: None, dummy_pkg_name: str
 ):
@@ -612,7 +611,8 @@
 
     await micropip.install(packages.regex.file_name)
     import regex  # noqa: F401
-=======
+
+
 async def test_freeze(
     mock_fetch: mock_fetch_cls, dummy_pkg_name: str, mock_importlib: None
 ):
@@ -640,5 +640,4 @@
     assert dep2_metadata["depends"] == []
     assert pkg_metadata["imports"] == toplevel[0]
     assert dep1_metadata["imports"] == toplevel[1]
-    assert dep2_metadata["imports"] == toplevel[2]
->>>>>>> 6efe7c35
+    assert dep2_metadata["imports"] == toplevel[2]