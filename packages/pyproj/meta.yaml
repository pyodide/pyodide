--- conflicted
+++ resolved
@@ -1,14 +1,8 @@
 package:
   name: pyproj
-<<<<<<< HEAD
-  version: 3.7.1
-  # Timing out
-  _disabled: true
-=======
   version: 3.6.1
   # 3.7 has function signature mismatch
   pinned: true
->>>>>>> 764b220e
   top-level:
     - pyproj
 source:
