From a9ade2b407968c0beea9a023189426f1d6e793ff Mon Sep 17 00:00:00 2001
From: Hood Chatham <roberthoodchatham@gmail.com>
Date: Sat, 25 Dec 2021 15:08:18 -0800
<<<<<<< HEAD
Subject: [PATCH 10/14] skip fortran fails to link
=======
Subject: [PATCH 10/13] skip fortran fails to link
>>>>>>> 94cac6b5

These are tests and they have both void vs int return value problems and implicit
function argument cast problems. Not worth fixing for tests.
---
 scipy/integrate/setup.py | 6 ------
 scipy/io/setup.py        | 3 ---
 2 files changed, 9 deletions(-)

diff --git a/scipy/integrate/setup.py b/scipy/integrate/setup.py
index 1ba82d18c..dd298a480 100644
--- a/scipy/integrate/setup.py
+++ b/scipy/integrate/setup.py
@@ -95,12 +95,6 @@ def configuration(parent_package='',top_path=None):
     # Fortran+f2py extension module for testing odeint.
     cfg = combine_dict(lapack_opt,
                        libraries=['lsoda', 'mach'])
-    ext = config.add_extension('_test_odeint_banded',
-                               sources=odeint_banded_test_src,
-                               depends=(lsoda_src + mach_src),
-                               f2py_options=f2py_options,
-                               **cfg)
-    ext._pre_build_hook = pre_build_hook
 
     config.add_subpackage('_ivp')
 
diff --git a/scipy/io/setup.py b/scipy/io/setup.py
index 0b936ceed..bf0c16d6c 100644
--- a/scipy/io/setup.py
+++ b/scipy/io/setup.py
@@ -3,9 +3,6 @@ def configuration(parent_package='',top_path=None):
     from numpy.distutils.misc_util import Configuration
     config = Configuration('io', parent_package, top_path)
 
-    config.add_extension('_test_fortran',
-                         sources=['_test_fortran.pyf', '_test_fortran.f'])
-
     config.add_data_dir('tests')
     config.add_subpackage('matlab')
     config.add_subpackage('arff')
-- 
2.25.1
<|MERGE_RESOLUTION|>--- conflicted
+++ resolved
@@ -1,11 +1,7 @@
 From a9ade2b407968c0beea9a023189426f1d6e793ff Mon Sep 17 00:00:00 2001
 From: Hood Chatham <roberthoodchatham@gmail.com>
 Date: Sat, 25 Dec 2021 15:08:18 -0800
-<<<<<<< HEAD
-Subject: [PATCH 10/14] skip fortran fails to link
-=======
 Subject: [PATCH 10/13] skip fortran fails to link
->>>>>>> 94cac6b5
 
 These are tests and they have both void vs int return value problems and implicit
 function argument cast problems. Not worth fixing for tests.
