From 4ee1a3a58325adf45798c6be5bbad0b0f23d16d0 Mon Sep 17 00:00:00 2001
From: Hood Chatham <roberthoodchatham@gmail.com>
Date: Sat, 25 Dec 2021 18:04:18 -0800
<<<<<<< HEAD
Subject: [PATCH 04/17] int to string
=======
Subject: [PATCH 04/13] int to string
>>>>>>> 0df5f790

f2c does not handle implicit casts of function arguments correctly. The msg
argument of `xerrwv` is defined to be an `int *`, and then implicitly cast
from a string at the call site. This doesn't work correctly.

We redefine the type of the first argument to be string to fix the problem.
---
 scipy/integrate/odepack/xerrwv.f | 3 ++-
 1 file changed, 2 insertions(+), 1 deletion(-)

diff --git a/scipy/integrate/odepack/xerrwv.f b/scipy/integrate/odepack/xerrwv.f
index 7e180e4f8..b940bb702 100644
--- a/scipy/integrate/odepack/xerrwv.f
+++ b/scipy/integrate/odepack/xerrwv.f
@@ -1,5 +1,6 @@
       subroutine xerrwv (msg, nmes, nerr, level, ni, i1, i2, nr, r1, r2)
-      integer msg, nmes, nerr, level, ni, i1, i2, nr,
+      character  msg*1
+      integer nmes, nerr, level, ni, i1, i2, nr,
      1   i, lun, lunit, mesflg, ncpw, nch, nwds
       double precision r1, r2
       dimension msg(nmes)
-- 
2.25.1
<|MERGE_RESOLUTION|>--- conflicted
+++ resolved
@@ -1,11 +1,7 @@
 From 4ee1a3a58325adf45798c6be5bbad0b0f23d16d0 Mon Sep 17 00:00:00 2001
 From: Hood Chatham <roberthoodchatham@gmail.com>
 Date: Sat, 25 Dec 2021 18:04:18 -0800
-<<<<<<< HEAD
-Subject: [PATCH 04/17] int to string
-=======
-Subject: [PATCH 04/13] int to string
->>>>>>> 0df5f790
+Subject: [PATCH 04/15] int to string
 
 f2c does not handle implicit casts of function arguments correctly. The msg
 argument of `xerrwv` is defined to be an `int *`, and then implicitly cast
