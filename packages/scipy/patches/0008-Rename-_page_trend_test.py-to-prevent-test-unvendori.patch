From 46026c40dc86c78c938da66e6671ed0d792d71c9 Mon Sep 17 00:00:00 2001
From: Hood Chatham <roberthoodchatham@gmail.com>
Date: Sun, 26 Dec 2021 07:34:40 -0800
<<<<<<< HEAD
Subject: [PATCH 08/14] Rename _page_trend_test.py to prevent test unvendoring
=======
Subject: [PATCH 08/13] Rename _page_trend_test.py to prevent test unvendoring
>>>>>>> 94cac6b5

unvendor_tests will unvendor any file that ends in _test.py.
Prevent that by changing the name of this file.
---
 scipy/stats/__init__.py                                   | 2 +-
 scipy/stats/{_page_trend_test.py => _page_trend_test_.py} | 0
 scipy/stats/meson.build                                   | 2 +-
 3 files changed, 2 insertions(+), 2 deletions(-)
 rename scipy/stats/{_page_trend_test.py => _page_trend_test_.py} (100%)

diff --git a/scipy/stats/__init__.py b/scipy/stats/__init__.py
index 70a527849..8ce1ae379 100644
--- a/scipy/stats/__init__.py
+++ b/scipy/stats/__init__.py
@@ -480,7 +480,7 @@ from ._resampling import bootstrap, monte_carlo_test, permutation_test
 from ._entropy import *
 from ._hypotests import *
 from ._rvs_sampling import rvs_ratio_uniforms, NumericalInverseHermite
-from ._page_trend_test import page_trend_test
+from ._page_trend_test_ import page_trend_test
 from ._mannwhitneyu import mannwhitneyu
 from ._fit import fit
 
diff --git a/scipy/stats/_page_trend_test.py b/scipy/stats/_page_trend_test_.py
similarity index 100%
rename from scipy/stats/_page_trend_test.py
rename to scipy/stats/_page_trend_test_.py
diff --git a/scipy/stats/meson.build b/scipy/stats/meson.build
index dfac9e073..3c5cc673f 100644
--- a/scipy/stats/meson.build
+++ b/scipy/stats/meson.build
@@ -192,7 +192,7 @@ py3.install_sources([
     '_mstats_basic.py',
     '_mstats_extras.py',
     '_multivariate.py',
-    '_page_trend_test.py',
+    '_page_trend_test_.py',
     '_qmc.py',
     '_relative_risk.py',
     '_resampling.py',
-- 
2.25.1
<|MERGE_RESOLUTION|>--- conflicted
+++ resolved
@@ -1,11 +1,7 @@
 From 46026c40dc86c78c938da66e6671ed0d792d71c9 Mon Sep 17 00:00:00 2001
 From: Hood Chatham <roberthoodchatham@gmail.com>
 Date: Sun, 26 Dec 2021 07:34:40 -0800
-<<<<<<< HEAD
-Subject: [PATCH 08/14] Rename _page_trend_test.py to prevent test unvendoring
-=======
 Subject: [PATCH 08/13] Rename _page_trend_test.py to prevent test unvendoring
->>>>>>> 94cac6b5
 
 unvendor_tests will unvendor any file that ends in _test.py.
 Prevent that by changing the name of this file.
