--- conflicted
+++ resolved
@@ -1,11 +1,7 @@
 From 14208cd3dfda9396792254ebd90ca558a333936e Mon Sep 17 00:00:00 2001
 From: Hood Chatham <roberthoodchatham@gmail.com>
 Date: Fri, 31 Dec 2021 22:27:07 -0800
-<<<<<<< HEAD
-Subject: [PATCH 03/17] Add lapack_extras to linalg/setup.py
-=======
-Subject: [PATCH 03/13] Add lapack_extras to linalg/setup.py
->>>>>>> 0df5f790
+Subject: [PATCH 03/15] Add lapack_extras to linalg/setup.py
 
 ---
  scipy/linalg/setup.py | 2 +-
