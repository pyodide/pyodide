From 03121dd29a0973ef05f9921ddf2c99cf14f3299a Mon Sep 17 00:00:00 2001
From: Hood Chatham <roberthoodchatham@gmail.com>
Date: Wed, 6 Apr 2022 21:21:53 -0700
<<<<<<< HEAD
Subject: [PATCH 05/14] fix fotran files minpack
=======
Subject: [PATCH 05/13] fix fotran files minpack
>>>>>>> 94cac6b5

---
 scipy/optimize/minpack/chkder.f | 3 +--
 scipy/optimize/minpack/dogleg.f | 3 +--
 scipy/optimize/minpack/dpmpar.f | 3 +--
 scipy/optimize/minpack/enorm.f  | 3 +--
 scipy/optimize/minpack/fdjac1.f | 3 +--
 scipy/optimize/minpack/fdjac2.f | 3 +--
 scipy/optimize/minpack/hybrd.f  | 3 +--
 scipy/optimize/minpack/hybrd1.f | 3 +--
 scipy/optimize/minpack/hybrj.f  | 3 +--
 scipy/optimize/minpack/hybrj1.f | 3 +--
 scipy/optimize/minpack/lmder.f  | 3 +--
 scipy/optimize/minpack/lmder1.f | 3 +--
 scipy/optimize/minpack/lmdif.f  | 3 +--
 scipy/optimize/minpack/lmdif1.f | 3 +--
 scipy/optimize/minpack/lmpar.f  | 3 +--
 scipy/optimize/minpack/lmstr.f  | 3 +--
 scipy/optimize/minpack/lmstr1.f | 3 +--
 scipy/optimize/minpack/qform.f  | 3 +--
 scipy/optimize/minpack/qrfac.f  | 3 +--
 scipy/optimize/minpack/qrsolv.f | 3 +--
 scipy/optimize/minpack/r1mpyq.f | 3 +--
 scipy/optimize/minpack/r1updt.f | 3 +--
 scipy/optimize/minpack/rwupdt.f | 3 +--
 23 files changed, 23 insertions(+), 46 deletions(-)

diff --git a/scipy/optimize/minpack/chkder.f b/scipy/optimize/minpack/chkder.f
index 0657ab56a..29578fc41 100644
--- a/scipy/optimize/minpack/chkder.f
+++ b/scipy/optimize/minpack/chkder.f
@@ -1,5 +1,4 @@
-      recursive
-     *subroutine chkder(m,n,x,fvec,fjac,ldfjac,xp,fvecp,mode,err)
+      subroutine chkder(m,n,x,fvec,fjac,ldfjac,xp,fvecp,mode,err)
       integer m,n,ldfjac,mode
       double precision x(n),fvec(m),fjac(ldfjac,n),xp(n),fvecp(m),
      *                 err(m)
diff --git a/scipy/optimize/minpack/dogleg.f b/scipy/optimize/minpack/dogleg.f
index d9626c911..b812f1966 100644
--- a/scipy/optimize/minpack/dogleg.f
+++ b/scipy/optimize/minpack/dogleg.f
@@ -1,5 +1,4 @@
-      recursive
-     *subroutine dogleg(n,r,lr,diag,qtb,delta,x,wa1,wa2)
+      subroutine dogleg(n,r,lr,diag,qtb,delta,x,wa1,wa2)
       integer n,lr
       double precision delta
       double precision r(lr),diag(n),qtb(n),x(n),wa1(n),wa2(n)
diff --git a/scipy/optimize/minpack/dpmpar.f b/scipy/optimize/minpack/dpmpar.f
index 3fd3b4ef8..cb6545a92 100644
--- a/scipy/optimize/minpack/dpmpar.f
+++ b/scipy/optimize/minpack/dpmpar.f
@@ -1,5 +1,4 @@
-      recursive
-     *double precision function dpmpar(i)
+      double precision function dpmpar(i)
       integer i
 c     **********
 c
diff --git a/scipy/optimize/minpack/enorm.f b/scipy/optimize/minpack/enorm.f
index 21557c147..2cb5b607e 100644
--- a/scipy/optimize/minpack/enorm.f
+++ b/scipy/optimize/minpack/enorm.f
@@ -1,5 +1,4 @@
-      recursive
-     *double precision function enorm(n,x)
+      double precision function enorm(n,x)
       integer n
       double precision x(n)
 c     **********
diff --git a/scipy/optimize/minpack/fdjac1.f b/scipy/optimize/minpack/fdjac1.f
index 2a7d84cc1..031ed4652 100644
--- a/scipy/optimize/minpack/fdjac1.f
+++ b/scipy/optimize/minpack/fdjac1.f
@@ -1,5 +1,4 @@
-      recursive
-     *subroutine fdjac1(fcn,n,x,fvec,fjac,ldfjac,iflag,ml,mu,epsfcn,
+      subroutine fdjac1(fcn,n,x,fvec,fjac,ldfjac,iflag,ml,mu,epsfcn,
      *                  wa1,wa2)
       integer n,ldfjac,iflag,ml,mu
       double precision epsfcn
diff --git a/scipy/optimize/minpack/fdjac2.f b/scipy/optimize/minpack/fdjac2.f
index 5f4c1338f..218ab94c1 100644
--- a/scipy/optimize/minpack/fdjac2.f
+++ b/scipy/optimize/minpack/fdjac2.f
@@ -1,5 +1,4 @@
-      recursive
-     *subroutine fdjac2(fcn,m,n,x,fvec,fjac,ldfjac,iflag,epsfcn,wa)
+      subroutine fdjac2(fcn,m,n,x,fvec,fjac,ldfjac,iflag,epsfcn,wa)
       integer m,n,ldfjac,iflag
       double precision epsfcn
       double precision x(n),fvec(m),fjac(ldfjac,n),wa(m)
diff --git a/scipy/optimize/minpack/hybrd.f b/scipy/optimize/minpack/hybrd.f
index 75f450c9c..fc0b4c26a 100644
--- a/scipy/optimize/minpack/hybrd.f
+++ b/scipy/optimize/minpack/hybrd.f
@@ -1,5 +1,4 @@
-      recursive
-     *subroutine hybrd(fcn,n,x,fvec,xtol,maxfev,ml,mu,epsfcn,diag,
+      subroutine hybrd(fcn,n,x,fvec,xtol,maxfev,ml,mu,epsfcn,diag,
      *                 mode,factor,nprint,info,nfev,fjac,ldfjac,r,lr,
      *                 qtf,wa1,wa2,wa3,wa4)
       integer n,maxfev,ml,mu,mode,nprint,info,nfev,ldfjac,lr
diff --git a/scipy/optimize/minpack/hybrd1.f b/scipy/optimize/minpack/hybrd1.f
index 87660fe18..c0a859275 100644
--- a/scipy/optimize/minpack/hybrd1.f
+++ b/scipy/optimize/minpack/hybrd1.f
@@ -1,5 +1,4 @@
-      recursive
-     *subroutine hybrd1(fcn,n,x,fvec,tol,info,wa,lwa)
+      subroutine hybrd1(fcn,n,x,fvec,tol,info,wa,lwa)
       integer n,info,lwa
       double precision tol
       double precision x(n),fvec(n),wa(lwa)
diff --git a/scipy/optimize/minpack/hybrj.f b/scipy/optimize/minpack/hybrj.f
index 4f676832e..3070dad3f 100644
--- a/scipy/optimize/minpack/hybrj.f
+++ b/scipy/optimize/minpack/hybrj.f
@@ -1,5 +1,4 @@
-      recursive
-     *subroutine hybrj(fcn,n,x,fvec,fjac,ldfjac,xtol,maxfev,diag,mode,
+      subroutine hybrj(fcn,n,x,fvec,fjac,ldfjac,xtol,maxfev,diag,mode,
      *                 factor,nprint,info,nfev,njev,r,lr,qtf,wa1,wa2,
      *                 wa3,wa4)
       integer n,ldfjac,maxfev,mode,nprint,info,nfev,njev,lr
diff --git a/scipy/optimize/minpack/hybrj1.f b/scipy/optimize/minpack/hybrj1.f
index afa9d80f1..9f51c4965 100644
--- a/scipy/optimize/minpack/hybrj1.f
+++ b/scipy/optimize/minpack/hybrj1.f
@@ -1,5 +1,4 @@
-      recursive
-     *subroutine hybrj1(fcn,n,x,fvec,fjac,ldfjac,tol,info,wa,lwa)
+      subroutine hybrj1(fcn,n,x,fvec,fjac,ldfjac,tol,info,wa,lwa)
       integer n,ldfjac,info,lwa
       double precision tol
       double precision x(n),fvec(n),fjac(ldfjac,n),wa(lwa)
diff --git a/scipy/optimize/minpack/lmder.f b/scipy/optimize/minpack/lmder.f
index 684925592..8797d8bed 100644
--- a/scipy/optimize/minpack/lmder.f
+++ b/scipy/optimize/minpack/lmder.f
@@ -1,5 +1,4 @@
-      recursive
-     *subroutine lmder(fcn,m,n,x,fvec,fjac,ldfjac,ftol,xtol,gtol,
+      subroutine lmder(fcn,m,n,x,fvec,fjac,ldfjac,ftol,xtol,gtol,
      *                 maxfev,diag,mode,factor,nprint,info,nfev,njev,
      *                 ipvt,qtf,wa1,wa2,wa3,wa4)
       integer m,n,ldfjac,maxfev,mode,nprint,info,nfev,njev
diff --git a/scipy/optimize/minpack/lmder1.f b/scipy/optimize/minpack/lmder1.f
index 6be29477d..d691940fd 100644
--- a/scipy/optimize/minpack/lmder1.f
+++ b/scipy/optimize/minpack/lmder1.f
@@ -1,5 +1,4 @@
-      recursive
-     *subroutine lmder1(fcn,m,n,x,fvec,fjac,ldfjac,tol,info,ipvt,wa,
+      subroutine lmder1(fcn,m,n,x,fvec,fjac,ldfjac,tol,info,ipvt,wa,
      *                  lwa)
       integer m,n,ldfjac,info,lwa
       integer ipvt(n)
diff --git a/scipy/optimize/minpack/lmdif.f b/scipy/optimize/minpack/lmdif.f
index fcb61d138..dd3d4ee25 100644
--- a/scipy/optimize/minpack/lmdif.f
+++ b/scipy/optimize/minpack/lmdif.f
@@ -1,5 +1,4 @@
-      recursive
-     *subroutine lmdif(fcn,m,n,x,fvec,ftol,xtol,gtol,maxfev,epsfcn,
+      subroutine lmdif(fcn,m,n,x,fvec,ftol,xtol,gtol,maxfev,epsfcn,
      *                 diag,mode,factor,nprint,info,nfev,fjac,ldfjac,
      *                 ipvt,qtf,wa1,wa2,wa3,wa4)
       integer m,n,maxfev,mode,nprint,info,nfev,ldfjac
diff --git a/scipy/optimize/minpack/lmdif1.f b/scipy/optimize/minpack/lmdif1.f
index 6f28ed2f7..70f8aae05 100644
--- a/scipy/optimize/minpack/lmdif1.f
+++ b/scipy/optimize/minpack/lmdif1.f
@@ -1,5 +1,4 @@
-      recursive
-     *subroutine lmdif1(fcn,m,n,x,fvec,tol,info,iwa,wa,lwa)
+      subroutine lmdif1(fcn,m,n,x,fvec,tol,info,iwa,wa,lwa)
       integer m,n,info,lwa
       integer iwa(n)
       double precision tol
diff --git a/scipy/optimize/minpack/lmpar.f b/scipy/optimize/minpack/lmpar.f
index e25eb0d3e..26c422a79 100644
--- a/scipy/optimize/minpack/lmpar.f
+++ b/scipy/optimize/minpack/lmpar.f
@@ -1,5 +1,4 @@
-      recursive
-     *subroutine lmpar(n,r,ldr,ipvt,diag,qtb,delta,par,x,sdiag,wa1,
+      subroutine lmpar(n,r,ldr,ipvt,diag,qtb,delta,par,x,sdiag,wa1,
      *                 wa2)
       integer n,ldr
       integer ipvt(n)
diff --git a/scipy/optimize/minpack/lmstr.f b/scipy/optimize/minpack/lmstr.f
index 2b6bbbfc2..d9a7893f8 100644
--- a/scipy/optimize/minpack/lmstr.f
+++ b/scipy/optimize/minpack/lmstr.f
@@ -1,5 +1,4 @@
-      recursive
-     *subroutine lmstr(fcn,m,n,x,fvec,fjac,ldfjac,ftol,xtol,gtol,
+      subroutine lmstr(fcn,m,n,x,fvec,fjac,ldfjac,ftol,xtol,gtol,
      *                 maxfev,diag,mode,factor,nprint,info,nfev,njev,
      *                 ipvt,qtf,wa1,wa2,wa3,wa4)
       integer m,n,ldfjac,maxfev,mode,nprint,info,nfev,njev
diff --git a/scipy/optimize/minpack/lmstr1.f b/scipy/optimize/minpack/lmstr1.f
index 225e8736f..2fa8ee1c5 100644
--- a/scipy/optimize/minpack/lmstr1.f
+++ b/scipy/optimize/minpack/lmstr1.f
@@ -1,5 +1,4 @@
-      recursive
-     *subroutine lmstr1(fcn,m,n,x,fvec,fjac,ldfjac,tol,info,ipvt,wa,
+      subroutine lmstr1(fcn,m,n,x,fvec,fjac,ldfjac,tol,info,ipvt,wa,
      *                  lwa)
       integer m,n,ldfjac,info,lwa
       integer ipvt(n)
diff --git a/scipy/optimize/minpack/qform.f b/scipy/optimize/minpack/qform.f
index 1f368587e..087b2478b 100644
--- a/scipy/optimize/minpack/qform.f
+++ b/scipy/optimize/minpack/qform.f
@@ -1,5 +1,4 @@
-      recursive
-     *subroutine qform(m,n,q,ldq,wa)
+      subroutine qform(m,n,q,ldq,wa)
       integer m,n,ldq
       double precision q(ldq,m),wa(m)
 c     **********
diff --git a/scipy/optimize/minpack/qrfac.f b/scipy/optimize/minpack/qrfac.f
index fa6789086..cb686086c 100644
--- a/scipy/optimize/minpack/qrfac.f
+++ b/scipy/optimize/minpack/qrfac.f
@@ -1,5 +1,4 @@
-      recursive
-     *subroutine qrfac(m,n,a,lda,pivot,ipvt,lipvt,rdiag,acnorm,wa)
+      subroutine qrfac(m,n,a,lda,pivot,ipvt,lipvt,rdiag,acnorm,wa)
       integer m,n,lda,lipvt
       integer ipvt(lipvt)
       logical pivot
diff --git a/scipy/optimize/minpack/qrsolv.f b/scipy/optimize/minpack/qrsolv.f
index 3dc009721..5580087ca 100644
--- a/scipy/optimize/minpack/qrsolv.f
+++ b/scipy/optimize/minpack/qrsolv.f
@@ -1,5 +1,4 @@
-      recursive
-     *subroutine qrsolv(n,r,ldr,ipvt,diag,qtb,x,sdiag,wa)
+      subroutine qrsolv(n,r,ldr,ipvt,diag,qtb,x,sdiag,wa)
       integer n,ldr
       integer ipvt(n)
       double precision r(ldr,n),diag(n),qtb(n),x(n),sdiag(n),wa(n)
diff --git a/scipy/optimize/minpack/r1mpyq.f b/scipy/optimize/minpack/r1mpyq.f
index 1410b9ad6..ec99b96ce 100644
--- a/scipy/optimize/minpack/r1mpyq.f
+++ b/scipy/optimize/minpack/r1mpyq.f
@@ -1,5 +1,4 @@
-      recursive
-     *subroutine r1mpyq(m,n,a,lda,v,w)
+      subroutine r1mpyq(m,n,a,lda,v,w)
       integer m,n,lda
       double precision a(lda,n),v(n),w(n)
 c     **********
diff --git a/scipy/optimize/minpack/r1updt.f b/scipy/optimize/minpack/r1updt.f
index e809d8402..e034973d9 100644
--- a/scipy/optimize/minpack/r1updt.f
+++ b/scipy/optimize/minpack/r1updt.f
@@ -1,5 +1,4 @@
-      recursive
-     *subroutine r1updt(m,n,s,ls,u,v,w,sing)
+      subroutine r1updt(m,n,s,ls,u,v,w,sing)
       integer m,n,ls
       logical sing
       double precision s(ls),u(m),v(n),w(m)
diff --git a/scipy/optimize/minpack/rwupdt.f b/scipy/optimize/minpack/rwupdt.f
index 61a7928bb..05282b556 100644
--- a/scipy/optimize/minpack/rwupdt.f
+++ b/scipy/optimize/minpack/rwupdt.f
@@ -1,5 +1,4 @@
-      recursive
-     *subroutine rwupdt(n,r,ldr,w,b,alpha,cos,sin)
+      subroutine rwupdt(n,r,ldr,w,b,alpha,cos,sin)
       integer n,ldr
       double precision alpha
       double precision r(ldr,n),w(n),b(n),cos(n),sin(n)
-- 
2.25.1
<|MERGE_RESOLUTION|>--- conflicted
+++ resolved
@@ -1,11 +1,7 @@
 From 03121dd29a0973ef05f9921ddf2c99cf14f3299a Mon Sep 17 00:00:00 2001
 From: Hood Chatham <roberthoodchatham@gmail.com>
 Date: Wed, 6 Apr 2022 21:21:53 -0700
-<<<<<<< HEAD
-Subject: [PATCH 05/14] fix fotran files minpack
-=======
 Subject: [PATCH 05/13] fix fotran files minpack
->>>>>>> 94cac6b5
 
 ---
  scipy/optimize/minpack/chkder.f | 3 +--
