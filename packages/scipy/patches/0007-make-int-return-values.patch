--- conflicted
+++ resolved
@@ -1,11 +1,7 @@
 From 6e18c5b404f4c238890c1591d118f9cefd7d8c51 Mon Sep 17 00:00:00 2001
 From: Joe Marshall <joe.marshall@nottingham.ac.uk>
 Date: Wed, 6 Apr 2022 21:25:13 -0700
-<<<<<<< HEAD
-Subject: [PATCH 07/14] make int return values
-=======
 Subject: [PATCH 07/13] make int return values
->>>>>>> 94cac6b5
 
 The return values of f2c functions are insignificant in most cases, so often it
 is treated as returning void, when it really should return int (values are
