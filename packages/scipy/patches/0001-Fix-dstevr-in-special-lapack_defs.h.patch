From 3536f68975e1ba59681b1c2b29537d0df0cf40ad Mon Sep 17 00:00:00 2001
From: Hood Chatham <roberthoodchatham@gmail.com>
Date: Fri, 18 Mar 2022 16:25:39 -0700
<<<<<<< HEAD
Subject: [PATCH 01/17] Fix dstevr in special/lapack_defs.h
=======
Subject: [PATCH 01/13] Fix dstevr in special/lapack_defs.h
>>>>>>> 0df5f790

---
 scipy/special/lapack_defs.h | 5 ++---
 1 file changed, 2 insertions(+), 3 deletions(-)

diff --git a/scipy/special/lapack_defs.h b/scipy/special/lapack_defs.h
index 0d20ba1ca..d4325f71f 100644
--- a/scipy/special/lapack_defs.h
+++ b/scipy/special/lapack_defs.h
@@ -8,13 +8,12 @@ extern void BLAS_FUNC(dstevr)(char *jobz, char *range, CBLAS_INT *n, double *d,
                               double *vl, double *vu, CBLAS_INT *il, CBLAS_INT *iu, double *abstol,
                               CBLAS_INT *m, double *w, double *z, CBLAS_INT *ldz, CBLAS_INT *isuppz,
                               double *work, CBLAS_INT *lwork, CBLAS_INT *iwork, CBLAS_INT *liwork,
-                              CBLAS_INT *info, size_t jobz_len, size_t range_len);
+                              CBLAS_INT *info);
 
 static void c_dstevr(char *jobz, char *range, CBLAS_INT *n, double *d, double *e,
                      double *vl, double *vu, CBLAS_INT *il, CBLAS_INT *iu, double *abstol,
                      CBLAS_INT *m, double *w, double *z, CBLAS_INT *ldz, CBLAS_INT *isuppz,
                      double *work, CBLAS_INT *lwork, CBLAS_INT *iwork, CBLAS_INT *liwork, CBLAS_INT *info) {
     BLAS_FUNC(dstevr)(jobz, range, n, d, e, vl, vu, il, iu, abstol, m,
-                      w, z, ldz, isuppz, work, lwork, iwork, liwork, info,
-                      1, 1);
+                      w, z, ldz, isuppz, work, lwork, iwork, liwork, info);
 }
-- 
2.25.1
<|MERGE_RESOLUTION|>--- conflicted
+++ resolved
@@ -1,11 +1,7 @@
 From 3536f68975e1ba59681b1c2b29537d0df0cf40ad Mon Sep 17 00:00:00 2001
 From: Hood Chatham <roberthoodchatham@gmail.com>
 Date: Fri, 18 Mar 2022 16:25:39 -0700
-<<<<<<< HEAD
-Subject: [PATCH 01/17] Fix dstevr in special/lapack_defs.h
-=======
-Subject: [PATCH 01/13] Fix dstevr in special/lapack_defs.h
->>>>>>> 0df5f790
+Subject: [PATCH 01/15] Fix dstevr in special/lapack_defs.h
 
 ---
  scipy/special/lapack_defs.h | 5 ++---
