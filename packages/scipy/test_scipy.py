import pytest
from pyodide_test_runner import run_in_pyodide

<<<<<<< HEAD
run_in_pyodide_inner = run_in_pyodide(
    selenium_fixture_name="selenium_module_scope",
=======
run_in_pyodide_scipy = run_in_pyodide(
>>>>>>> 36dee136
    packages=["scipy"],
)

run_in_pyodide_scipy = pytest.mark.driver_timeout(40)(run_in_pyodide_inner)


@run_in_pyodide_scipy
def test_scipy_linalg(selenium):
    import numpy as np
    import scipy.linalg
    from numpy.testing import assert_allclose

    N = 10
    X = np.random.RandomState(42).rand(N, N)

    X_inv = scipy.linalg.inv(X)

    res = X.dot(X_inv)

    assert_allclose(res, np.identity(N), rtol=1e-07, atol=1e-9)


@run_in_pyodide_scipy
def test_brentq(selenium):
    from scipy.optimize import brentq

    brentq(lambda x: x, -1, 1)


@run_in_pyodide_scipy
def test_dlamch(selenium):
    from scipy.linalg import lapack

    lapack.dlamch("Epsilon-Machine")


@run_in_pyodide_scipy
def test_binom_ppf(selenium):
    from scipy.stats import binom

    assert binom.ppf(0.9, 1000, 0.1) == 112


<<<<<<< HEAD
@pytest.mark.driver_timeout(40)
@run_in_pyodide(
    selenium_fixture_name="selenium_module_scope", packages=["pytest", "scipy-tests"]
)
def test_scipy_pytest():
=======
@run_in_pyodide(packages=["pytest", "scipy-tests"])
def test_scipy_pytest(selenium):
>>>>>>> 36dee136
    import pytest

    def runtest(module, filter):
        pytest.main(
            [
                "--pyargs",
                f"scipy.{module}",
                "--continue-on-collection-errors",
                "-vv",
                "-k",
                filter,
            ]
        )

    runtest("odr", "explicit")
    runtest("signal.tests.test_ltisys", "TestImpulse2")
    runtest("stats.tests.test_multivariate", "haar")<|MERGE_RESOLUTION|>--- conflicted
+++ resolved
@@ -1,12 +1,7 @@
 import pytest
 from pyodide_test_runner import run_in_pyodide
 
-<<<<<<< HEAD
 run_in_pyodide_inner = run_in_pyodide(
-    selenium_fixture_name="selenium_module_scope",
-=======
-run_in_pyodide_scipy = run_in_pyodide(
->>>>>>> 36dee136
     packages=["scipy"],
 )
 
@@ -50,16 +45,9 @@
     assert binom.ppf(0.9, 1000, 0.1) == 112
 
 
-<<<<<<< HEAD
 @pytest.mark.driver_timeout(40)
-@run_in_pyodide(
-    selenium_fixture_name="selenium_module_scope", packages=["pytest", "scipy-tests"]
-)
-def test_scipy_pytest():
-=======
 @run_in_pyodide(packages=["pytest", "scipy-tests"])
 def test_scipy_pytest(selenium):
->>>>>>> 36dee136
     import pytest
 
     def runtest(module, filter):
