--- conflicted
+++ resolved
@@ -97,11 +97,7 @@
     find -name '*.c' | xargs sed -i 's/void (\*f2py_func)/int (*f2py_func)/g'
     find -name '*.c' | xargs sed -i 's/static void cb_/static int cb_/g'
     find -name '*.c' | xargs sed -i 's/typedef void(\*cb_/typedef int(*cb_/g'
-<<<<<<< HEAD
-    cd build/src.linux-x86_64-3.9/build/src.linux-x86_64-3.9/scipy/linalg
-=======
     cd build/src.linux-x86_64-$PYMAJOR.$PYMINOR/build/src.linux-x86_64-$PYMAJOR.$PYMINOR/scipy/linalg
->>>>>>> c01ab547
     sed -i 's/,size_t//' _flapackmodule.c
     sed -i 's/,slen([a-z]*))/)/g' _flapackmodule.c
     sed -i 's/ float (\*f2py_func)/ double (\*f2py_func)/g' _fblasmodule.c
