--- conflicted
+++ resolved
@@ -23,15 +23,6 @@
   patches:
     - patches/0001-Fix-dstevr-in-special-lapack_defs.h.patch
     - patches/0002-int-to-string.patch
-<<<<<<< HEAD
-    - patches/0003-fix-fortran-files-minpack.patch
-    - patches/0004-gemm_-no-const.patch
-    - patches/0005-make-int-return-values.patch
-    - patches/0006-Remove-test-modules-that-fails-to-build.patch
-    - patches/0007-Fix-fitpack.patch
-    - patches/0008-Fix-gees-calls.patch
-    - patches/0009-Remove-fpchec-inline-if-else-constructs.patch
-=======
     - patches/0003-gemm_-no-const.patch
     - patches/0004-make-int-return-values.patch
     - patches/0005-Remove-test-modules-that-fails-to-build.patch
@@ -41,7 +32,6 @@
     - patches/0009-Mark-mvndst-functions-recursive.patch
     - patches/0010-Make-sreorth-recursive.patch
     - patches/0011-Link-openblas-with-modules-that-require-f2c.patch
->>>>>>> 1441f554
 
 build:
   cflags: |
