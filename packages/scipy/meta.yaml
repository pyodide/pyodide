--- conflicted
+++ resolved
@@ -29,16 +29,9 @@
     - patches/0008-Rename-_page_trend_test.py-to-prevent-test-unvendori.patch
     - patches/0009-sasum-returns-double-not-float.patch
     - patches/0010-skip-fortran-fails-to-link.patch
-<<<<<<< HEAD
-    - patches/0011-Add-extra-END-to-prini.f.patch
-    - patches/0012-Change-qh_eachvoronoi_all-FILE-type.patch
-    - patches/0013-Remove-meson-requirements.patch
-    - patches/0014-Fix-fitpack.patch
-=======
     - patches/0011-Change-qh_eachvoronoi_all-FILE-type.patch
     - patches/0012-Remove-meson-requirements.patch
     - patches/0013-Fix-fitpack.patch
->>>>>>> 94cac6b5
 
 build:
   cflags: |
