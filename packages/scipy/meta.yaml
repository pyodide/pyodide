package:
  name: scipy
  version: 1.7.3 # when updating version make sure to update pip install scipy==1.7.3 below too.

# See extra explanation in info.md
#
# For future reference: if you see the following errors:
#   Declaration error: adjustable dimension on non-argument
# or:
#   nonconstant array size
# you are trying to compile code that isn't written to the fortran 77 standard.
# The line number in the error points to the last line of the problematic
# subroutine. Try deleting it.

source:
  url: https://files.pythonhosted.org/packages/61/67/1a654b96309c991762ee9bc39c363fc618076b155fe52d295211cf2536c7/scipy-1.7.3.tar.gz
  sha256: ab5875facfdef77e0a47d5fd39ea178b58e60e454a4c85aa1e52fcb80db7babf

  patches:
    - patches/add-lapack_extras-to-flapack.patch
    - patches/convert-xerrwv-message-arg-from-int-to-str.patch
    - patches/disable-blas-detection.patch
    - patches/fix-fortran-files-minpack.patch
    - patches/gemm_-no-const.patch
    - patches/make-int-return-values.patch
    - patches/remove-cuncsd-dorcsd-sorcsd-zuncsd.patch
    - patches/remove-mvnun-not-fortran-77-compliant.patch
    - patches/sasum-returns-double-not-float.patch
    - patches/skip-fortran-fails-to-link.patch
    - patches/rename-_page_trend_test.patch
    - patches/USE_CPP14-branch-doesn-t-work-for-wasm.patch

build:
  # set linker and C flags to error on anything to do with function declarations being wrong.
  # In webassembly, any conflicts mean that a randomly selected 50% of calls to the function
  # will fail. Better to fail at compile or link time.
  cflags: |
    -I$(PYODIDE_ROOT)/packages/numpy/config
    -I$(PYODIDE_ROOT)/packages/CLAPACK/build/CLAPACK-3.2.1/INCLUDE
    -I$(PYODIDE_ROOT)/packages/.artifacts/include/
    -I$(PYODIDE_ROOT)/packages/.artifacts/pythran/
    -DUNDERSCORE_G77
    -Werror=implicit-function-declaration
    -Werror=mismatched-parameter-types
    -Werror=mismatched-return-types
    -Wno-return-type
  ldflags: |
    -L$(NUMPY_LIB)
    -Wl,--fatal-warnings
  # IMPORTANT: Other locations important in scipy build process:
  # There are two files built in the "capture" pass that need patching:
  #    _blas_subroutines.h, and _cython
  # Scipy has a bunch of custom logic implemented in
  # pyodide-build/pyodide_build/_f2c_fixes.py.
  script: |
    pip install scipy==1.7.3 pybind11[global] pythran
    pip install --upgrade pybind11[global] pythran -t $PYODIDE_ROOT/packages/.artifacts/
    # We get linker errors because the following 36 functions are missing
    # Copying them from a more recent LAPACK seems to work fine.
    wget https://github.com/Reference-LAPACK/lapack/archive/refs/tags/v3.10.0.tar.gz
    tar xzf v3.10.0.tar.gz
    cd lapack-3.10.0/SRC
    cat \
      cgemqrt.f cgeqrfp.f cgeqrt.f clahqr.f csyconv.f csyconvf.f csyconvf_rook.f ctpmqrt.f ctpqrt.f \
      dgemqrt.f dgeqrfp.f dgeqrt.f dlahqr.f dsyconv.f dsyconvf.f dsyconvf_rook.f dtpmqrt.f dtpqrt.f \
      sgemqrt.f sgeqrfp.f sgeqrt.f slahqr.f ssyconv.f ssyconvf.f ssyconvf_rook.f stpmqrt.f stpqrt.f \
      zgemqrt.f zgeqrfp.f zgeqrt.f zlahqr.f zsyconv.f zsyconvf.f zsyconvf_rook.f ztpmqrt.f ztpqrt.f \
    >>  ../../scipy/linalg/lapack_extras.f
    cd ../..
    # The additional four functions cuncsd, dorcsd, sorcsd, and zuncsd are also
    # missing but they use features of Fortran that aren't Fortran 77 compatible
    # so f2c can't handle them. We stub them with C definitions that do nothing.
    # These stubs come from f2cpatches/wrap_dummy_g77_abi.patch

    # Change many functions that return void into functions that return int
    find scipy -name "*.c*" | xargs sed -i 's/extern void F_FUNC/extern int F_FUNC/g'
    sed -i 's/void F_FUNC/int F_FUNC/g' scipy/odr/__odrpack.c
    sed -i 's/extern void/extern int/g' scipy/optimize/__minpack.h
    sed -i 's/^void/int/g' scipy/interpolate/src/_fitpackmodule.c
    sed -i 's/void/int/g' scipy/linalg/cython_blas_signatures.txt

    # Missing declaration from cython_lapack_signatures.txt
    echo "void ilaenv(int *ispec, char *name, char *opts, int *n1, int *n2, int *n3, int *n4)" \
      >>  scipy/linalg/cython_lapack_signatures.txt

    # Input error causes "duplicate symbol" linker errors. Empty out the file.
    echo "" > scipy/sparse/linalg/dsolve/SuperLU/SRC/input_error.c
    echo 'import sys' >> scipy/__init__.py
    echo 'if "pyodide_js" in sys.modules:'  >> scipy/__init__.py
    echo '   from pyodide_js._module import loadDynamicLibrary' >> scipy/__init__.py
    echo '   loadDynamicLibrary("/lib/python3.10/site-packages/scipy/linalg/_flapack.so")' >> scipy/__init__.py

  prereplay: |
    sed -i 's/void F_FUNC/int F_FUNC/g' scipy/linalg/_lapack_subroutines.h
    sed -i 's/void F_FUNC/int F_FUNC/g' scipy/linalg/_blas_subroutines.h
    find -name '*.c' | xargs sed -i 's/extern void F_WRAPPEDFUNC/extern int F_WRAPPEDFUNC/g'
    find -name '*.c' | xargs sed -i 's/void (\*f2py_func)/int (*f2py_func)/g'
    find -name '*.c' | xargs sed -i 's/static void cb_/static int cb_/g'
    find -name '*.c' | xargs sed -i 's/typedef void(\*cb_/typedef int(*cb_/g'
<<<<<<< HEAD
    cd build/src.emscripten_wasm32-3.10/build/src.emscripten_wasm32-3.10/scipy/linalg
=======
    cd build/src.linux-x86_64-3.9/build/src.linux-x86_64-3.9/scipy/linalg
>>>>>>> a8849fe0
    sed -i 's/,size_t//' _flapackmodule.c
    sed -i 's/,slen([a-z]*))/)/g' _flapackmodule.c
    sed -i 's/ float (\*f2py_func)/ double (\*f2py_func)/g' _fblasmodule.c

requirements:
  run:
    - numpy
    - CLAPACK

test:
  imports:
    - scipy
    - scipy.cluster
    - scipy.cluster.vq
    - scipy.cluster.hierarchy
    - scipy.constants
    - scipy.fft
    - scipy.fftpack
    - scipy.integrate
    - scipy.interpolate
    - scipy.io
    - scipy.io.arff
    - scipy.io.matlab
    - scipy.io.wavfile
    - scipy.linalg
    - scipy.linalg.blas
    - scipy.linalg.cython_blas
    - scipy.linalg.lapack
    - scipy.linalg.cython_lapack
    - scipy.linalg.interpolative
    - scipy.misc
    - scipy.ndimage
    - scipy.odr
    - scipy.optimize
    - scipy.signal
    - scipy.signal.windows
    - scipy.sparse
    - scipy.sparse.linalg
    - scipy.sparse.csgraph
    - scipy.spatial
    - scipy.spatial.distance
    - scipy.spatial.transform
    - scipy.special
    - scipy.stats
    - scipy.stats.contingency
    - scipy.stats.distributions
    - scipy.stats.mstats
    - scipy.stats.qmc<|MERGE_RESOLUTION|>--- conflicted
+++ resolved
@@ -88,7 +88,7 @@
     echo 'import sys' >> scipy/__init__.py
     echo 'if "pyodide_js" in sys.modules:'  >> scipy/__init__.py
     echo '   from pyodide_js._module import loadDynamicLibrary' >> scipy/__init__.py
-    echo '   loadDynamicLibrary("/lib/python3.10/site-packages/scipy/linalg/_flapack.so")' >> scipy/__init__.py
+    echo "   loadDynamicLibrary('/lib/python$PYMAJOR.$PYMINOR/site-packages/scipy/linalg/_flapack.so')" >> scipy/__init__.py
 
   prereplay: |
     sed -i 's/void F_FUNC/int F_FUNC/g' scipy/linalg/_lapack_subroutines.h
@@ -97,11 +97,7 @@
     find -name '*.c' | xargs sed -i 's/void (\*f2py_func)/int (*f2py_func)/g'
     find -name '*.c' | xargs sed -i 's/static void cb_/static int cb_/g'
     find -name '*.c' | xargs sed -i 's/typedef void(\*cb_/typedef int(*cb_/g'
-<<<<<<< HEAD
-    cd build/src.emscripten_wasm32-3.10/build/src.emscripten_wasm32-3.10/scipy/linalg
-=======
-    cd build/src.linux-x86_64-3.9/build/src.linux-x86_64-3.9/scipy/linalg
->>>>>>> a8849fe0
+    cd build/src.linux-x86_64-$PYMAJOR.$PYMINOR/build/src.linux-x86_64-$PYMAJOR.$PYMINOR/scipy/linalg
     sed -i 's/,size_t//' _flapackmodule.c
     sed -i 's/,slen([a-z]*))/)/g' _flapackmodule.c
     sed -i 's/ float (\*f2py_func)/ double (\*f2py_func)/g' _fblasmodule.c
