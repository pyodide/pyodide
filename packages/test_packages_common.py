--- conflicted
+++ resolved
@@ -49,17 +49,10 @@
     }
 
 
-<<<<<<< HEAD
 UNSUPPORTED_PACKAGES: dict = {
-    "chrome": ["scikit-image"],
+    "chrome": [],
     "firefox": [],
-    "node": ["scikit-image"],
-=======
-UNSUPPORTED_PACKAGES: Dict[str, List[str]] = {
-    "chrome": ["statsmodels"],
-    "firefox": [],
-    "node": ["statsmodels"],
->>>>>>> 8ab59813
+    "node": [],
 }
 if "CI" is os.environ:
     UNSUPPORTED_PACKAGES["chrome"].extend(["scikit-image"])
