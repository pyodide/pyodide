--- conflicted
+++ resolved
@@ -2,25 +2,18 @@
   name: suitesparse
   version: 5.11.0
 
-# source:
-#   sha256: fdd957ed06019465f7de73ce931afaf5d40e96e14ae57d91f60868b8c123c4c8 
-#   url: https://github.com/DrTimothyAldenDavis/SuiteSparse/archive/refs/tags/v5.11.0.tar.gz
-#   patches:
-#     - patches/0001-Changed-a-few-files.patch
-
 source:
-<<<<<<< HEAD
-  sha256: de98a60823b0109d0904301361b9c7d2a419c46d1673ed3e30478cc7cf2cb960
-
-  url: https://github.com/gabrielfougeron/SuiteSparse/archive/refs/heads/master.zip
-  # patches:
-  #   - patches/0001-Changed-a-few-files.patch
-=======
-  sha256: fdd957ed06019465f7de73ce931afaf5d40e96e14ae57d91f60868b8c123c4c8
+  sha256: fdd957ed06019465f7de73ce931afaf5d40e96e14ae57d91f60868b8c123c4c8 
   url: https://github.com/DrTimothyAldenDavis/SuiteSparse/archive/refs/tags/v5.11.0.tar.gz
   patches:
     - patches/0001-Changed-a-few-files.patch
->>>>>>> af45f981
+
+# source:
+#   sha256: de98a60823b0109d0904301361b9c7d2a419c46d1673ed3e30478cc7cf2cb960
+# 
+#   url: https://github.com/gabrielfougeron/SuiteSparse/archive/refs/heads/master.zip
+#   # patches:
+#   #   - patches/0001-Changed-a-few-files.patch
 
 requirements:
   run:
