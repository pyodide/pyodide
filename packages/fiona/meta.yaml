--- conflicted
+++ resolved
@@ -1,14 +1,8 @@
 package:
   name: fiona
-<<<<<<< HEAD
-  version: 1.10.1
-  # Timing out
-  _disabled: true
-=======
   version: 1.9.5
   # Fails with CppException std::invalid_argument: stoi: no conversion
   pinned: true
->>>>>>> 764b220e
 source:
   url: https://files.pythonhosted.org/packages/51/e0/71b63839cc609e1d62cea2fc9774aa605ece7ea78af823ff7a8f1c560e72/fiona-1.10.1.tar.gz
   sha256: b00ae357669460c6491caba29c2022ff0acfcbde86a95361ea8ff5cd14a86b68
