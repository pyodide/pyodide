--- conflicted
+++ resolved
@@ -1,12 +1,9 @@
 package:
   name: Pillow
   version: 10.2.0
-<<<<<<< HEAD
   _disabled: true
-=======
   # Need to update patches
   pinned: true
->>>>>>> 764b220e
   top-level:
     - PIL
 source:
