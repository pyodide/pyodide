--- conflicted
+++ resolved
@@ -1,10 +1,8 @@
 package:
   name: Pillow
   version: 10.2.0
-<<<<<<< HEAD
-=======
-  # Requires update for Python 3.13 compatibility
->>>>>>> b60a80fb
+  # Requires update for Python 3.13 compatibility. And also possibly for
+  # Emscripten compatibility.
   _disabled: true
   # Need to update patches
   pinned: true
