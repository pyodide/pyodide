--- conflicted
+++ resolved
@@ -24,11 +24,7 @@
   script: |
     cd htslib
     emconfigure ./configure CFLAGS="-s USE_ZLIB=1 -s USE_BZIP2=1 -fPIC" --disable-lzma
-<<<<<<< HEAD
     export HTSLIB_MODE="separate"
-    #export HTSLIB_CONFIGURE_OPTIONS="--disable-libcurl CFLAGS=-L../../../../packages/zlib/build/zlib-1.3.0/include LDFLAGS=-L../../../../packages/zlib/build/zlib-1.3.0/lib/' -fPIC"
-=======
->>>>>>> 78b30264
 about:
   home: https://github.com/pysam-developers/pysam
   PyPI: https://pypi.org/project/pysam
