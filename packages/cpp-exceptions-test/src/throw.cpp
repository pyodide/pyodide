--- conflicted
+++ resolved
@@ -36,13 +36,10 @@
   int r = PyLong_AsLong(result);
   Py_DECREF(result);
   return r;
-<<<<<<< HEAD
-=======
 }
 
 noreturn void
 longjmp_func(int status)
 {
   longjmp(my_jump_buffer, status + 1); // will return status+1 out of setjmp
->>>>>>> b67660ff
 }