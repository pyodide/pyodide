from pyodide_build.testing import PYVERSION


def test_uncaught_cpp_exceptions(selenium):
    assert (
        selenium.run_js(
            f"""
            await pyodide.loadPackage("cpp-exceptions-test");
            const Tests = pyodide._api.tests;
<<<<<<< HEAD
            const idx = pyodide._module.LDSO.loadedLibNames["/lib/python3.10/site-packages/cpp-exceptions-test-throw.so"]
=======
            const idx = pyodide._module.LDSO.loadedLibNames["/lib/{PYVERSION}/site-packages/cpp-exceptions-test-throw.so"]
>>>>>>> e118b5a9
            const throwlib = pyodide._module.LDSO.loadedLibs[idx].module;
            """
            """\
            function t(x){
                try {
                    throwlib.throw_exc(x);
                } catch(e){
                    let errString = Tests.convertCppException(e).toString();
                    errString = errString.replace(/[0-9]+/, "xxx");
                    return errString;
                }
            }
            return [t(1), t(2), t(3), t(4), t(5)];
            """
        )
        == [
            "CppException int: The exception is an object of type int at address xxx "
            "which does not inherit from std::exception",
            "CppException char: The exception is an object of type char at address xxx "
            "which does not inherit from std::exception",
            "CppException std::runtime_error: abc",
            "CppException myexception: My exception happened",
            "CppException char const*: The exception is an object of type char const* at "
            "address xxx which does not inherit from std::exception",
        ]
    )


def test_cpp_exception_catching(selenium):
    assert (
        selenium.run_js(
            f"""
            await pyodide.loadPackage("cpp-exceptions-test");
            const Module = pyodide._module;
            const idx = Module.LDSO.loadedLibNames["/lib/{PYVERSION}/site-packages/cpp-exceptions-test-catch.so"]
            const catchlib = Module.LDSO.loadedLibs[idx].module;
            """
<<<<<<< HEAD
        await pyodide.loadPackage("cpp-exceptions-test");
        const Module = pyodide._module;
        const idx = Module.LDSO.loadedLibNames["/lib/python3.10/site-packages/cpp-exceptions-test-catch.so"]
        const catchlib = Module.LDSO.loadedLibs[idx].module;
        function t(x){
            const ptr = catchlib.catch_exc(x);
            const res = Module.UTF8ToString(ptr);
            Module._free(ptr);
            return res;
        }
=======
            """\
            function t(x){
                const ptr = catchlib.catch_exc(x);
                const res = Module.UTF8ToString(ptr);
                Module._free(ptr);
                return res;
            }
>>>>>>> e118b5a9

            return [t(1), t(2), t(3), t(5)];
            """
        )
        == [
            "caught int 1000",
            "caught char 99",
            "caught runtime_error abc",
            "caught ????",
        ]
    )<|MERGE_RESOLUTION|>--- conflicted
+++ resolved
@@ -7,11 +7,7 @@
             f"""
             await pyodide.loadPackage("cpp-exceptions-test");
             const Tests = pyodide._api.tests;
-<<<<<<< HEAD
-            const idx = pyodide._module.LDSO.loadedLibNames["/lib/python3.10/site-packages/cpp-exceptions-test-throw.so"]
-=======
             const idx = pyodide._module.LDSO.loadedLibNames["/lib/{PYVERSION}/site-packages/cpp-exceptions-test-throw.so"]
->>>>>>> e118b5a9
             const throwlib = pyodide._module.LDSO.loadedLibs[idx].module;
             """
             """\
@@ -49,18 +45,6 @@
             const idx = Module.LDSO.loadedLibNames["/lib/{PYVERSION}/site-packages/cpp-exceptions-test-catch.so"]
             const catchlib = Module.LDSO.loadedLibs[idx].module;
             """
-<<<<<<< HEAD
-        await pyodide.loadPackage("cpp-exceptions-test");
-        const Module = pyodide._module;
-        const idx = Module.LDSO.loadedLibNames["/lib/python3.10/site-packages/cpp-exceptions-test-catch.so"]
-        const catchlib = Module.LDSO.loadedLibs[idx].module;
-        function t(x){
-            const ptr = catchlib.catch_exc(x);
-            const res = Module.UTF8ToString(ptr);
-            Module._free(ptr);
-            return res;
-        }
-=======
             """\
             function t(x){
                 const ptr = catchlib.catch_exc(x);
@@ -68,7 +52,6 @@
                 Module._free(ptr);
                 return res;
             }
->>>>>>> e118b5a9
 
             return [t(1), t(2), t(3), t(5)];
             """
