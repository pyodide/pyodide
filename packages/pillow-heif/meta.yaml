package:
  name: pillow-heif
<<<<<<< HEAD
  version: 0.20.0
  _disabled: true
=======
  version: 0.21.0
>>>>>>> 764b220e
  top-level:
    - pillow_heif
source:
  url: https://files.pythonhosted.org/packages/65/f5/993804c7c626256e394f2dcb90ee739862ae22151bd7df00e014f5206573/pillow_heif-0.21.0.tar.gz
  sha256: 07aee1bff05e5d61feb989eaa745ae21b367011fd66ee48f7732931f8a12b49b
  # patches:
  #   - patches/0001-Remove-include-path-check.patch
requirements:
  run:
    - cffi
    - Pillow
    - libheif
  host:
    - cffi
    - libheif
build:
  script: |
    export LIBHEIF_ROOT=${WASM_LIBRARY_DIR}
test:
  imports:
    - pillow_heif
about:
  home: https://github.com/bigcat88/pillow_heif
  PyPI: https://pypi.org/project/pillow_heif
  summary: Python 3.6+ interface to libheif library
  license: LGPL-2.1
# Note: this package needs to be manually upgraded to the next version<|MERGE_RESOLUTION|>--- conflicted
+++ resolved
@@ -1,11 +1,7 @@
 package:
   name: pillow-heif
-<<<<<<< HEAD
-  version: 0.20.0
+  version: 0.21.0
   _disabled: true
-=======
-  version: 0.21.0
->>>>>>> 764b220e
   top-level:
     - pillow_heif
 source:
