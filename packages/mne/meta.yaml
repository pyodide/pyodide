--- conflicted
+++ resolved
@@ -2,24 +2,14 @@
   name: mne
   version: 0.24.1
 source:
-<<<<<<< HEAD
-  sha256: 159cac597f0243519c85ef851ce302c7edd04189648ce659ce537e129d64c5c1
-  url: https://files.pythonhosted.org/packages/39/fc/cb23f77f0b51ae3a9b0fc8b13965621fcd76eb96c6cce1881a69f6513123/mne-0.23.0.tar.gz
-  patches:
-    - patches/0001-Force-mne-to-accept-old-scipy.patch
-=======
   sha256: 38cbffd03a6ad0e83ef4a964ac9910a37d164c37fcc84894e39ed0cdf805300d
   url: https://files.pythonhosted.org/packages/b0/64/8cd2716407139822b268ed65662ec8ef0880aa0cd86c715b698b49a4c7e7/mne-0.24.1.tar.gz
->>>>>>> 9d515cc2
 requirements:
   run:
     - distutils
     - numpy
     - scipy
-<<<<<<< HEAD
-=======
     - setuptools
->>>>>>> 9d515cc2
 test:
   imports:
     - mne