--- conflicted
+++ resolved
@@ -1,10 +1,7 @@
 package:
   name: pygame-ce
   version: 2.4.1
-<<<<<<< HEAD
-=======
   # Broken by setuptools 76 release, requirements.constraint doesn't fix it
->>>>>>> 764b220e
   _disabled: true
   top-level:
     - pygame
