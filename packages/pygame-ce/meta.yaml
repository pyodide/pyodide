--- conflicted
+++ resolved
@@ -1,15 +1,8 @@
 package:
   name: pygame-ce
   version: 2.4.1
-<<<<<<< HEAD
-  # Need to update patches
-  # Broken by new setuptools release, not sure how to pin it
-  _disabled: true
-  pinned: true
-=======
   # Broken by setuptools 76 release, requirements.constraint doesn't fix it
   _disabled: true
->>>>>>> 2d1f9ea8
   top-level:
     - pygame
 source:
