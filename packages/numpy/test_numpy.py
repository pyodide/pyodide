--- conflicted
+++ resolved
@@ -109,13 +109,9 @@
     assert selenium.run_js("return pyodide.pyimport('x')[1][1]") == "string4"
 
 
-<<<<<<< HEAD
-def test_py2js_buffer_clear_error_flag(selenium_standalone):
-=======
 def test_py2js_buffer_clear_error_flag(selenium):
     selenium.load_package("numpy")
     selenium.run("import numpy as np")
->>>>>>> a48a1ffc
     selenium.run("x = np.array([['string1', 'string2'], ['string3', 'string4']])")
     assert (
         selenium.run_js(
