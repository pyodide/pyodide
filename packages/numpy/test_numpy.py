--- conflicted
+++ resolved
@@ -132,25 +132,6 @@
         "uint64",
         "float32",
         "float64",
-<<<<<<< HEAD
-    ):
-        selenium.run(
-            f"""
-            x = np.{dtype}(1)
-            """
-        )
-        assert (
-            selenium.run_js(
-                """
-                return pyodide.globals.get('x') == 1
-                """
-            )
-            is True
-        )
-        selenium.run(
-            """
-            x = x.byteswap().newbyteorder()
-=======
     ),
 )
 def test_python2js_numpy_scalar(selenium, dtype):
@@ -164,20 +145,10 @@
     )
     assert (
         selenium.run_js(
->>>>>>> 1574d3dc
             """
         return pyodide.globals.get('x') == 1
         """
         )
-<<<<<<< HEAD
-        assert (
-            selenium.run_js(
-                """
-                return pyodide.globals.get('x') == 1
-                """
-            )
-            is True
-=======
         is True
     )
     selenium.run(
@@ -190,7 +161,6 @@
             """
         return pyodide.globals.get('x') == 1
         """
->>>>>>> 1574d3dc
         )
         is True
     )
