--- conflicted
+++ resolved
@@ -2,10 +2,6 @@
   name: numpy
   version: 2.2.5
   tag:
-<<<<<<< HEAD
-    - core
-=======
->>>>>>> 54069fd8
     - cross-build
     - min-scipy-stack
   top-level:
