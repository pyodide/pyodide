package:
  name: numpy
  version: 1.22.3

source:
  url: https://files.pythonhosted.org/packages/64/4a/b008d1f8a7b9f5206ecf70a53f84e654707e7616a771d84c05151a4713e9/numpy-1.22.3.zip
  sha256: dbc7601a3b7472d559dc7b933b18b4b66f9aa7452c120e87dfb33d02008c8a18

  patches:
    - patches/0001-make-int-return-values.patch
    - patches/0002-MAINT-BLD-Fix-math-feature-detection-for-wasm.patch
    - patches/0003-BUG-Fix-the-return-type-of-random_float_fill.patch
<<<<<<< HEAD
    - patches/0004-disable-optimization.patch
=======
    - patches/0005-Fix-ieee754.patch
>>>>>>> 2d056ed2
    - patches/0006-not-build-lapack-lite-as-64-bit.patch
    - patches/0001-ENH-cross-compilation-use-sysconfig-to-determine-if-.patch

build:
  backend-flags: --disable-optimization
  cflags: |
    -Wno-return-type
  cross-build-env: true
  cross-build-files:
    - numpy/core/include/numpy/numpyconfig.h
    - numpy/core/include/numpy/_numpyconfig.h
    - numpy/core/lib/libnpymath.a
    - numpy/random/lib/libnpyrandom.a
test:
  imports:
    - numpy<|MERGE_RESOLUTION|>--- conflicted
+++ resolved
@@ -10,11 +10,6 @@
     - patches/0001-make-int-return-values.patch
     - patches/0002-MAINT-BLD-Fix-math-feature-detection-for-wasm.patch
     - patches/0003-BUG-Fix-the-return-type-of-random_float_fill.patch
-<<<<<<< HEAD
-    - patches/0004-disable-optimization.patch
-=======
-    - patches/0005-Fix-ieee754.patch
->>>>>>> 2d056ed2
     - patches/0006-not-build-lapack-lite-as-64-bit.patch
     - patches/0001-ENH-cross-compilation-use-sysconfig-to-determine-if-.patch
 
