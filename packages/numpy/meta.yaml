--- conflicted
+++ resolved
@@ -19,15 +19,11 @@
     - patches/make-int-return-values.patch
     - patches/fix-ieee754.patch
     - patches/fix-getters.patch
-<<<<<<< HEAD
-    - patches/fix-random-double-fill.patch
     - patches/fix-METH_NOARGS-signatures.patch
-=======
     - patches/disable-optimization.patch
     - patches/not-build-lapack-lite-as-64-bit.patch
     - patches/fix-invalid-asm-instruction.patch
     - patches/fix-removed-decorators-module.patch
->>>>>>> 512ce204
 
 build:
   skip_host: False
