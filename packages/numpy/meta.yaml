package:
  name: numpy
  version: 1.22.3

source:
  url: https://files.pythonhosted.org/packages/64/4a/b008d1f8a7b9f5206ecf70a53f84e654707e7616a771d84c05151a4713e9/numpy-1.22.3.zip
  sha256: dbc7601a3b7472d559dc7b933b18b4b66f9aa7452c120e87dfb33d02008c8a18

  patches:
    - patches/0002-disable-optimization.patch
    - patches/0004-Fix-ieee754.patch
    - patches/0006-MAINT-BLD-Fix-math-feature-detection-for-wasm.patch
    - patches/0007-BUG-Fix-the-return-type-of-random_float_fill.patch
<<<<<<< HEAD
    - patches/0009-init-alloc-cache.patch
=======
    - patches/0008-fix-static-init-of-nditer-pywrap.patch
>>>>>>> d3544a06
    - patches/0010-make-int-return-values.patch
    - patches/0011-not-build-lapack-lite-as-64-bit.patch
    - patches/0012-use-local-blas-lapack.patch
    - patches/0014-disable-svml.patch

build:
  cflags: |
    -Wno-return-type
  cross-build-env: true
  cross-build-files:
    - numpy/core/include/numpy/numpyconfig.h
    - numpy/core/include/numpy/_numpyconfig.h
    - numpy/core/lib/libnpymath.a
    - numpy/random/lib/libnpyrandom.a
test:
  imports:
    - numpy<|MERGE_RESOLUTION|>--- conflicted
+++ resolved
@@ -11,11 +11,6 @@
     - patches/0004-Fix-ieee754.patch
     - patches/0006-MAINT-BLD-Fix-math-feature-detection-for-wasm.patch
     - patches/0007-BUG-Fix-the-return-type-of-random_float_fill.patch
-<<<<<<< HEAD
-    - patches/0009-init-alloc-cache.patch
-=======
-    - patches/0008-fix-static-init-of-nditer-pywrap.patch
->>>>>>> d3544a06
     - patches/0010-make-int-return-values.patch
     - patches/0011-not-build-lapack-lite-as-64-bit.patch
     - patches/0012-use-local-blas-lapack.patch
