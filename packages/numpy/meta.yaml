--- conflicted
+++ resolved
@@ -20,12 +20,8 @@
     - patches/make-int-return-values.patch
     - patches/fix-ieee754.patch
     - patches/rm-duplicate-symbols-link.patch
-<<<<<<< HEAD
-    - patches/delay-ctypes-import.patch
     - patches/fix-getters.patch
     - patches/fix-random-double-fill.patch
-=======
->>>>>>> be980d50
 
 build:
   skip_host: False
