package:
  name: numpy
  version: 1.22.3

source:
  url: https://files.pythonhosted.org/packages/64/4a/b008d1f8a7b9f5206ecf70a53f84e654707e7616a771d84c05151a4713e9/numpy-1.22.3.zip
  sha256: dbc7601a3b7472d559dc7b933b18b4b66f9aa7452c120e87dfb33d02008c8a18

  patches:
    - patches/0001-make-int-return-values.patch
    - patches/0002-MAINT-BLD-Fix-math-feature-detection-for-wasm.patch
    - patches/0003-BUG-Fix-the-return-type-of-random_float_fill.patch
    - patches/0004-disable-optimization.patch
    - patches/0005-Fix-ieee754.patch
<<<<<<< HEAD
    - patches/0007-disable-svml.patch
    - patches/0001-ENH-Fix-pointer-size-determination-for-cross-build.patch
=======
    - patches/0006-not-build-lapack-lite-as-64-bit.patch
    - patches/0001-ENH-cross-compilation-use-sysconfig-to-determine-if-.patch
>>>>>>> 07322414

build:
  cflags: |
    -Wno-return-type
  cross-build-env: true
  cross-build-files:
    - numpy/core/include/numpy/numpyconfig.h
    - numpy/core/include/numpy/_numpyconfig.h
    - numpy/core/lib/libnpymath.a
    - numpy/random/lib/libnpyrandom.a
test:
  imports:
    - numpy<|MERGE_RESOLUTION|>--- conflicted
+++ resolved
@@ -12,13 +12,8 @@
     - patches/0003-BUG-Fix-the-return-type-of-random_float_fill.patch
     - patches/0004-disable-optimization.patch
     - patches/0005-Fix-ieee754.patch
-<<<<<<< HEAD
-    - patches/0007-disable-svml.patch
     - patches/0001-ENH-Fix-pointer-size-determination-for-cross-build.patch
-=======
-    - patches/0006-not-build-lapack-lite-as-64-bit.patch
     - patches/0001-ENH-cross-compilation-use-sysconfig-to-determine-if-.patch
->>>>>>> 07322414
 
 build:
   cflags: |
