package:
  name: numpy
  version: 1.22.3

source:
  url: https://files.pythonhosted.org/packages/64/4a/b008d1f8a7b9f5206ecf70a53f84e654707e7616a771d84c05151a4713e9/numpy-1.22.3.zip
  sha256: dbc7601a3b7472d559dc7b933b18b4b66f9aa7452c120e87dfb33d02008c8a18

  patches:
<<<<<<< HEAD
    - patches/0002-disable-optimization.patch
    - patches/0006-MAINT-BLD-Fix-math-feature-detection-for-wasm.patch
    - patches/0007-BUG-Fix-the-return-type-of-random_float_fill.patch
    - patches/0008-fix-static-init-of-nditer-pywrap.patch
    - patches/0010-make-int-return-values.patch
    - patches/0011-not-build-lapack-lite-as-64-bit.patch
    - patches/0012-use-local-blas-lapack.patch
    - patches/0014-disable-svml.patch
    - patches/0001-ENH-Add-support-for-platforms-with-missing-fenv-flag.patch
=======
    - patches/0001-make-int-return-values.patch
    - patches/0002-MAINT-BLD-Fix-math-feature-detection-for-wasm.patch
    - patches/0003-BUG-Fix-the-return-type-of-random_float_fill.patch
    - patches/0004-disable-optimization.patch
    - patches/0005-Fix-ieee754.patch
    - patches/0006-not-build-lapack-lite-as-64-bit.patch
    - patches/0007-disable-svml.patch
>>>>>>> 83294191

build:
  cflags: |
    -Wno-return-type
  cross-build-env: true
  cross-build-files:
    - numpy/core/include/numpy/numpyconfig.h
    - numpy/core/include/numpy/_numpyconfig.h
    - numpy/core/lib/libnpymath.a
    - numpy/random/lib/libnpyrandom.a
test:
  imports:
    - numpy<|MERGE_RESOLUTION|>--- conflicted
+++ resolved
@@ -7,25 +7,12 @@
   sha256: dbc7601a3b7472d559dc7b933b18b4b66f9aa7452c120e87dfb33d02008c8a18
 
   patches:
-<<<<<<< HEAD
-    - patches/0002-disable-optimization.patch
-    - patches/0006-MAINT-BLD-Fix-math-feature-detection-for-wasm.patch
-    - patches/0007-BUG-Fix-the-return-type-of-random_float_fill.patch
-    - patches/0008-fix-static-init-of-nditer-pywrap.patch
-    - patches/0010-make-int-return-values.patch
-    - patches/0011-not-build-lapack-lite-as-64-bit.patch
-    - patches/0012-use-local-blas-lapack.patch
-    - patches/0014-disable-svml.patch
-    - patches/0001-ENH-Add-support-for-platforms-with-missing-fenv-flag.patch
-=======
     - patches/0001-make-int-return-values.patch
     - patches/0002-MAINT-BLD-Fix-math-feature-detection-for-wasm.patch
     - patches/0003-BUG-Fix-the-return-type-of-random_float_fill.patch
     - patches/0004-disable-optimization.patch
-    - patches/0005-Fix-ieee754.patch
     - patches/0006-not-build-lapack-lite-as-64-bit.patch
     - patches/0007-disable-svml.patch
->>>>>>> 83294191
 
 build:
   cflags: |
