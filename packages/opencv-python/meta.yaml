package:
  name: opencv-python
<<<<<<< HEAD
  _disabled: true
  version: 4.8.0.76
=======
  version: 4.9.0.80
>>>>>>> 3e6d1714
  top-level:
    - cv2
about:
  home: https://github.com/skvark/opencv-python
  PyPI: https://pypi.org/project/opencv-python
  summary: Wrapper package for OpenCV python bindings.
  license: MIT
source:
  url: https://files.pythonhosted.org/packages/25/72/da7c69a3542071bf1e8f65336721b8b2659194425438d988f79bc14ed9cc/opencv-python-4.9.0.80.tar.gz
  sha256: 1a9f0e6267de3a1a1db0c54213d022c7c8b5b9ca4b580e80bdc58516c922c9e1
  extras:
    - [extras/OpenCVFindLibsGrfmt.cmake, opencv/cmake/OpenCVFindLibsGrfmt.cmake]
    - [
        extras/detect_ffmpeg.cmake,
        opencv/modules/videoio/cmake/detect_ffmpeg.cmake,
      ]
  patches:
    - patches/0001-Enable-file-system.patch

requirements:
  run:
    - numpy
  host:
    - ffmpeg
    - libwebp
    - libtiff
build:
  # RELOCATABLE flag is required because if affects how emscripten build ports.
  cxxflags: |
    -s RELOCATABLE=1
    -s USE_ZLIB=1
    -s USE_LIBJPEG=1
    -s USE_LIBPNG=1
    -DOPENCV_HAVE_FILESYSTEM_SUPPORT=1
  ldflags: |
    -ljpeg
    -lz
    -lpng
  # Note on CMAKE_ARGS:
  #   CMake args are adopted from OpenCV.js (https://github.com/opencv/opencv/blob/4.x/platforms/js/build_js.py)
  #   But we support more modules than OpenCV.js.
  #
  # List of OpenCV modules can be found at: https://docs.opencv.org/4.x/
  # Build configs can be found at: https://docs.opencv.org/4.x/db/d05/tutorial_config_reference.html

  script: |
    # export VERBOSE=1

    export NUMPY_INCLUDE_DIR="$HOSTINSTALLDIR/lib/python$PYMAJOR.$PYMINOR/site-packages/numpy/core/include/"
    export FFMPEG_ROOT="$WASM_LIBRARY_DIR"

    source $PKGDIR/extras/build_args.sh<|MERGE_RESOLUTION|>--- conflicted
+++ resolved
@@ -1,11 +1,6 @@
 package:
   name: opencv-python
-<<<<<<< HEAD
-  _disabled: true
-  version: 4.8.0.76
-=======
   version: 4.9.0.80
->>>>>>> 3e6d1714
   top-level:
     - cv2
 about:
