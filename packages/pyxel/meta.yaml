--- conflicted
+++ resolved
@@ -7,12 +7,8 @@
 build:
   script: |
     embuilder build sdl2 --pic
-<<<<<<< HEAD
-    RUSTFLAGS+=" \
-=======
     export RUSTFLAGS="\
       $RUSTFLAGS \
->>>>>>> cd6bce24
       -C link-arg=-sUSE_SDL=2 \
       -C link-arg=-lSDL2 \
     "
