import pytest
from pyodide_test_runner import run_in_pyodide


@pytest.mark.driver_timeout(40)
@run_in_pyodide(packages=["scipy","sparseqr"])
def test_scipy_linalg(selenium):
    import numpy
    import scipy.sparse.linalg
    import sparseqr
    from numpy.testing import assert_allclose

    # QR decompose a sparse matrix M such that  Q R = M E
<<<<<<< HEAD
=======
    #
    M = scipy.sparse.rand(10, 10, density=0.1)
    Q, R, E, rank = sparseqr.qr(M)
    print(
        abs(Q * R - M * sparseqr.permutation_vector_to_matrix(E)).sum()
    )  # should be approximately zero

    b = numpy.random.random(10)
    v = Q.dot(R.dot(b))
    w = M.dot(sparseqr.permutation_vector_to_matrix(E).dot(b))

    assert_allclose(res, np.identity(N), rtol=1e-07, atol=1e-9)

    # Solve many linear systems "M x = b for b in columns(B)"
    #
    B = scipy.sparse.rand(
        10, 5, density=0.1
    )  # many RHS, sparse (could also have just one RHS with shape (10,))
    x = sparseqr.solve(M, B, tolerance=0)
>>>>>>> 8ba20462

    n_test = 10
    #
<<<<<<< HEAD
    M = scipy.sparse.rand( n_test, n_test, density = 0.1 )
    Q, R, E, rank = sparseqr.qr( M )
    # print( abs( Q*R - M*sparseqr.permutation_vector_to_matrix(E) ).sum() )  # should be approximately zero

    for ib in range(n_test):

        b = numpy.zeros(10)
        b[ib] = 1

        v = Q.dot(R.dot(b))
        w = M.dot(sparseqr.permutation_vector_to_matrix(E).dot(b))

        assert_allclose(v,w, rtol=1e-07, atol=1e-9)
=======
    # The same routine also works for the usual non-overdetermined case.
    #
    A = scipy.sparse.rand(20, 10, density=0.1)  # 20 equations, 10 unknowns
    b = numpy.random.random(
        20
    )  # one RHS, dense, but could also have many (in shape (20,k))
    x = sparseqr.solve(A, b, tolerance=0)

    # Solve a linear system  M x = B  via QR decomposition
    #
    # This approach is slow due to the explicit construction of Q, but may be
    # useful if a large number of systems need to be solved with the same M.
    #
    M = scipy.sparse.rand(10, 10, density=0.1)
    Q, R, E, rank = sparseqr.qr(M)
    r = rank  # r could be min(M.shape) if M is full-rank

    # The system is only solvable if the lower part of Q.T @ B is all zero:
    print(
        "System is solvable if this is zero:", abs(((Q.tocsc()[:, r:]).T).dot(B)).sum()
    )

    # Systems with large non-square matrices can benefit from "economy" decomposition.
    M = scipy.sparse.rand(20, 5, density=0.1)
    B = scipy.sparse.rand(20, 5, density=0.1)
    Q, R, E, rank = sparseqr.qr(M)
    print("Q shape:", Q.shape)  # Q shape: (20, 20)
    print("R shape:", R.shape)  # R shape: (20, 5)
    Q, R, E, rank = sparseqr.qr(M, economy=True)
    print("Q shape:", Q.shape)  # Q shape: (20, 5)
    print("R shape:", R.shape)  # R shape: (5, 5)

    # Use CSC format for fast indexing of columns.
    R = R.tocsc()[:r, :r]
    Q = Q.tocsc()[:, :r]
    QB = (
        (Q.T).dot(B).tocsc()
    )  # for best performance, spsolve() wants the RHS to be in CSC format.
    result = scipy.sparse.linalg.spsolve(R, QB)

    # Recover a solution (as a dense array):
    x = numpy.zeros((M.shape[1], B.shape[1]), dtype=result.dtype)
    x[:r] = result.todense()
    x[E] = x.copy()

    # Recover a solution (as a sparse matrix):
    x = scipy.sparse.vstack(
        (
            result.tocoo(),
            scipy.sparse.coo_matrix(
                (M.shape[1] - rank, B.shape[1]), dtype=result.dtype
            ),
        )
    )
    x.row = E[x.row]
>>>>>>> 8ba20462
<|MERGE_RESOLUTION|>--- conflicted
+++ resolved
@@ -11,32 +11,9 @@
     from numpy.testing import assert_allclose
 
     # QR decompose a sparse matrix M such that  Q R = M E
-<<<<<<< HEAD
-=======
-    #
-    M = scipy.sparse.rand(10, 10, density=0.1)
-    Q, R, E, rank = sparseqr.qr(M)
-    print(
-        abs(Q * R - M * sparseqr.permutation_vector_to_matrix(E)).sum()
-    )  # should be approximately zero
-
-    b = numpy.random.random(10)
-    v = Q.dot(R.dot(b))
-    w = M.dot(sparseqr.permutation_vector_to_matrix(E).dot(b))
-
-    assert_allclose(res, np.identity(N), rtol=1e-07, atol=1e-9)
-
-    # Solve many linear systems "M x = b for b in columns(B)"
-    #
-    B = scipy.sparse.rand(
-        10, 5, density=0.1
-    )  # many RHS, sparse (could also have just one RHS with shape (10,))
-    x = sparseqr.solve(M, B, tolerance=0)
->>>>>>> 8ba20462
 
     n_test = 10
     #
-<<<<<<< HEAD
     M = scipy.sparse.rand( n_test, n_test, density = 0.1 )
     Q, R, E, rank = sparseqr.qr( M )
     # print( abs( Q*R - M*sparseqr.permutation_vector_to_matrix(E) ).sum() )  # should be approximately zero
@@ -49,61 +26,4 @@
         v = Q.dot(R.dot(b))
         w = M.dot(sparseqr.permutation_vector_to_matrix(E).dot(b))
 
-        assert_allclose(v,w, rtol=1e-07, atol=1e-9)
-=======
-    # The same routine also works for the usual non-overdetermined case.
-    #
-    A = scipy.sparse.rand(20, 10, density=0.1)  # 20 equations, 10 unknowns
-    b = numpy.random.random(
-        20
-    )  # one RHS, dense, but could also have many (in shape (20,k))
-    x = sparseqr.solve(A, b, tolerance=0)
-
-    # Solve a linear system  M x = B  via QR decomposition
-    #
-    # This approach is slow due to the explicit construction of Q, but may be
-    # useful if a large number of systems need to be solved with the same M.
-    #
-    M = scipy.sparse.rand(10, 10, density=0.1)
-    Q, R, E, rank = sparseqr.qr(M)
-    r = rank  # r could be min(M.shape) if M is full-rank
-
-    # The system is only solvable if the lower part of Q.T @ B is all zero:
-    print(
-        "System is solvable if this is zero:", abs(((Q.tocsc()[:, r:]).T).dot(B)).sum()
-    )
-
-    # Systems with large non-square matrices can benefit from "economy" decomposition.
-    M = scipy.sparse.rand(20, 5, density=0.1)
-    B = scipy.sparse.rand(20, 5, density=0.1)
-    Q, R, E, rank = sparseqr.qr(M)
-    print("Q shape:", Q.shape)  # Q shape: (20, 20)
-    print("R shape:", R.shape)  # R shape: (20, 5)
-    Q, R, E, rank = sparseqr.qr(M, economy=True)
-    print("Q shape:", Q.shape)  # Q shape: (20, 5)
-    print("R shape:", R.shape)  # R shape: (5, 5)
-
-    # Use CSC format for fast indexing of columns.
-    R = R.tocsc()[:r, :r]
-    Q = Q.tocsc()[:, :r]
-    QB = (
-        (Q.T).dot(B).tocsc()
-    )  # for best performance, spsolve() wants the RHS to be in CSC format.
-    result = scipy.sparse.linalg.spsolve(R, QB)
-
-    # Recover a solution (as a dense array):
-    x = numpy.zeros((M.shape[1], B.shape[1]), dtype=result.dtype)
-    x[:r] = result.todense()
-    x[E] = x.copy()
-
-    # Recover a solution (as a sparse matrix):
-    x = scipy.sparse.vstack(
-        (
-            result.tocoo(),
-            scipy.sparse.coo_matrix(
-                (M.shape[1] - rank, B.shape[1]), dtype=result.dtype
-            ),
-        )
-    )
-    x.row = E[x.row]
->>>>>>> 8ba20462
+        assert_allclose(v,w, rtol=1e-07, atol=1e-9)