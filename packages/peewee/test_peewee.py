import os
<<<<<<< HEAD
from peewee import SqliteDatabase, Model, CharField, IntegerField
=======

from peewee import *
from pytest_pyodide import run_in_pyodide

>>>>>>> 2ed861a6

@run_in_pyodide(packages=["peewee"])
def test_peewee(selenium):
    database = SqliteDatabase(os.path.join("/tmp", "database.db"))

    # Define a model class
    class Person(Model):
        name = CharField()
        age = IntegerField()

        class Meta:
            database = database

    # Connect to the database, create tables, and bind the model
    with database:
        database.create_tables([Person])

        # Create a new person
        person = Person.create(name="John Doe", age=25)

        # Retrieve all people from the database
        people = Person.select()

        # Verify that the person was created and retrieved
        assert person in people

        # Update a person's age
        person.age = 30
        person.save()

        # Delete a person
        person.delete_instance()

        # Verify that the person was deleted
        assert person not in Person.select()<|MERGE_RESOLUTION|>--- conflicted
+++ resolved
@@ -1,12 +1,5 @@
 import os
-<<<<<<< HEAD
 from peewee import SqliteDatabase, Model, CharField, IntegerField
-=======
-
-from peewee import *
-from pytest_pyodide import run_in_pyodide
-
->>>>>>> 2ed861a6
 
 @run_in_pyodide(packages=["peewee"])
 def test_peewee(selenium):
