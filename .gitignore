--- conflicted
+++ resolved
@@ -1,11 +1,7 @@
 *.a
 *.o
 *.pyc
-<<<<<<< HEAD
-src/js/pyproxy.js
-=======
 src/js/pyproxy.gen.js
->>>>>>> c54f41d1
 
 *.egg-info/
 
