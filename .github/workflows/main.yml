name: main

on:
  push:
    branches: [main]
  pull_request:
    branches: [main]

concurrency:
  group: main-${{ github.head_ref }}
  cancel-in-progress: true

jobs:
  lint:
    runs-on: ubuntu-latest
    steps:
      - uses: actions/checkout@v2
      - uses: actions/setup-python@v3
        with:
          python-version: 3.10.2
      - uses: pre-commit/action@v2.0.3

  build-core:
    runs-on: ubuntu-latest
    env:
      EMSDK_NUM_CORES: 3
      EMCC_CORES: 3
      PYODIDE_JOBS: 3
      CCACHE_DIR: /tmp/ccache

    steps:
      - uses: actions/checkout@v2

      - name: Cache ccache output
        uses: actions/cache@v2
        with:
          path: |
            /tmp/ccache
          key: ${{ hashFiles('Makefile.envs') }}-v20211025-

      - uses: conda-incubator/setup-miniconda@v2
        with:
          activate-environment: pyodide-env
          python-version: 3.10.2
          channels: conda-forge

      - name: Check Python versions
        shell: bash -l {0}
        run: |
          python --version
          which python

      - name: Install dependencies
        shell: bash -l {0}
        run: |
          sudo apt install -y build-essential git
          conda install -y nodejs ccache f2c pkg-config swig make patch pkg-config texinfo autoconf automake libtool
          pip install -r requirements.txt

      - name: Build emsdk
        shell: bash -l {0}
        run: |
          which ccache

          ccache -z
          make -C emsdk
          ccache -s

      - name: Build Cpython
        shell: bash -l {0}
        run: |
          # This is necessary to use the ccache from emsdk
          source pyodide_env.sh

          which ccache

          ccache -z
          make -C cpython
          ccache -s

      - name: build Pyodide core + numpy
        shell: bash -l {0}
        run: |
          # This is necessary to use the ccache from emsdk
          source pyodide_env.sh
          ccache -z
          PYODIDE_PACKAGES="core,numpy" make
          ccache -s

      - name: check-size
        run: ls -lh dist/

      - name: Store artifacts build
        uses: actions/upload-artifact@v2
        with:
          name: core-build
          path: ./dist/
          retention-days: 60

  test-core:
    runs-on: ubuntu-latest
    env:
      DISPLAY: :99

    needs: [build-core]
    strategy:
      fail-fast: false
      matrix:
        runner: [playwright]
        browser: [firefox, chrome]

    steps:
      - uses: actions/checkout@v2

      - name: Download build artifact
        uses: actions/download-artifact@v2
        with:
          name: core-build
          path: ./dist/

      - uses: conda-incubator/setup-miniconda@v2
        with:
          activate-environment: pyodide-env
          python-version: 3.10.2
          channels: conda-forge

      - name: install test requirements
        shell: bash -l {0}
        run: |
          pip install -r requirements.txt
          # FIXME: playwright>=1.18.0 fails in testing `test_isinstance` due to the
          #        'Maximum call stack size exceeded' error
          pip install "playwright<1.18.0" && python -m playwright install

      - name: run core tests
        env:
          BROWSER: ${{ matrix.browser }}
          RUNNER: ${{ matrix.runner }}
        shell: bash -l {0}
        run: |
          ls -lh
<<<<<<< HEAD
          ls -lh build/
          tools/pytest_wrapper.py src packages/micropip/ -v -k "${BROWSER}" --runner "${RUNNER}"
=======
          ls -lh dist/
          tools/pytest_wrapper.py src packages/micropip/ -v -k "${SELENIUM_RUNNER}"
>>>>>>> 35db93ea

      - name: run package tests
        env:
          BROWSER: ${{ matrix.browser }}
          RUNNER: ${{ matrix.runner }}
        shell: bash -l {0}
        run: |
          ls -lh
<<<<<<< HEAD
          ls -lh build/
          tools/pytest_wrapper.py packages/test* packages/*/test* -v -k "numpy and not joblib and ${BROWSER}" --runner "${RUNNER}"
=======
          ls -lh dist/
          tools/pytest_wrapper.py packages/test* packages/*/test* -v -k "numpy and not joblib and ${SELENIUM_RUNNER}"
>>>>>>> 35db93ea
<|MERGE_RESOLUTION|>--- conflicted
+++ resolved
@@ -139,13 +139,8 @@
         shell: bash -l {0}
         run: |
           ls -lh
-<<<<<<< HEAD
-          ls -lh build/
+          ls -lh dist/
           tools/pytest_wrapper.py src packages/micropip/ -v -k "${BROWSER}" --runner "${RUNNER}"
-=======
-          ls -lh dist/
-          tools/pytest_wrapper.py src packages/micropip/ -v -k "${SELENIUM_RUNNER}"
->>>>>>> 35db93ea
 
       - name: run package tests
         env:
@@ -154,10 +149,5 @@
         shell: bash -l {0}
         run: |
           ls -lh
-<<<<<<< HEAD
-          ls -lh build/
-          tools/pytest_wrapper.py packages/test* packages/*/test* -v -k "numpy and not joblib and ${BROWSER}" --runner "${RUNNER}"
-=======
           ls -lh dist/
-          tools/pytest_wrapper.py packages/test* packages/*/test* -v -k "numpy and not joblib and ${SELENIUM_RUNNER}"
->>>>>>> 35db93ea
+          tools/pytest_wrapper.py packages/test* packages/*/test* -v -k "numpy and not joblib and ${BROWSER}" --runner "${RUNNER}"