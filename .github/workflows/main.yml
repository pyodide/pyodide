name: main

on:
  push:
  pull_request:

concurrency:
  group: main-${{ github.head_ref }}
  cancel-in-progress: true

jobs:
  get_python_version:
    runs-on: ubuntu-latest
    outputs:
      PYVERSION: ${{ steps.get_python_version.outputs.PYVERSION }}
    steps:
      - uses: actions/checkout@v3
      - name: Read the Python version from Makefile.envs
        id: get_python_version
        run: |
          echo "PYVERSION=$(git grep 'export PYVERSION ?=' Makefile.envs | cut -d' ' -f4)"  >> "$GITHUB_OUTPUT"

  test-docs:
    runs-on: ubuntu-latest
    needs: get_python_version
    steps:
      - uses: actions/checkout@v3
      - name: Setup Python ${{ needs.get_python_version.outputs.PYVERSION }}
        uses: actions/setup-python@v4
        with:
          python-version: ${{ needs.get_python_version.outputs.PYVERSION }}
      - name: Install requirements
        shell: bash -l {0}
        run: |
          pip install -r requirements.txt -r docs/requirements-doc.txt
      - name: Run tests
        shell: bash -l {0}
        run: |
          mkdir -p test-results
          pytest docs/sphinx_pyodide/tests --junitxml=test-results/junit.xml
      - name: Test Summary
        uses: test-summary/action@v2
        with:
          paths: "test-results/*.xml"
        if: always()

  test-python:
    runs-on: ubuntu-latest
    needs: get_python_version
    steps:
      - uses: actions/checkout@v3
      - name: Setup Python ${{ needs.get_python_version.outputs.PYVERSION }}
        uses: actions/setup-python@v4
        with:
          python-version: ${{ needs.get_python_version.outputs.PYVERSION }}
      - name: Install requirements
        shell: bash -l {0}
        run: |
          mkdir test-results
          cd pyodide-build && python3 -m pip install -e ".[test,deploy]" && cd ..
          python3 -m pip install pytest-cov hypothesis pytz
      - name: Run tests
        shell: bash -l {0}
        run: |
          PYODIDE_ROOT=. pytest \
              --junitxml=test-results/junit.xml \
              --verbose \
              --runtime=host \
              --cov=pyodide_build --cov=pyodide \
              src pyodide-build packages/micropip/ packages/_tests tools/
      - uses: codecov/codecov-action@v3
        with:
          fail_ci_if_error: false

  build-core:
    strategy:
      fail-fast: false
      matrix:
        os: [ubuntu-latest, macos-latest]
    runs-on: ${{ matrix.os }}
    env:
      EMSDK_NUM_CORES: 3
      EMCC_CORES: 3
      PYODIDE_JOBS: 3
      CCACHE_DIR: /tmp/ccache

    steps:
      - uses: actions/checkout@v3

      - name: Cache ccache output
        uses: actions/cache@v3
        with:
          path: |
            /tmp/ccache
          key: ${{ hashFiles('Makefile.envs') }}-${{ runner.os }}-v20211025-

      - uses: conda-incubator/setup-miniconda@v2
        with:
          activate-environment: pyodide-env
          environment-file: environment.yml
          channels: conda-forge

      - name: Check Python versions
        shell: bash -l {0}
        run: |
          python --version
          which python

      - name: Install dependencies (ubuntu)
        shell: bash -l {0}
        if: ${{ contains(runner.os, 'ubuntu') }}
        run: |
          sudo apt install -y build-essential git xxd

      - name: Install dependencies (macos)
        shell: bash -l {0}
        if: ${{ contains(runner.os, 'macos') }}
        run: |
          brew install coreutils

      - name: Install dependencies (Python)
        shell: bash -l {0}
        run: |
          pip install -r requirements.txt

      - name: Build emsdk
        shell: bash -l {0}
        run: |
          which ccache

          ccache -z
          make -C emsdk
          ccache -s

      - name: Build Cpython
        shell: bash -l {0}
        run: |
          # This is necessary to use the ccache from emsdk
          source pyodide_env.sh

          which ccache

          ccache -z
          make -C cpython
          ccache -s

      - name: build Pyodide core + numpy
        shell: bash -l {0}
        run: |
          # This is necessary to use the ccache from emsdk
          source pyodide_env.sh
          ccache -z
          PYODIDE_PACKAGES="tag:core,numpy" make
          ccache -s

      - name: check-size
        run: |
          ls -lh dist/

          pip install brotli
          ./tools/check_compressed_size.py dist/pyodide.asm.* dist/python_stdlib*

      - name: Store artifacts build
        uses: actions/upload-artifact@v3
        with:
          name: core-build-${{ runner.os }}
          path: ./dist/
          retention-days: 60

  test-core:
    runs-on: ${{ matrix.os }}
    env:
      DISPLAY: :99

    needs: [build-core]
    strategy:
      fail-fast: false
      matrix:
        os: [ubuntu-latest, macos-latest]
        runner: [playwright]
        browser: [chrome]

    steps:
      - uses: actions/checkout@v3

      - name: Download build artifact
        uses: actions/download-artifact@v3
        with:
          name: core-build-${{ runner.os }}
          path: ./dist/

      - uses: conda-incubator/setup-miniconda@v2
        with:
          activate-environment: pyodide-env
          python-version: "3.11"
          channels: conda-forge

      - name: install test requirements
        shell: bash -l {0}
        run: |
          pip install -r requirements.txt
          pip install -e ./pyodide-build
          python -m playwright install

      - name: run core tests
        env:
          BROWSER: ${{ matrix.browser }}
          RUNNER: ${{ matrix.runner }}
        shell: bash -l {0}
        run: |
          ls -lh
          ls -lh dist/
          tools/pytest_wrapper.py src packages/micropip/ \
            -v \
            --runtime="${BROWSER}-no-host" \
            --runner "${RUNNER}" \
            --durations 50 \
            --junitxml=test-results/core_test.xml

      - name: run package tests
        env:
          BROWSER: ${{ matrix.browser }}
          RUNNER: ${{ matrix.runner }}
        shell: bash -l {0}
        run: |
          ls -lh
          ls -lh dist/
          tools/pytest_wrapper.py packages/*/test* \
            -v \
            -k "numpy and not joblib" \
            --runtime="${BROWSER}-no-host" \
            --runner "${RUNNER}" \
            --durations 50 \
            --junitxml=test-results/packages_test.xml

      - name: Test Summary
        uses: test-summary/action@v2
        with:
          paths: "test-results/*.xml"
        if: always()

<<<<<<< HEAD
  test-syncify:
    runs-on: ubuntu-latest
    env:
      DISPLAY: :99

    needs: [build-core]
    steps:
      - uses: actions/checkout@v3
      - name: Download build artifact
        uses: actions/download-artifact@v2
        with:
          name: core-build
          path: ./dist/
      - uses: actions/setup-node@v3
        with:
          node-version: 20
      - name: Run
        shell: bash -l {0}
        run: |
          node --experimental-wasm-stack-switching tools/syncify-test.js
=======
  test-deno:
    runs-on: ${{ matrix.os }}

    needs: [build-core]
    strategy:
      fail-fast: false
      matrix:
        os: [ubuntu-latest]

    steps:
      - uses: actions/checkout@v3

      - name: Download build artifact
        uses: actions/download-artifact@v3
        with:
          name: core-build-${{ runner.os }}
          path: ./dist/

      - name: install test requirements
        shell: bash -l {0}
        run: |
          curl -fsSL https://deno.land/install.sh | sudo DENO_INSTALL=/usr/local sh -s v1.33.1
          deno --version

      - name: run deno tests
        shell: bash -l {0}
        run: cd src/test-deno && deno task test
>>>>>>> 4c34b6a4
<|MERGE_RESOLUTION|>--- conflicted
+++ resolved
@@ -239,7 +239,6 @@
           paths: "test-results/*.xml"
         if: always()
 
-<<<<<<< HEAD
   test-syncify:
     runs-on: ubuntu-latest
     env:
@@ -260,7 +259,7 @@
         shell: bash -l {0}
         run: |
           node --experimental-wasm-stack-switching tools/syncify-test.js
-=======
+
   test-deno:
     runs-on: ${{ matrix.os }}
 
@@ -287,5 +286,4 @@
 
       - name: run deno tests
         shell: bash -l {0}
-        run: cd src/test-deno && deno task test
->>>>>>> 4c34b6a4
+        run: cd src/test-deno && deno task test