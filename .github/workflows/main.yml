name: main

on: [push, pull_request]

concurrency:
  group: ${{ github.head_ref || github.run_id }}
  cancel-in-progress: true

jobs:
<<<<<<< HEAD
=======
  lint:
    runs-on: ubuntu-latest
    steps:
      - uses: actions/checkout@v2
      - uses: actions/setup-python@v3
        with:
          python-version: 3.10.2
      - uses: pre-commit/action@v2.0.3

  test-docs:
    runs-on: ubuntu-latest
    steps:
      - uses: actions/checkout@v2
      - uses: actions/setup-python@v3
        with:
          python-version: 3.10.2
      - name: Install requirements
        shell: bash -l {0}
        run: |
          pip install -r requirements.txt -r docs/requirements-doc.txt
      - name: Run tests
        shell: bash -l {0}
        run: |
          mkdir -p test-results
          pytest docs/sphinx_pyodide/tests --junitxml=test-results/junit.xml
      - name: Test Summary
        uses: test-summary/action@v1
        with:
          paths: "test-results/*.xml"
        if: always()

>>>>>>> 3bb7b95b
  test-python:
    runs-on: ubuntu-latest
    steps:
      - uses: actions/checkout@v3

      - uses: actions/setup-python@v3
        with:
          python-version: 3.10.2

      - name: Install requirements
        shell: bash -l {0}
        run: |
          mkdir test-results
          cd pyodide-build && python3 -m pip install -e ".[test]" && cd ..
          python3 -m pip install pytest-cov hypothesis pytz
      - name: Run tests
        shell: bash -l {0}
        run: |
          PYODIDE_ROOT=. pytest \
              --junitxml=test-results/junit.xml \
              --verbose \
              --runtime=host \
              --cov=pyodide_build --cov=pyodide \
              src pyodide-build packages/micropip/ packages/_tests
      - uses: codecov/codecov-action@v3
        with:
          fail_ci_if_error: false

  build-core:
    uses: ./.github/workflows/build.yml
    with:
      packages: core
      artifacts-prefix-prev: ""
      artifacts-prefix: core
      retention-days: 30

  build-packages:
    needs: [build-core]
    uses: ./.github/workflows/build.yml
    with:
      packages: "*"
      artifacts-prefix-prev: core
      artifacts-prefix: packages
      retention-days: 30

  test-core:
    strategy:
      matrix:
        runner: [playwright]
        runtime: [chrome-no-host, firefox-no-host]
      fail-fast: false
    needs: [build-core]
    uses: ./.github/workflows/test.yml
    with:
      runner: ${{ matrix.runner }}
      runtime: ${{ matrix.runtime }}
      test-params: -k "not webworker" src packages/micropip  packages/fpcast-test packages/sharedlib-test-py/ packages/cpp-exceptions-test/ --skip-passed
      artifacts-prefix-build: core

  test-core-webworker:
    strategy:
      matrix:
        runner: [playwright]
        runtime: [chrome-no-host, firefox-no-host]
      fail-fast: false
    needs: [build-core]
    uses: ./.github/workflows/test.yml
    with:
      runner: ${{ matrix.runner }}
      runtime: ${{ matrix.runtime }}
      test-params: src/tests/test_webworker.py --skip-passed
      artifacts-prefix-build: core

  test-packages:
    strategy:
      matrix:
        runner: [playwright]
        runtime: [chrome-no-host, firefox-no-host]
      fail-fast: false
    needs: [build-packages]
    uses: ./.github/workflows/test.yml
    with:
      runner: ${{ matrix.runner }}
      runtime: ${{ matrix.runtime }}
      test-params: packages/*/test*.py --skip-passed
      artifacts-prefix-build: packages<|MERGE_RESOLUTION|>--- conflicted
+++ resolved
@@ -7,8 +7,6 @@
   cancel-in-progress: true
 
 jobs:
-<<<<<<< HEAD
-=======
   lint:
     runs-on: ubuntu-latest
     steps:
@@ -40,7 +38,6 @@
           paths: "test-results/*.xml"
         if: always()
 
->>>>>>> 3bb7b95b
   test-python:
     runs-on: ubuntu-latest
     steps:
