--- conflicted
+++ resolved
@@ -279,13 +279,9 @@
     strategy:
       fail-fast: false
       matrix:
-<<<<<<< HEAD
-        os: [ubuntu-latest, macos-14, windows-latest]
-=======
         # TODO: Enable on windows and macos
         # os: [ubuntu-latest, macos-14, windows-latest]
-        os: [ubuntu-latest]
->>>>>>> 97bc44ce
+        os: [ubuntu-latest, windows-latest]
     runs-on: ${{ matrix.os }}
     needs: [build-core, get_python_version]
     steps:
