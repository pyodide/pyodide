--- conflicted
+++ resolved
@@ -128,13 +128,9 @@
         shell: bash -l {0}
         run: |
           pip install -r requirements.txt
-<<<<<<< HEAD
           pip install ./pyodide-test-runner
-          pip install playwright && python -m playwright install
-=======
           # FIXME: playwright 1.23.0 has unknown performance issue on firefox
           pip install "playwright<1.23.0" && python -m playwright install
->>>>>>> b905fcb1
 
       - name: run core tests
         env:
