export PYVERSION ?= 3.12.1
export PYODIDE_EMSCRIPTEN_VERSION ?= 3.1.52

export PYTHON_ARCHIVE_SHA256=d01ec6a33bc10009b09c17da95cc2759af5a580a7316b3a446eb4190e13f97b2

ifdef CPYTHON_DEBUG
	export CPYTHON_ABI_FLAGS=d
endif

export PLATFORM_TRIPLET=wasm32-emscripten
export SYSCONFIG_NAME=_sysconfigdata_$(CPYTHON_ABI_FLAGS)_emscripten_$(PLATFORM_TRIPLET)

# BASH_ENV tells bash to run pyodide_env.sh on startup, which sets various
# environment variables. The next line instructs make to use bash to run each
# command.
export BASH_ENV := $(PYODIDE_ROOT)/pyodide_env.sh
SHELL := /usr/bin/env bash

version_tmp_1 := $(subst ., ,$(PYVERSION:v%=%))
# Handle alpha, beta, and release candidate versions
version_tmp_2 := $(subst a, ,$(version_tmp_1))
version_tmp_3 := $(subst b, ,$(version_tmp_2))
version_tuple := $(subst r, ,$(version_tmp_3))

export PYMAJOR=$(word 1,$(version_tuple))
export PYMINOR=$(word 2,$(version_tuple))
export PYMICRO=$(word 3,$(version_tuple))
export PYSTABLEVERSION=$(PYMAJOR).$(PYMINOR).$(PYMICRO)

export HOSTPYTHONROOT=$(shell python${PYMAJOR}.${PYMINOR} -c "import sys; print(sys.prefix)")
export HOSTPYTHON=$(HOSTPYTHONROOT)/bin/python$(PYMAJOR).$(PYMINOR)

export PYTHON_ARCHIVE_URL=https://www.python.org/ftp/python/$(PYSTABLEVERSION)/Python-$(PYVERSION).tgz

export CPYTHONROOT=$(PYODIDE_ROOT)/cpython
export CPYTHONINSTALL=$(CPYTHONROOT)/installs/python-$(PYVERSION)
export CPYTHONLIB=$(CPYTHONINSTALL)/lib/python$(PYMAJOR).$(PYMINOR)
export SYSCONFIGDATA_DIR=$(CPYTHONINSTALL)/sysconfigdata/
export CPYTHONBUILD=$(CPYTHONROOT)/build/Python-$(PYVERSION)/

export TARGETINSTALLDIR=$(PYODIDE_ROOT)/cpython/installs/python-$(PYVERSION)

export PYTHONINCLUDE=$(PYODIDE_ROOT)/cpython/installs/python-$(PYVERSION)/include/python$(PYMAJOR).$(PYMINOR)$(CPYTHON_ABI_FLAGS)

# Use env variable if defined, otherwise fallback to './'
export PYODIDE_BASE_URL?=./

# The compression level used for zip files and wheels. When distributing via a
# CDN it's more efficient to keep this value to 0, and let the CDN perform the
# Brotli compression.
export PYODIDE_ZIP_COMPRESSION_LEVEL?=6

export PIP_CONSTRAINT=$(PYODIDE_ROOT)/tools/constraints.txt

<<<<<<< HEAD
# List of modules to exclude from the zipped standard library
export PYZIP_EXCLUDE_FILES=\
	ensurepip/ \
	venv/ \
	lib2to3/ \
	_osx_support.py \
	_aix_support.py \
	curses/ \
	dbm/ \
	idlelib/ \
	tkinter/ \
	turtle.py \
	turtledemo/ \
	test/ \
	sqlite3/ \
	ssl.py \
	lzma.py \
	_pydecimal.py \
	pydoc_data/

# List of modules that we replace with a stub in the zipped standard library
export PYZIP_JS_STUBS=\
	webbrowser.py

# For packages that depend on numpy.
# TODO: maybe move this somewhere else?
export NUMPY_LIB=$(HOSTSITEPACKAGES)/numpy/


# This environment variable is used for packages to detect if they are built
# for pyodide during build time
export PYODIDE=1
# This is the legacy environment variable used for the aforementioned purpose
export PYODIDE_PACKAGE_ABI=1

=======
>>>>>>> ed3b787b
export DBGFLAGS_NODEBUG=-g0
export DBGFLAGS_WASMDEBUG=-g2
export DBGFLAGS_SOURCEMAPDEBUG=-g3
export DBG_LDFLAGS_SOURCEMAPDEBUG=-gseparate-dwarf

export DBGFLAGS=$(DBGFLAGS_NODEBUG)

ifdef PYODIDE_DEBUG
	export PYODIDE_SYMBOLS=1
	export PYODIDE_DEBUG_JS=1
	export PYODIDE_ASSERTIONS=1
endif

ifdef PYODIDE_SOURCEMAP
	# Debug with source maps (less useful than WASMDEBUG but easier if it helps)
	export DBGFLAGS=$(DBGFLAGS_SOURCEMAPDEBUG)
	export DBG_LDFLAGS=$(DBG_LDFLAGS_SOURCEMAPDEBUG)
else
	ifdef PYODIDE_SYMBOLS
		# Include debug symbols but no source maps (most useful)
		export DBGFLAGS=$(DBGFLAGS_WASMDEBUG)
	endif
endif

ifdef PYODIDE_ASSERTIONS
	EXTRA_CFLAGS+= -DDEBUG_F
endif


export OPTFLAGS=-O2
export CFLAGS_BASE=\
	$(OPTFLAGS) \
	$(DBGFLAGS) \
	-fPIC \
	$(EXTRA_CFLAGS)


export LDFLAGS_BASE=\
	$(OPTFLAGS) \
	$(DBGFLAGS) \
	$(DBG_LDFLAGS) \
	-L$(CPYTHONROOT)/installs/python-$(PYVERSION)/lib/ \
	-s WASM_BIGINT \
	$(EXTRA_LDFLAGS)

export CXXFLAGS_BASE=

export MAIN_MODULE_LDFLAGS= $(LDFLAGS_BASE) \
	-s MAIN_MODULE=1 \
	-s MODULARIZE=1 \
	-s LZ4=1 \
	-s EXPORT_NAME="'_createPyodideModule'" \
	-s EXPORT_EXCEPTION_HANDLING_HELPERS \
	-s EXCEPTION_CATCHING_ALLOWED=['we only want to allow exception handling in side modules'] \
	-sEXPORTED_RUNTIME_METHODS='wasmTable,ERRNO_CODES' \
	-s DEMANGLE_SUPPORT=1 \
	-s USE_ZLIB \
	-s USE_BZIP2 \
	-s FORCE_FILESYSTEM=1 \
	-s TOTAL_MEMORY=20971520 \
	-s ALLOW_MEMORY_GROWTH=1 \
	-s EXPORT_ALL=1 \
	-s STACK_SIZE=5MB \
	-s AUTO_JS_LIBRARIES=0 \
	-s AUTO_NATIVE_LIBRARIES=0 \
	-s NODEJS_CATCH_EXIT=0 \
	-s NODEJS_CATCH_REJECTION=0 \
	\
	-lpython$(PYMAJOR).$(PYMINOR)$(CPYTHON_ABI_FLAGS) \
	-lffi \
	-lstdc++ \
	-lidbfs.js \
	-lnodefs.js \
	-lproxyfs.js \
	-lworkerfs.js \
	-lwebsocket.js \
	-leventloop.js \
	-lhiwire \
	\
	-lGL \
	-legl.js \
	-lwebgl.js \
	-lhtml5_webgl.js \
	-lsdl.js \
	-sGL_WORKAROUND_SAFARI_GETCONTEXT_BUG=0


ifeq ($(DISABLE_DYLINK), 1)

	EXPORTS= _main\
			\
			,_free \
			\
			,_hiwire_new \
			,_hiwire_intern \
			,_hiwire_num_refs \
			,_hiwire_get \
			,_hiwire_incref \
			,_hiwire_decref \
			,_hiwire_pop \
			,__hiwire_set \
			,__hiwire_immortal_add \
			,_jslib_init \
			,_init_pyodide_proxy \
			\
			,_PyBuffer_Release \
			,_Py_DecRef \
			,_PyDict_New \
			,_PyDict_SetItem \
			,__PyErr_CheckSignals \
			,_PyErr_CheckSignals \
			,_PyErr_Clear \
			,_PyErr_Occurred \
			,_PyErr_Print \
			,_PyErr_SetRaisedException \
			,_PyErr_SetString \
			,_PyEval_SaveThread \
			,_PyEval_RestoreThread \
			,_PyFloat_FromDouble \
			,_PyGILState_Check \
			,_Py_IncRef \
			,_PyList_New \
			,_PyList_SetItem \
			,__PyLong_FromByteArray \
			,_PyLong_FromDouble \
			,_PyMem_Free \
			,_PyObject_GetAIter \
			,_PyObject_GetIter \
			,_PyObject_Size \
			,_PyRun_SimpleString \
			,_PySet_Add \
			,_PySet_New \
			,__PyTraceback_Add \
			,_PyUnicode_Data \
			,_PyUnicode_New \

	export MAIN_MODULE_LDFLAGS= $(LDFLAGS_BASE) \
		-s MODULARIZE=1 \
		-s EXPORT_NAME="'_createPyodideModule'" \
		-sEXPORTED_RUNTIME_METHODS='wasmTable,ERRNO_CODES,FS,ENV,stringToNewUTF8,addFunction' \
		-s LZ4=1 \
		-s USE_ZLIB \
		-s USE_BZIP2 \
		-s FORCE_FILESYSTEM=1 \
		-s TOTAL_MEMORY=20971520 \
		-s ALLOW_MEMORY_GROWTH=1 \
		-s STACK_SIZE=5MB \
		-s ALLOW_TABLE_GROWTH \
		-sWASM_BIGINT \
		-sEXPORTED_FUNCTIONS='$(EXPORTS)'\
		-lpython$(PYMAJOR).$(PYMINOR)$(CPYTHON_ABI_FLAGS) \
		-lffi \
		-lhiwire \
		-lidbfs.js \
		-lnodefs.js \

endif

export MAIN_MODULE_CFLAGS= $(CFLAGS_BASE) \
	-Wall \
	-Wno-warn-absolute-paths \
	-Werror=unused-variable \
	-Werror=sometimes-uninitialized \
	-Werror=int-conversion \
	-Werror=incompatible-pointer-types \
	-Werror=unused-result \
	-mreference-types \
	-I$(PYTHONINCLUDE) \
	-I$(PYTHONINCLUDE)/.. \
	-s EXCEPTION_CATCHING_ALLOWED=['we only want to allow exception handling in side modules']

.output_vars:
	set<|MERGE_RESOLUTION|>--- conflicted
+++ resolved
@@ -52,7 +52,6 @@
 
 export PIP_CONSTRAINT=$(PYODIDE_ROOT)/tools/constraints.txt
 
-<<<<<<< HEAD
 # List of modules to exclude from the zipped standard library
 export PYZIP_EXCLUDE_FILES=\
 	ensurepip/ \
@@ -77,19 +76,6 @@
 export PYZIP_JS_STUBS=\
 	webbrowser.py
 
-# For packages that depend on numpy.
-# TODO: maybe move this somewhere else?
-export NUMPY_LIB=$(HOSTSITEPACKAGES)/numpy/
-
-
-# This environment variable is used for packages to detect if they are built
-# for pyodide during build time
-export PYODIDE=1
-# This is the legacy environment variable used for the aforementioned purpose
-export PYODIDE_PACKAGE_ABI=1
-
-=======
->>>>>>> ed3b787b
 export DBGFLAGS_NODEBUG=-g0
 export DBGFLAGS_WASMDEBUG=-g2
 export DBGFLAGS_SOURCEMAPDEBUG=-g3
