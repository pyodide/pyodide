export PYVERSION ?= 3.9.5
export PYODIDE_EMSCRIPTEN_VERSION ?= 2.0.16
export PYODIDE_BINARYEN_VERSION ?= version_100

# BASH_ENV tells bash to run pyodide_env.sh on startup, whcih sets various
# environment variables. The next line instructs make to use bash to run each
# command.
export BASH_ENV := $(PYODIDE_ROOT)/pyodide_env.sh
SHELL := /bin/bash

export TOOLSDIR=$(PYODIDE_ROOT)/tools

version_tuple := $(subst ., ,$(PYVERSION:v%=%))
export PYMAJOR=$(word 1,$(version_tuple))
export PYMINOR=$(word 2,$(version_tuple))
export PYMICRO=$(word 3,$(version_tuple))

export HOSTPYTHONROOT=$(shell python${PYMAJOR}.${PYMINOR} -c "import sys; print(sys.prefix)")
export HOSTPYTHON=$(HOSTPYTHONROOT)/bin/python$(PYMAJOR).$(PYMINOR)
export TARGETPYTHONROOT=$(PYODIDE_ROOT)/cpython/installs/python-$(PYVERSION)
export PYTHONINCLUDE=$(PYODIDE_ROOT)/cpython/installs/python-$(PYVERSION)/include/python$(PYMAJOR).$(PYMINOR)

# Use env variable if defined, otherwise fallback to './'
export PYODIDE_BASE_URL?=./

# This environment variable is used for packages to detect if they are built
# for pyodide during build time
export PYODIDE=1
# This is the legacy environment variable used for the aforementioned purpose
export PYODIDE_PACKAGE_ABI=1

export OPTFLAGS=-O3
# for debugging use
# = -g3 -gseparate-dwarf
#export DBGFLAGS=-g3 -gseparate-dwarf -sSEPARATE_DWARF_URL=http://localhost:9001/
export DBGFLAGS=-g0
export CFLAGS_BASE=\
	$(OPTFLAGS) \
	$(DBGFLAGS) \
	-fPIC \
	$(EXTRA_CFLAGS)

export LDFLAGS_BASE=\
	$(OPTFLAGS) \
    $(DBGFLAGS) \
	-s MODULARIZE=1 \
	-s LINKABLE=1 \
	-s EXPORT_ALL=1 \
	-s WASM=1 \
	-std=c++14 \
	-s LZ4=1 \
	-L $(CPYTHONROOT)/installs/python-$(PYVERSION)/lib/ \
	$(EXTRA_LDFLAGS)

export CXXFLAGS_BASE=

export SIDE_MODULE_LDFLAGS=	$(LDFLAGS_BASE) -s SIDE_MODULE=1
export MAIN_MODULE_LDFLAGS= $(LDFLAGS_BASE) \
	-s MAIN_MODULE=1 \
	-s EXPORT_NAME="'_createPyodideModule'" \
	-s EXPORTED_FUNCTIONS='["___cxa_guard_acquire", "__ZNSt3__28ios_base4initEPv", "_main"]' \
	-lpython$(PYMAJOR).$(PYMINOR) \
	-lffi \
	-lsqlite3 \
	-lbz2 \
	-lstdc++ \
<<<<<<< HEAD
	-s TOTAL_MEMORY=41943040 \
	-s ALLOW_MEMORY_GROWTH=1 \
    --use-preload-plugins \
=======
	-lidbfs.js \
	-lnodefs.js \
	-lproxyfs.js \
	-lworkerfs.js \
>>>>>>> 25d7bb5b
	-s USE_FREETYPE=1 \
	-s USE_LIBPNG=1 \
	-s USE_LIBJPEG=1 \
	-s FORCE_FILESYSTEM=1 \
	-s TOTAL_MEMORY=20971520 \
	-s ALLOW_MEMORY_GROWTH=1 \
    --use-preload-plugins \
	--preload-file $(CPYTHONLIB)@/lib/python$(PYMAJOR).$(PYMINOR) \
	--preload-file src/py/lib@/lib/python$(PYMAJOR).$(PYMINOR)/\
	--preload-file src/py/@/lib/python$(PYMAJOR).$(PYMINOR)/site-packages/ \
	--exclude-file "*__pycache__*" \
	--exclude-file "*/test/*" \
	--exclude-file "*/tests/*" \
	--exclude-file "*/distutils/*"

export SIDE_MODULE_CXXFLAGS = $(CXXFLAGS_BASE)

export SIDE_MODULE_CFLAGS= $(CFLAGS_BASE)
export MAIN_MODULE_CFLAGS= $(CFLAGS_BASE) \
    	-Wall \
    	-Wno-warn-absolute-paths \
    	-Werror=unused-variable \
    	-Werror=sometimes-uninitialized \
    	-Werror=int-conversion \
    	-Werror=incompatible-pointer-types \
		-Werror=unused-result \
		-I$(PYTHONINCLUDE)


.output_vars:
	set<|MERGE_RESOLUTION|>--- conflicted
+++ resolved
@@ -64,21 +64,15 @@
 	-lsqlite3 \
 	-lbz2 \
 	-lstdc++ \
-<<<<<<< HEAD
-	-s TOTAL_MEMORY=41943040 \
-	-s ALLOW_MEMORY_GROWTH=1 \
-    --use-preload-plugins \
-=======
 	-lidbfs.js \
 	-lnodefs.js \
 	-lproxyfs.js \
 	-lworkerfs.js \
->>>>>>> 25d7bb5b
 	-s USE_FREETYPE=1 \
 	-s USE_LIBPNG=1 \
 	-s USE_LIBJPEG=1 \
 	-s FORCE_FILESYSTEM=1 \
-	-s TOTAL_MEMORY=20971520 \
+	-s TOTAL_MEMORY=41943040 \
 	-s ALLOW_MEMORY_GROWTH=1 \
     --use-preload-plugins \
 	--preload-file $(CPYTHONLIB)@/lib/python$(PYMAJOR).$(PYMINOR) \
