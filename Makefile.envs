export PYVERSION ?= 3.9.5
export PYODIDE_EMSCRIPTEN_VERSION ?= 2.0.16
export PYODIDE_BINARYEN_VERSION ?= version_100

# BASH_ENV tells bash to run pyodide_env.sh on startup, whcih sets various
# environment variables. The next line instructs make to use bash to run each
# command.
export BASH_ENV := $(PYODIDE_ROOT)/pyodide_env.sh
SHELL := /bin/bash

export TOOLSDIR=$(PYODIDE_ROOT)/tools

version_tuple := $(subst ., ,$(PYVERSION:v%=%))
export PYMAJOR=$(word 1,$(version_tuple))
export PYMINOR=$(word 2,$(version_tuple))
export PYMICRO=$(word 3,$(version_tuple))

export HOSTPYTHONROOT=$(shell python${PYMAJOR}.${PYMINOR} -c "import sys; print(sys.prefix)")
export HOSTPYTHON=$(HOSTPYTHONROOT)/bin/python$(PYMAJOR).$(PYMINOR)
export TARGETPYTHONROOT=$(PYODIDE_ROOT)/cpython/installs/python-$(PYVERSION)
export PYTHONINCLUDE=$(PYODIDE_ROOT)/cpython/installs/python-$(PYVERSION)/include/python$(PYMAJOR).$(PYMINOR)

# Use env variable if defined, otherwise fallback to './'
export PYODIDE_BASE_URL?=./

# This environment variable is used for packages to detect if they are built
# for pyodide during build time
export PYODIDE=1
# This is the legacy environment variable used for the aforementioned purpose
export PYODIDE_PACKAGE_ABI=1
export EM_COMPILER_WRAPPER=ccache

export OPTFLAGS=-O3
# for debugging use
# = -g3 -gseparate-dwarf
#export DBGFLAGS=-g3 -gseparate-dwarf -sSEPARATE_DWARF_URL=http://localhost:9001/
export DBGFLAGS=-g0
export CFLAGS_BASE=\
	$(OPTFLAGS) \
	$(DBGFLAGS) \
	-fPIC \
	$(EXTRA_CFLAGS)

export LDFLAGS_BASE=\
	$(OPTFLAGS) \
    $(DBGFLAGS) \
	-s MODULARIZE=1 \
	-s LINKABLE=1 \
	-s EXPORT_ALL=1 \
	-s WASM=1 \
	-std=c++14 \
	-s LZ4=1 \
	-L $(CPYTHONROOT)/installs/python-$(PYVERSION)/lib/ \
	$(EXTRA_LDFLAGS)

export CXXFLAGS_BASE=

export SIDE_MODULE_LDFLAGS=	$(LDFLAGS_BASE) -s SIDE_MODULE=1
export MAIN_MODULE_LDFLAGS= $(LDFLAGS_BASE) -s MAIN_MODULE=1 \
	-s EXPORTED_FUNCTIONS='["___cxa_guard_acquire", "__ZNSt3__28ios_base4initEPv", "_main"]' \
<<<<<<< HEAD
	$(CPYTHONROOT)/installs/python-$(PYVERSION)/lib/libpython$(PYMINOR).a \
	-s TOTAL_MEMORY=41943040 \
=======
	-lpython$(PYMAJOR).$(PYMINOR) \
	-lffi \
	-lsqlite3 \
	-lbz2 \
	-lstdc++ \
	-s TOTAL_MEMORY=20971520 \
>>>>>>> be980d50
	-s ALLOW_MEMORY_GROWTH=1 \
    --use-preload-plugins \
	-s USE_FREETYPE=1 \
	-s USE_LIBPNG=1 \
	--memory-init-file 0 \

export SIDE_MODULE_CXXFLAGS = $(CXXFLAGS_BASE)

export SIDE_MODULE_CFLAGS= $(CFLAGS_BASE)
export MAIN_MODULE_CFLAGS= $(CFLAGS_BASE) \
    	-Wall \
    	-Wno-warn-absolute-paths \
    	-Werror=unused-variable \
    	-Werror=sometimes-uninitialized \
    	-Werror=int-conversion \
    	-Werror=incompatible-pointer-types \
		-I$(PYTHONINCLUDE)


.output_vars:
	set<|MERGE_RESOLUTION|>--- conflicted
+++ resolved
@@ -58,17 +58,12 @@
 export SIDE_MODULE_LDFLAGS=	$(LDFLAGS_BASE) -s SIDE_MODULE=1
 export MAIN_MODULE_LDFLAGS= $(LDFLAGS_BASE) -s MAIN_MODULE=1 \
 	-s EXPORTED_FUNCTIONS='["___cxa_guard_acquire", "__ZNSt3__28ios_base4initEPv", "_main"]' \
-<<<<<<< HEAD
-	$(CPYTHONROOT)/installs/python-$(PYVERSION)/lib/libpython$(PYMINOR).a \
-	-s TOTAL_MEMORY=41943040 \
-=======
 	-lpython$(PYMAJOR).$(PYMINOR) \
 	-lffi \
 	-lsqlite3 \
 	-lbz2 \
 	-lstdc++ \
-	-s TOTAL_MEMORY=20971520 \
->>>>>>> be980d50
+	-s TOTAL_MEMORY=41943040 \
 	-s ALLOW_MEMORY_GROWTH=1 \
     --use-preload-plugins \
 	-s USE_FREETYPE=1 \
