--- conflicted
+++ resolved
@@ -1,10 +1,5 @@
-<<<<<<< HEAD
 export PYODIDE_EMSCRIPTEN_VERSION ?= 2.0.24
 export PYODIDE_BINARYEN_VERSION ?= version_101
-=======
-export PYODIDE_EMSCRIPTEN_VERSION ?= 2.0.16
-export PYODIDE_BINARYEN_VERSION ?= version_100
->>>>>>> bd76207b
 
 # BASH_ENV tells bash to run pyodide_env.sh on startup, whcih sets various
 # environment variables. The next line instructs make to use bash to run each
