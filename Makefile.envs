export PYVERSION ?= 3.12.1
export PYODIDE_EMSCRIPTEN_VERSION ?= 3.1.58
export PYODIDE_VERSION ?= 0.26.0.dev0

export PYTHON_ARCHIVE_SHA256=d01ec6a33bc10009b09c17da95cc2759af5a580a7316b3a446eb4190e13f97b2

ifdef CPYTHON_DEBUG
	export CPYTHON_ABI_FLAGS=d
endif

export PLATFORM_TRIPLET=wasm32-emscripten
export SYSCONFIG_NAME=_sysconfigdata_$(CPYTHON_ABI_FLAGS)_emscripten_$(PLATFORM_TRIPLET)

# BASH_ENV tells bash to run pyodide_env.sh on startup, which sets various
# environment variables. The next line instructs make to use bash to run each
# command.
export BASH_ENV := $(PYODIDE_ROOT)/pyodide_env.sh
SHELL := /usr/bin/env bash

version_tmp_1 := $(subst ., ,$(PYVERSION:v%=%))
# Handle alpha, beta, and release candidate versions
version_tmp_2 := $(subst a, ,$(version_tmp_1))
version_tmp_3 := $(subst b, ,$(version_tmp_2))
version_tuple := $(subst r, ,$(version_tmp_3))

export PYMAJOR=$(word 1,$(version_tuple))
export PYMINOR=$(word 2,$(version_tuple))
export PYMICRO=$(word 3,$(version_tuple))
export PYSTABLEVERSION=$(PYMAJOR).$(PYMINOR).$(PYMICRO)

export HOSTPYTHONROOT=$(shell python${PYMAJOR}.${PYMINOR} -c "import sys; print(sys.prefix)")
export HOSTPYTHON=$(HOSTPYTHONROOT)/bin/python$(PYMAJOR).$(PYMINOR)

export PYTHON_ARCHIVE_URL=https://www.python.org/ftp/python/$(PYSTABLEVERSION)/Python-$(PYVERSION).tgz

export CPYTHONROOT=$(PYODIDE_ROOT)/cpython
export CPYTHONINSTALL=$(CPYTHONROOT)/installs/python-$(PYVERSION)
export CPYTHONLIB=$(CPYTHONINSTALL)/lib/python$(PYMAJOR).$(PYMINOR)
export SYSCONFIGDATA_DIR=$(CPYTHONINSTALL)/sysconfigdata/
export CPYTHONBUILD=$(CPYTHONROOT)/build/Python-$(PYVERSION)/

export TARGETINSTALLDIR=$(PYODIDE_ROOT)/cpython/installs/python-$(PYVERSION)

export PYTHONINCLUDE=$(PYODIDE_ROOT)/cpython/installs/python-$(PYVERSION)/include/python$(PYMAJOR).$(PYMINOR)$(CPYTHON_ABI_FLAGS)

# Use env variable if defined, otherwise fallback to './'
export PYODIDE_BASE_URL?=./

# The compression level used for zip files and wheels. When distributing via a
# CDN it's more efficient to keep this value to 0, and let the CDN perform the
# Brotli compression.
export PYODIDE_ZIP_COMPRESSION_LEVEL?=6

export PIP_CONSTRAINT=$(PYODIDE_ROOT)/tools/constraints.txt

# List of modules to exclude from the zipped standard library
export PYZIP_EXCLUDE_FILES=\
	ensurepip/ \
	venv/ \
	lib2to3/ \
	_osx_support.py \
	_aix_support.py \
	curses/ \
	dbm/ \
	idlelib/ \
	tkinter/ \
	turtle.py \
	turtledemo/ \
	test/ \
	sqlite3/ \
	ssl.py \
	lzma.py \
	_pydecimal.py \
	pydoc_data/

# List of modules that we replace with a stub in the zipped standard library
export PYZIP_JS_STUBS=\
	webbrowser.py

export DBGFLAGS_NODEBUG=-g0
export DBGFLAGS_WASMDEBUG=-g2
export DBGFLAGS_SOURCEMAPDEBUG=-g3
export DBG_LDFLAGS_SOURCEMAPDEBUG=-gseparate-dwarf

export DBGFLAGS=$(DBGFLAGS_NODEBUG)

ifdef PYODIDE_DEBUG
	export PYODIDE_SYMBOLS=1
	export PYODIDE_DEBUG_JS=1
	export PYODIDE_ASSERTIONS=1
endif

ifdef PYODIDE_SOURCEMAP
	# Debug with source maps (less useful than WASMDEBUG but easier if it helps)
	export DBGFLAGS=$(DBGFLAGS_SOURCEMAPDEBUG)
	export DBG_LDFLAGS=$(DBG_LDFLAGS_SOURCEMAPDEBUG)
else
	ifdef PYODIDE_SYMBOLS
		# Include debug symbols but no source maps (most useful)
		export DBGFLAGS=$(DBGFLAGS_WASMDEBUG)
	endif
endif

ifdef PYODIDE_ASSERTIONS
	EXTRA_CFLAGS+= -DDEBUG_F
endif


export OPTFLAGS=-O2
export CFLAGS_BASE=\
	$(OPTFLAGS) \
	$(DBGFLAGS) \
	-fPIC \
	$(EXTRA_CFLAGS)


export LDFLAGS_BASE=\
	$(OPTFLAGS) \
	$(DBGFLAGS) \
	$(DBG_LDFLAGS) \
	-L$(CPYTHONROOT)/installs/python-$(PYVERSION)/lib/ \
	-s WASM_BIGINT \
	$(EXTRA_LDFLAGS)

export CXXFLAGS_BASE=

export MAIN_MODULE_LDFLAGS= $(LDFLAGS_BASE) \
	-s MAIN_MODULE=1 \
	-s MODULARIZE=1 \
	-s LZ4=1 \
	-s EXPORT_NAME="'_createPyodideModule'" \
	-s EXPORT_EXCEPTION_HANDLING_HELPERS \
	-s EXCEPTION_CATCHING_ALLOWED=['we only want to allow exception handling in side modules'] \
	-sEXPORTED_RUNTIME_METHODS='wasmTable,ERRNO_CODES' \
	-s DEMANGLE_SUPPORT=1 \
	-s USE_ZLIB \
	-s USE_BZIP2 \
	-s FORCE_FILESYSTEM=1 \
	-s TOTAL_MEMORY=20971520 \
	-s ALLOW_MEMORY_GROWTH=1 \
	-s EXPORT_ALL=1 \
	-s STACK_SIZE=5MB \
	-s AUTO_JS_LIBRARIES=0 \
	-s AUTO_NATIVE_LIBRARIES=0 \
	-s NODEJS_CATCH_EXIT=0 \
	-s NODEJS_CATCH_REJECTION=0 \
	-s EXPORTED_FUNCTIONS='$(EXPORTS)'\
	\
	-lpython$(PYMAJOR).$(PYMINOR)$(CPYTHON_ABI_FLAGS) \
	-lffi \
	-lstdc++ \
	-lidbfs.js \
	-lnodefs.js \
	-lproxyfs.js \
	-lworkerfs.js \
	-lwebsocket.js \
	-leventloop.js \
	-lhiwire \
	\
	-lGL \
	-legl.js \
	-lwebgl.js \
	-lhtml5_webgl.js \
	-lsdl.js \
	-sGL_WORKAROUND_SAFARI_GETCONTEXT_BUG=0

EXPORTS= _main\
		\
		,_free \
		\
		,_hiwire_new \
		,_hiwire_intern \
		,_hiwire_num_refs \
		,_hiwire_get \
		,_hiwire_incref \
		,_hiwire_decref \
		,_hiwire_pop \
		,__hiwire_set \
		,__hiwire_immortal_add \
		,_jslib_init \
		,_init_pyodide_proxy \
		\
		,_PyBuffer_Release \
		,_Py_DecRef \
		,_PyDict_New \
		,_PyDict_SetItem \
		,__PyErr_CheckSignals \
		,_PyErr_CheckSignals \
		,_PyErr_Clear \
		,_PyErr_Occurred \
		,_PyErr_Print \
		,_PyErr_SetRaisedException \
		,_PyErr_SetString \
		,_PyEval_SaveThread \
		,_PyEval_RestoreThread \
		,_PyFloat_FromDouble \
		,_PyGILState_Check \
		,_Py_IncRef \
		,_PyList_New \
		,_PyList_SetItem \
		,__PyLong_FromByteArray \
		,_PyLong_FromDouble \
		,_PyMem_Free \
		,_PyObject_GetAIter \
		,_PyObject_GetIter \
		,_PyObject_Size \
		,_PyRun_SimpleString \
		,_PySet_Add \
		,_PySet_New \
		,__PyTraceback_Add \
		,_PyUnicode_Data \
		,_PyUnicode_New \

<<<<<<< HEAD
ifeq ($(DISABLE_DYLINK), 1)

	EXPORTS= _main\
			\
			,_free \
			\
			,_hiwire_new \
			,_hiwire_intern \
			,_hiwire_num_refs \
			,_hiwire_get \
			,_hiwire_incref \
			,_hiwire_decref \
			,_hiwire_pop \
			,__hiwire_get \
			,__hiwire_set \
			,__hiwire_immortal_get \
			,__hiwire_immortal_add \
			,_jslib_init \
			,_init_pyodide_proxy \
			\
			,_PyBuffer_Release \
			,_Py_DecRef \
			,_PyDict_New \
			,_PyDict_SetItem \
			,__PyErr_CheckSignals \
			,_PyErr_CheckSignals \
			,_PyErr_Clear \
			,_PyErr_Occurred \
			,_PyErr_Print \
			,_PyErr_SetRaisedException \
			,_PyErr_SetString \
			,_PyEval_SaveThread \
			,_PyEval_RestoreThread \
			,_PyFloat_FromDouble \
			,_PyGILState_Check \
			,_Py_IncRef \
			,_PyList_New \
			,_PyList_SetItem \
			,__PyLong_FromByteArray \
			,_PyLong_FromDouble \
			,_PyMem_Free \
			,_PyObject_GetAIter \
			,_PyObject_GetIter \
			,_PyObject_Size \
			,_PyRun_SimpleString \
			,_PySet_Add \
			,_PySet_New \
			,__PyTraceback_Add \
			,_PyUnicode_Data \
			,_PyUnicode_New \
=======
>>>>>>> 9b23e036

ifeq ($(DISABLE_DYLINK), 1)
	export MAIN_MODULE_LDFLAGS= $(LDFLAGS_BASE) \
		-s MODULARIZE=1 \
		-s EXPORT_NAME="'_createPyodideModule'" \
		-sEXPORTED_RUNTIME_METHODS='wasmTable,ERRNO_CODES,FS,ENV,stringToNewUTF8,addFunction' \
		-s LZ4=1 \
		-s USE_ZLIB \
		-s USE_BZIP2 \
		-s FORCE_FILESYSTEM=1 \
		-s TOTAL_MEMORY=20971520 \
		-s ALLOW_MEMORY_GROWTH=1 \
		-s STACK_SIZE=5MB \
		-s ALLOW_TABLE_GROWTH \
		-sWASM_BIGINT \
		-sEXPORTED_FUNCTIONS='$(EXPORTS)'\
		-lpython$(PYMAJOR).$(PYMINOR)$(CPYTHON_ABI_FLAGS) \
		-lffi \
		-lhiwire \
		-lidbfs.js \
		-lnodefs.js \

endif

export MAIN_MODULE_CFLAGS= $(CFLAGS_BASE) \
	-Wall \
	-Wno-warn-absolute-paths \
	-Werror=unused-variable \
	-Werror=sometimes-uninitialized \
	-Werror=int-conversion \
	-Werror=incompatible-pointer-types \
	-Werror=unused-result \
	-mreference-types \
	-I$(PYTHONINCLUDE) \
	-I$(PYTHONINCLUDE)/.. \
	-s EXCEPTION_CATCHING_ALLOWED=['we only want to allow exception handling in side modules']

.output_vars:
	set<|MERGE_RESOLUTION|>--- conflicted
+++ resolved
@@ -165,56 +165,6 @@
 	-sGL_WORKAROUND_SAFARI_GETCONTEXT_BUG=0
 
 EXPORTS= _main\
-		\
-		,_free \
-		\
-		,_hiwire_new \
-		,_hiwire_intern \
-		,_hiwire_num_refs \
-		,_hiwire_get \
-		,_hiwire_incref \
-		,_hiwire_decref \
-		,_hiwire_pop \
-		,__hiwire_set \
-		,__hiwire_immortal_add \
-		,_jslib_init \
-		,_init_pyodide_proxy \
-		\
-		,_PyBuffer_Release \
-		,_Py_DecRef \
-		,_PyDict_New \
-		,_PyDict_SetItem \
-		,__PyErr_CheckSignals \
-		,_PyErr_CheckSignals \
-		,_PyErr_Clear \
-		,_PyErr_Occurred \
-		,_PyErr_Print \
-		,_PyErr_SetRaisedException \
-		,_PyErr_SetString \
-		,_PyEval_SaveThread \
-		,_PyEval_RestoreThread \
-		,_PyFloat_FromDouble \
-		,_PyGILState_Check \
-		,_Py_IncRef \
-		,_PyList_New \
-		,_PyList_SetItem \
-		,__PyLong_FromByteArray \
-		,_PyLong_FromDouble \
-		,_PyMem_Free \
-		,_PyObject_GetAIter \
-		,_PyObject_GetIter \
-		,_PyObject_Size \
-		,_PyRun_SimpleString \
-		,_PySet_Add \
-		,_PySet_New \
-		,__PyTraceback_Add \
-		,_PyUnicode_Data \
-		,_PyUnicode_New \
-
-<<<<<<< HEAD
-ifeq ($(DISABLE_DYLINK), 1)
-
-	EXPORTS= _main\
 			\
 			,_free \
 			\
@@ -262,8 +212,7 @@
 			,__PyTraceback_Add \
 			,_PyUnicode_Data \
 			,_PyUnicode_New \
-=======
->>>>>>> 9b23e036
+
 
 ifeq ($(DISABLE_DYLINK), 1)
 	export MAIN_MODULE_LDFLAGS= $(LDFLAGS_BASE) \
