export PYVERSION ?= 3.12.7
<<<<<<< HEAD
export PYODIDE_EMSCRIPTEN_VERSION ?= 3.1.62
=======
export PYODIDE_EMSCRIPTEN_VERSION ?= 3.1.59
>>>>>>> 1154ed42
export PYODIDE_VERSION ?= 0.28.0.dev0
export PYODIDE_ABI_VERSION ?= 2025_0

export PYTHON_ARCHIVE_SHA256=73ac8fe780227bf371add8373c3079f42a0dc62deff8d612cd15a618082ab623

# I'm not really sure what this explicit -Z link-native-libraries=yes is for,
# `rustc -Z help` shows that `link-native-libraries=yes` is the default. But it
# seems to be necessary...
export RUSTFLAGS = -C link-arg=-sSIDE_MODULE=2 -Z link-native-libraries=yes

# URL to the prebuilt packages
export PYODIDE_PREBUILT_PACKAGES_BASE=https://github.com/pyodide/pyodide-recipes/releases/download/20250107
export PYODIDE_PREBUILT_PACKAGES_URL=$(PYODIDE_PREBUILT_PACKAGES_BASE)/packages.tar.bz2
export PYODIDE_PREBUILT_PACKAGES_LOCKFILE=$(PYODIDE_PREBUILT_PACKAGES_BASE)/pyodide-lock.json
export ENABLE_PREBUILT_PACKAGES ?= 0

ifdef CPYTHON_DEBUG
	export CPYTHON_ABI_FLAGS=d
endif

export PLATFORM_TRIPLET=wasm32-emscripten
export SYSCONFIG_NAME=_sysconfigdata_$(CPYTHON_ABI_FLAGS)_emscripten_$(PLATFORM_TRIPLET)

# BASH_ENV tells bash to run pyodide_env.sh on startup, which sets various
# environment variables. The next line instructs make to use bash to run each
# command.
export BASH_ENV := $(PYODIDE_ROOT)/pyodide_env.sh
SHELL := /usr/bin/env bash

version_tmp_1 := $(subst ., ,$(PYVERSION:v%=%))
# Handle alpha, beta, and release candidate versions
version_tmp_2 := $(subst a, ,$(version_tmp_1))
version_tmp_3 := $(subst b, ,$(version_tmp_2))
version_tuple := $(subst r, ,$(version_tmp_3))

export PYMAJOR=$(word 1,$(version_tuple))
export PYMINOR=$(word 2,$(version_tuple))
export PYMICRO=$(word 3,$(version_tuple))
export PYSTABLEVERSION=$(PYMAJOR).$(PYMINOR).$(PYMICRO)

export HOSTPYTHONROOT=$(shell python${PYMAJOR}.${PYMINOR} -c "import sys; print(sys.prefix)")
export HOSTPYTHON=$(HOSTPYTHONROOT)/bin/python$(PYMAJOR).$(PYMINOR)

export PYTHON_ARCHIVE_URL=https://www.python.org/ftp/python/$(PYSTABLEVERSION)/Python-$(PYVERSION).tgz

export CPYTHONROOT=$(PYODIDE_ROOT)/cpython
export CPYTHONINSTALL=$(CPYTHONROOT)/installs/python-$(PYVERSION)
export CPYTHONLIB=$(CPYTHONINSTALL)/lib/python$(PYMAJOR).$(PYMINOR)
export SYSCONFIGDATA_DIR=$(CPYTHONINSTALL)/sysconfigdata/
export CPYTHONBUILD=$(CPYTHONROOT)/build/Python-$(PYVERSION)/

export TARGETINSTALLDIR=$(PYODIDE_ROOT)/cpython/installs/python-$(PYVERSION)

export PYTHONINCLUDE=$(PYODIDE_ROOT)/cpython/installs/python-$(PYVERSION)/include/python$(PYMAJOR).$(PYMINOR)$(CPYTHON_ABI_FLAGS)

# Use env variable if defined, otherwise fallback to './'
export PYODIDE_BASE_URL?=./

# The compression level used for zip files and wheels. When distributing via a
# CDN it's more efficient to keep this value to 0, and let the CDN perform the
# Brotli compression.
export PYODIDE_ZIP_COMPRESSION_LEVEL?=6

export PIP_CONSTRAINT=$(PYODIDE_ROOT)/tools/constraints.txt

# List of modules to exclude from the zipped standard library
export PYZIP_EXCLUDE_FILES=\
	ensurepip/ \
	venv/ \
	lib2to3/ \
	_osx_support.py \
	_aix_support.py \
	curses/ \
	dbm/ \
	idlelib/ \
	tkinter/ \
	turtle.py \
	turtledemo/ \
	test/ \
	sqlite3/ \
	ssl.py \
	lzma.py \
	_pydecimal.py \
	pydoc_data/

# List of modules that we replace with a stub in the zipped standard library
export PYZIP_JS_STUBS=\
	webbrowser.py

export PYCOMPILE_EXCLUDE_FILES=\
	RobotRaconteur- \
	astropy- \
	opencv_python- \
	test-

export DBGFLAGS_NODEBUG=-g0
export DBGFLAGS_WASMDEBUG=-g2
export DBGFLAGS_SOURCEMAPDEBUG=-g3
export DBG_LDFLAGS_SOURCEMAPDEBUG=-gseparate-dwarf

export DBGFLAGS=$(DBGFLAGS_NODEBUG)

ifdef PYODIDE_DEBUG
	export PYODIDE_SYMBOLS=1
	export PYODIDE_DEBUG_JS=1
	export PYODIDE_ASSERTIONS=1
endif

ifdef PYODIDE_SOURCEMAP
	# Debug with source maps (less useful than WASMDEBUG but easier if it helps)
	export DBGFLAGS=$(DBGFLAGS_SOURCEMAPDEBUG)
	export DBG_LDFLAGS=$(DBG_LDFLAGS_SOURCEMAPDEBUG)
else
	ifdef PYODIDE_SYMBOLS
		# Include debug symbols but no source maps (most useful)
		export DBGFLAGS=$(DBGFLAGS_WASMDEBUG)
	endif
endif

ifdef PYODIDE_ASSERTIONS
	EXTRA_CFLAGS+= -DDEBUG_F
endif


export OPTFLAGS=-O2
export CFLAGS_BASE=\
	$(OPTFLAGS) \
	$(DBGFLAGS) \
	-fPIC \
	$(EXTRA_CFLAGS)


export LDFLAGS_BASE=\
	$(OPTFLAGS) \
	$(DBGFLAGS) \
	$(DBG_LDFLAGS) \
	-L$(CPYTHONROOT)/installs/python-$(PYVERSION)/lib/ \
	-s WASM_BIGINT \
	$(EXTRA_LDFLAGS)

export CXXFLAGS_BASE=

export MAIN_MODULE_LDFLAGS= $(LDFLAGS_BASE) \
	-s MAIN_MODULE=1 \
	-s MODULARIZE=1 \
	-s LZ4=1 \
	-s EXPORT_NAME="'_createPyodideModule'" \
	-s EXPORT_EXCEPTION_HANDLING_HELPERS \
	-s EXCEPTION_CATCHING_ALLOWED=['we only want to allow exception handling in side modules'] \
	-sEXPORTED_RUNTIME_METHODS='wasmTable,ERRNO_CODES' \
	-s USE_ZLIB \
	-s USE_BZIP2 \
	-s FORCE_FILESYSTEM=1 \
	-s INITIAL_MEMORY=20971520 \
	-s ALLOW_MEMORY_GROWTH=1 \
	-s MAXIMUM_MEMORY=4GB \
	-s EXPORT_ALL=1 \
	-s FS_DEBUG=1 \
	-s STACK_SIZE=5MB \
	-s AUTO_JS_LIBRARIES=0 \
	-s AUTO_NATIVE_LIBRARIES=0 \
	-s NODEJS_CATCH_EXIT=0 \
	-s NODEJS_CATCH_REJECTION=0 \
	-s EXPORTED_FUNCTIONS='$(EXPORTS)'\
	\
	-lpython$(PYMAJOR).$(PYMINOR)$(CPYTHON_ABI_FLAGS) \
	-lffi \
	-lstdc++ \
	-lidbfs.js \
	-lnodefs.js \
	-lproxyfs.js \
	-lworkerfs.js \
	-lwebsocket.js \
	-leventloop.js \
	-lhiwire \
	\
	-lGL \
	-legl.js \
	-lwebgl.js \
	-lhtml5.js \
	-lhtml5_webgl.js \
	-lsdl.js \
	-sGL_WORKAROUND_SAFARI_GETCONTEXT_BUG=0

EXPORTS=_main \
   ,_free \
   \
   ,_hiwire_new \
   ,_hiwire_intern \
   ,_hiwire_num_refs \
   ,_hiwire_get \
   ,_hiwire_incref \
   ,_hiwire_decref \
   ,_hiwire_pop \
   ,__hiwire_get \
   ,__hiwire_set \
   ,__hiwire_immortal_get \
   ,__hiwire_immortal_add \
   ,_jslib_init \
   ,_init_pyodide_proxy \
   \
   ,_PyBuffer_Release \
   ,_Py_DecRef \
   ,_PyDict_New \
   ,_PyDict_SetItem \
   ,__PyErr_CheckSignals \
   ,_PyErr_CheckSignals \
   ,_PyErr_Clear \
   ,_PyErr_Occurred \
   ,_PyErr_Print \
   ,_PyErr_SetRaisedException \
   ,_PyErr_SetString \
   ,_PyEval_SaveThread \
   ,_PyEval_RestoreThread \
   ,_PyFloat_FromDouble \
   ,_PyGILState_Check \
   ,_Py_IncRef \
   ,_PyList_New \
   ,_PyList_SetItem \
   ,__PyLong_FromByteArray \
   ,_PyLong_FromDouble \
   ,_PyMem_Free \
   ,_PyObject_GetAIter \
   ,_PyObject_GetIter \
   ,_PyObject_Size \
   ,_PyRun_SimpleString \
   ,__PyRuntime \
   ,__PyEM_EMSCRIPTEN_COUNT_ARGS_OFFSET \
   ,_PySet_Add \
   ,_PySet_New \
   ,__PyTraceback_Add \
   ,_PyUnicode_Data \
   ,_PyUnicode_New \


ifeq ($(DISABLE_DYLINK), 1)
	export MAIN_MODULE_LDFLAGS= $(LDFLAGS_BASE) \
		-s MODULARIZE=1 \
		-s EXPORT_NAME="'_createPyodideModule'" \
		-sEXPORTED_RUNTIME_METHODS='wasmTable,ERRNO_CODES,FS,ENV,stringToNewUTF8,addFunction' \
		-s LZ4=1 \
		-s USE_ZLIB \
		-s USE_BZIP2 \
		-s FORCE_FILESYSTEM=1 \
		-s INITIAL_MEMORY=20971520 \
		-s ALLOW_MEMORY_GROWTH=1 \
		-s MAXIMUM_MEMORY=4GB \
		-s STACK_SIZE=5MB \
		-s ALLOW_TABLE_GROWTH \
		-s FS_DEBUG=1 \
		-sWASM_BIGINT \
		-sEXPORTED_FUNCTIONS='$(EXPORTS)'\
		-lpython$(PYMAJOR).$(PYMINOR)$(CPYTHON_ABI_FLAGS) \
		-lffi \
		-lhiwire \
		-lidbfs.js \
		-lnodefs.js \

endif

export MAIN_MODULE_CFLAGS= $(CFLAGS_BASE) \
	-Wall \
	-Wno-warn-absolute-paths \
	-Werror=unused-variable \
	-Werror=sometimes-uninitialized \
	-Werror=int-conversion \
	-Werror=incompatible-pointer-types \
	-Werror=unused-result \
	-mreference-types \
	-I$(PYTHONINCLUDE) \
	-I$(PYTHONINCLUDE)/.. \
	-s EXCEPTION_CATCHING_ALLOWED=['we only want to allow exception handling in side modules']

.output_vars:
	set<|MERGE_RESOLUTION|>--- conflicted
+++ resolved
@@ -1,9 +1,5 @@
 export PYVERSION ?= 3.12.7
-<<<<<<< HEAD
 export PYODIDE_EMSCRIPTEN_VERSION ?= 3.1.62
-=======
-export PYODIDE_EMSCRIPTEN_VERSION ?= 3.1.59
->>>>>>> 1154ed42
 export PYODIDE_VERSION ?= 0.28.0.dev0
 export PYODIDE_ABI_VERSION ?= 2025_0
 
