--- conflicted
+++ resolved
@@ -68,10 +68,7 @@
 	-s EXPORT_NAME="'_createPyodideModule'" \
 	-s EXPORTED_FUNCTIONS='["___cxa_guard_acquire", "__ZNSt3__28ios_base4initEPv", "_main"]' \
 	-s EXCEPTION_CATCHING_ALLOWED=['we only want to allow exception handling in side modules'] \
-<<<<<<< HEAD
-=======
 	-s DEMANGLE_SUPPORT=1 \
->>>>>>> 30ea13fb
 	-s USE_FREETYPE=1 \
 	-s USE_LIBPNG=1 \
 	-s FORCE_FILESYSTEM=1 \
