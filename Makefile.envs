export PYVERSION ?= 3.11.3
export PYODIDE_EMSCRIPTEN_VERSION ?= 3.1.32

export PLATFORM_TRIPLET=wasm32-emscripten
export SYSCONFIG_NAME=_sysconfigdata__emscripten_$(PLATFORM_TRIPLET)

# BASH_ENV tells bash to run pyodide_env.sh on startup, which sets various
# environment variables. The next line instructs make to use bash to run each
# command.
export BASH_ENV := $(PYODIDE_ROOT)/pyodide_env.sh
SHELL := /bin/bash

version_tuple := $(subst ., ,$(PYVERSION:v%=%))
export PYMAJOR=$(word 1,$(version_tuple))
export PYMINOR=$(word 2,$(version_tuple))
export PYMICRO=$(word 3,$(version_tuple))

export HOSTPYTHONROOT=$(shell python${PYMAJOR}.${PYMINOR} -c "import sys; print(sys.prefix)")
export HOSTPYTHON=$(HOSTPYTHONROOT)/bin/python$(PYMAJOR).$(PYMINOR)

export CPYTHONROOT=$(PYODIDE_ROOT)/cpython
export CPYTHONINSTALL=$(CPYTHONROOT)/installs/python-$(PYVERSION)
export CPYTHONLIB=$(CPYTHONINSTALL)/lib/python$(PYMAJOR).$(PYMINOR)
export SYSCONFIGDATA_DIR=$(CPYTHONINSTALL)/sysconfigdata/
export CPYTHONBUILD=$(CPYTHONROOT)/build/Python-$(PYVERSION)/

export TARGETINSTALLDIR=$(PYODIDE_ROOT)/cpython/installs/python-$(PYVERSION)
export HOSTINSTALLDIR=$(PYODIDE_ROOT)/packages/.artifacts
export HOSTSITEPACKAGES=$(PYODIDE_ROOT)/packages/.artifacts/lib/python$(PYMAJOR).$(PYMINOR)/site-packages
export WASM_LIBRARY_DIR=$(PYODIDE_ROOT)/packages/.libs
export WASM_PKG_CONFIG_PATH=$(PYODIDE_ROOT)/packages/.libs/lib/pkgconfig

export PYTHONINCLUDE=$(PYODIDE_ROOT)/cpython/installs/python-$(PYVERSION)/include/python$(PYMAJOR).$(PYMINOR)

# Use env variable if defined, otherwise fallback to './'
export PYODIDE_BASE_URL?=./

# The compression level used for zip files and wheels. When distributing via a
# CDN it's more efficient to keep this value to 0, and let the CDN perform the
# Brotli compression.
export PYODIDE_ZIP_COMPRESSION_LEVEL?=6

# For packages that depend on numpy.
# TODO: maybe move this somewhere else?
export NUMPY_LIB=$(HOSTSITEPACKAGES)/numpy/


# This environment variable is used for packages to detect if they are built
# for pyodide during build time
export PYODIDE=1
# This is the legacy environment variable used for the aforementioned purpose
export PYODIDE_PACKAGE_ABI=1

export DBGFLAGS_NODEBUG=-g0
export DBGFLAGS_WASMDEBUG=-g2
export DBGFLAGS_SOURCEMAPDEBUG=-g3
export DBG_LDFLAGS_SOURCEMAPDEBUG=-gseparate-dwarf

export DBGFLAGS=$(DBGFLAGS_NODEBUG)

ifdef PYODIDE_DEBUG
	export PYODIDE_SYMBOLS=1
	export PYODIDE_DEBUG_JS=1
	export PYODIDE_ASSERTIONS=1
endif

ifdef PYODIDE_SOURCEMAP
	# Debug with source maps (less useful than WASMDEBUG but easier if it helps)
	export DBGFLAGS=$(DBGFLAGS_SOURCEMAPDEBUG)
	export DBG_LDFLAGS=$(DBG_LDFLAGS_SOURCEMAPDEBUG)
else
	ifdef PYODIDE_SYMBOLS
		# Include debug symbols but no source maps (most useful)
		export DBGFLAGS=$(DBGFLAGS_WASMDEBUG)
	endif
endif

ifdef PYODIDE_ASSERTIONS
	EXTRA_CFLAGS+=" -DDEBUG_F"
endif


export OPTFLAGS=-O2
export CFLAGS_BASE=\
	$(OPTFLAGS) \
	$(DBGFLAGS) \
	-fPIC \
	$(EXTRA_CFLAGS)


export LDFLAGS_BASE=\
	$(OPTFLAGS) \
	$(DBGFLAGS) \
	$(DBG_LDFLAGS) \
	-s MODULARIZE=1 \
	-s LZ4=1 \
	-L $(CPYTHONROOT)/installs/python-$(PYVERSION)/lib/ \
	-s WASM_BIGINT \
	$(EXTRA_LDFLAGS)

export CXXFLAGS_BASE=\
	-std=c++14

export SIDE_MODULE_LDFLAGS=	$(LDFLAGS_BASE) -s SIDE_MODULE=1
export MAIN_MODULE_LDFLAGS= $(LDFLAGS_BASE) \
	-s MAIN_MODULE=1 \
	-s EXPORT_NAME="'_createPyodideModule'" \
	-s EXPORT_EXCEPTION_HANDLING_HELPERS \
	-s EXCEPTION_CATCHING_ALLOWED=['we only want to allow exception handling in side modules'] \
	-sEXPORTED_RUNTIME_METHODS='stackAlloc,stackRestore,stackSave' \
	-s DEMANGLE_SUPPORT=1 \
	-s USE_ZLIB \
	-s USE_BZIP2 \
	-s FORCE_FILESYSTEM=1 \
	-s TOTAL_MEMORY=20971520 \
	-s ALLOW_MEMORY_GROWTH=1 \
	-s EXPORT_ALL=1 \
	-s POLYFILL \
	-s MIN_SAFARI_VERSION=140000 \
	-s STACK_SIZE=5MB \
	-s AUTO_JS_LIBRARIES=0 \
	-s AUTO_NATIVE_LIBRARIES=0 \
	-s NODEJS_CATCH_EXIT=0 \
	-s NODEJS_CATCH_REJECTION=0 \
	\
	-lpython$(PYMAJOR).$(PYMINOR) \
	-lffi \
	-lstdc++ \
	-lidbfs.js \
	-lnodefs.js \
	-lproxyfs.js \
	-lworkerfs.js \
	-lwebsocket.js \
	-leventloop.js \
	\
<<<<<<< HEAD
	--use-preload-plugins \
	--preload-file $(CPYTHONLIB)@/lib/python$(PYMAJOR).$(PYMINOR) \
	--preload-file src/py/lib@/lib/python$(PYMAJOR).$(PYMINOR)/\
	--exclude-file "*__pycache__*" \
	--exclude-file "*/test/*" \
	--exclude-file "*/tests/*" \
	--exclude-file "*/distutils/*" \
	--pre-js src/core/pre.js \
	--pre-js src/core/wrap_syncifying.wasm.gen.js \
	--pre-js src/core/wrap_apply.wasm.gen.js \
	--pre-js src/core/continuations.js \
	--pre-js src/js/_pyodide.out.js \
	--post-js src/core/post.js \
	--js-library src/core/async_call.js
=======
	-lGL \
	-legl.js \
	-lwebgl.js \
	-lhtml5_webgl.js \
	-sGL_WORKAROUND_SAFARI_GETCONTEXT_BUG=0
>>>>>>> 4777f592


export SIDE_MODULE_CXXFLAGS = $(CXXFLAGS_BASE)

export SIDE_MODULE_CFLAGS= $(CFLAGS_BASE) -I$(PYTHONINCLUDE)
export MAIN_MODULE_CFLAGS= $(CFLAGS_BASE) \
	-Wall \
	-Wno-warn-absolute-paths \
	-Werror=unused-variable \
	-Werror=sometimes-uninitialized \
	-Werror=int-conversion \
	-Werror=incompatible-pointer-types \
	-Werror=unused-result \
	-I$(PYTHONINCLUDE) \
	-s EXCEPTION_CATCHING_ALLOWED=['we only want to allow exception handling in side modules']

export STDLIB_MODULE_CFLAGS= $(SIDE_MODULE_CFLAGS) -I Include/ -I . -I Include/internal/

# For RUST
export CARGO_BUILD_TARGET=wasm32-unknown-emscripten
export CARGO_TARGET_WASM32_UNKNOWN_EMSCRIPTEN_LINKER=emcc
export RUST_TOOLCHAIN=nightly-2023-04-29
export PYO3_CROSS_LIB_DIR=${CPYTHONINSTALL}/lib
export PYO3_CROSS_INCLUDE_DIR=${PYTHONINCLUDE}

# idealy we could automatically include all SIDE_MODULE_LDFLAGS here
export RUSTFLAGS= \
	-C link-arg=-sSIDE_MODULE=2 \
	-C link-arg=-sWASM_BIGINT \
	-Z link-native-libraries=no
.output_vars:
	set<|MERGE_RESOLUTION|>--- conflicted
+++ resolved
@@ -133,28 +133,16 @@
 	-lwebsocket.js \
 	-leventloop.js \
 	\
-<<<<<<< HEAD
-	--use-preload-plugins \
-	--preload-file $(CPYTHONLIB)@/lib/python$(PYMAJOR).$(PYMINOR) \
-	--preload-file src/py/lib@/lib/python$(PYMAJOR).$(PYMINOR)/\
-	--exclude-file "*__pycache__*" \
-	--exclude-file "*/test/*" \
-	--exclude-file "*/tests/*" \
-	--exclude-file "*/distutils/*" \
-	--pre-js src/core/pre.js \
 	--pre-js src/core/wrap_syncifying.wasm.gen.js \
 	--pre-js src/core/wrap_apply.wasm.gen.js \
 	--pre-js src/core/continuations.js \
-	--pre-js src/js/_pyodide.out.js \
-	--post-js src/core/post.js \
-	--js-library src/core/async_call.js
-=======
+	--js-library src/core/async_call.js \
+	\
 	-lGL \
 	-legl.js \
 	-lwebgl.js \
 	-lhtml5_webgl.js \
 	-sGL_WORKAROUND_SAFARI_GETCONTEXT_BUG=0
->>>>>>> 4777f592
 
 
 export SIDE_MODULE_CXXFLAGS = $(CXXFLAGS_BASE)
