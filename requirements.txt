--- conflicted
+++ resolved
@@ -12,8 +12,4 @@
   pytest-cov
   pytest-httpserver
   pytest-benchmark
-<<<<<<< HEAD
-  pytest-pyodide==0.51.0
-=======
-  pytest-pyodide==0.52.0
->>>>>>> d823e91e
+  pytest-pyodide==0.52.0