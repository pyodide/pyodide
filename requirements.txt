  # build
  cmake
  ruamel.yaml
  # lint
  pre-commit
  # testing
  build==0.7.0
  hypothesis
  pexpect
  pytest
  pytest-asyncio
  pytest-cov
  pytest-httpserver
  pytest-instafail
  pytest-rerunfailures
  pytest-xdist
<<<<<<< HEAD
  selenium==4.1.0
=======
  selenium==4.1.0
  tblib
  # maintenance
  bump2version
>>>>>>> 9b968ae2
<|MERGE_RESOLUTION|>--- conflicted
+++ resolved
@@ -14,11 +14,5 @@
   pytest-instafail
   pytest-rerunfailures
   pytest-xdist
-<<<<<<< HEAD
   selenium==4.1.0
-=======
-  selenium==4.1.0
-  tblib
-  # maintenance
-  bump2version
->>>>>>> 9b968ae2
+  tblib